# Licensed to the Apache Software Foundation (ASF) under one
# or more contributor license agreements.  See the NOTICE file
# distributed with this work for additional information
# regarding copyright ownership.  The ASF licenses this file
# to you under the Apache License, Version 2.0 (the
# "License"); you may not use this file except in compliance
# with the License.  You may obtain a copy of the License at
#
#   http://www.apache.org/licenses/LICENSE-2.0
#
# Unless required by applicable law or agreed to in writing,
# software distributed under the License is distributed on an
# "AS IS" BASIS, WITHOUT WARRANTIES OR CONDITIONS OF ANY
# KIND, either express or implied.  See the License for the
# specific language governing permissions and limitations
# under the License.
"""Test for NCHW[x]c convolution"""

import numpy as np
import tvm
from tvm import autotvm
import topi
import topi.testing
from tvm.contrib.pickle_memoize import memoize
from topi.nn.util import get_pad_tuple
from topi.util import get_const_tuple

from common import get_all_backend

def _transform_data(data, bn):
    # NCHW -> NCHW[x]c
    batch_size, channel, height, width = data.shape
    data = np.reshape(data, (batch_size, channel//bn, bn, height, width))
    data = np.transpose(data, (0, 1, 3, 4, 2))
    return data

def _transform_kernel(kernel, ic_bn, oc_bn):
    # OIHW -> OIHW[x]i[x]o
    out_channel, in_channel, kh, kw = kernel.shape
    kernel = np.reshape(kernel, (out_channel//oc_bn, oc_bn, in_channel//ic_bn, ic_bn, kh, kw))
    kernel = np.transpose(kernel, (0, 2, 4, 5, 3, 1))
    return kernel

def _transform_bias(bias, bn):
    # [num_filter, 1, 1] -> [num_filter//bn, 1, 1, bn]
    num_filter, h, w = bias.shape
    bias = np.reshape(bias, (num_filter//bn, bn, h, w))
    bias = np.transpose(bias, (0, 2, 3, 1))
    return bias

def verify_conv2d_NCHWc(batch, in_channel, in_size, num_filter, kernel, stride,
                        padding, dilation=1, add_bias=False, add_relu=False, dtype="float32"):
    pad_top, pad_left, pad_bottom, pad_right = get_pad_tuple(padding, (kernel, kernel))
    padding_sum = pad_top + pad_left + pad_bottom + pad_right
    in_height = in_width = in_size
    print("Workload: (%d, %d, %d, %d, %d, %d, %d)" %
          (batch, in_channel, in_size, num_filter, kernel, stride, padding_sum))

    # for testing functionality,
    # we choose arbitrary block size that can divide the channel,
    # regardless of the performance.
    oc_block = 1
    for bn in range(16, 0, -1):
        if num_filter % bn == 0:
            oc_block = bn
            break

    ic_block = 1
    for bn in range(oc_block, 0, -1):
        if in_channel % bn == 0:
            ic_block = bn
            break

    A = tvm.placeholder((batch, in_channel//ic_block, in_height, in_width, ic_block), name='A')
    W = tvm.placeholder((num_filter//oc_block, in_channel//ic_block, kernel, kernel, ic_block, oc_block), name='W')
    bias = tvm.placeholder((num_filter//oc_block, 1, 1, oc_block), name='bias')

    @memoize("topi.tests.test_topi_conv2d_NCHWc.verify_conv2d_NCHWc")
    def get_ref_data():
        a_np = np.random.uniform(size=(batch, in_channel, in_height, in_width)).astype(dtype)
        w_np = np.random.uniform(size=(num_filter, in_channel, kernel, kernel)).astype(dtype)
        b_np = np.random.uniform(size=(num_filter, 1, 1)).astype(dtype)
        dw_np = topi.testing.dilate_python(w_np, (1, 1, dilation, dilation))
        c_np = topi.testing.conv2d_nchw_python(a_np, dw_np, stride, padding)
        if add_bias:
            c_np += b_np
        if add_relu:
            c_np = np.maximum(c_np, 0)
        return _transform_data(a_np, ic_block), _transform_kernel(w_np, ic_block, oc_block), \
               _transform_bias(b_np, oc_block), _transform_data(c_np, oc_block)

    a_np, w_np, b_np, c_np = get_ref_data()

    def check_device(device):
        ctx = tvm.context(device, 0)
        if not ctx.exist:
            print("Skip because %s is not enabled" % device)
            return
        print("Running on target: %s" % device)
        with tvm.target.create(device):
            C = topi.nn.conv2d_NCHWc(A, W, (stride, stride), padding,
                                     (dilation, dilation),
                                     layout='NCHW%dc'%ic_block,
                                     out_layout="NCHW%dc"%oc_block,
                                     out_dtype=dtype)
            if add_bias:
                C = topi.add(C, bias)
            if add_relu:
                C = topi.nn.relu(C)
            s = topi.generic.schedule_conv2d_NCHWc([C])

        a = tvm.nd.array(a_np, ctx)
        w = tvm.nd.array(w_np, ctx)
        b = tvm.nd.array(b_np, ctx)
        c = tvm.nd.array(np.zeros(get_const_tuple(C.shape), dtype=C.dtype), ctx)
        if add_bias:
            func = tvm.build(s, [A, W, bias, C], device,
                             name="relu_%d_%d_%d_%d_%d_%d_%d_%d" %
                                  (batch, in_channel, in_size, num_filter, kernel, stride, padding_sum, dilation))
            func(a, w, b, c)
        else:
            func = tvm.build(s, [A, W, C], device,
                             name="relu_%d_%d_%d_%d_%d_%d_%d_%d" %
                                  (batch, in_channel, in_size, num_filter, kernel, stride, padding_sum, dilation))
            func(a, w, c)
        tvm.testing.assert_allclose(c.asnumpy(), c_np, rtol=1e-3)

    # test llvm only for now since conv2d_NCHWc implement is missing in other backend.
    for device in ["llvm"]:
        with autotvm.tophub.context(device):  # load tophub pre-tuned parameters
            check_device(device)


def test_conv2d_NCHWc():
    # ResNet18 workloads
    verify_conv2d_NCHWc(1,   3, 224,  64, 7, 2, 3)
    verify_conv2d_NCHWc(1,  64,  56,  64, 3, 1, 1)
    verify_conv2d_NCHWc(1,  64,  56,  64, 1, 1, 0)
    verify_conv2d_NCHWc(1,  64,  56, 128, 3, 2, 1)
    verify_conv2d_NCHWc(1,  64,  56, 128, 1, 2, 0)
    verify_conv2d_NCHWc(1, 128,  28, 128, 3, 1, 1)
    verify_conv2d_NCHWc(1, 128,  28, 256, 3, 2, 1)
    verify_conv2d_NCHWc(1, 128,  28, 256, 1, 2, 0)
    verify_conv2d_NCHWc(1, 256,  14, 256, 3, 1, 1)
    verify_conv2d_NCHWc(1, 256,  14, 512, 3, 2, 1)
    verify_conv2d_NCHWc(1, 256,  14, 512, 1, 2, 0)
    verify_conv2d_NCHWc(1, 512,   7, 512, 3, 1, 1)

    # bias, relu
    verify_conv2d_NCHWc(1, 64, 56, 64, 3, 1, 1, add_relu=True)
    verify_conv2d_NCHWc(1, 64, 56, 64, 3, 1, 1, add_bias=True)
    verify_conv2d_NCHWc(1, 64, 56, 64, 3, 1, 1, add_bias=True, add_relu=True)

    # dilation
    verify_conv2d_NCHWc(1, 64, 56, 64, 3, 1, 1, dilation=2)

    # batch size
    verify_conv2d_NCHWc(4, 64, 56, 64, 3, 1, 1)
    verify_conv2d_NCHWc(9, 64, 56, 64, 3, 1, 1)

    # weird workloads
    verify_conv2d_NCHWc(2, 2, 2, 2, 2, 2, 2)
    verify_conv2d_NCHWc(3, 3, 3, 3, 3, 3, 3)
    verify_conv2d_NCHWc(4, 4, 4, 4, 4, 4, 4)
    verify_conv2d_NCHWc(5, 5, 5, 5, 5, 5, 5)
    verify_conv2d_NCHWc(6, 6, 6, 6, 6, 6, 6)

    # disable these tests due to some bugs of llvm with nvptx
    # verify_conv2d_NCHWc(1, 1, 1, 1, 1, 1, 1, dilation=1)
    # verify_conv2d_NCHWc(1, 1, 1, 1, 1, 1, 1, dilation=2)
    # verify_conv2d_NCHWc(2, 13, 71, 59, 3, 1, 1)

    # inception v3 workloads
    verify_conv2d_NCHWc(1,    3, 299,  32, 3, 2, 0)
    verify_conv2d_NCHWc(1,   32, 149,  32, 3, 1, 0)
    verify_conv2d_NCHWc(1,   32, 147,  64, 3, 1, 1)
    verify_conv2d_NCHWc(1,   64,  73,  80, 1, 1, 0)
    verify_conv2d_NCHWc(1,   80,  73, 192, 3, 1, 0)
    verify_conv2d_NCHWc(1,  192,  35,  64, 1, 1, 0)
    verify_conv2d_NCHWc(1,  192,  35,  48, 1, 1, 0)
    verify_conv2d_NCHWc(1,   48,  35,  64, 5, 1, 2)
    verify_conv2d_NCHWc(1,   64,  35,  96, 3, 1, 1)
    verify_conv2d_NCHWc(1,   96,  35,  96, 3, 1, 1)
    verify_conv2d_NCHWc(1,  192,  35,  32, 1, 1, 0)
    verify_conv2d_NCHWc(1,  256,  35,  64, 1, 1, 0)
    verify_conv2d_NCHWc(1,  256,  35,  48, 1, 1, 0)
    verify_conv2d_NCHWc(1,  288,  35,  64, 1, 1, 0)
    verify_conv2d_NCHWc(1,  288,  35,  48, 1, 1, 0)
    verify_conv2d_NCHWc(1,  288,  35, 384, 3, 2, 0)
    verify_conv2d_NCHWc(1,   96,  35,  96, 3, 2, 0)
    verify_conv2d_NCHWc(1,  768,  17, 192, 1, 1, 0)
    verify_conv2d_NCHWc(1,  768,  17, 128, 1, 1, 0)
    verify_conv2d_NCHWc(1,  128,  17, 128, 1, 1, 0)
    verify_conv2d_NCHWc(1,  128,  17, 192, 7, 1, 3)
    verify_conv2d_NCHWc(1,  128,  17, 128, 7, 1, 3)
    verify_conv2d_NCHWc(1,  128,  17, 192, 1, 1, 0)
    verify_conv2d_NCHWc(1,  768,  17, 160, 1, 1, 0)
    verify_conv2d_NCHWc(1,  160,  17, 160, 1, 1, 0)
    verify_conv2d_NCHWc(1,  160,  17, 192, 7, 1, 3)
    verify_conv2d_NCHWc(1,  160,  17, 160, 7, 1, 3)
    verify_conv2d_NCHWc(1,  160,  17, 192, 1, 1, 0)
    verify_conv2d_NCHWc(1,  192,  17, 192, 1, 1, 0)
    verify_conv2d_NCHWc(1,  192,  17, 192, 7, 1, 3)
    verify_conv2d_NCHWc(1,  192,  17, 320, 3, 2, 0)
    verify_conv2d_NCHWc(1,  192,  17, 192, 3, 2, 0)
    verify_conv2d_NCHWc(1, 1280,   8, 320, 1, 1, 0)
    verify_conv2d_NCHWc(1, 1280,   8, 384, 1, 1, 0)
    verify_conv2d_NCHWc(1,  384,   8, 384, 1, 1, 0)
    verify_conv2d_NCHWc(1,  384,   8, 384, 3, 1, 1)
    verify_conv2d_NCHWc(1, 1280,   8, 448, 1, 1, 0)
    verify_conv2d_NCHWc(1,  448,   8, 384, 3, 1, 1)
    verify_conv2d_NCHWc(1, 1280,   8, 192, 1, 1, 0)
    verify_conv2d_NCHWc(1, 2048,   8, 320, 1, 1, 0)
    verify_conv2d_NCHWc(1, 2048,   8, 384, 1, 1, 0)
    verify_conv2d_NCHWc(1, 2048,   8, 448, 1, 1, 0)
    verify_conv2d_NCHWc(1, 2048,   8, 192, 1, 1, 0)
    verify_conv2d_NCHWc(1, 1024,  19,  84, 3, 1, 1)
    verify_conv2d_NCHWc(1, 2048,  10, 126, 3, 1, 1)
    verify_conv2d_NCHWc(1,  512,   5, 126, 3, 1, 1)
    verify_conv2d_NCHWc(1,  256,   3, 126, 3, 1, 1)

    # Asymmetric padding
<<<<<<< HEAD
    verify_conv2d_NCHWc(1,  32,   17,  64,  7, 2, (0, 0, 1, 1))
    verify_conv2d_NCHWc(1,  32,   35, 128,  3, 1, (3, 3, 2, 2))
    verify_conv2d_NCHWc(1,  32,   35,  32,  1, 1, (1, 2, 2, 1))
    verify_conv2d_NCHWc(1,  32,   17, 192,  1, 1, (1, 2))
    verify_conv2d_NCHWc(1,  32,    8,  32,  3, 1, (3, 1))
    verify_conv2d_NCHWc(1, 128,    8, 384,  3, 1, (0, 2))
    verify_conv2d_NCHWc(1,  32,    8,  32,  1, 1, "VALID")
    verify_conv2d_NCHWc(1, 388,    8,  32,  3, 1, "VALID")
    verify_conv2d_NCHWc(1, 512,   19,  32,  1, 1, "SAME")
    verify_conv2d_NCHWc(1,  32,   10,  32,  2, 1, "SAME")
    verify_conv2d_NCHWc(1,  32,    8,  32,  3, 1, (1, 2, 2, 1), add_relu=True)
    verify_conv2d_NCHWc(1,  32,    8,  32,  5, 2, (1, 3), add_bias=True)
    verify_conv2d_NCHWc(1,  32,    8,  32,  3, 1, "VALID", add_bias=True, add_relu=True)
    verify_conv2d_NCHWc(1,  32,    8,  32, 24, 1, "SAME", add_bias=True, add_relu=True)
=======
    verify_conv2d_NCHWc(1,   3,  224,  64,  7, 2, (0, 0, 1, 1))
    verify_conv2d_NCHWc(1,  64,   56, 128,  3, 1, (3, 3, 2, 2))
    verify_conv2d_NCHWc(1,  64,   56,  64,  1, 1, (1, 2, 2, 1))
    verify_conv2d_NCHWc(1,  64,  288, 192,  1, 1, (1, 2))
    verify_conv2d_NCHWc(1,  64,   56,  64,  3, 1, (3, 1))
    verify_conv2d_NCHWc(1, 128,   56, 384,  3, 1, (0, 2))
    verify_conv2d_NCHWc(1,  64,   56,  64,  1, 1, "VALID")
    verify_conv2d_NCHWc(1, 388,   56,  64,  3, 1, "VALID")
    verify_conv2d_NCHWc(1, 512,   19,  64,  1, 1, "SAME")
    verify_conv2d_NCHWc(1,  64,   16,  32,  2, 1, "SAME")
    verify_conv2d_NCHWc(1,  64,   56,  64,  3, 1, (1, 2, 2, 1), add_relu=True)
    verify_conv2d_NCHWc(1,  64,   56,  64,  5, 2, (1, 3), add_bias=True)
    verify_conv2d_NCHWc(1,  64,   56,  64,  3, 1, "VALID", add_bias=True, add_relu=True)
    verify_conv2d_NCHWc(1,  64,   56,  64, 24, 1, "SAME", add_bias=True, add_relu=True)
>>>>>>> df02e730


if __name__ == "__main__":
    test_conv2d_NCHWc()<|MERGE_RESOLUTION|>--- conflicted
+++ resolved
@@ -220,7 +220,6 @@
     verify_conv2d_NCHWc(1,  256,   3, 126, 3, 1, 1)
 
     # Asymmetric padding
-<<<<<<< HEAD
     verify_conv2d_NCHWc(1,  32,   17,  64,  7, 2, (0, 0, 1, 1))
     verify_conv2d_NCHWc(1,  32,   35, 128,  3, 1, (3, 3, 2, 2))
     verify_conv2d_NCHWc(1,  32,   35,  32,  1, 1, (1, 2, 2, 1))
@@ -235,22 +234,7 @@
     verify_conv2d_NCHWc(1,  32,    8,  32,  5, 2, (1, 3), add_bias=True)
     verify_conv2d_NCHWc(1,  32,    8,  32,  3, 1, "VALID", add_bias=True, add_relu=True)
     verify_conv2d_NCHWc(1,  32,    8,  32, 24, 1, "SAME", add_bias=True, add_relu=True)
-=======
-    verify_conv2d_NCHWc(1,   3,  224,  64,  7, 2, (0, 0, 1, 1))
-    verify_conv2d_NCHWc(1,  64,   56, 128,  3, 1, (3, 3, 2, 2))
-    verify_conv2d_NCHWc(1,  64,   56,  64,  1, 1, (1, 2, 2, 1))
-    verify_conv2d_NCHWc(1,  64,  288, 192,  1, 1, (1, 2))
-    verify_conv2d_NCHWc(1,  64,   56,  64,  3, 1, (3, 1))
-    verify_conv2d_NCHWc(1, 128,   56, 384,  3, 1, (0, 2))
-    verify_conv2d_NCHWc(1,  64,   56,  64,  1, 1, "VALID")
-    verify_conv2d_NCHWc(1, 388,   56,  64,  3, 1, "VALID")
-    verify_conv2d_NCHWc(1, 512,   19,  64,  1, 1, "SAME")
-    verify_conv2d_NCHWc(1,  64,   16,  32,  2, 1, "SAME")
-    verify_conv2d_NCHWc(1,  64,   56,  64,  3, 1, (1, 2, 2, 1), add_relu=True)
-    verify_conv2d_NCHWc(1,  64,   56,  64,  5, 2, (1, 3), add_bias=True)
-    verify_conv2d_NCHWc(1,  64,   56,  64,  3, 1, "VALID", add_bias=True, add_relu=True)
-    verify_conv2d_NCHWc(1,  64,   56,  64, 24, 1, "SAME", add_bias=True, add_relu=True)
->>>>>>> df02e730
+
 
 
 if __name__ == "__main__":
