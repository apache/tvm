--- conflicted
+++ resolved
@@ -175,14 +175,22 @@
 
 
 @tvm.target.generic_func
-<<<<<<< HEAD
 def schedule_depthwise_conv2d_NCHWc(outs):
     """Schedule for depthwise_conv2d_NCHWc
     Parameters
     ----------
     outs: Array of Tensor
           The computation graph description of depthwise_conv2d_nhwc
-=======
+          in the format of an array of tensors.
+
+    Returns
+    -------
+    sch: Schedule
+        The computation schedule for the op.
+    """
+    return _default_schedule(outs, False)
+
+
 def schedule_group_conv2d_nchw(outs):
     """Schedule for conv2d_nchw
 
@@ -190,7 +198,6 @@
     ----------
     outs: Array of Tensor
           The computation graph description of group_conv2d_nchw
->>>>>>> 5c410c4c
           in the format of an array of tensors.
 
     Returns
