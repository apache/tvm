--- conflicted
+++ resolved
@@ -3,13 +3,8 @@
 from __future__ import absolute_import as _abs
 import tvm
 
-<<<<<<< HEAD
-@tvm.tag_scope(tag="scale_shift_nchw")
+@tvm.tag_scope(tag="bcast_scale_shift_nchw")
 def scale_shift_nchw(Input, Scale, Shift):
-=======
-@tvm.tag_scope(tag="bcast_scale_shift")
-def scale_shift(Input, Scale, Shift):
->>>>>>> 07e56b9a
     """Batch normalization operator in inference.
 
     Parameters
@@ -30,7 +25,7 @@
     """
     return tvm.compute(Input.shape, lambda b, c, i, j: Input[b, c, i, j] * Scale[c] + Shift[c], name='ScaleShift')
 
-@tvm.tag_scope(tag="scale_shift_nhwc")
+@tvm.tag_scope(tag="bcast_scale_shift_nhwc")
 def scale_shift_nhwc(Input, Scale, Shift):
     """Batch normalization operator in inference.
 
