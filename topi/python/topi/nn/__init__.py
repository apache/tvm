--- conflicted
+++ resolved
@@ -2,11 +2,7 @@
 """Neural network operators"""
 from __future__ import absolute_import as _abs
 
+from .ewise import *
+from .mapping import *
 from .conv import *
-from .ewise import *
-<<<<<<< HEAD
-from .mapping import *
-=======
-from .conv import *
-from .dilate import *
->>>>>>> cbdd14f1
+from .dilate import *