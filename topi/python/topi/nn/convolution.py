--- conflicted
+++ resolved
@@ -107,15 +107,8 @@
         name="Conv2dOutput", tag="conv2d_hwcn")
     return Output
 
-<<<<<<< HEAD
-@tvm.tag_scope(tag="depthwise_conv2d_nchw")
-def depthwise_conv2d_nchw(Input, Filter, Stride, padding):
+def depthwise_conv2d_nchw(Input, Filter, stride, padding):
     """Depthwise convolution nchw forward operator.
-=======
-
-def depthwise_conv2d(Input, Filter, stride, padding):
-    """Depthwise convolution operator.
->>>>>>> 7196c791
 
     Parameters
     ----------
@@ -159,12 +152,10 @@
             (PaddedInput[b, c/channel_multiplier, i*stride_h + di, j*stride_w + dj] *
              Filter[c/channel_multiplier, c%channel_multiplier, di, dj]),
             axis=[di, dj]),
-<<<<<<< HEAD
-        name='DepthwiseConv2d')
+        name='DepthwiseConv2d', tag="depthwise_conv2d")
     return Output
 
-@tvm.tag_scope(tag="depthwise_conv2d_nhwc")
-def depthwise_conv2d_nhwc(Input, Filter, Stride, padding):
+def depthwise_conv2d_nhwc(Input, Filter, stride, padding):
     """Depthwise convolution nhwc forward operator.
 
     Parameters
@@ -186,58 +177,28 @@
     Output : tvm.Tensor
         4-D with shape [batch, out_height, out_width, out_channel]
     """
-    in_shape = get_const_tuple(Input.shape)
-    batch = in_shape[0]
-    in_height = in_shape[1]
-    in_width = in_shape[2]
-    in_channel = in_shape[3]
-
-    filter_shape = get_const_tuple(Filter.shape)
-    filter_height = filter_shape[0]
-    filter_width = filter_shape[1]
-    filter_channel = filter_shape[2]
-    channel_multiplier = filter_shape[3]
-
-    stride_h = Stride.asnumpy()[0]
-    stride_w = Stride.asnumpy()[1]
-
-    # calculate output shape
-    if padding == 'VALID':
-        out_channel = in_channel * channel_multiplier
-        out_height = (in_height - filter_height) // stride_h + 1
-        out_width = (in_width - filter_width) // stride_w + 1
-        pad_along_height = 0
-        pad_along_width = 0
-    if padding == 'SAME':
-        out_channel = in_channel * channel_multiplier
-        out_height = np.int(np.ceil(float(in_height) / float(stride_h)))
-        out_width = np.int(np.ceil(float(in_width) / float(stride_w)))
-        pad_along_height = np.int(np.max((out_height - 1) * stride_h + filter_height - in_height, 0))
-        pad_along_width = np.int(np.max((out_width - 1) * stride_w + filter_width - in_width, 0))
-
-    height_after_pad = in_height + pad_along_height
-    width_after_pad = in_width + pad_along_width
-    pad_top = np.int(np.ceil(float(pad_along_height) / 2))
-    pad_left = np.int(np.ceil(float(pad_along_width) / 2))
+    batch, in_height, in_width, in_channel = Input.shape
+    filter_height, filter_width, filter_channel, channel_multiplier = Filter.shape
+    stride_h, stride_w = stride
+
+    pad_top, pad_left, pad_down, pad_right = _spatial2d_pad_option(
+        padding, (filter_height, filter_width))
+    out_channel = simplify(in_channel * channel_multiplier)
+    out_height = simplify((in_height - filter_height + pad_top + pad_down) // stride_h + 1)
+    out_width = simplify((in_width - filter_width + pad_left + pad_right) // stride_w + 1)
 
     # padding stage
-    PaddedInput = tvm.compute(
-        (batch, height_after_pad, width_after_pad, in_channel),
-        lambda b, i, j, c: tvm.select(
-            tvm.all(i >= pad_top, i - pad_top < in_height, j >= pad_left, j - pad_left < in_width),
-            Input[b, i - pad_top, j - pad_left, c], tvm.const(0.0)),
-        name="PaddedInput")
-
+    pad_before = [0, 0, pad_top, pad_left]
+    pad_after = [0, 0, pad_down, pad_right]
+    PaddedInput = pad(Input, pad_before, pad_after, name="PaddedInput")
     # depthconv stage
     di = tvm.reduce_axis((0, filter_height), name='di')
     dj = tvm.reduce_axis((0, filter_width), name='dj')
     Output = tvm.compute(
         (batch, out_height, out_width, out_channel),
         lambda b, i, j, c: tvm.sum(
-            PaddedInput[b, i*stride_h + di, j*stride_w + dj, c/channel_multiplier] * Filter[di, dj, c/channel_multiplier, c%channel_multiplier],
+            (PaddedInput[b, i*stride_h + di, j*stride_w + dj, c/channel_multiplier] *
+             Filter[di, dj, c/channel_multiplier, c%channel_multiplie]),
             axis=[di, dj]),
-        name='DepthwiseConv2d')
-=======
         name='DepthwiseConv2d', tag="depthwise_conv2d")
->>>>>>> 7196c791
     return Output