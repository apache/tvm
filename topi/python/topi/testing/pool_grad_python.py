# Licensed to the Apache Software Foundation (ASF) under one
# or more contributor license agreements.  See the NOTICE file
# distributed with this work for additional information
# regarding copyright ownership.  The ASF licenses this file
# to you under the Apache License, Version 2.0 (the
# "License"); you may not use this file except in compliance
# with the License.  You may obtain a copy of the License at
#
#   http://www.apache.org/licenses/LICENSE-2.0
#
# Unless required by applicable law or agreed to in writing,
# software distributed under the License is distributed on an
# "AS IS" BASIS, WITHOUT WARRANTIES OR CONDITIONS OF ANY
# KIND, either express or implied.  See the License for the
# specific language governing permissions and limitations
# under the License.
<<<<<<< HEAD
# pylint: disable=invalid-name
=======
# pylint: disable=invalid-name, unused-argument, unused-variable
>>>>>>> 023fc6b4
"""Gradient of pooling in python"""
import numpy as np


<<<<<<< HEAD
def pool_grad_nchw(a_np, out_grad_np, pool_size, strides, padding, pool_type, _,
=======
def pool_grad_nchw(a_np, out_grad_np,
                   pool_size,
                   strides,
                   padding,
                   pool_type,
                   ceil_mode,
>>>>>>> 023fc6b4
                   count_include_pad=True):
    """pool_grad for NCHW layout in python"""
    dtype = a_np.dtype
    n, ic, ih, iw = a_np.shape
    kh, kw = pool_size
    sh, sw = strides
    pt, pl, pb, pr = padding

    pad_np = np.zeros(shape=(n, ic, ih+pt+pb, iw+pl+pr)).astype(dtype)
    no_zero = (range(n), range(ic), (range(pt, ih+pt)), (range(pl, iw+pl)))
    pad_np[np.ix_(*no_zero)] = a_np
    _, _, oh, ow = out_grad_np.shape
    pool_grad_np = np.zeros(shape=a_np.shape)
    pad_pool_grad_np = np.zeros(shape=pad_np.shape)

    if pool_type == 'avg':
        for i in range(oh):
            for j in range(ow):
                if count_include_pad:
                    shape = pad_np[:, :, i*sh:i*sh+kh, j*sw:j*sw+kw].shape
                    # this can be different from kh*kw if input size cannot divide stride
                    pad_count = shape[2] * shape[3]
                else:
                    pad_count = np.sum(
                        pad_np[:, :, i*sh:i*sh+kh, j*sw:j*sw+kw] > 0, axis=(2, 3))
                    # take the first element, as they are the same across batch and channel
                    pad_count = pad_count.ravel()[0]
                pad_pool_grad_np[:, :, i*sh:i*sh+kh, j*sw:j*sw+kw] += \
                        out_grad_np[:, :, i, j].reshape(n, ic, 1, 1) / np.maximum(pad_count, 1)
    elif pool_type == 'max':
        for i in range(oh):
            for j in range(ow):
                a_patch = pad_np[:, :, i*sh:i*sh+kh, j*sw:j*sw+kw]
                a_patch = np.reshape(a_patch, (n, ic, -1))
                max_indices = np.argmax(a_patch, axis=2)
                c_idx, n_idx = np.meshgrid(range(ic), range(n), sparse=True)
                h_idx, w_idx = np.unravel_index(max_indices, (kh, kw))
                pad_pool_grad_np[:, :, i*sh:i*sh+kh, j*sw:j*sw+kw][n_idx, c_idx, h_idx, w_idx] += \
                    out_grad_np[n_idx, c_idx, i, j]
    for i in range(pool_grad_np.shape[2]):
        for j in range(pool_grad_np.shape[3]):
            pool_grad_np[:, :, i, j] = pad_pool_grad_np[:, :, i + pt, j + pl]

    return pool_grad_np<|MERGE_RESOLUTION|>--- conflicted
+++ resolved
@@ -14,25 +14,17 @@
 # KIND, either express or implied.  See the License for the
 # specific language governing permissions and limitations
 # under the License.
-<<<<<<< HEAD
-# pylint: disable=invalid-name
-=======
 # pylint: disable=invalid-name, unused-argument, unused-variable
->>>>>>> 023fc6b4
 """Gradient of pooling in python"""
 import numpy as np
 
 
-<<<<<<< HEAD
-def pool_grad_nchw(a_np, out_grad_np, pool_size, strides, padding, pool_type, _,
-=======
 def pool_grad_nchw(a_np, out_grad_np,
                    pool_size,
                    strides,
                    padding,
                    pool_type,
                    ceil_mode,
->>>>>>> 023fc6b4
                    count_include_pad=True):
     """pool_grad for NCHW layout in python"""
     dtype = a_np.dtype
