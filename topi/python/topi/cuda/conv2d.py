--- conflicted
+++ resolved
@@ -1,5 +1,3 @@
-<<<<<<< HEAD
-=======
 # Licensed to the Apache Software Foundation (ASF) under one
 # or more contributor license agreements.  See the NOTICE file
 # distributed with this work for additional information
@@ -16,7 +14,6 @@
 # KIND, either express or implied.  See the License for the
 # specific language governing permissions and limitations
 # under the License.
->>>>>>> 135c4b44
 # pylint: disable=invalid-name
 """Compute definition for conv2d with cuda backend"""
 import tvm
@@ -112,16 +109,9 @@
 
     if layout == 'NCHW':
         return nn.conv2d_nchw(data, kernel, strides, padding, dilation, out_dtype)
-<<<<<<< HEAD
-    elif layout == 'HWCN':
-        return nn.conv2d_hwcn(data, kernel, strides, padding, dilation, out_dtype)
-    else:
-        raise ValueError("not support this layout {} yet".format(layout))
-=======
     if layout == 'HWCN':
         return nn.conv2d_hwcn(data, kernel, strides, padding, dilation, out_dtype)
     raise ValueError("not support this layout {} yet".format(layout))
->>>>>>> 135c4b44
 
 
 @autotvm.register_topi_schedule(generic.schedule_conv2d_nchw, ["cuda", "gpu"],
