# Licensed to the Apache Software Foundation (ASF) under one
# or more contributor license agreements.  See the NOTICE file
# distributed with this work for additional information
# regarding copyright ownership.  The ASF licenses this file
# to you under the Apache License, Version 2.0 (the
# "License"); you may not use this file except in compliance
# with the License.  You may obtain a copy of the License at
#
#   http://www.apache.org/licenses/LICENSE-2.0
#
# Unless required by applicable law or agreed to in writing,
# software distributed under the License is distributed on an
# "AS IS" BASIS, WITHOUT WARRANTIES OR CONDITIONS OF ANY
# KIND, either express or implied.  See the License for the
# specific language governing permissions and limitations
# under the License.

# pylint: disable=redefined-builtin, wildcard-import
"""CUDA specific declaration and schedules."""
from __future__ import absolute_import as _abs

from .conv1d import *
from .conv1d_transpose_ncw import *
from .conv2d import *
from .conv2d_hwcn import *
from .conv2d_int8 import *
from .conv2d_winograd import *
from .conv2d_nhwc_winograd import *
from .depthwise_conv2d import *
from .group_conv2d_nchw import *
from . import conv2d_alter_op
from .conv2d_transpose_nchw import *
from .conv3d_transpose_ncdhw import *
from .deformable_conv2d import *
from .conv3d import *
from .conv3d_winograd import *
from . import conv3d_alter_op
from .reduction import schedule_reduce
from .softmax import *
from .injective import schedule_injective, schedule_elemwise, schedule_broadcast
from .dense import *
from .pooling import *
from .nn import schedule_lrn
from .batch_matmul import *
from .vision import *
from .ssd import *
from .nms import get_valid_counts, non_max_suppression
from .rcnn import *
from .sort import *
from .conv2d_nhwc_tensorcore import *
from .conv3d_ndhwc_tensorcore import *
from .dense_tensorcore import *
<<<<<<< HEAD
from .conv2d_hwnc_tensorcore import *
=======
from .correlation import *
from .sparse import *
>>>>>>> 64766c2c
<|MERGE_RESOLUTION|>--- conflicted
+++ resolved
@@ -50,9 +50,6 @@
 from .conv2d_nhwc_tensorcore import *
 from .conv3d_ndhwc_tensorcore import *
 from .dense_tensorcore import *
-<<<<<<< HEAD
 from .conv2d_hwnc_tensorcore import *
-=======
 from .correlation import *
-from .sparse import *
->>>>>>> 64766c2c
+from .sparse import *