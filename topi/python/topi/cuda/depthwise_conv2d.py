--- conflicted
+++ resolved
@@ -20,14 +20,10 @@
     outs = [outs] if isinstance(outs, tvm.tensor.Tensor) else outs
     s = tvm.create_schedule([x.op for x in outs])
     def _schedule(PaddedInput, Filter, DepthwiseConv2d):
-<<<<<<< HEAD
-        in_shape = get_const_tuple(PaddedInput.shape)
-=======
         in_height = tvm.ir_pass.Simplify(PaddedInput.shape[2]).value
         in_width = tvm.ir_pass.Simplify(PaddedInput.shape[3]).value
         filter_height = tvm.ir_pass.Simplify(Filter.shape[2]).value
         filter_width = tvm.ir_pass.Simplify(Filter.shape[3]).value
->>>>>>> 9909b5fa
         out_shape = get_const_tuple(DepthwiseConv2d.shape)
         in_height = in_shape[2]
         in_width = in_shape[3]
@@ -54,11 +50,7 @@
         num_vthread_x = 1
         blocking_h = out_height
         blocking_w = out_width
-<<<<<<< HEAD
-        if out_height % 32 == 0 or in_height >= 108:
-=======
         if out_height % 32 == 0 or out_height*stride_h > 96:
->>>>>>> 9909b5fa
             blocking_h = 32
         if out_width % 32 == 0:
             blocking_w = 32
@@ -240,10 +232,57 @@
         if OP.tag == 'depthwise_conv2d_back_input_nhwc':
             Padded_out_grad = OP.input_tensors[0]
             Filter = OP.input_tensors[1]
-            Dialate_out_grad = Padded_out_grad.op.input_tensors[0]
-            s[Dialate_out_grad].compute_inline()
+            Dilate_out_grad = Padded_out_grad.op.input_tensors[0]
+            s[Dilate_out_grad].compute_inline()
             In_grad = OP.output(0)
             _schedule(Padded_out_grad, Filter, In_grad)
 
     traverse(outs[0].op)
+    return s
+
+def schedule_depthwise_conv2d_back_weight_nhwc(outs):
+    """Schedule for depthwise_conv2d nhwc backward wrt filter.
+
+    Parameters
+    ----------
+    outs: Array of Tensor
+        The computation graph description of depthwise_conv2d
+        in the format of an array of tensors.
+
+    Returns
+    -------
+    s: Schedule
+        The computation schedule for depthwise_conv2d nhwc.
+    """
+    outs = [outs] if isinstance(outs, tvm.tensor.Tensor) else outs
+    s = tvm.create_schedule([x.op for x in outs])
+
+    def _schedule(Out_grad, Padded_in_grad, In_grad):
+        s[Padded_in_grad].compute_inline()
+
+        block_x = tvm.thread_axis("blockIdx.x")
+        thread_x = tvm.thread_axis("threadIdx.x")
+        b, h, w, c = In_grad.op.axis
+
+        fused_wc = s[In_grad].fuse(w,c)
+
+        fused_hwc = s[In_grad].fuse(h,fused_wc)
+        xoc, xic = s[In_grad].split(fused_hwc, factor=128)
+        fused = s[In_grad].fuse(b, xoc)
+        #fused = s[In_grad].fuse(b, fused)
+
+        s[In_grad].bind(fused, block_x)
+        s[In_grad].bind(xic, thread_x)
+
+    def traverse(OP):
+        # inline all one-to-one-mapping operators except the last stage (output)
+        if OP.tag == 'depthwise_conv2d_back_filter_nhwc':
+            Out_grad = OP.input_tensors[0]
+            Padded_in_grad = OP.input_tensors[1]
+            Dilate_in_grad = Padded_in_grad.op.input_tensors[0]
+            s[Dilate_in_grad].compute_inline()
+            Weight_grad = OP.output(0)
+            _schedule(Out_grad, Padded_in_grad, Weight_grad)
+
+    traverse(outs[0].op)
     return s