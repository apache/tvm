--- conflicted
+++ resolved
@@ -20,7 +20,6 @@
     outs = [outs] if isinstance(outs, tvm.tensor.Tensor) else outs
     s = tvm.create_schedule([x.op for x in outs])
     def _schedule(PaddedInput, Filter, DepthwiseConv2d):
-        """
         in_height = tvm.ir_pass.Simplify(PaddedInput.shape[2]).value
         in_width = tvm.ir_pass.Simplify(PaddedInput.shape[3]).value
         filter_height = tvm.ir_pass.Simplify(Filter.shape[2]).value
@@ -51,13 +50,7 @@
         blocking_w = out_width
         if out_height % 32 == 0 or out_height*stride_h > 96:
             blocking_h = 32
-<<<<<<< HEAD
-            num_thread_x = 2
-            num_vthread_x = 2
-        if out_width % 32 == 0 or out_width*stride_w > 96:
-=======
         if out_width % 32 == 0:
->>>>>>> c6ebb5a1
             blocking_w = 32
             num_thread_x = 16
             num_vthread_x = 2
@@ -104,87 +97,7 @@
         ty, yi = s[FS].split(FS.op.axis[2], nparts=num_thread_y)
         tx, xi = s[FS].split(FS.op.axis[3], nparts=num_thread_x)
         s[FS].bind(ty, thread_y)
-<<<<<<< HEAD
-        """
-        """Schedule for depthwise_conv2d declared in topi.nn.conv"""
-        in_height = tvm.ir_pass.Simplify(PaddedInput.shape[2]).value
-        in_width = tvm.ir_pass.Simplify(PaddedInput.shape[3]).value
-        filter_height = tvm.ir_pass.Simplify(Filter.shape[2]).value
-        filter_width = tvm.ir_pass.Simplify(Filter.shape[3]).value
-        out_height = tvm.ir_pass.Simplify(DepthwiseConv2d.shape[2]).value
-        out_width = tvm.ir_pass.Simplify(DepthwiseConv2d.shape[3]).value
-        stride_h = (in_height - filter_height) // (out_height - 1)
-        stride_w = (in_width - filter_width) // (out_width - 1)
-        channel_multiplier = tvm.ir_pass.Simplify(Filter.shape[1]).value
-        s[PaddedInput].compute_inline()
-        IS = s.cache_read(PaddedInput, "shared", [DepthwiseConv2d])
-        FS = s.cache_read(Filter, "shared", [DepthwiseConv2d])
-        IL = s.cache_read(IS, "local", [DepthwiseConv2d])
-        FL = s.cache_read(FS, "local", [DepthwiseConv2d])
-        if DepthwiseConv2d.op in s.outputs:
-            Output = DepthwiseConv2d
-            CL = s.cache_write(DepthwiseConv2d, "local")
-        else:
-            Output = outs[0].op.output(0)
-            s[DepthwiseConv2d].set_scope("local")
-        # schedule parameters
-        num_thread_x = 8
-        num_thread_y = 8
-        num_vthread_x = 1
-        num_vthread_y = 1
-        blocking_h = out_height
-        blocking_w = out_width
-        if out_height % 32 == 0 or out_height*stride_h > 96:
-            blocking_h = 32
-        if out_width % 32 == 0 or out_width*stride_w > 96:
-            blocking_w = 32
-        block_x = tvm.thread_axis("blockIdx.x")
-        block_y = tvm.thread_axis("blockIdx.y")
-        thread_x = tvm.thread_axis((0, num_thread_x), "threadIdx.x")
-        thread_y = tvm.thread_axis((0, num_thread_y), "threadIdx.y")
-        thread_vx = tvm.thread_axis((0, num_vthread_x), "vthread", name="vx")
-        thread_vy = tvm.thread_axis((0, num_vthread_y), "vthread", name="vy")
-        # split and bind
-        bx, bxi = s[Output].split(Output.op.axis[1], factor=channel_multiplier)
-        s[Output].reorder(Output.op.axis[2], Output.op.axis[3], bxi)
-        bx = s[Output].fuse(Output.op.axis[0], bx)
-        s[Output].bind(bx, block_x)
-        by1, y1i = s[Output].split(Output.op.axis[2], factor=blocking_h)
-        tvx, vxi = s[Output].split(y1i, nparts=num_vthread_x)
-        tx, xi = s[Output].split(vxi, nparts=num_thread_x)
-        by2, y2i = s[Output].split(Output.op.axis[3], factor=blocking_w)
-        tvy, vyi = s[Output].split(y2i, nparts=num_vthread_y)
-        ty, yi = s[Output].split(vyi, nparts=num_thread_y)
-        s[Output].reorder(by1, by2, tvx, tvy, tx, ty, xi, yi)
-        by = s[Output].fuse(by1, by2)
-        s[Output].bind(tvx, thread_vx)
-        s[Output].bind(tvy, thread_vy)
-        s[Output].bind(tx, thread_x)
-        s[Output].bind(ty, thread_y)
-        s[Output].bind(by, block_y)
-        # local memory load
-        s[IL].compute_at(s[Output], ty)
-        s[FL].compute_at(s[Output], ty)
-        if DepthwiseConv2d.op in s.outputs:
-            s[CL].compute_at(s[Output], ty)
-        else:
-            s[DepthwiseConv2d].compute_at(s[Output], ty)
-        # input's shared memory load
-        s[IS].compute_at(s[Output], by)
-        tx, xi = s[IS].split(IS.op.axis[2], nparts=num_thread_x)
-        ty, yi = s[IS].split(IS.op.axis[3], nparts=num_thread_y)
-        s[IS].bind(tx, thread_x)
-        s[IS].bind(ty, thread_y)
-        # filter's shared memory load
-        s[FS].compute_at(s[Output], by)
-        s[FS].reorder(FS.op.axis[2], FS.op.axis[3], FS.op.axis[1])
-        tx, xi = s[FS].split(FS.op.axis[2], nparts=num_thread_x)
-        ty, yi = s[FS].split(FS.op.axis[3], nparts=num_thread_y)
         s[FS].bind(tx, thread_x)
-        s[FS].bind(ty, thread_y)
-=======
-        s[FS].bind(tx, thread_x)
->>>>>>> c6ebb5a1
 
     def traverse(OP):
         # inline all one-to-one-mapping operators except the last stage (output)
@@ -336,6 +249,9 @@
         if OP.tag == 'depthwise_conv2d_back_input_nhwc':
             Padded_out_grad = OP.input_tensors[0]
             Filter = OP.input_tensors[1]
+            Dialate_out_grad = Padded_out_grad.op.input_tensors[0]
+            print(Dialate_out_grad)
+            s[Dialate_out_grad].compute_inline()
             In_grad = OP.output(0)
             _schedule(Padded_out_grad, Filter, In_grad)
 
