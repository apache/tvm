# pylint: disable=redefined-builtin, wildcard-import
"""TVM Operator Inventory.

TOPI is the operator collection library for TVM, to provide sugars
for constructing compute declaration as well as optimized schedules.

Some of the schedule function may have been specially optimized for a
specific workload.
"""
from __future__ import absolute_import as _abs

from tvm._ffi.libinfo import __version__

# Ensure C++ schedules get registered first, so python schedules can
# override them.
from . import cpp

from .math import *
from .tensor import *
from .generic_op_impl import *
from .reduction import *
from .transform import *
from .broadcast import *
from . import nn
from . import x86
from . import cuda
from . import arm_cpu
from . import mali
from . import intel_graphics
from . import opengl
from . import util
from . import rocm
from . import vision
from . import image
<<<<<<< HEAD
from . import sparse
=======
from . import hls
>>>>>>> 9bcc3173
# not import testing by default
# because testing can have extra deps that are not necessary
# we can import them from test cases explicitly
# from . import testing<|MERGE_RESOLUTION|>--- conflicted
+++ resolved
@@ -32,11 +32,8 @@
 from . import rocm
 from . import vision
 from . import image
-<<<<<<< HEAD
 from . import sparse
-=======
 from . import hls
->>>>>>> 9bcc3173
 # not import testing by default
 # because testing can have extra deps that are not necessary
 # we can import them from test cases explicitly
