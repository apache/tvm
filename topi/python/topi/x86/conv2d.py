# Licensed to the Apache Software Foundation (ASF) under one
# or more contributor license agreements.  See the NOTICE file
# distributed with this work for additional information
# regarding copyright ownership.  The ASF licenses this file
# to you under the Apache License, Version 2.0 (the
# "License"); you may not use this file except in compliance
# with the License.  You may obtain a copy of the License at
#
#   http://www.apache.org/licenses/LICENSE-2.0
#
# Unless required by applicable law or agreed to in writing,
# software distributed under the License is distributed on an
# "AS IS" BASIS, WITHOUT WARRANTIES OR CONDITIONS OF ANY
# KIND, either express or implied.  See the License for the
# specific language governing permissions and limitations
# under the License.
# pylint: disable=invalid-name,unused-variable,unused-argument,no-member
"""Conv2D schedule on x86"""

import logging
import re

import tvm
from tvm import autotvm
from tvm.autotvm.task.topi_integration import deserialize_args
from tvm.autotvm.task import get_config
from .. import generic, tag
from .. import nn
from ..util import get_const_tuple
from ..nn.conv2d import conv2d, conv2d_NCHWc, \
    conv2d_alter_layout, _get_workload as _get_conv2d_workload
from ..nn.depthwise_conv2d import _get_workload as _get_depthwise_conv2d_workload
from ..nn.depthwise_conv2d import depthwise_conv2d_NCHWc, depthwise_conv2d_nchw
from ..nn.pad import pad

from . import conv2d_avx_1x1, conv2d_avx_common

logger = logging.getLogger('topi')

def _get_default_config(cfg, data, kernel, strides, padding, out_dtype, is_depthwise=False, layout='NCHW'):
    """
    Get default schedule config for the workload
    """
    if is_depthwise:
        wkl = _get_depthwise_conv2d_workload(data, kernel, strides, padding, out_dtype)
        from .depthwise_conv2d import _fallback_schedule
        _fallback_schedule(cfg, wkl)
    else:
        wkl = _get_conv2d_workload(data, kernel, strides, padding, out_dtype, layout)
        is_kernel_1x1 = wkl.hkernel == 1 and wkl.wkernel == 1
        if is_kernel_1x1:
            conv2d_avx_1x1._fallback_schedule(cfg, wkl)
        else:
            conv2d_avx_common._fallback_schedule(cfg, wkl)


def _create_tuning_space(cfg, data, kernel, strides, padding, dilation, layout):
    """Create schedule configuration from input arguments"""
    dshape = get_const_tuple(data.shape)
    kshape = get_const_tuple(kernel.shape)
    pat = re.compile(r'NCHW.+(\d+)c')
    if layout == 'NCHW':
        n, ic, h, w = dshape
        oc, _, kh, kw = kshape
    elif layout == 'NHWC':
        n, h, w, ic = dshape
<<<<<<< HEAD
    elif pat.match(layout) is not None:
        n, ic_chunk, h, w, ic_bn = dshape
        if data.dtype == 'uint8':
            oc_chunk, k_ic, kh, kw, k_ic_f, oc_bn, k_ic_s = kshape
            ic = ic_chunk*ic_bn
            assert ic == k_ic*k_ic_f*kic_s
        else:
            oc_chunk, k_ic_chunk, kh, kw, k_ic_bn, oc_bn = kshape
            assert ic_chunk == k_ic_chunk
            assert ic_bn == k_ic_bn
            ic = ic_chunk*ic_bn
        oc = oc_chunk*oc_bn
=======
        oc, _, kh, kw = kshape
>>>>>>> 7e05f0bd
    else:
        raise ValueError("Not support this layout {} with "
                         "schedule template.".format(layout))
    is_kernel_1x1 = kh == 1 and kw == 1
    ph, pw = padding if isinstance(padding, (tuple, list)) else (padding, padding)
    sh, sw = strides if isinstance(strides, (tuple, list)) else (strides, strides)
    oh = (h - kh + 2 * ph) // sh + 1
    ow = (w - kw + 2 * pw) // sw + 1

    # Create schedule config
    cfg.define_split("tile_ic", ic, num_outputs=2)
    cfg.define_split("tile_oc", oc, num_outputs=2)
    cfg.define_split("tile_ow", ow, num_outputs=2, filter=lambda y: y.size[-1] <= 64)
    if is_kernel_1x1:
        cfg.define_knob("tile_oh", [1, 2] if oh > 1 else [1])
    else:
        cfg.define_knob("unroll_kw", [True, False])


@autotvm.register_topi_compute(conv2d, 'cpu', ['direct'])
def _declaration_conv(cfg, data, kernel, strides, padding, dilation, layout, out_dtype):
    out_dtype = data.dtype if out_dtype is None else out_dtype
    padding = padding if isinstance(padding, (tuple, list)) else (padding, padding)
    strides = strides if isinstance(strides, (tuple, list)) else (strides, strides)
    dilation = dilation if isinstance(dilation, (tuple, list)) else (dilation, dilation)

    _, _, kh, kw = get_const_tuple(kernel.shape)
    if layout == 'NCHW':
        _create_tuning_space(cfg, data, kernel, strides, padding, dilation, layout)
        if cfg.is_fallback:
            _get_default_config(cfg, data, kernel, strides, padding, out_dtype)
        return _declaration_conv_impl(cfg, data, kernel, strides,
                                      padding, dilation, layout, out_dtype)
    if layout == 'HWCN':
        return nn.conv2d_hwcn(data, kernel, strides, padding, dilation, out_dtype)
    elif layout == 'NHWC' and kh == 1 and kw == 1 and kernel.dtype == "int8":
        if cfg.is_fallback:
            _get_default_config(cfg, data, kernel, strides, padding, out_dtype, False, layout)
        # specialize for INT8 1X1 conv on X86
        return conv2d_avx_1x1._declaration_conv_nhwc_pack(cfg, data, kernel, strides,
                                                          padding, dilation, out_dtype)
    elif layout == 'NHWC':
        return nn.conv2d_nhwc(data, kernel, strides, padding, dilation, out_dtype)
    raise ValueError("not support this layout {} yet".format(layout))


def _declaration_conv_impl(cfg, data, kernel, strides, padding, dilation, layout, out_dtype):
    out_dtype = data.dtype if out_dtype is None else out_dtype
    assert layout == 'NCHW', "only support NCHW convolution for AVX"

    assert isinstance(dilation, int) or len(dilation) == 2
    if isinstance(dilation, int):
        dilation_h, dilation_w = dilation
    else:
        dilation_h, dilation_w = dilation

    HPAD, WPAD = padding
    HSTR, WSTR = strides

    batch_size, in_channel, in_height, in_width = get_const_tuple(data.shape)
    num_filter, _, kernel_height, kernel_width = get_const_tuple(kernel.shape)

    pad_height = in_height + 2 * HPAD
    pad_width = in_width + 2 * WPAD

    dilated_kernel_h = (kernel_height - 1) * dilation_h + 1
    dilated_kernel_w = (kernel_width - 1) * dilation_w + 1
    out_height = (in_height + 2 * HPAD - dilated_kernel_h) // HSTR + 1
    out_width = (in_width + 2 * WPAD - dilated_kernel_w) // WSTR + 1

    # pack data
    DOPAD = (HPAD != 0 or WPAD != 0)
    if DOPAD:
        data_pad = pad(data, (0, 0, HPAD, WPAD), name="data_pad")
    else:
        data_pad = data

    # fetch schedule
    ic_bn, oc_bn = cfg["tile_ic"].size[-1], cfg["tile_oc"].size[-1]

    shape = (batch_size, in_channel // ic_bn, pad_height, ic_bn, pad_width)
    data_vec = tvm.compute(shape,
                           lambda n, C, h, c, w: data_pad[n, C * ic_bn + c, h, w],
                           name='data_vec')

    # pack kernel
    shape = (num_filter//oc_bn, in_channel//ic_bn,
             kernel_height, kernel_width, ic_bn, oc_bn)
    kernel_vec = tvm.compute(shape,
                             lambda CO, CI, h, w, ci, co:
                             kernel[CO * oc_bn + co, CI * ic_bn + ci, h, w],
                             name='kernel_vec')

    # convolution
    oshape = (batch_size, num_filter//oc_bn, out_height, out_width, oc_bn)
    unpack_shape = (batch_size, num_filter, out_height, out_width)

    ic = tvm.reduce_axis((0, in_channel), name='ic')
    kh = tvm.reduce_axis((0, kernel_height), name='kh')
    kw = tvm.reduce_axis((0, kernel_width), name='kw')

    conv = tvm.compute(oshape, lambda n, oc_chunk, oh, ow, oc_block:
                       tvm.sum(data_vec[n, ic//ic_bn, oh*HSTR+kh*dilation_h, ic%ic_bn,
                                        ow*WSTR+kw*dilation_w].astype(out_dtype) *
                               kernel_vec[oc_chunk, ic//ic_bn, kh, kw, ic%ic_bn,
                                          oc_block].astype(out_dtype),
                               axis=[ic, kh, kw]), name='conv')

    unpack = tvm.compute(unpack_shape,
                         lambda n, c, h, w: conv[n, c // oc_bn, h, w, c % oc_bn]
                         .astype(out_dtype),
                         name='output_unpack',
                         tag='conv2d_nchw')
    return unpack


@autotvm.register_topi_schedule(generic.schedule_conv2d_nchw, 'cpu', ['direct'])
def schedule_conv2d(cfg, outs):
    """Create schedule for tensors"""
    s = tvm.create_schedule([x.op for x in outs])
    scheduled_ops = []

    def traverse(op):
        """Traverse operators from computation graph"""
        # inline all one-to-one-mapping operators except the last stage (output)
        if tag.is_broadcast(op.tag):
            if op not in s.outputs:
                s[op].compute_inline()
            for tensor in op.input_tensors:
                if tensor.op.input_tensors and tensor.op not in scheduled_ops:
                    traverse(tensor.op)

        if 'conv2d_nchw' in op.tag:
            output = op.output(0)
            conv_out = op.input_tensors[0]
            kernel_vec = conv_out.op.input_tensors[1]
            kernel = kernel_vec.op.input_tensors[0]
            if isinstance(kernel.op, tvm.tensor.ComputeOp) and "dilate" in kernel.op.tag:
                s[kernel].compute_inline()
            data_vec = conv_out.op.input_tensors[0]
            data = data_vec.op.input_tensors[0]
            data_pad = None
            if isinstance(data.op, tvm.tensor.ComputeOp) and "pad" in data.op.tag:
                data_pad = data
                data = data_pad.op.input_tensors[0]

            _, _, kh, kw = get_const_tuple(kernel.shape)
            is_kernel_1x1 = kh == 1 and kw == 1
            args = [s, cfg, data, data_pad, data_vec, kernel_vec, conv_out, output, outs[0]]
            if is_kernel_1x1:
                conv2d_avx_1x1._schedule_conv(*args)
            else:
                conv2d_avx_common._schedule_conv(*args)

        scheduled_ops.append(op)

    traverse(outs[0].op)
    return s


# @generic.schedule_conv2d_nhwc.register("cpu")
@autotvm.register_topi_schedule(generic.schedule_conv2d_nhwc, 'cpu', ['direct'])
def schedule_conv2d_nhwc(cfg, outs):
    """Create schedule for tensors"""
    s = tvm.create_schedule([x.op for x in outs])
    output_op = outs[0].op
    scheduled_ops = []

    def traverse(op):
        """Traverse operators from computation graph"""
        # inline all one-to-one-mapping operators except the last stage (output)
        if tag.is_broadcast(op.tag):
            if op not in s.outputs:
                s[op].compute_inline()
            else: # inject custom schedule
                if len(op.axis) == 4: # schedule bias + bn + relu
                    n, h, w, c = op.axis
                    fused = s[op].fuse(n, h, w)
                    s[op].parallel(fused)
                    s[op].vectorize(c)
            for tensor in op.input_tensors:
                if tensor.op.input_tensors and tensor.op not in scheduled_ops:
                    traverse(tensor.op)

        if 'conv2d_nhwc_pack_int8' in op.tag:
            conv_out = op.output(0)
            kernel = conv_out.op.input_tensors[1]
            data_vec = conv_out.op.input_tensors[0]
            data = data_vec.op.input_tensors[0] \
                if isinstance(data_vec.op, tvm.tensor.ComputeOp) and "pad" not in data_vec.op.tag \
                else data_vec
            if isinstance(data.op, tvm.tensor.ComputeOp) and "pad" in data.op.tag:
                data_pad = data
                data = data_pad.op.input_tensors[0]

            args = [s, cfg, data_vec, conv_out, outs[0]]
            if data.dtype == 'uint8':
                # int8 conv kernel is 7-dim
                kh, kw, _, _, _ = get_const_tuple(kernel.shape)
                if kh == 1 and kw == 1:
                    conv2d_avx_1x1._schedule_conv_nhwc_pack_int8(*args)
                else:
                    raise ValueError("Only support 1x1 kernel with "
                             "schedule template.")
            else:
                raise ValueError("Not support this data type {} with "
                         "schedule template.".format(data.dtype))

        elif 'conv2d_nhwc' in op.tag:
            conv = op.output(0)
            kernel = op.input_tensors[1]
            if isinstance(kernel.op, tvm.tensor.ComputeOp) and "dilate" in kernel.op.tag:
                s[kernel].compute_inline()

            data = op.input_tensors[0]
            data_pad = None
            if isinstance(data.op, tvm.tensor.ComputeOp) and "pad" in data.op.tag:
                data_pad = data
                data = data_pad.op.input_tensors[0]

            n_pad, h_pad, w_pad, c_pad = data_pad.op.axis
            pad_fused = s[data_pad].fuse(n_pad, h_pad)
            s[data_pad].parallel(pad_fused)
            C = conv
            n, h, w, c = C.op.axis
            ry, rx, rc = C.op.reduce_axis
            n_out, h_out, w_out, c_out = output_op.axis
            s[C].vectorize(c)
            if op != output_op: # fuse bias + bn + relu into conv
                s[C].compute_at(s[output_op], c_out)
            else:
                fused = s[C].fuse(n, h, w)
                s[C].parallel(fused)

        scheduled_ops.append(op)

    traverse(output_op)
    return s


# Define template function for autotvm task
# We define schedule template in this function instead of
# declaration function since actual input arguments need
# to be altered by the schedule selected.
@autotvm.task.register("topi_x86_conv2d_NCHWc")
def _topi_nn_conv2d_NCHWc(*args, **kwargs):
    assert not kwargs, "Do not support kwargs in template function call"
    args = deserialize_args(args)

    if len(args) == 7:
        data, kernel, strides, padding, dilation, origin_layout, dtype = args
    else:
        assert len(args) == 8
        data, kernel, strides, padding, dilation, origin_layout, out_layout, dtype = args

    raw_data_shape = get_const_tuple(data.shape)
    raw_kernel_shape = get_const_tuple(kernel.shape)

    # get config here
    cfg = get_config()
    _create_tuning_space(cfg, data, kernel, strides, padding, dilation, origin_layout)

    # change shape with the value in config
    ic_bn, oc_bn, ow_bn = (cfg["tile_ic"].size[-1], cfg["tile_oc"].size[-1],
                           cfg["tile_ow"].size[-1])
    new_data_shape = (raw_data_shape[0], raw_data_shape[1] // ic_bn,
                      raw_data_shape[2], raw_data_shape[3], ic_bn)
    data_layout = "NCHW%dc" % ic_bn
    out_layout = "NCHW%dc" % oc_bn
    new_kernel_shape = (raw_kernel_shape[0] // oc_bn, raw_kernel_shape[1] // ic_bn,
                        raw_kernel_shape[2], raw_kernel_shape[3], ic_bn, oc_bn)
    new_data = tvm.placeholder(new_data_shape, data.dtype)
    new_kernel = tvm.placeholder(new_kernel_shape, kernel.dtype)

    C = _declaration_conv_NCHWc(cfg, new_data, new_kernel, strides, padding, dilation,
                                data_layout, out_layout, dtype)
    s = _schedule_conv2d_NCHWc(cfg, [C])
    return s, [new_data, new_kernel, C]


@conv2d_alter_layout.register("cpu")
def _alter_conv2d_layout(attrs, inputs, tinfo, F):
    import nnvm.symbol as sym

    copy_inputs = [s for s in inputs]
    new_attrs = {k : attrs[k] for k in attrs.keys()}
    data, kernel = tinfo[0], tinfo[1]
    batch_size, in_channel, height, width = get_const_tuple(data.shape)

    groups = attrs.get_int("groups")
    out_channel = attrs.get_int("channels") if F == sym else attrs.get_int("channels").value
    padding = attrs.get_int_tuple("padding")
    strides = attrs.get_int_tuple("strides")
    dilation = attrs.get_int_tuple("dilation")
    out_dtype = attrs["out_dtype"]

    layout_name = 'layout' if F == sym else 'data_layout'

    layout = attrs[layout_name]
    kh, kw = attrs.get_int_tuple("kernel_size")

    dtype = data.dtype
    out_dtype = dtype if out_dtype in ("same", "") else out_dtype
    is_depthwise = groups == in_channel and groups == out_channel

    # only optimize for NCHW
    if layout != 'NCHW':
        return None
    if groups != 1 and not is_depthwise:
        return None

    dispatch_ctx = autotvm.task.DispatchContext.current
    target = tvm.target.current_target()
    # query schedule and fallback if necessary
    workload = autotvm.task.args_to_workload(
        [data, kernel, strides, padding, dilation, out_dtype], depthwise_conv2d_nchw) \
        if is_depthwise else \
        autotvm.task.args_to_workload(
            [data, kernel, strides, padding, dilation, layout, out_dtype], conv2d)
    cfg = dispatch_ctx.query(target, workload)
    if cfg.is_fallback:
        _get_default_config(cfg, data, kernel, strides, padding, out_dtype, is_depthwise)

    ic_bn, oc_bn = cfg["tile_ic"].size[-1], cfg["tile_oc"].size[-1]

    new_attrs[layout_name] = 'NCHW%dc' % ic_bn
    new_attrs['out_layout'] = 'NCHW%dc' % oc_bn

    new_data = tvm.placeholder((batch_size, in_channel//ic_bn, height, width, ic_bn),
                               dtype=data.dtype)

    if is_depthwise:
        new_attrs['kernel_layout'] = 'OIHW1i%do' % oc_bn
        # Store altered operator's config
        new_kernel = tvm.placeholder((out_channel//oc_bn, 1, kh, kw, 1, oc_bn), dtype=kernel.dtype)
        new_workload = autotvm.task.args_to_workload(
            [new_data, new_kernel, strides, padding, dilation, new_attrs[layout_name],
             new_attrs['out_layout'], out_dtype], depthwise_conv2d_NCHWc)
    else:
        out_channel, _, kh, kw = get_const_tuple(kernel.shape)
        # (oc, ic, h, w) -> (OC, IC, h, w, ic, oc)
        new_attrs['kernel_layout'] = 'OIHW%di%do' % (ic_bn, oc_bn)

        # Store altered operator's config
        new_kernel = tvm.placeholder((out_channel//oc_bn, in_channel//ic_bn, kh, kw, ic_bn, oc_bn),
                                     dtype=kernel.dtype)
        new_workload = autotvm.task.args_to_workload(
            [new_data, new_kernel, strides, padding, dilation, new_attrs[layout_name],
             new_attrs['out_layout'], out_dtype], conv2d_NCHWc)

    dispatch_ctx.update(target, new_workload, cfg)

    if is_depthwise:
        if F == sym:
            logging.warning("Use native layout for depthwise convolution on NNVM.")
            return None
        return F.nn.contrib_depthwise_conv2d_nchwc(*copy_inputs, **new_attrs)
    else:
        if F == sym:
            return F.contrib.conv2d_NCHWc(*copy_inputs, **new_attrs)
        return F.nn.contrib_conv2d_nchwc(*copy_inputs, **new_attrs)


@autotvm.register_topi_compute(conv2d_NCHWc, 'cpu', 'direct')
def _declaration_conv_NCHWc(cfg, data, kernel, strides,
                            padding, dilation, layout, out_layout, out_dtype):
    # layout and out_layout are not used here,
    # we keep them for debug convenience when dumping autotvm workload
    HPAD, WPAD = padding if isinstance(padding, (tuple, list)) else (padding, padding)
    HSTR, WSTR = strides if isinstance(strides, (tuple, list)) else (strides, strides)
    dh, dw = dilation if isinstance(dilation, (tuple, list)) else (dilation, dilation)
    assert (dh, dw) == (1, 1), "Does not support dilation"

    n, ic_chunk, ih, iw, ic_bn = get_const_tuple(data.shape)
    in_channel = ic_chunk * ic_bn
    if data.dtype == 'uint8':
        oc_chunk, ic_chunk_group, kernel_height, kernel_width, _, oc_bn, _ = get_const_tuple(kernel.shape)
    else:
        oc_chunk, ic_chunk_group, kernel_height, kernel_width, _, oc_bn = get_const_tuple(kernel.shape)
    num_filter = oc_chunk * oc_bn
    groups = ic_chunk // ic_chunk_group

    if cfg.is_fallback:
        _get_default_config(cfg, tvm.placeholder((n, in_channel, ih, iw), dtype=data.dtype),
                            tvm.placeholder((num_filter, in_channel, kernel_height, kernel_width),
                                            dtype=kernel.dtype),
                            strides, padding, out_dtype)

    # output shape
    out_height = (ih + 2 * HPAD - kernel_height) // HSTR + 1
    out_width = (iw + 2 * WPAD - kernel_width) // WSTR + 1
    oshape = (n, oc_chunk, out_height, out_width, oc_bn)

    # DOPAD
    DOPAD = (HPAD != 0 or WPAD != 0)
    if DOPAD:
        data_pad = pad(data, (0, 0, HPAD, WPAD, 0), name="data_pad")
    else:
        data_pad = data

    ic = tvm.reduce_axis((0, in_channel), name='ic')
    kh = tvm.reduce_axis((0, kernel_height), name='kh')
    kw = tvm.reduce_axis((0, kernel_width), name='kw')

    if data.dtype == 'uint8' and groups == 1:
        assert out_dtype == "int32", \
            "INT8 convolution requires input dtype = uint8 and output dtype=int32"
        # Intel performs dot product of 2 "4" Int8 values
        # Current implementation requires ic_bn to be a multiple of 4
        n_elems = 4
        assert ic_bn % n_elems == 0

        ic_outer = tvm.reduce_axis((0, in_channel//ic_bn), name='ic_outer')
        ic_f_inner = tvm.reduce_axis((0, ic_bn//n_elems), name='ic_f_inner')
        ic_s_inner = tvm.reduce_axis((0, n_elems), name='ic_s_inner')
        return tvm.compute(oshape, lambda n, oc_chunk, oh, ow, oc_block:
                           tvm.sum(data_pad[n, ic_outer, oh*HSTR+kh, ow*WSTR+kw,
                                            ic_f_inner * n_elems +  ic_s_inner]
                                   .astype(out_dtype) *
                                   kernel[oc_chunk, ic_outer, kh, kw, ic_f_inner,
                                          oc_block, ic_s_inner].astype(out_dtype),
                                   axis=[kh, kw, ic_outer, ic_f_inner, ic_s_inner]),
                           name='conv2d_NCHWc_int8', tag="conv2d_NCHWc_int8")
    elif data.dtype == 'uint8':
    	# for int8 group conv support
        n_elems = 4
        ic_chunk = in_channel//ic_bn
        ic_outer = tvm.reduce_axis((0, ic_chunk//groups), name='ic_outer')
        ic_f_inner = tvm.reduce_axis((0, ic_bn//n_elems), name='ic_f_inner')
        ic_s_inner = tvm.reduce_axis((0, n_elems), name='ic_s_inner')
        oshape = (n, oc_chunk, out_height, out_width, oc_bn)
        return tvm.compute(oshape, lambda n, occ, oh, ow, oc_block:
                           tvm.sum(data_pad[n, (occ*oc_bn//(oc_chunk*oc_bn//groups))*(ic_chunk//groups)+ic_outer, oh*HSTR+kh, ow*WSTR+kw,
                                            ic_f_inner * n_elems +  ic_s_inner].astype(out_dtype) *
                                   kernel[occ, ic_outer, kh, kw, ic_f_inner,
                                          oc_block, ic_s_inner].astype(out_dtype),
                                   axis=[kh, kw, ic_outer, ic_f_inner, ic_s_inner]),
                           name='conv2d_NCHWc_int8', tag="conv2d_NCHWc_int8")    

    # else: fp implementation
    return tvm.compute(oshape, lambda n, oc_chunk, oh, ow, oc_block:
                       tvm.sum(data_pad[n, ic//ic_bn, oh*HSTR+kh, ow*WSTR+kw,
                                        ic%ic_bn].astype(out_dtype) *
                               kernel[oc_chunk, ic//ic_bn, kh, kw, ic%ic_bn, oc_block],
                               axis=[ic, kh, kw]),
                       name='conv2d_NCHWc', tag="conv2d_NCHWc")


@autotvm.register_topi_schedule(generic.schedule_conv2d_NCHWc, 'cpu', ['direct'])
def _schedule_conv2d_NCHWc(cfg, outs):
    """Create schedule for tensors"""
    s = tvm.create_schedule([x.op for x in outs])
    scheduled_ops = []

    def traverse(op):
        """Traverse operators from computation graph"""
        # inline all one-to-one-mapping operators except the last stage (output)
        if tag.is_broadcast(op.tag):
            if op not in s.outputs:
                s[op].compute_inline()
            for tensor in op.input_tensors:
                if tensor.op.input_tensors and tensor.op not in scheduled_ops:
                    traverse(tensor.op)

        if 'conv2d_NCHWc' in op.tag:
            conv_out = op.output(0)
            kernel = conv_out.op.input_tensors[1]
            data_vec = conv_out.op.input_tensors[0]
            data = data_vec.op.input_tensors[0] \
                if isinstance(data_vec.op, tvm.tensor.ComputeOp) and "pad" not in data_vec.op.tag \
                else data_vec
            if isinstance(data.op, tvm.tensor.ComputeOp) and "pad" in data.op.tag:
                data_pad = data
                data = data_pad.op.input_tensors[0]

            args = [s, cfg, data_vec, conv_out, outs[0]]
            if data.dtype == 'uint8':
                # int8 conv kernel is 7-dim
                _, _, kh, kw, _, _, _ = get_const_tuple(kernel.shape)
                if kh == 1 and kw == 1:
                    conv2d_avx_1x1._schedule_conv_NCHWc_int8(*args)
                else:
                    conv2d_avx_common._schedule_conv_NCHWc_int8(*args)
            else:
                _, _, kh, kw, _, _, = get_const_tuple(kernel.shape)
                if kh == 1 and kw == 1:
                    conv2d_avx_1x1._schedule_conv_NCHWc(*args)
                else:
                    conv2d_avx_common._schedule_conv_NCHWc(*args)

        scheduled_ops.append(op)

    traverse(outs[0].op)
    return s<|MERGE_RESOLUTION|>--- conflicted
+++ resolved
@@ -64,7 +64,7 @@
         oc, _, kh, kw = kshape
     elif layout == 'NHWC':
         n, h, w, ic = dshape
-<<<<<<< HEAD
+        oc, _, kh, kw = kshape
     elif pat.match(layout) is not None:
         n, ic_chunk, h, w, ic_bn = dshape
         if data.dtype == 'uint8':
@@ -77,9 +77,6 @@
             assert ic_bn == k_ic_bn
             ic = ic_chunk*ic_bn
         oc = oc_chunk*oc_bn
-=======
-        oc, _, kh, kw = kshape
->>>>>>> 7e05f0bd
     else:
         raise ValueError("Not support this layout {} with "
                          "schedule template.".format(layout))
@@ -517,7 +514,7 @@
                                    kernel[occ, ic_outer, kh, kw, ic_f_inner,
                                           oc_block, ic_s_inner].astype(out_dtype),
                                    axis=[kh, kw, ic_outer, ic_f_inner, ic_s_inner]),
-                           name='conv2d_NCHWc_int8', tag="conv2d_NCHWc_int8")    
+                           name='conv2d_NCHWc_int8', tag="conv2d_NCHWc_int8")
 
     # else: fp implementation
     return tvm.compute(oshape, lambda n, oc_chunk, oh, ow, oc_block:
