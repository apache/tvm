# pylint: disable=invalid-name,unused-variable, unused-argument
"""Schedule for depthwise_conv2d with auto fusion"""
from __future__ import absolute_import as _abs
from collections import namedtuple
import tvm
from .. import tag
from ..nn.util import infer_pad, infer_stride, get_pad_tuple
from .. import generic

_Workload = namedtuple('Workload',
                       ['in_dtype', 'out_dtype', 'height', 'width', 'channel', 'multiplier',
                        'hkernel', 'wkernel', 'hpad', 'wpad', 'hstride', 'wstride'])

_Schedule = namedtuple('Schedule', ['vh', 'vw', 'vc', 'bc', 'unroll'])

# workloads of depthwise conv mobile net on imagenet
_WORKLOADS = [
    _Workload('float32', 'float32', 112, 112, 32, 1, 3, 3, 1, 1, 1, 1),
    _Workload('float32', 'float32', 112, 112, 64, 1, 3, 3, 1, 1, 2, 2),
    _Workload('float32', 'float32', 56, 56, 128, 1, 3, 3, 1, 1, 1, 1),
    _Workload('float32', 'float32', 56, 56, 128, 1, 3, 3, 1, 1, 2, 2),
    _Workload('float32', 'float32', 28, 28, 256, 1, 3, 3, 1, 1, 1, 1),
    _Workload('float32', 'float32', 28, 28, 256, 1, 3, 3, 1, 1, 2, 2),
    _Workload('float32', 'float32', 14, 14, 512, 1, 3, 3, 1, 1, 1, 1),
    _Workload('float32', 'float32', 14, 14, 512, 1, 3, 3, 1, 1, 2, 2),
    _Workload('float32', 'float32', 7, 7, 1024, 1, 3, 3, 1, 1, 1, 1),
<<<<<<< HEAD

    _Workload('int16', 'int32', 112, 112, 32, 1, 3, 3, 1, 1, 1, 1),
    _Workload('int16', 'int32', 112, 112, 64, 1, 3, 3, 1, 1, 2, 2),
    _Workload('int16', 'int32', 56, 56, 128, 1, 3, 3, 1, 1, 1, 1),
    _Workload('int16', 'int32', 56, 56, 128, 1, 3, 3, 1, 1, 2, 2),
    _Workload('int16', 'int32', 28, 28, 256, 1, 3, 3, 1, 1, 1, 1),
    _Workload('int16', 'int32', 28, 28, 256, 1, 3, 3, 1, 1, 2, 2),
    _Workload('int16', 'int32', 14, 14, 512, 1, 3, 3, 1, 1, 1, 1),
    _Workload('int16', 'int32', 14, 14, 512, 1, 3, 3, 1, 1, 2, 2),
    _Workload('int16', 'int32', 7, 7, 1024, 1, 3, 3, 1, 1, 1, 1),
=======
>>>>>>> a8197fca
]

_SCHEDULES = [
    _Schedule(2, 1, 4, 1, True),
    _Schedule(2, 4, 4, 2, True),
    _Schedule(2, 1, 4, 2, False),
    _Schedule(2, 4, 4, 1, True),
    _Schedule(4, 1, 4, 8, True),
    _Schedule(1, 1, 4, 2, True),
    _Schedule(1, 1, 8, 8, True),
    _Schedule(1, 1, 4, 1, False),
    _Schedule(1, 1, 4, 4, False),
<<<<<<< HEAD

    _Schedule(2, 4, 4, 2, False),
    _Schedule(2, 7, 4, 1, True),
    _Schedule(2, 4, 4, 4, False),
    _Schedule(2, 2, 4, 4, False),
    _Schedule(2, 2, 8, 4, False),
    _Schedule(2, 2, 4, 4, True),
    _Schedule(2, 2, 8, 4, False),
    _Schedule(1, 2, 8, 4, True),
    _Schedule(1, 1, 4, 8, True),
=======
>>>>>>> a8197fca
]

def _get_workload(data, kernel, stride, padding, out_dtype):
    _, C, IH, IW = [x.value for x in data.shape]
    _, MT, KH, KW = [x.value for x in kernel.shape]
    HPAD, WPAD, _, _ = get_pad_tuple(padding, kernel)
    if isinstance(stride, (tuple, list)):
        HSTR, WSTR = stride
    else:
        HSTR, WSTR = stride, stride
<<<<<<< HEAD
    wkl =  _Workload(data.dtype, out_dtype, IH, IW, C, MT, KH, KW, HPAD, WPAD, HSTR, WSTR)
    print('depthwise workload: {}'.format(wkl))
=======
>>>>>>> a8197fca
    return _Workload(data.dtype, out_dtype, IH, IW, C, MT, KH, KW, HPAD, WPAD, HSTR, WSTR)


def _schedule(s, data, data_pad, kernel, output, last):
    padding = infer_pad(data, data_pad)
    if data_pad is None:
        stride = infer_stride(data, kernel, output)
    else:
        stride = infer_stride(data_pad, kernel, output)
    wkl = _get_workload(data, kernel, stride, padding, output.dtype)

    if wkl not in _WORKLOADS:
        print('not in WORKLOADS')
        return s

    # use specified schedule
    sch = _SCHEDULES[_WORKLOADS.index(wkl)]

    H, W = wkl.height, wkl.width
    CN = wkl.channel
    MT = wkl.multiplier

    HK, WK = wkl.hkernel, wkl.wkernel
    HPAD, WPAD = wkl.hpad, wkl.wpad
    HSTR, WSTR = wkl.hstride, wkl.wstride

    VH, VW = sch.vh, sch.vw
    BC = sch.bc
    VC = sch.vc

    TH = H + 2*HPAD
    TW = W + 2*WPAD
    OH = (H + 2*HPAD - HK) / HSTR + 1
    OW = (W + 2*WPAD - WK) / WSTR + 1


    A, B, C = data, kernel, output
    A0 = data_pad

    A1 = s.cache_read(A0, "global", C)
    _, c, h, w = s[A1].op.axis
    c, vc = s[A1].split(c, VC)
    s[A1].reorder(c, h, w, vc)

    A2 = s.cache_write(A1, 'global')
    s[A0].compute_inline()
    s[A1].compute_inline()

    B0 = s.cache_read(B, "global", C)
    c, m, h, w = s[B0].op.axis
    c, vc = s[B0].split(c, VC)
    s[B0].reorder(c, m, h, w, vc)

    B1 = s.cache_write(B0, 'global')
    s[B0].compute_inline()

    _, c, h, w = s[C].op.axis
    c, vc = s[C].split(c, VC)
    s[C].reorder(c, h, w, vc)


    C0 = s.cache_write(C, 'global')
    _, c, h, w, vc = s[C0].op.axis
    dh, dw = s[C0].op.reduce_axis
    oh, ow, ih, iw = s[C0].tile(h, w, VH, VW)
    s[C0].reorder(c, oh, ow, dh, dw, ih, iw, vc)
    if sch.unroll:
        s[C0].unroll(iw)
    s[C0].vectorize(vc)


    # # s[C0].compute_at(s[C0], ow)
    launch, c, _, _ = s[C].op.axis
    s[C].pragma(launch, "parallel_launch_point")

    s[C].parallel(c)
    s[C].pragma(c, "parallel_stride_pattern")
    s[C].pragma(c, "parallel_barrier_when_finish")


    s[C0].compute_at(s[C], launch)
    _, c, h, w, vc = s[C0].op.axis
    s[C0].parallel(c)
    s[C0].pragma(c, "parallel_stride_pattern")
    s[C0].pragma(c, "parallel_barrier_when_finish")


    s[A2].compute_at(s[C0], oh)
    # parallel(s[A2], s[A2].op.axis[1], BC)

    # # s[B0].compute_at(s[C0], ow)
    s[B1].compute_at(s[C], launch)
    c, m, h, w, vc = s[B1].op.axis
    s[B1].parallel(c)
    s[B1].pragma(c, "parallel_stride_pattern")
    s[B1].pragma(c, "parallel_barrier_when_finish")

    return s


@generic.schedule_depthwise_conv2d_nchw.register(["cpu", "rasp"])
def schedule_depthwise_conv2d(outs):
    """Schedule for depthwise_conv2d nchw forward.

    Parameters
    ----------
    outs: Array of Tensor
        The computation graph description of depthwise_conv2d
        in the format of an array of tensors.

    Returns
    -------
    s: Schedule
        The computation schedule for depthwise_conv2d nchw.
    """
    print('specialized depthwise schedule')
    outs = [outs] if isinstance(outs, tvm.tensor.Tensor) else outs
    s = tvm.create_schedule([x.op for x in outs])

    def traverse(op):
        print(op.name)
        # inline all one-to-one-mapping operators except the last stage (output)
        if tag.is_broadcast(op.tag):
            if op not in s.outputs:
                s[op].compute_inline()
            for tensor in op.input_tensors:
                if tensor.op.input_tensors:
                    traverse(tensor.op)
        # schedule depthwise_conv2d
        if op.tag == 'depthwise_conv2d_nchw':
            output = op.output(0)
            kernel = op.input_tensors[1]
            data = op.input_tensors[0]
            data_pad = None
            if isinstance(data.op, tvm.tensor.ComputeOp) and "pad" in data.op.tag:
                data_pad = data
                data = data_pad.op.input_tensors[0]
            _schedule(s, data, data_pad, kernel, output, outs[0])

    traverse(outs[0].op)
    return s<|MERGE_RESOLUTION|>--- conflicted
+++ resolved
@@ -24,8 +24,6 @@
     _Workload('float32', 'float32', 14, 14, 512, 1, 3, 3, 1, 1, 1, 1),
     _Workload('float32', 'float32', 14, 14, 512, 1, 3, 3, 1, 1, 2, 2),
     _Workload('float32', 'float32', 7, 7, 1024, 1, 3, 3, 1, 1, 1, 1),
-<<<<<<< HEAD
-
     _Workload('int16', 'int32', 112, 112, 32, 1, 3, 3, 1, 1, 1, 1),
     _Workload('int16', 'int32', 112, 112, 64, 1, 3, 3, 1, 1, 2, 2),
     _Workload('int16', 'int32', 56, 56, 128, 1, 3, 3, 1, 1, 1, 1),
@@ -35,8 +33,6 @@
     _Workload('int16', 'int32', 14, 14, 512, 1, 3, 3, 1, 1, 1, 1),
     _Workload('int16', 'int32', 14, 14, 512, 1, 3, 3, 1, 1, 2, 2),
     _Workload('int16', 'int32', 7, 7, 1024, 1, 3, 3, 1, 1, 1, 1),
-=======
->>>>>>> a8197fca
 ]
 
 _SCHEDULES = [
@@ -49,8 +45,6 @@
     _Schedule(1, 1, 8, 8, True),
     _Schedule(1, 1, 4, 1, False),
     _Schedule(1, 1, 4, 4, False),
-<<<<<<< HEAD
-
     _Schedule(2, 4, 4, 2, False),
     _Schedule(2, 7, 4, 1, True),
     _Schedule(2, 4, 4, 4, False),
@@ -60,8 +54,6 @@
     _Schedule(2, 2, 8, 4, False),
     _Schedule(1, 2, 8, 4, True),
     _Schedule(1, 1, 4, 8, True),
-=======
->>>>>>> a8197fca
 ]
 
 def _get_workload(data, kernel, stride, padding, out_dtype):
@@ -72,11 +64,6 @@
         HSTR, WSTR = stride
     else:
         HSTR, WSTR = stride, stride
-<<<<<<< HEAD
-    wkl =  _Workload(data.dtype, out_dtype, IH, IW, C, MT, KH, KW, HPAD, WPAD, HSTR, WSTR)
-    print('depthwise workload: {}'.format(wkl))
-=======
->>>>>>> a8197fca
     return _Workload(data.dtype, out_dtype, IH, IW, C, MT, KH, KW, HPAD, WPAD, HSTR, WSTR)
 
 
