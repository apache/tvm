#!groovy
// -*- mode: groovy -*-

// Licensed to the Apache Software Foundation (ASF) under one
// or more contributor license agreements.  See the NOTICE file
// distributed with this work for additional information
// regarding copyright ownership.  The ASF licenses this file
// to you under the Apache License, Version 2.0 (the
// "License"); you may not use this file except in compliance
// with the License.  You may obtain a copy of the License at
//
//   http://www.apache.org/licenses/LICENSE-2.0
//
// Unless required by applicable law or agreed to in writing,
// software distributed under the License is distributed on an
// "AS IS" BASIS, WITHOUT WARRANTIES OR CONDITIONS OF ANY
// KIND, either express or implied.  See the License for the
// specific language governing permissions and limitations
// under the License.

// Jenkins pipeline
// See documents at https://jenkins.io/doc/book/pipeline/jenkinsfile/

// Docker env used for testing
// Different image may have different version tag
// because some of them are more stable than anoter.
//
// Docker images are maintained by PMC, cached in dockerhub
// and remains relatively stable over the time.
// Flow for upgrading docker env(need commiter)
//
// - Send PR to upgrade build script in the repo
// - Build the new docker image
// - Tag the docker image with a new version and push to a binary cache.
// - Update the version in the Jenkinsfile, send a PR
// - Fix any issues wrt to the new image version in the PR
// - Merge the PR and now we are in new version
// - Tag the new version as the lates
// - Periodically cleanup the old versions on local workers
//

// Hashtag in the source to build current CI docker builds
//
//
import org.jenkinsci.plugins.pipeline.modeldefinition.Utils

// NOTE: these lines are scanned by docker/dev_common.sh. Please update the regex as needed. -->
ci_lint = "tlcpack/ci-lint:v0.67"
ci_gpu = "tlcpack/ci-gpu:v0.77"
ci_cpu = "tlcpack/ci-cpu:v0.77"
ci_wasm = "tlcpack/ci-wasm:v0.71"
ci_i386 = "tlcpack/ci-i386:v0.73"
ci_qemu = "tlcpack/ci-qemu:v0.08"
ci_arm = "tlcpack/ci-arm:v0.06"
// <--- End of regex-scanned config.

// Parameters to allow overriding (in Jenkins UI), the images
// to be used by a given build. When provided, they take precedence
// over default values above.
properties([
  parameters([
    string(name: 'ci_lint_param', defaultValue: ""),
    string(name: 'ci_cpu_param',  defaultValue: ""),
    string(name: 'ci_gpu_param',  defaultValue: ""),
    string(name: 'ci_wasm_param', defaultValue: ""),
    string(name: 'ci_i386_param', defaultValue: ""),
    string(name: 'ci_qemu_param', defaultValue: ""),
    string(name: 'ci_arm_param',  defaultValue: "")
  ])
])

// tvm libraries
tvm_runtime = "build/libtvm_runtime.so, build/config.cmake"
tvm_lib = "build/libtvm.so, " + tvm_runtime
// LLVM upstream lib
tvm_multilib = "build/libtvm.so, " +
               "build/libvta_fsim.so, " +
               tvm_runtime

tvm_multilib_tsim = "build/libvta_tsim.so, " +
               tvm_multilib

// command to start a docker container
docker_run = 'docker/bash.sh'
// timeout in minutes
max_time = 240

def per_exec_ws(folder) {
  return "workspace/exec_${env.EXECUTOR_NUMBER}/" + folder
}

// initialize source codes
def init_git() {
  // Add more info about job node
  sh """
     echo "INFO: NODE_NAME=${NODE_NAME} EXECUTOR_NUMBER=${EXECUTOR_NUMBER}"
     """
  checkout scm
  retry(5) {
    timeout(time: 2, unit: 'MINUTES') {
      sh 'git submodule update --init -f'
    }
  }
}

def init_git_win() {
  checkout scm
  retry(5) {
      timeout(time: 2, unit: 'MINUTES') {
        bat 'git submodule update --init -f'
      }
  }
}

def cancel_previous_build() {
  // cancel previous build if it is not on main.
  if (env.BRANCH_NAME != "main") {
    def buildNumber = env.BUILD_NUMBER as int
    // Milestone API allows us to cancel previous build
    // with the same milestone number
    if (buildNumber > 1) milestone(buildNumber - 1)
    milestone(buildNumber)
  }
}

cancel_previous_build()

stage('Prepare') {
  node('CPU') {
    // When something is provided in ci_*_param, use it, otherwise default with ci_*
    ci_lint = params.ci_lint_param ?: ci_lint
    ci_cpu = params.ci_cpu_param ?: ci_cpu
    ci_gpu = params.ci_gpu_param ?: ci_gpu
    ci_wasm = params.ci_wasm_param ?: ci_wasm
    ci_i386 = params.ci_i386_param ?: ci_i386
    ci_qemu = params.ci_qemu_param ?: ci_qemu
    ci_arm = params.ci_arm_param ?: ci_arm

    sh """
      echo "Docker images being used in this build:"
      echo " ci_lint = ${ci_lint}"
      echo " ci_cpu  = ${ci_cpu}"
      echo " ci_gpu  = ${ci_gpu}"
      echo " ci_wasm = ${ci_wasm}"
      echo " ci_i386 = ${ci_i386}"
      echo " ci_qemu = ${ci_qemu}"
      echo " ci_arm  = ${ci_arm}"
    """
  }
}

stage('Sanity Check') {
  timeout(time: max_time, unit: 'MINUTES') {
    node('CPU') {
      ws(per_exec_ws('tvm/sanity')) {
        init_git()
        is_docs_only_build = sh (returnStatus: true, script: '''
        ./tests/scripts/git_change_docs.sh
        '''
        )
        sh "${docker_run} ${ci_lint}  ./tests/scripts/task_lint.sh"
      }
    }
  }
}

// Run make. First try to do an incremental make from a previous workspace in hope to
// accelerate the compilation. If something wrong, clean the workspace and then
// build from scratch.
def make(docker_type, path, make_flag) {
  timeout(time: max_time, unit: 'MINUTES') {
    try {
      sh "${docker_run} ${docker_type} ./tests/scripts/task_build.sh ${path} ${make_flag}"
      // always run cpp test when build
      sh "${docker_run} ${docker_type} ./tests/scripts/task_cpp_unittest.sh"
    } catch (hudson.AbortException ae) {
      // script exited due to user abort, directly throw instead of retry
      if (ae.getMessage().contains('script returned exit code 143')) {
        throw ae
      }
      echo 'Incremental compilation failed. Fall back to build from scratch'
      sh "${docker_run} ${docker_type} ./tests/scripts/task_clean.sh ${path}"
      sh "${docker_run} ${docker_type} ./tests/scripts/task_build.sh ${path} ${make_flag}"
      sh "${docker_run} ${docker_type} ./tests/scripts/task_cpp_unittest.sh"
    }
  }
}

// pack libraries for later use
def pack_lib(name, libs) {
  sh """
     echo "Packing ${libs} into ${name}"
     echo ${libs} | sed -e 's/,/ /g' | xargs md5sum
     """
  stash includes: libs, name: name
}

// unpack libraries saved before
def unpack_lib(name, libs) {
  unstash name
  sh """
     echo "Unpacked ${libs} from ${name}"
     echo ${libs} | sed -e 's/,/ /g' | xargs md5sum
     """
}

stage('Build') {
<<<<<<< HEAD
    parallel 'BUILD: GPU': {
      node('GPUBUILD') {
        ws(per_exec_ws('tvm/build-gpu')) {
          init_git()
          sh "${docker_run} ${ci_gpu} ./tests/scripts/task_config_build_gpu.sh"
          make(ci_gpu, 'build', '-j2')
          pack_lib('gpu', tvm_multilib)
          // compiler test
          sh "${docker_run} ${ci_gpu} ./tests/scripts/task_config_build_gpu_vulkan.sh"
          make(ci_gpu, 'build2', '-j2')
        }
=======
  parallel 'BUILD: GPU': {
    node('GPUBUILD') {
      ws(per_exec_ws("tvm/build-gpu")) {
        init_git()
        sh "${docker_run} ${ci_gpu} ./tests/scripts/task_config_build_gpu.sh"
        make(ci_gpu, 'build', '-j2')
        pack_lib('gpu', tvm_multilib)
        // compiler test
        sh "${docker_run} ${ci_gpu} ./tests/scripts/task_config_build_gpu_other.sh"
        make(ci_gpu, 'build2', '-j2')
>>>>>>> 6a32ac57
      }
  },
  'BUILD: CPU': {
<<<<<<< HEAD
    if (is_docs_only_build != 1) {
      node('CPU') {
        ws(per_exec_ws('tvm/build-cpu')) {
          init_git()
          sh "${docker_run} ${ci_cpu} ./tests/scripts/task_config_build_cpu.sh"
          make(ci_cpu, 'build', '-j2')
          pack_lib('cpu', tvm_multilib_tsim)
          timeout(time: max_time, unit: 'MINUTES') {
            sh "${docker_run} ${ci_cpu} ./tests/scripts/task_ci_setup.sh"
            sh "${docker_run} ${ci_cpu} ./tests/scripts/task_python_unittest.sh"
            sh "${docker_run} ${ci_cpu} ./tests/scripts/task_python_integration.sh"
            sh "${docker_run} ${ci_cpu} ./tests/scripts/task_python_vta_fsim.sh"
            sh "${docker_run} ${ci_cpu} ./tests/scripts/task_python_vta_tsim.sh"
            // sh "${docker_run} ${ci_cpu} ./tests/scripts/task_golang.sh"
            // TODO(@jroesch): need to resolve CI issue will turn back on in follow up patch
            sh "${docker_run} ${ci_cpu} ./tests/scripts/task_rust.sh"
            junit "build/pytest-results/*.xml"
          }
=======
    node('CPU') {
      ws(per_exec_ws("tvm/build-cpu")) {
        init_git()
        sh "${docker_run} ${ci_cpu} ./tests/scripts/task_config_build_cpu.sh"
        make(ci_cpu, 'build', '-j2')
        pack_lib('cpu', tvm_multilib_tsim)
        timeout(time: max_time, unit: 'MINUTES') {
          sh "${docker_run} ${ci_cpu} ./tests/scripts/task_ci_setup.sh"
          sh "${docker_run} ${ci_cpu} ./tests/scripts/task_python_unittest.sh"
          sh "${docker_run} ${ci_cpu} ./tests/scripts/task_python_vta_fsim.sh"
          sh "${docker_run} ${ci_cpu} ./tests/scripts/task_python_vta_tsim.sh"
          // sh "${docker_run} ${ci_cpu} ./tests/scripts/task_golang.sh"
          // TODO(@jroesch): need to resolve CI issue will turn back on in follow up patch
          sh "${docker_run} ${ci_cpu} ./tests/scripts/task_rust.sh"
          junit "build/pytest-results/*.xml"
>>>>>>> 6a32ac57
        }
      }
    } else {
      Utils.markStageSkippedForConditional('BUILD: CPU')
    }
  },
  'BUILD: WASM': {
    if (is_docs_only_build != 1) {
      node('CPU') {
        ws(per_exec_ws('tvm/build-wasm')) {
          init_git()
          sh "${docker_run} ${ci_wasm} ./tests/scripts/task_config_build_wasm.sh"
          make(ci_wasm, 'build', '-j2')
          timeout(time: max_time, unit: 'MINUTES') {
            sh "${docker_run} ${ci_wasm} ./tests/scripts/task_ci_setup.sh"
            sh "${docker_run} ${ci_wasm} ./tests/scripts/task_web_wasm.sh"
          }
        }
      }
    } else {
      Utils.markStageSkippedForConditional('BUILD: WASM')
    }
  },
  'BUILD : i386': {
    if ( is_docs_only_build != 1) {
      node('CPU') {
        ws(per_exec_ws('tvm/build-i386')) {
          init_git()
          sh "${docker_run} ${ci_i386} ./tests/scripts/task_config_build_i386.sh"
          make(ci_i386, 'build', '-j2')
          pack_lib('i386', tvm_multilib_tsim)
        }
      }
    } else {
      Utils.markStageSkippedForConditional('BUILD : i386')
    }
  },
  'BUILD : arm': {
    if (is_docs_only_build != 1) {
      node('ARM') {
        ws(per_exec_ws('tvm/build-arm')) {
          init_git()
          sh "${docker_run} ${ci_arm} ./tests/scripts/task_config_build_arm.sh"
          make(ci_arm, 'build', '-j4')
          pack_lib('arm', tvm_multilib)
        }
      }
     } else {
      Utils.markStageSkippedForConditional('BUILD : arm')
    }
  },
  'BUILD: QEMU': {
    if (is_docs_only_build != 1) {
      node('CPU') {
        ws(per_exec_ws('tvm/build-qemu')) {
          init_git()
          sh "${docker_run} ${ci_qemu} ./tests/scripts/task_config_build_qemu.sh"
          make(ci_qemu, 'build', '-j2')
          timeout(time: max_time, unit: 'MINUTES') {
            sh "${docker_run} ${ci_qemu} ./tests/scripts/task_ci_setup.sh"
            sh "${docker_run} ${ci_qemu} ./tests/scripts/task_python_microtvm.sh"
            junit "build/pytest-results/*.xml"
          }
        }
      }
     } else {
      Utils.markStageSkippedForConditional('BUILD: QEMU')
    }
  }
}

stage('Unit Test') {
    parallel 'python3: GPU': {
      if (is_docs_only_build != 1) {
        node('TensorCore') {
          ws(per_exec_ws('tvm/ut-python-gpu')) {
            init_git()
            unpack_lib('gpu', tvm_multilib)
            timeout(time: max_time, unit: 'MINUTES') {
              sh "${docker_run} ${ci_gpu} ./tests/scripts/task_ci_setup.sh"
              sh "${docker_run} ${ci_gpu} ./tests/scripts/task_sphinx_precheck.sh"
              sh "${docker_run} ${ci_gpu} ./tests/scripts/task_python_unittest_gpuonly.sh"
              sh "${docker_run} ${ci_gpu} ./tests/scripts/task_python_integration_gpuonly.sh"
              junit "build/pytest-results/*.xml"
            }
          }
        }
      } else {
        Utils.markStageSkippedForConditional('python3: i386')
      }
<<<<<<< HEAD
    },
    'python3: i386': {
      if (is_docs_only_build != 1) {
        node('CPU') {
          ws(per_exec_ws('tvm/ut-python-i386')) {
            init_git()
            unpack_lib('i386', tvm_multilib)
            timeout(time: max_time, unit: 'MINUTES') {
              sh "${docker_run} ${ci_i386} ./tests/scripts/task_ci_setup.sh"
              sh "${docker_run} ${ci_i386} ./tests/scripts/task_python_unittest.sh"
              sh "${docker_run} ${ci_i386} ./tests/scripts/task_python_integration.sh"
              sh "${docker_run} ${ci_i386} ./tests/scripts/task_python_vta_fsim.sh"
              junit "build/pytest-results/*.xml"
            }
          }
=======
    }
  },
  'python3: CPU': {
    node('CPU') {
      ws(per_exec_ws("tvm/ut-python-cpu")) {
        init_git()
        unpack_lib('cpu', tvm_multilib_tsim)
        timeout(time: max_time, unit: 'MINUTES') {
          sh "${docker_run} ${ci_cpu} ./tests/scripts/task_ci_setup.sh"
          sh "${docker_run} ${ci_cpu} ./tests/scripts/task_python_integration.sh"
          junit "build/pytest-results/*.xml"
        }
      }
    }
  },
  'python3: i386': {
    node('CPU') {
      ws(per_exec_ws("tvm/ut-python-i386")) {
        init_git()
        unpack_lib('i386', tvm_multilib)
        timeout(time: max_time, unit: 'MINUTES') {
          sh "${docker_run} ${ci_i386} ./tests/scripts/task_ci_setup.sh"
          sh "${docker_run} ${ci_i386} ./tests/scripts/task_python_unittest.sh"
          sh "${docker_run} ${ci_i386} ./tests/scripts/task_python_integration.sh"
          sh "${docker_run} ${ci_i386} ./tests/scripts/task_python_vta_fsim.sh"
          junit "build/pytest-results/*.xml"
>>>>>>> 6a32ac57
        }
     } else {
        Utils.markStageSkippedForConditional('python3: i386')
      }
    },
    'python3: arm': {
      if (is_docs_only_build != 1) {
        node('ARM') {
          ws(per_exec_ws('tvm/ut-python-arm')) {
            init_git()
            unpack_lib('arm', tvm_multilib)
            timeout(time: max_time, unit: 'MINUTES') {
              sh "${docker_run} ${ci_arm} ./tests/scripts/task_ci_setup.sh"
              sh "${docker_run} ${ci_arm} ./tests/scripts/task_python_unittest.sh"
              sh "${docker_run} ${ci_arm} ./tests/scripts/task_python_arm_compute_library.sh"
              junit "build/pytest-results/*.xml"
            // sh "${docker_run} ${ci_arm} ./tests/scripts/task_python_integration.sh"
            }
          }
        }
      } else {
         Utils.markStageSkippedForConditional('python3: arm')
      }
    },
    'java: GPU': {
      if (is_docs_only_build != 1 ) {
        node('GPU') {
          ws(per_exec_ws('tvm/ut-java')) {
            init_git()
              unpack_lib('gpu', tvm_multilib)
              timeout(time: max_time, unit: 'MINUTES') {
                sh "${docker_run} ${ci_gpu} ./tests/scripts/task_ci_setup.sh"
                sh "${docker_run} ${ci_gpu} ./tests/scripts/task_java_unittest.sh"
              }
          }
        }
      } else {
         Utils.markStageSkippedForConditional('java: GPU')
      }
    }
}

stage('Integration Test') {
  parallel 'topi: GPU': {
  if (is_docs_only_build != 1) {
    node('GPU') {
      ws(per_exec_ws('tvm/topi-python-gpu')) {
        init_git()
        unpack_lib('gpu', tvm_multilib)
        timeout(time: max_time, unit: 'MINUTES') {
          sh "${docker_run} ${ci_gpu} ./tests/scripts/task_ci_setup.sh"
          sh "${docker_run} ${ci_gpu} ./tests/scripts/task_python_topi.sh"
          junit "build/pytest-results/*.xml"
        }
      }
    }
    } else {
      Utils.markStageSkippedForConditional('topi: GPU')
  }
  },
  'frontend: GPU': {
    if (is_docs_only_build != 1) {
      node('GPU') {
        ws(per_exec_ws('tvm/frontend-python-gpu')) {
          init_git()
          unpack_lib('gpu', tvm_multilib)
          timeout(time: max_time, unit: 'MINUTES') {
            sh "${docker_run} ${ci_gpu} ./tests/scripts/task_ci_setup.sh"
            sh "${docker_run} ${ci_gpu} ./tests/scripts/task_python_frontend.sh"
            junit "build/pytest-results/*.xml"
          }
        }
      }
     } else {
      Utils.markStageSkippedForConditional('frontend: GPU')
    }
  },
  'frontend: CPU': {
    if (is_docs_only_build != 1) {
      node('CPU') {
        ws(per_exec_ws('tvm/frontend-python-cpu')) {
          init_git()
          unpack_lib('cpu', tvm_multilib)
          timeout(time: max_time, unit: 'MINUTES') {
            sh "${docker_run} ${ci_cpu} ./tests/scripts/task_ci_setup.sh"
            sh "${docker_run} ${ci_cpu} ./tests/scripts/task_python_frontend_cpu.sh"
            junit "build/pytest-results/*.xml"
          }
        }
      }
    } else {
      Utils.markStageSkippedForConditional('frontend: CPU')
    }
  },
  'docs: GPU': {
    node('TensorCore') {
      ws(per_exec_ws('tvm/docs-python-gpu')) {
        init_git()
        unpack_lib('gpu', tvm_multilib)
        timeout(time: max_time, unit: 'MINUTES') {
          sh "${docker_run} ${ci_gpu} ./tests/scripts/task_ci_setup.sh"
          sh "${docker_run} ${ci_gpu} ./tests/scripts/task_python_docs.sh"
        }
        pack_lib('mydocs', 'docs.tgz')
      }
    }
  }
}

/*
stage('Build packages') {
  parallel 'conda CPU': {
    node('CPU') {
      sh "${docker_run} tlcpack/conda-cpu ./conda/build_cpu.sh
    }
  },
  'conda cuda': {
    node('CPU') {
      sh "${docker_run} tlcpack/conda-cuda90 ./conda/build_cuda.sh
      sh "${docker_run} tlcpack/conda-cuda100 ./conda/build_cuda.sh
    }
  }
// Here we could upload the packages to anaconda for releases
// and/or the main branch
}
*/

stage('Deploy') {
    node('doc') {
      ws(per_exec_ws('tvm/deploy-docs')) {
        if (env.BRANCH_NAME == 'main') {
        unpack_lib('mydocs', 'docs.tgz')
        sh 'cp docs.tgz /var/docs/docs.tgz'
        sh 'tar xf docs.tgz -C /var/docs'
        }
      }
    }
}<|MERGE_RESOLUTION|>--- conflicted
+++ resolved
@@ -205,7 +205,6 @@
 }
 
 stage('Build') {
-<<<<<<< HEAD
     parallel 'BUILD: GPU': {
       node('GPUBUILD') {
         ws(per_exec_ws('tvm/build-gpu')) {
@@ -214,25 +213,12 @@
           make(ci_gpu, 'build', '-j2')
           pack_lib('gpu', tvm_multilib)
           // compiler test
-          sh "${docker_run} ${ci_gpu} ./tests/scripts/task_config_build_gpu_vulkan.sh"
+          sh "${docker_run} ${ci_gpu} ./tests/scripts/task_config_build_gpu_other.sh"
           make(ci_gpu, 'build2', '-j2')
-        }
-=======
-  parallel 'BUILD: GPU': {
-    node('GPUBUILD') {
-      ws(per_exec_ws("tvm/build-gpu")) {
-        init_git()
-        sh "${docker_run} ${ci_gpu} ./tests/scripts/task_config_build_gpu.sh"
-        make(ci_gpu, 'build', '-j2')
-        pack_lib('gpu', tvm_multilib)
-        // compiler test
-        sh "${docker_run} ${ci_gpu} ./tests/scripts/task_config_build_gpu_other.sh"
-        make(ci_gpu, 'build2', '-j2')
->>>>>>> 6a32ac57
-      }
+      }
+    }
   },
   'BUILD: CPU': {
-<<<<<<< HEAD
     if (is_docs_only_build != 1) {
       node('CPU') {
         ws(per_exec_ws('tvm/build-cpu')) {
@@ -243,7 +229,6 @@
           timeout(time: max_time, unit: 'MINUTES') {
             sh "${docker_run} ${ci_cpu} ./tests/scripts/task_ci_setup.sh"
             sh "${docker_run} ${ci_cpu} ./tests/scripts/task_python_unittest.sh"
-            sh "${docker_run} ${ci_cpu} ./tests/scripts/task_python_integration.sh"
             sh "${docker_run} ${ci_cpu} ./tests/scripts/task_python_vta_fsim.sh"
             sh "${docker_run} ${ci_cpu} ./tests/scripts/task_python_vta_tsim.sh"
             // sh "${docker_run} ${ci_cpu} ./tests/scripts/task_golang.sh"
@@ -251,23 +236,6 @@
             sh "${docker_run} ${ci_cpu} ./tests/scripts/task_rust.sh"
             junit "build/pytest-results/*.xml"
           }
-=======
-    node('CPU') {
-      ws(per_exec_ws("tvm/build-cpu")) {
-        init_git()
-        sh "${docker_run} ${ci_cpu} ./tests/scripts/task_config_build_cpu.sh"
-        make(ci_cpu, 'build', '-j2')
-        pack_lib('cpu', tvm_multilib_tsim)
-        timeout(time: max_time, unit: 'MINUTES') {
-          sh "${docker_run} ${ci_cpu} ./tests/scripts/task_ci_setup.sh"
-          sh "${docker_run} ${ci_cpu} ./tests/scripts/task_python_unittest.sh"
-          sh "${docker_run} ${ci_cpu} ./tests/scripts/task_python_vta_fsim.sh"
-          sh "${docker_run} ${ci_cpu} ./tests/scripts/task_python_vta_tsim.sh"
-          // sh "${docker_run} ${ci_cpu} ./tests/scripts/task_golang.sh"
-          // TODO(@jroesch): need to resolve CI issue will turn back on in follow up patch
-          sh "${docker_run} ${ci_cpu} ./tests/scripts/task_rust.sh"
-          junit "build/pytest-results/*.xml"
->>>>>>> 6a32ac57
         }
       }
     } else {
@@ -358,7 +326,23 @@
       } else {
         Utils.markStageSkippedForConditional('python3: i386')
       }
-<<<<<<< HEAD
+    },
+    'python3: CPU': {
+      if (is_docs_only_build != 1) {
+        node('CPU') {
+          ws(per_exec_ws("tvm/ut-python-cpu")) {
+            init_git()
+            unpack_lib('cpu', tvm_multilib_tsim)
+            timeout(time: max_time, unit: 'MINUTES') {
+              sh "${docker_run} ${ci_cpu} ./tests/scripts/task_ci_setup.sh"
+              sh "${docker_run} ${ci_cpu} ./tests/scripts/task_python_integration.sh"
+              junit "build/pytest-results/*.xml"
+            }
+          }
+        }
+      } else {
+        Utils.markStageSkippedForConditional('python3: i386')
+      }
     },
     'python3: i386': {
       if (is_docs_only_build != 1) {
@@ -374,34 +358,6 @@
               junit "build/pytest-results/*.xml"
             }
           }
-=======
-    }
-  },
-  'python3: CPU': {
-    node('CPU') {
-      ws(per_exec_ws("tvm/ut-python-cpu")) {
-        init_git()
-        unpack_lib('cpu', tvm_multilib_tsim)
-        timeout(time: max_time, unit: 'MINUTES') {
-          sh "${docker_run} ${ci_cpu} ./tests/scripts/task_ci_setup.sh"
-          sh "${docker_run} ${ci_cpu} ./tests/scripts/task_python_integration.sh"
-          junit "build/pytest-results/*.xml"
-        }
-      }
-    }
-  },
-  'python3: i386': {
-    node('CPU') {
-      ws(per_exec_ws("tvm/ut-python-i386")) {
-        init_git()
-        unpack_lib('i386', tvm_multilib)
-        timeout(time: max_time, unit: 'MINUTES') {
-          sh "${docker_run} ${ci_i386} ./tests/scripts/task_ci_setup.sh"
-          sh "${docker_run} ${ci_i386} ./tests/scripts/task_python_unittest.sh"
-          sh "${docker_run} ${ci_i386} ./tests/scripts/task_python_integration.sh"
-          sh "${docker_run} ${ci_i386} ./tests/scripts/task_python_vta_fsim.sh"
-          junit "build/pytest-results/*.xml"
->>>>>>> 6a32ac57
         }
      } else {
         Utils.markStageSkippedForConditional('python3: i386')
