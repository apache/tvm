--- conflicted
+++ resolved
@@ -68,14 +68,11 @@
    topi.not_equal
    topi.greater_equal
    topi.less_equal
-<<<<<<< HEAD
    topi.logical_and
    topi.logical_or
    topi.logical_not
-=======
    topi.arange
    topi.layout_transform
->>>>>>> 1eb1dac4
    topi.image.resize
 
 
