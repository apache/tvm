# pylint: disable=import-self, invalid-name, unused-argument, too-many-lines
"""TF: Tensorflow frontend."""
from __future__ import absolute_import as _abs
from __future__ import print_function

# Numpy support
import numpy as np

import tvm
from nnvm import NNVMError
from .. import symbol as _sym
from .. import graph as _graph
from .. compiler import graph_util
from .common import get_nnvm_op, AttrConverter as AttrConvert

__all__ = ['from_tensorflow']

class AttrCvt(object):
    """A Wrapper to handle some common jobs:
    """
    def __init__(self, op_name, transforms=None,
                 excludes=None, disables=None, ignores=None,
                 extras=None, custom_check=None):
        self._op_name = op_name
        self._transforms = transforms if transforms else {}
        self._excludes = excludes if excludes else []
        self._disables = disables if disables else []
        self._ignores = ignores if ignores else []
        self._extras = extras if extras else {}
        self._custom_check = custom_check

    def __call__(self, inputs, attrs, *args):
        self._ignores.append('_output_shapes')
        self._ignores.append('_input_shapes')
        self._ignores.append('T')
        self._ignores.append('use_cudnn_on_gpu')
        self._ignores.append('_node_name')
        self._ignores.append('is_training')
        # Retain the names
        try:
            attrs['name'] = attrs['_node_name']
        except KeyError:
            pass
        return AttrConvert(self._op_name, self._transforms, self._excludes,
                           self._disables, self._ignores, self._extras,
                           self._custom_check)(inputs, attrs, *args)

def _get_pad_pair(input1d, kernel1d, stride1d):
    if input1d % stride1d == 0:
        pad = max(kernel1d - stride1d, 0)
    else:
        pad = max(kernel1d - (input1d % stride1d), 0)

    pad_before = pad // 2
    pad_after = pad - pad_before

    return [pad_before, pad_after]

def _math_name_picker(surfix):
    def _impl(attr):
        return 'broadcast_' + surfix
    return _impl

def _dimension_picker(prefix, surfix=''):
    def _impl(attr):
        kernel = attr['kernel_shape']
        if len(kernel) == 2:
            return prefix + '2d' + surfix
        else:
            raise NotImplementedError("Only 2d kernel supported.")
    return _impl

def _dimension_constraint():
    def _dim_check(attrs):
        if len(attrs['kernel_shape']) == 2:
            return True
        return False
    return _dim_check, "Only 2d kernel supported."

def _infer_channels(inputs, params, transpose=False):
    """A hack for getting 'channles' or 'units' since tensorflow don't provide
    these attributes. We check the shape of weights provided to get the number.
    """
    g = _graph.create(inputs)
    shape_dict = {k: v.shape for k, v in params.items()}
    _, out_shapes = graph_util.infer_shape(g, **shape_dict)
    channels = out_shapes[0][0] if not transpose else out_shapes[0][1]
    return channels

def _rsqrt():
    def _impl(inputs, attr, *args):
        return AttrCvt(op_name="__pow_scalar__", extras={'scalar': -0.5})(inputs, attr)
    return _impl

def _argx(func, func_name):
    """ A common wrapper for argmin and argmax operations """
    def _impl(inputs, attr, params):
        try:
            # In Tensorflow, `axis` argument is a Tensor, not attribute. We
            # support the case where it inputs from a scalar constant.
            axis_input_name = inputs[1].list_output_names()[0]
            axis_input_vlaue = params[axis_input_name].asnumpy()[0]
        except (IndexError, KeyError):
            raise TypeError( \
                "Unsupported argument for `{}` : `axis` should be a constant".format(func_name))
        return func(inputs[0], axis=axis_input_vlaue, keepdims=False)
    return _impl

def _elemwise(name):
    def _impl(inputs, attr, *args):
        assert len(inputs) == 2, "Math op take 2 inputs, {} given".format(len(inputs))
        op_name = _math_name_picker(name)(attr)
        axis = int(attr.get('axis', 0))
        conv_ops = ["conv2d", "conv2d_transpose"]
        if op_name == 'broadcast_add' and inputs[0].attr('op_name') in conv_ops:
            # TODO: remove hard coded infershape
            inputs[1] = _sym.expand_dims(inputs[1], axis=axis, num_newaxis=2)
        return get_nnvm_op(op_name)(*inputs)
    return _impl

def _pooling(name):
    def _impl(inputs, attr, params):

        attr['data_format'] = attr['data_format'].decode("utf-8")

        if attr['data_format'] == 'NHWC':
            attr['kernel_shape'] = (attr['ksize'][1], attr['ksize'][2])
        elif attr['data_format'] == 'NCHW':
            attr['kernel_shape'] = (attr['ksize'][2], attr['ksize'][3])
        else:
            raise TypeError("Unsupported data_format type : {}".format(attr['data_format']))

        # Fix strides
        attr['strides'] = (attr['strides'][1], attr['strides'][2])

        # Fix padding
        input_shape = attr['_input_shapes'][inputs[0]]
        attr['padding'] = attr['padding'].decode("utf-8")

        if attr['padding'] == 'VALID':
            attr['padding'] = [0, 0]
        elif attr['padding'] == 'SAME':
            stride_h, stride_w = attr['strides']
            kernel_h, kernel_w = attr['kernel_shape']
            if attr['data_format'] == 'NHWC':
                in_h = input_shape[1]
                in_w = input_shape[2]
            else:
                in_h = input_shape[2]
                in_w = input_shape[3]

            pad_v = _get_pad_pair(in_h, kernel_h, stride_h)
            pad_h = _get_pad_pair(in_w, kernel_w, stride_w)

            attr['padding'] = [pad_v[0], pad_h[0], pad_v[1], pad_h[1]]
        else:
            raise TypeError("Unsupported padding type : {}".format(attr['padding']))

        if name == "avg_pool":
            attr['count_include_pad'] = False

        return AttrCvt(
            op_name=_dimension_picker(name),
            transforms={
                'kernel_shape':'pool_size',
                'data_format':'layout'},
            ignores=['ksize'],
            extras={'ceil_mode': False},
            custom_check=_dimension_constraint())(inputs, attr)
    return _impl

def _conv(opname):
    def _impl(inputs, attr, params):
        attr['data_format'] = attr['data_format'].decode("utf-8")
        input_shape = attr['_input_shapes'][inputs[0]]

        # Extract kernel shape from params
        if inputs[1] in attr['_input_shapes']:
            weight_shape = tuple(attr['_input_shapes'][inputs[1]])
        else:
            weight_shape = params[inputs[1].list_output_names()[0]].shape

        if attr['data_format'] == 'NHWC':
            kernel_h, kernel_w, _, depth_mult = weight_shape
            attr['kernel_shape'] = (weight_shape[0], weight_shape[1])
            if opname == 'conv':
                attr['channels'] = weight_shape[3]
            else:
                attr['channels'] = input_shape[3] * depth_mult

            if 'dilations' in attr:
                attr['dilations'] = (attr['dilations'][0], attr['dilations'][1])
        elif attr['data_format'] == 'NCHW':
            depth_mult, _, kernel_h, kernel_w = weight_shape
            attr['kernel_shape'] = (weight_shape[2], weight_shape[3])
            if opname == 'conv':
                attr['channels'] = weight_shape[1]
            else:
                attr['channels'] = input_shape[1] * depth_mult

            if 'dilations' in attr:
                attr['dilations'] = (attr['dilations'][2], attr['dilations'][3])
        else:
            raise TypeError("Unsupported data format type : {}".format(attr['data_format']))


        if opname == 'depthwise':
            attr['groups'] = attr['channels']

        # Fix strides
        attr['strides'] = (attr['strides'][1], attr['strides'][2])

        # Fix padding
        attr['padding'] = attr['padding'].decode("utf-8")

        if attr['padding'] == 'VALID':
            attr['padding'] = [0, 0]
        elif attr['padding'] == 'SAME':
            stride_h, stride_w = attr['strides']
            kernel_h, kernel_w = attr['kernel_shape']
            if attr['data_format'] == 'NHWC':
                in_h = input_shape[1]
                in_w = input_shape[2]
            else:
                in_h = input_shape[2]
                in_w = input_shape[3]

            pad_v = _get_pad_pair(in_h, kernel_h, stride_h)
            pad_h = _get_pad_pair(in_w, kernel_w, stride_w)

            if attr['data_format'] == 'NHWC':
                inputs[0] = _sym.pad(data=inputs[0],
                                     pad_width=((0, 0),
                                                (pad_v[0], pad_v[1]),
                                                (pad_h[0], pad_h[1]),
                                                (0, 0)))
            else:
                inputs[0] = _sym.pad(data=inputs[0],
                                     pad_width=((0, 0),
                                                (0, 0),
                                                (pad_v[0], pad_v[1]),
                                                (pad_h[0], pad_h[1])))

            attr['padding'] = [0, 0]

        else:
            raise TypeError("Unsupported padding type : {}".format(attr['padding']))

        if 'kernel_layout' not in attr:
            if opname == 'conv':
                attr['kernel_layout'] = 'HWIO' if attr['data_format'] == 'NHWC' else 'OIHW'
            else:
                attr['kernel_layout'] = 'HWOI' if attr['data_format'] == 'NHWC' else 'OIHW'

        return AttrCvt(
            op_name=_dimension_picker('conv'),
            transforms={
                'kernel_shape': 'kernel_size',
                'data_format': 'layout',
                'dilations': ('dilation', (0, 0)),
                'group': ('groups', 1)},
            extras={'use_bias': len(inputs) == 3},
            custom_check=_dimension_constraint())(inputs, attr)
    return _impl

def _decode_image():
    def _impl(inputs, attr, params):
        # Image decode wrapper: Expecting user to feed decoded input to next layer drop this layer.
        print("DecodeJpeg: It's a pass through, please handle preprocessing before input")
        return inputs[0]
    return _impl

def _cast():
    def _impl(inputs, attr, params):
        # Convert from tensorflow Dtype to str
        attr['DstT'] = attr['DstT'].name
        return AttrCvt(op_name='cast', transforms={'DstT': 'dtype'}, ignores=['SrcT'])(inputs, attr)
    return _impl

def _expand_dims():
    def _impl(inputs, attr, params):
        dim_input = inputs.pop(1)
        axis = params[dim_input.list_output_names()[0]]
        params.pop(dim_input.list_output_names()[0])
        return AttrCvt(op_name="expand_dims", ignores=['Tdim'],
                       extras={'axis': axis.asnumpy()[0]})(inputs, attr)
    return _impl

def _resize_bilinear():
    def _impl(inputs, attr, params):
        attr['size'] = attr['_output_shapes'][0][1:3]
        inputs.pop(1)
        # NHWC
        attr['layout'] = 'NHWC'

        return AttrCvt(op_name="resize",
                       ignores=['Tdim'],
                       extras={'method': "BILINEAR"})(inputs, attr)
    return _impl

def _check_numerics():
    def _impl(inputs, attr, params):
        # Making a copy node assuming no need to verify
        return AttrCvt(op_name="copy", ignores=['message'])(inputs, attr)
    return _impl


def _matmul():
    def _impl(inputs, attr, params):
        channels = _infer_channels(inputs[1], params, not attr['transpose_b'])
        if attr['transpose_a']:
            inputs[0] = _sym.transpose(inputs[0], axis(1, 0))
        if not attr['transpose_b']:
            inputs[1] = _sym.transpose(inputs[1], axes=(1, 0))
        return AttrCvt(op_name="dense",
                       extras={'use_bias': False, 'units': channels},
                       ignores=['transpose_a', 'transpose_b', 'T'])(inputs, attr)

    return _impl

def _identity():
    def _impl(inputs, attr, params):
        return inputs[0]
    return _impl

def _concatV2():
    def _impl(inputs, attr, params):
        pop_node = inputs.pop(len(inputs)-1)
        axis = params[pop_node.list_output_names()[0]]
        params.pop(pop_node.list_output_names()[0])
        return AttrCvt(
            op_name="concatenate", ignores=['T', 'N', 'Tidx'],
            extras={'axis': axis.asnumpy()[0]})(inputs, attr)
    return _impl

def _concat():
    def _impl(inputs, attr, params):
        pop_node = inputs.pop(0)
        axis = params[pop_node.list_output_names()[0]]
        params.pop(pop_node.list_output_names()[0])
        return AttrCvt(
            op_name="concatenate", ignores=['N'],
            extras={'axis': axis.asnumpy()[0]})(inputs, attr)
    return _impl

def _pack():
    def _impl(inputs, attr, params):
        axis = int(attr["axis"])
        inputs_reshaped = [_sym.expand_dims(i, axis=axis, num_newaxis=1) for i in inputs]
        return _sym.concatenate(*inputs_reshaped, axis=axis)

    return _impl

def _reshape():
    def _impl(inputs, attr, params):
        try:
            pop_node = inputs[1]
            shape_arg = params.pop(pop_node.list_output_names()[0])
            inputs.pop(1)

            return AttrCvt(
                op_name="reshape",
                extras={'shape':tuple(shape_arg.asnumpy())},
                ignores=['Tshape'])(inputs, attr)
        except KeyError:
            return AttrCvt(
                op_name="reshape_like",
                ignores=['Tshape'])(inputs, attr)
    return _impl

def _bias_add():
    def _impl(inputs, attr, params):
        return _sym.broadcast_add(inputs[0], inputs[1])
    return _impl

def _squeeze():
    def _impl(inputs, attr, params):
        return AttrCvt(
            op_name="squeeze",
            transforms={'squeeze_dims':'axis'},
            ignores=['T'])(inputs, attr)
    return _impl

def _fused_batch_norm():
    def _impl(inputs, attr, params):
        # Tensorflow: (data, gamma, beta, moving_mean, moving_variance)
        # NNVM:       (data, gamma, beta, moving_mean, moving_varience)
        return AttrCvt(
            op_name='batch_norm',
            transforms={'scale_after_normalization':'scale', 'variance_epsilon':'epsilon'},
            extras={'axis': 3}, # Fix axis
            ignores=['data_format'],
            disables=['momentum'])(inputs, attr)
    return _impl

def _batch_norm():
    def _impl(inputs, attr, params):
        # Rearrange inputs from
        # (data, moving_mean, moving_variance, beta, gamma)
        #     to
        # (data, gamma, beta, moving_mean, moving_var)
        new_inputs = [inputs[0], inputs[4], inputs[3], inputs[1], inputs[2]]

        return AttrCvt(
            op_name='batch_norm',
            transforms={'scale_after_normalization':'scale', 'variance_epsilon':'epsilon'},
            extras={'axis': 3}, # Fix axis
            ignores=['data_format'],
            disables=['momentum'])(new_inputs, attr)
    return _impl

def _relu6():
    def _impl(inputs, attr, params):
        return _sym.clip(inputs[0], a_min=0, a_max=6, name=attr['_node_name'])
    return _impl

def _shape():
    def _impl(inputs, attr, params):
        # Result of this operator is prominently used by reshape operator.
        # Just pass the input as it is so that reshape_like can be used there.
        return inputs[0]
    return _impl

def _fill():
    def _impl(inputs, attr, params):
        fill_arg = params.pop(inputs.pop(1).list_output_names()[0])
        new_inputs = []
        return AttrCvt(
            op_name='full',
            extras={'shape':inputs[0],
                    'fill_value':fill_arg.asnumpy()[0], 'dtype':attr['T'].name},
            ignores=['index_type', 'T'])(new_inputs, attr)
    return _impl

def _split():
    def _impl(inputs, attr, params):
        pop_node = inputs.pop(0)
        axis = params[pop_node.list_output_names()[0]].asnumpy()[0]
        return AttrCvt(op_name="split",
                       ignores=['num_split'],
                       extras={'indices_or_sections':attr['num_split'],
                               'axis': axis})(inputs, attr)
    return _impl

def _lrn():
    def _impl(inputs, attr, params):
<<<<<<< HEAD
        depth_radius = attr.get('depth_radius', 2)
        depth_radius = depth_radius * 2 + 1
        axis = 3 #fix axis, default NHWC
        return AttrCvt(op_name="lrn",
                       ignores=['depth_radius'],
                       extras={'size': depth_radius, 'axis': axis})(inputs, attr)
=======
        attr_new = {}
        depth_radius = attr.get('depth_radius', 5)
        size = (depth_radius * 2) + 1
        attr_new['axis'] = 3 # Fix axis, NHWC format
        attr_new['size'] = size
        attr_new['bias'] = attr.get('bias', 1)
        attr_new['alpha'] = attr.get('alpha', 1) * size
        attr_new['beta'] = attr.get('beta', 0.5)
        return AttrCvt(op_name='lrn')(inputs, attr_new)
>>>>>>> 771d895d
    return _impl

def _sum():
    def _impl(inputs, attr, params):
        axis = params.pop(inputs[1].list_output_names()[0]).asnumpy()
        return AttrCvt(
            op_name='sum',
            extras={'axis': axis},
            transforms={'keep_dims':'keepdims'},
            ignores=['name', 'Tidx'])(inputs[0], attr)
    return _impl

def _square():
    def _impl(inputs, attr, params):
        return _sym.elemwise_mul(inputs[0], inputs[0])
    return _impl

def _gather_v2():
    "Tensorflow now support only gatherv2"
    def _impl(inputs, attr, params):
        axis = params[inputs.pop(2).list_output_names()[0]].asnumpy()[0]
        new_input = []
        new_input.append(inputs.pop(0))
        new_input.append(inputs.pop(0))
        return AttrCvt(
            op_name="take",
            extras={'axis':axis},
            ignores=['Tindices', 'Tparams', 'validate_indices', \
                     'Taxis', '_class'])(new_input, attr)
    return _impl

def _infer_out_shapes(inputs, params):
    """A method to get the output shape of an intermediate node in the NNVM graph."""
    g = _graph.create(inputs)
    shape_dict = {k: v.shape for k, v in params.items()}
    _, out_shapes = graph_util.infer_shape(g, **shape_dict)
    return out_shapes

def _stridedSlice():
    def _impl(inputs, attr, params):
        """Strided Slice.
        Operator description: https://www.tensorflow.org/api_docs/python/tf/strided_slice
        Tensorflow mask validation: https://github.com/tensorflow/tensorflow/blob/master/
        tensorflow/core/util/strided_slice_op.cc#L147-L368
        """
        begin = params.pop(inputs[1].list_output_names()[0]).asnumpy().tolist()
        end = params.pop(inputs[2].list_output_names()[0]).asnumpy().tolist()
        stride = params.pop(inputs[3].list_output_names()[0]).asnumpy().tolist()
        begin_mask = int(attr.get('begin_mask', 0))
        end_mask = int(attr.get('end_mask', 0))
        ellipsis_mask = int(attr.get('ellipsis_mask', 0))
        new_axis_mask = int(attr.get('new_axis_mask', 0))
        shrink_axis_mask = int(attr.get('shrink_axis_mask', 0))
        data_shape = attr['_input_shapes'][inputs[0]]
        data_dim = len(data_shape)
        stride_dim = len(stride)

        def _transform_mask(stride_dim, ellipsis_mask):
            """Handle mask inputs to create new begin, end, stride and output shape"""
            m_begin = [0] * data_dim
            m_end = [0] * data_dim
            m_stride = [0] * data_dim
            #Count new axis after ellipsis_mask, consider while applying ellipsis_mask.
            ellipsis_seen = False
            new_axes_after_ellipsis = 0
            for i in range(stride_dim):
                mask = 1 << i
                if ellipsis_seen and (mask & new_axis_mask) != 0:
                    new_axes_after_ellipsis += 1
                if (mask & ellipsis_mask) != 0:
                    ellipsis_seen = True
            if not ellipsis_seen:
                #Used later for extending the stride attributes in the below loop.
                ellipsis_mask |= (1 << stride_dim)
                stride_dim += 1
            final_index = 0
            for index in range(stride_dim):
                mask = 1 << index
                if mask & ellipsis_mask:
                    #Identify the end index for applying ellipsis_mask
                    to_index = min(((data_dim - (stride_dim-index)) + 1 \
                                     + new_axes_after_ellipsis), data_dim)
                    for i in range(final_index, to_index):
                        m_begin[final_index] = 0
                        m_end[final_index] = data_shape[final_index]
                        m_stride[final_index] = 1
                        final_index += 1
                elif not mask & new_axis_mask:
                    if final_index == len(m_begin):
                        break
                    if mask & begin_mask:
                        m_begin[final_index] = data_shape[final_index] \
                                                     if stride[index] < 0 else 0
                    elif begin[index]:
                        m_begin[final_index] = begin[index]
                    if mask & end_mask:
                        m_end[final_index] = 0 if stride[index] < 0 \
                                                 else data_shape[final_index]
                    elif end[index]:
                        m_end[final_index] = end[index]
                    m_stride[final_index] = stride[index]
                    if mask & shrink_axis_mask:
                        #Tensorflow make axis with shrink_axis_mask as dimension 1
                        m_begin[final_index] = data_shape[final_index] + begin[index] \
                                                 if begin[index] < 0 else begin[index]
                        m_end[final_index] = begin[index] + 1
                        m_stride[final_index] = 1
                    final_index += 1
            return m_begin, m_end, m_stride

        if begin_mask or end_mask or ellipsis_mask or new_axis_mask or shrink_axis_mask:
            begin, end, stride = _transform_mask(stride_dim, ellipsis_mask)
        out = _sym.strided_slice(inputs[0], begin=begin, end=end, stride=stride)
        out_shape = _infer_out_shapes(out, params)[0]

        #Create final output shape.
        final_output = []
        out_index = 0
        index = 0
        while out_index != len(out_shape):
            #axis with shrink_axis_mask dimension=1 and it is ignored.
            mask = 1 << index
            if (new_axis_mask & mask) and not ellipsis_mask & mask:
                final_output.append(1)
            elif (not mask & shrink_axis_mask) or index >= stride_dim:
                #Shrink is considered till stride_dim
                final_output.append(out_shape[out_index])
                out_index += 1
            index += 1
        return _sym.reshape(out, shape=tuple(final_output))
    return _impl

def _LSTMBlockCell():
    def _impl(inputs, in_state_c, in_state_h, attr, params):
        """LSTM Block cell.
        Calculations are described in: https://github.com/tensorflow/tensorflow/blob/
        r1.8/tensorflow/contrib/rnn/python/ops/lstm_ops.py#L41-L114

        Parameters
        ----------
        inputs : nnvm.Symbol
            Input data
        in_state_c: list of nnvm.Symbol
            Cell state input values for all the layers
        in_state_h: list of nnvm.Symbol
            Hidden state input values for all the layers
        attrs : dict
            Dict of operator attributes
        params : dict
            List of pretrained weights and bias

        Returns
        -------
        sym : nnvm.Symbol
            Converted nnvm Symbol
        output: nnvm.Symbol
            Output state value.
        """
        in_data = inputs[0]
        in_weight = inputs[3]
        in_bias = inputs[7]
        forget_bias = attr.pop('forget_bias')
        input_shape = attr['_input_shapes'][inputs[0]]
        weight_shape = attr['_input_shapes'][inputs[3]]
        batch_size, input_size = input_shape[0], input_shape[1]
        num_hidden_layers = weight_shape[1]
        num_hidden = num_hidden_layers // 4

        in_data = _sym.reshape(in_data,
                               shape=(batch_size, input_size))
        ixh = _sym.concatenate(*[in_data, in_state_h], axis=1)
        in_weight = _sym.transpose(in_weight)
        gates = _sym.dense(ixh, in_weight, in_bias, use_bias=True,
                           units=num_hidden_layers)
        gate_list = _sym.split(gates, indices_or_sections=4, axis=1)
        in_gate = _sym.sigmoid(gate_list[0])
        in_transform = _sym.tanh(gate_list[1])
        forget_gate = _sym.sigmoid(gate_list[2])
        forget_gate = forget_gate + forget_bias
        out_gate = _sym.sigmoid(gate_list[3])
        next_c = _sym.broadcast_add(_sym.broadcast_mul(forget_gate, in_state_c),
                                    _sym.broadcast_mul(in_gate, in_transform))
        next_h = out_gate * _sym.tanh(next_c)
        out_state = _sym.concatenate(*[next_c, next_h])
        out_state = _sym.reshape(out_state,
                                 shape=(2, batch_size, num_hidden))
        return next_h, out_state
    return _impl


def _pad(name):
    def _impl(inputs, attr, params):
        padlist_key = inputs[1].list_output_names()[0]
        if padlist_key in params:
            padlist = params.pop(padlist_key).asnumpy()
        else:
            raise RuntimeError("Required parameter {} not fount.".format(padlist_key))
        paddings = tuple([tuple(l) for l in padlist])
        attr['pad_width'] = paddings
        attr['pad_value'] = 0
        new_inputs = [inputs[0]]
        if name == 'PadV2':
            constant_values = params.pop(inputs[2].list_output_names()[0]).asnumpy()
            attr['pad_value'] = constant_values[0]
        return AttrCvt(
            op_name='pad',
            ignores=['Tpaddings'],)(new_inputs, attr)
    return _impl


# compatible operators that do NOT require any conversion.
_identity_list = []

# _convert_map defines maps of name to converter functor(callable)
# for 1 to 1 mapping, use Renamer if nothing but name is different
# use AttrCvt if attributes need to be converted
# for 1 to N mapping(composed), use custom callable functions
# for N to 1 mapping, currently not supported(?)
_convert_map = {
    'ArgMax'                            : _argx(_sym.argmax, 'argmax'),
    'ArgMin'                            : _argx(_sym.argmin, 'argmin'),
    'AvgPool'                           : _pooling('avg_pool'),
    'BatchNormWithGlobalNormalization'  : _batch_norm(),
    'BiasAdd'                           : _bias_add(),
    'Cast'                              : _cast(),
    'CheckNumerics'                     : _check_numerics(),
    'Concat'                            : _concat(),
    'ConcatV2'                          : _concatV2(),
    'Conv2D'                            : _conv('conv'),
    'DecodeJpeg'                        : _decode_image(),
    'ExpandDims'                        : _expand_dims(),
    'Identity'                          : _identity(),
    'MatMul'                            : _matmul(),
    'MaxPool'                           : _pooling('max_pool'),
    'Add'                               : _elemwise('add'),
    'Sub'                               : _elemwise('sub'),
    'Mul'                               : _elemwise('mul'),
    'Maximum'                           : _elemwise('max'),
    'Minimum'                           : _elemwise('min'),
    'Sum'                               : _sum(),
    'Square'                            : _square(),
    'Pack'                              : _pack(),
    'Relu'                              : AttrCvt('relu'),
    'Reshape'                           : _reshape(),
    'ResizeBilinear'                    : _resize_bilinear(),
    'Softmax'                           : AttrCvt('softmax', {'axis': ('axis', 1)}),
    'Rsqrt'                             : _rsqrt(),
    'Squeeze'                           : _squeeze(),
    'FusedBatchNorm'                    : _fused_batch_norm(),
    'Relu6'                             : _relu6(),
    'DepthwiseConv2dNative'             : _conv('depthwise'),
    'Shape'                             : _shape(),
    'Sigmoid'                           : AttrCvt('sigmoid'),
    'Fill'                              : _fill(),
    'GatherV2'                          : _gather_v2(),
    'StridedSlice'                      : _stridedSlice(),
    'Split'                             : _split(),
    'LRN'                               : _lrn(),
    'Pad'                               : _pad('Pad'),
    'PadV2'                             : _pad('PadV2'),
}

# _convert_map_rnn defines maps of rnn operator name to
# converter functor(callable) for 1 to 1 mapping.
_convert_map_rnn = {
    'LSTMBlockCell'                     : _LSTMBlockCell(),
}

class RecurrentNetworks(object):
    """Recurrent network layer handlers.

    Handle Layer operations.
    ToDo: Operators like RNN/GRU layer concepts also can be handled here

    Parameters
    ----------
    nodes : list
        list of graph nodes used for tensorflow parsing.

    out_rnn : list
        List of RecurrentNetwork outputs. This output will be appended to the
        'head' nodes of the graph.

    graph : tensorflow graph definition object
        The loaded tensorflow GraphDef

    convert_map : dict
        Dict of name : callable, where name is the op's name that
        require conversion to nnvm, callable are functions which
        take attrs and return (new_op_name, new_attrs)
    """
    def __init__(self, nodes, out_rnn, graph, convert_map):
        self._graph = graph
        self._convert_map = convert_map
        self._nodes = nodes
        self._out_rnn = out_rnn
        self._cur_lstm_layer = 0
        self._layer_name_list = []
        self._recurrent_ops_layer_map = {
            'LSTMBlockCell'               : self._LSTMBlockCellLayer(),
        }

    def _LSTMBlockCellLayer(self):
        """LSTMBlockCell layer handler.

        Parameters
        ----------
        op_name : str
            Operator name, eg:LSTMBlockCell

        layer_name : str list
            Layer name is used for creating the state input placeholder.

        inputs : nnvm.Symbol
            Input data

        attrs : dict
            Dict of operator attributes

        params : dict
            List of pretrained weights and bias

        num_layers : int
            Total number of LSTM layer presented in the graph

        Returns
        -------
        sym : nnvm.sym.Symbol
            The returned nnvm symbol
        """
        def _impl(op_name, layer_name, inputs, attrs, params, num_layers):
            in_state_c_name = layer_name+'_c'
            in_state_h_name = layer_name+'_h'

            def _init_state(num_layers, batch_size, num_hidden):
                """Create the initial states for the first layer in the graph."""
                in_state_c = _sym.Variable(in_state_c_name,
                                           shape=(num_layers, batch_size, num_hidden))
                in_state_h = _sym.Variable(in_state_h_name,
                                           shape=(num_layers, batch_size, num_hidden))
                return in_state_c, in_state_h

            def _get_cur_input_state(in_state_c, in_state_h, num_layers,
                                     layer, batch_size, num_hidden):
                """Select the appropriate states for the current layer"""
                in_state_c_tup = _sym.split(in_state_c,
                                            indices_or_sections=num_layers, axis=0)
                in_state_h_tup = _sym.split(in_state_h,
                                            indices_or_sections=num_layers, axis=0)
                cur_in_state_c = _sym.reshape(in_state_c_tup[layer],
                                              shape=(batch_size, num_hidden))
                cur_in_state_h = _sym.reshape(in_state_h_tup[layer],
                                              shape=(batch_size, num_hidden))
                return cur_in_state_c, cur_in_state_h

            def _LSTMBlockCellWrapper(inputs, attr, params,
                                      num_layers, layer):
                """LSTM cell warapper to prepare the inputs"""
                input_shape = attr['_input_shapes'][inputs[0]]
                weight_shape = attr['_input_shapes'][inputs[3]]
                batch_size = input_shape[0]
                num_hidden = weight_shape[1] // 4

                if layer == 0:
                    #Create initial states placeholder in case of first layer
                    in_state_c, in_state_h = _init_state(num_layers,
                                                         batch_size, num_hidden)
                else:
                    in_state_c = self._nodes[in_state_c_name]
                    in_state_h = self._nodes[in_state_h_name]

                cur_in_state_c, cur_in_state_h = _get_cur_input_state( \
                                                    in_state_c, in_state_h,
                                                    num_layers, layer,
                                                    batch_size, num_hidden)
                output, out_state = self._convert_map[op_name](inputs, cur_in_state_c,
                                                               cur_in_state_h,
                                                               attr, params)
                return output, out_state, in_state_c, in_state_h

            sym, cur_out_state, in_state_c, in_state_h = \
                    _LSTMBlockCellWrapper(inputs, attrs, params,
                                          num_layers, self._cur_lstm_layer)
            self._nodes[in_state_c_name] = in_state_c
            self._nodes[in_state_h_name] = in_state_h
            cur_out_state = _sym.expand_dims(cur_out_state, axis=0, num_newaxis=1)
            self._out_rnn.append(cur_out_state)
            self._cur_lstm_layer += 1
            return sym
        return _impl

    def process_op(self, op_name, inputs, attrs, params):
        """Process recurrent layer operators.

        List '_recurrent_ops_layer_map' map each Layer based operators with its
        layer handlers. Total number of layers are calculated to form the input
        data shapes.

        Parameters
        ----------
        op_name : str
            Operator name, such as LSTMBlockCell

        inputs : nnvm.Symbol
            Input data

        attrs : dict
            Dict of operator attributes

        params : dict
            List of pretrained weights and bias

        Returns
        -------
        sym : nnvm.sym.Symbol
            The returned nnvm symbol
        """
        def _get_abs_layer_name(node):
            """Identify the layer name is already handled. Return the absolute name
            """
            if not self._layer_name_list:
                self._layer_name_list.append(node.name)
                return node.name

            for _name in self._layer_name_list:
                if _name in node.name:
                    abs_name = _name
                else:
                    self._layer_name_list.append(node.name)
                    abs_name = node.name
            return abs_name

        #Find number of layers of this same operator node in the graph
        #and also read the inputs name for the current op.
        num_layers = 0
        for _, node in enumerate(self._graph.node):
            if node.op == op_name:
                layer_name = _get_abs_layer_name(node)
                num_layers += 1

        sym = self._recurrent_ops_layer_map[op_name](op_name, layer_name, inputs, attrs,
                                                     params, num_layers)
        return sym

class GraphProto(object):
    """ A helper class for handling nnvm graph copying from Tensorflow GraphDef.
    Definition:
        https://github.com/tensorflow/tensorflow/blob/master/tensorflow/core/framework/graph.proto
    """
    def __init__(self):
        self._nodes = {}
        self._params = {}
        self._output_shapes = {}
        self._num_param = 0
        self._num_rnn_layer = False

    def from_tensorflow(self, graph):
        """Construct nnvm nodes from tensorflow  graph definition - GraphDef.

        Follow the tensorflow graph definition to parse and convert it to NNVM.
        Some of the assumptions listed below.

            -> First Placeholder or Const node will be considered as graph input.
            -> Rest all Const nodes are params.
            -> Last node is assumed as graph output.
            -> _output_shapes : Attribute should present in the tenserflow forzen graph.
            -> DecodeJpeg, ResizeBilinear: These are dummy operators.
                                           Hence user should handle preprocessing outside.
            -> CheckNumerics: No implementation as of now for this.
                              Just copies input to output.

        TODO: Change algorithm to stop treating first 'Const' in a special way.

        Parameters
        ----------
        graph : tensorflow graph definition object
            The loaded tensorflow GraphDef

        Returns
        -------
        sym : nnvm.sym.Symbol
            The returned nnvm symbol
        params : dict
            A dict of name: tvm.nd.array pairs, used as pretrained weights
        """

        try:
            from tensorflow.python.framework import tensor_util
        except ImportError as e:
            raise ImportError(
                "Unable to import tensorflow which is required {}".format(e))

        missing_operators = self._parse_import_prerequisites(graph)

        if missing_operators:
            raise NotImplementedError( \
                "The following operators are not implemented: {}".format(missing_operators))

        # Parse the nodes to re-create TF graph using Symbol API of NNVM
        for node in graph.node:
            # Tensorflow doesn't have seperate list for params extraction.
            # Operator name 'Const' is treated as a parameter to build NNVM params dict.

            input_shapes = {}

            attr = self._parse_attr(node.attr)

            #Variable converted to Const will not have only value attr
            if 'value' in attr and node.op == 'Const':
                tensor_value = attr['value']
                self._output_shapes[node.name] = \
                    [tensor_util.TensorShapeProtoToList( \
                        tensor_value.tensor_shape)]
            elif '_output_shapes' in attr:
                self._output_shapes[node.name] = \
                    [tensor_util.TensorShapeProtoToList(shape) \
                    for shape in attr['_output_shapes']]
            else:
                raise NotImplementedError( \
                    "Please freeze the graph with add_shapes=True")

            if node.op == "Placeholder":
                self._nodes[node.name] = _sym.Variable(name=node.name,
                                                       shape=self._output_shapes[node.name][0])

                #input_shapes[self._nodes[node.name]] = self._output_shapes[node.name]
            elif node.op == "Const":
                # All Const nodes are Param nodes, lets parse
                self._num_param += 1
                for key, value in node.attr.items():
                    self._parse_param(key, value, node.name)
                if node.name not in self._nodes:
                    raise NotImplementedError( \
                        "Const {} couldn't be converted to Param.".format(node.name))

                attr = self._parse_attr(node.attr)

            else:
                # Pass the parsed shapes instead
                attr["_output_shapes"] = self._output_shapes[node.name]

                # Pass the node name too in attr
                attr["_node_name"] = node.name

                inputs = []
                for node_input_name in node.input:
                    node_input_key = node_input_name.split(':')
                    slot_num = 0
                    if len(node_input_key) > 1:
                        slot_num = int(node_input_key[1])
                    node_input_key = node_input_key[0]

                    try:
                        try:
                            input_sym = self._nodes[node_input_key].__getitem__(slot_num)
                        except NNVMError:
                            # TODO: Fancy node name with invalid slot should discard and
                            # retrieve node input with zero'th(default) index.
                            # eg: Node name:- 'Model/RNN/cell_0/RnnCell:6', in this case
                            # name had fancy name convention and discard slot-id.
                            input_sym = self._nodes[node_input_key].__getitem__(0)

                        inputs.append(input_sym)
                        input_shapes[input_sym] = self._output_shapes[
                            node_input_key].__getitem__(slot_num)
                        attr['_input_shapes'] = input_shapes
                    except KeyError:
                        # TODO: Need to find clean way to handle '^CheckNumerics'
                        pass

                inputs = self._fix_extranodes(node.op, attr, inputs)

                op = self._convert_operator(node.op, inputs, attr, graph)
                # Assuming only one output.
                self._nodes[node.name] = op
                node_output = op

        # Assume the final node is the output node
        out = node_output

        #Add the RNN outputs also with 'head' nodes of the nnvm graph
        if self._num_rnn_layer:
            out_rnn = _sym.concatenate(*self._out_rnn, axis=0)
            out = [out, out_rnn]

        if isinstance(out, list):
            out = _sym.Group(out)

        return out, self._params

    def _parse_import_prerequisites(self, graph):
        """ Calculate the named preconditions from TensorFlow `graph`.
            Return prerequisites for parsing:
            a. Set of operator names which don't have their mapping in TVM, i.e.
                which are not supported
        """
        missing_operators = set()
        for node in graph.node:
            if node.op == "Placeholder":
                pass
            elif node.op == "Const":
                pass
            else:
                if any([node.op in t for t in [_identity_list, _convert_map, _convert_map_rnn]]):
                    pass
                else:
                    missing_operators.add(node.op)

        return missing_operators

    def _parse_param(self, key, value, name):
        try:
            from tensorflow.python.framework import tensor_util
        except ImportError as e:
            raise ImportError(
                "Unable to import tensorflow which is required {}".format(e))

        if key == 'value':
            np_array = tensor_util.MakeNdarray(value.tensor)

            if np_array.dtype == np.dtype(object):
                # Object types are generally tensorflow DT_STRING (DecodeJpeg op).
                # Just leave it as placeholder.
                self._nodes[name] = _sym.Variable(name=name)
                return

            array_ndim = len(np_array.shape)
            if array_ndim == 0:
                new_array = np.empty([1], dtype=np_array.dtype)
                new_array[0] = np_array
                self._params[name] = tvm.nd.array(new_array)
            else:
                self._params[name] = tvm.nd.array(np_array)
            self._nodes[name] = _sym.Variable(name=name,
                                              shape=self._params[name].shape)
        else:
            if key != 'dtype' and key != '_output_shapes' and key != '_class':
                raise NotImplementedError \
                    ("Other attributes for a Const(param) Node {} ? .".format(key))

    def _get_attr(self, buf):
        """Returns the value of the attr of this buf with the given `name`.

        Args:
          buf: attrvalue protobuf.

        Returns:
          The value of the attr, as a Python object.

        Raises:
          ValueError: If this op does not have an attr with the given `name`.
        """
        fields = ["s", "i", "f", "b", "type", "shape", "tensor", "func"]

        x = buf

        ret = []

        try:
            from tensorflow.python.framework import dtypes
        except ImportError as e:
            raise ImportError(
                "Unable to import tensorflow which is required {}".format(e))

        # Treat an empty oneof value as an empty list.
        if not x.WhichOneof("value"):
            return ret
        if x.HasField("list"):
            for f in fields:
                if getattr(x.list, f):
                    if f == "type":
                        ret = [dtypes.as_dtype(x) for x in list(getattr(x.list, f))]
                    else:
                        ret = list(getattr(x.list, f))
        else:
            for f in fields:
                if x.HasField(f):
                    if f == "type":
                        ret = dtypes.as_dtype(getattr(x, f))
                    else:
                        ret = getattr(x, f)
        return ret

    def _parse_attr(self, attr_proto):
        """Convert a list of AttributeProto to a dict, with names as keys."""
        attrs = {}
        for key, value in attr_proto.items():
            attrs[key] = self._get_attr(value)

        return attrs

    def _convert_rnn_operator(self, op_name, inputs,
                              attrs, params, graph, convert_map):
        """Convert RNN and its variant operators to NNVM operators.
        This converter read the input states of each layers and
        also maintain the output states of each layer in a list.

        Parameters
        ----------
        op_name : str
            Operator name, such as LSTMBlockCell
        inputs : list of nnvm.Symbol
            List of input symbols.
        attrs : dict
            Dict of operator attributes
        params : dict
            List of pretrained weights and bias
        graph : Tensorflow graph object
            Graph is to find the number of upcoming same operator to
            calculate the number of layers.
        convert_map : dict
            Dict of name : callable, where name is the op's name that
            require conversion to nnvm, callable are functions which
            take attrs and return (new_op_name, new_attrs)

        Returns
        -------
        sym : nnvm.Symbol
            Converted nnvm Symbol
        """
        if not self._num_rnn_layer:
            self._out_rnn = []
            self.rnn = RecurrentNetworks(self._nodes, self._out_rnn, graph, convert_map)
            self._num_rnn_layer = True
        sym = self.rnn.process_op(op_name, inputs, attrs, params)
        return sym

    def _convert_operator(self, op_name, inputs, attrs,
                          graph, identity_list=None, convert_map=None):
        """Convert from Tensorflow operator to nnvm operator.
        The converter must specify conversions explicity for incompatible name, and
        apply handlers to operator attributes.

        Parameters
        ----------
        op_name : str
            Operator name, such as Conv2D, AvgPool
        inputs : list of nnvm.Symbol
            List of input symbols.
        attrs : dict
            Dict of operator attributes
        identity_list : list
            List of operators that don't require conversion
        convert_map : dict
            Dict of name : callable, where name is the op's name that
            require conversion to nnvm, callable are functions which
            take attrs and return (new_op_name, new_attrs)

        Returns
        -------
        sym : nnvm.Symbol
            Converted nnvm Symbol
        """
        identity_list = identity_list if identity_list else _identity_list
        convert_map = convert_map if convert_map else _convert_map
        convert_map_rnn = _convert_map_rnn
        if op_name in identity_list:
            sym = get_nnvm_op(op_name)(*inputs, **attrs)
        elif op_name in convert_map:
            sym = convert_map[op_name](inputs, attrs, self._params)
        elif op_name in convert_map_rnn:
            sym = self._convert_rnn_operator(op_name, inputs, attrs,
                                             self._params, graph,
                                             convert_map_rnn)
        else:
            raise NotImplementedError("Operator {} not implemented.".format(op_name))
        return sym

    def _fix_extranodes(self, op_name, attr, inputs):
        if op_name == "Softmax":
            # Require some times flatten of data before it goes to softmax
            # Need to relook into this with latest softmax axis support.
            op = AttrCvt(op_name='flatten')(inputs, {})
            node_output = op.list_output_names()
            for k, i in zip(list(node_output), range(len(node_output))):
                self._nodes[k] = op[i]
            inputs = [op]

        return inputs

def from_tensorflow(graph):
    """  Load tensorflow graph which is a python tensorflow graph object into nnvm graph.
    The companion parameters will be handled automatically.

    Parameters
    ----------
    graph : GraphDef object
        Tensorflow GraphDef

    Returns
    -------
    sym : nnvm.Symbol
        Compatible nnvm symbol

    params : dict of str to tvm.ndarray
        Dict of converted parameters stored in tvm.ndarray format
    """
    g = GraphProto()
    sym, params = g.from_tensorflow(graph)
    return sym, params<|MERGE_RESOLUTION|>--- conflicted
+++ resolved
@@ -444,16 +444,8 @@
 
 def _lrn():
     def _impl(inputs, attr, params):
-<<<<<<< HEAD
+        attr_new = {}
         depth_radius = attr.get('depth_radius', 2)
-        depth_radius = depth_radius * 2 + 1
-        axis = 3 #fix axis, default NHWC
-        return AttrCvt(op_name="lrn",
-                       ignores=['depth_radius'],
-                       extras={'size': depth_radius, 'axis': axis})(inputs, attr)
-=======
-        attr_new = {}
-        depth_radius = attr.get('depth_radius', 5)
         size = (depth_radius * 2) + 1
         attr_new['axis'] = 3 # Fix axis, NHWC format
         attr_new['size'] = size
@@ -461,7 +453,6 @@
         attr_new['alpha'] = attr.get('alpha', 1) * size
         attr_new['beta'] = attr.get('beta', 0.5)
         return AttrCvt(op_name='lrn')(inputs, attr_new)
->>>>>>> 771d895d
     return _impl
 
 def _sum():
