--- conflicted
+++ resolved
@@ -91,7 +91,6 @@
         return AttrCvt(op_name="__pow_scalar__", extras={'scalar': -0.5})(inputs, attr)
     return _impl
 
-<<<<<<< HEAD
 def _split():
     def _impl(inputs, attr, params):
         pop_node = inputs.pop(0)
@@ -100,7 +99,8 @@
                        ignores=['num_split'],
                        extras={'indices_or_sections':attr['num_split'],
                                'axis': axis})(inputs, attr)
-=======
+    return _impl
+
 def _argx(func, func_name):
     """ A common wrapper for argmin and argmax operations """
     def _impl(inputs, attr, params):
@@ -113,7 +113,6 @@
             raise TypeError( \
                 "Unsupported argument for `{}` : `axis` should be a constant".format(func_name))
         return func(inputs[0], axis=axis_input_vlaue, keepdims=False)
->>>>>>> 8056165e
     return _impl
 
 def _elemwise(name):
@@ -989,9 +988,6 @@
             raise ImportError(
                 "Unable to import tensorflow which is required {}".format(e))
 
-<<<<<<< HEAD
-        # pylint: disable=too-many-nested-blocks
-=======
         missing_operators = _parse_import_prerequisites(graph)
 
         if missing_operators:
@@ -999,7 +995,8 @@
                 "The following operators are not implemented: {}".format(missing_operators))
 
         # Parse the nodes to re-create TF graph using Symbol API of NNVM
->>>>>>> 8056165e
+
+        # pylint: disable=too-many-nested-blocks
         for node in graph.node:
             # Tensorflow doesn't have seperate list for params extraction.
             # Operator name 'Const' is treated as a parameter to build NNVM params dict.
@@ -1061,7 +1058,6 @@
                 # Pass the node name too in attr
                 attr["_node_name"] = node.name
 
-<<<<<<< HEAD
                 #ToDo: Tensorflow Split operators outputs need to extract properly
                 #depend on Name and ouput slot number and prepare input for next
                 #operator.eg: ['split', 'split:1']. In this case, 'split' and 'split:1'
@@ -1087,7 +1083,7 @@
                     except KeyError:
                         pass
                 else:
-                    #ToDo: Some of the tensorflow operators maintain internaly maintain
+                    #ToDo: Some of the tensorflow operators internaly maintain
                     #execution layers and its output name will the layer number along with
                     #graph node name.eg: Node name:- 'Model/RNN/cell_0/RnnCell', but the
                     #output name will be 'Model/RNN/cell_0/RnnCell:0'. In this case,
@@ -1104,26 +1100,8 @@
                     except KeyError:
                         # TODO: Need to find clean way to handle '^CheckNumerics'
                         pass
-=======
-                #ToDo: Some of the tensorflow operators internaly maintain
-                #execution layers and its output name will the layer number along with
-                #graph node name.eg: Node name:- 'Model/RNN/cell_0/RnnCell', but the
-                #output name will be 'Model/RNN/cell_0/RnnCell:0'. In this case,
-                #the digit has to be ignored.
-                if ":" in node.input[0]:
-                    in_name, _ = node.input[0].split(':')
-                    node.input[0] = in_name
-                try:
-                    inputs = [self._nodes[i] for i in node.input]
-                    for i in node.input:
-                        if i not in self._params:
-                            input_shapes[self._nodes[i]] = self._output_shapes[i]
-                    attr['_input_shapes'] = input_shapes
-                except KeyError:
-                    # TODO: Need to find clean way to handle '^CheckNumerics'
-                    pass
->>>>>>> 8056165e
-
+
+                      
                 inputs = self._fix_extranodes(node.op, attr, inputs)
 
                 op = self._convert_operator(node.op, inputs, attr, graph)
