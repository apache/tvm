import numpy as np
import math
import nnvm
import topi
import topi.testing
import tvm
from tvm.contrib import graph_runtime
from nnvm.testing.config import ctx_list
import onnx
from model_zoo import super_resolution, squeezenet1_1, lenet, resnet18_1_0
from onnx import helper, TensorProto

def get_tvm_output(graph_def, input_data, target, ctx, output_shape, output_dtype='float32'):
    """ Generic function to execute and get tvm output"""

    sym, params = nnvm.frontend.from_onnx(graph_def)
    target = 'llvm'
    if isinstance(input_data, list):
        input_names = {}
        shape_dict = {}
        dtype_dict = {}
        for i, _ in enumerate(input_data):
            input_names[i] = graph_def.graph.input[i].name
            shape_dict[input_names[i]] = input_data[i].shape
            dtype_dict[input_names[i]] = input_data[i].dtype
    else:
        input_names = graph_def.graph.input[0].name
        shape_dict = {input_names: input_data.shape}
        dtype_dict = {input_names: input_data.dtype}

    graph, lib, params = nnvm.compiler.build(sym, target, shape_dict,
                                             dtype=dtype_dict, params=params)

    ctx = tvm.cpu(0)
    from tvm.contrib import graph_runtime
    m = graph_runtime.create(graph, lib, ctx)
    # set inputs
    if isinstance(input_data, list):
        for i, e in enumerate(input_names):
            m.set_input(input_names[i], tvm.nd.array(input_data[i].astype(input_data[i].dtype)))
    else:
        m.set_input(input_names, tvm.nd.array(input_data.astype(input_data.dtype)))

    m.set_input(**params)
    # execute
    m.run()
    # get outputs
    if isinstance(output_shape, list) and isinstance(output_dtype, list):
        tvm_output_list = []
        for i, s in enumerate(output_shape):
            tvm_output = m.get_output(i, tvm.nd.empty((s), output_dtype[i]))
            tvm_output_list.append(tvm_output.asnumpy())
        return tvm_output_list
    else:
        tvm_output = m.get_output(0, tvm.nd.empty((output_shape), output_dtype))
        return tvm_output.asnumpy()

def get_caffe2_output(model, x, dtype='float32'):
    import caffe2.python.onnx.backend
    prepared_backend = caffe2.python.onnx.backend.prepare(model)
    W = {model.graph.input[0].name: x.astype(dtype)}
    c2_out = prepared_backend.run(W)[0]
    return c2_out


def verify_onnx_forward_impl(graph_file, data_shape, out_shape):
    dtype = 'float32'
    x = np.random.uniform(size=data_shape)
    model = onnx.load_model(graph_file)
    c2_out = get_caffe2_output(model, x, dtype)
    for target, ctx in ctx_list():
        tvm_out = get_tvm_output(model, x, target, ctx, out_shape, dtype)
        tvm.testing.assert_allclose(c2_out, tvm_out, rtol=1e-5, atol=1e-5)

def verify_super_resolution_example():
    verify_onnx_forward_impl(super_resolution, (1, 1, 224, 224), (1, 1, 672, 672))

def verify_squeezenet1_1():
    verify_onnx_forward_impl(squeezenet1_1, (1, 3, 224, 224), (1, 1000))

def verify_lenet():
    verify_onnx_forward_impl(lenet, (1, 1, 28, 28), (1, 10))

def verify_resnet18():
    verify_onnx_forward_impl(resnet18_1_0, (1, 3, 224, 224), (1, 1000))


def test_reshape():
    in_shape = (4, 3, 3, 4)
    ref_shape = (3, 4, 4, 3)

    ref_array = np.array(ref_shape)
    ref_node = onnx.helper.make_node('Constant',
                                 inputs=[],
                                 outputs=['ref_in'],
                                 value=onnx.helper.make_tensor(name = 'const_tensor',
                                                               data_type = onnx.TensorProto.INT32,
                                                               dims = ref_array.shape,
                                                               vals = ref_array.flatten().astype(int)))
    reshape_node = helper.make_node("Reshape", ["in", "ref_in"], ["out"])

    graph = helper.make_graph([ref_node, reshape_node],
                              "reshape_test",
                              inputs = [helper.make_tensor_value_info("in",
                                            TensorProto.FLOAT, list(in_shape))],
                              outputs = [helper.make_tensor_value_info("out",
                                            TensorProto.FLOAT, list(ref_shape))])

    model = helper.make_model(graph, producer_name='reshape_test')

    for target, ctx in ctx_list():
        x = np.random.uniform(size=in_shape).astype('int32')
        tvm_out = get_tvm_output(model, x, target, ctx, ref_shape, 'float32')

    tvm.testing.assert_allclose(ref_shape, tvm_out.shape)

def test_reshape_like():
    in_shape = (4, 3, 3, 4)
    ref_shape = (3, 4, 4, 3)

    ref_array = np.random.uniform(size=ref_shape).astype('float32')
    ref_node = onnx.helper.make_node('Constant',
                                 inputs=[],
                                 outputs=['ref_in'],
                                 value=onnx.helper.make_tensor(name = 'const_tensor',
                                                               data_type = onnx.TensorProto.FLOAT,
                                                               dims = ref_array.shape,
                                                               vals = ref_array.flatten().astype(float)))
    copy_node = helper.make_node("Identity", ["ref_in"], ["copy_in"])
    reshape_node = helper.make_node("Reshape", ["in", "copy_in"], ["out"])

    graph = helper.make_graph([ref_node, copy_node, reshape_node],
                              "reshape_like_test",
                              inputs = [helper.make_tensor_value_info("in",
                                            TensorProto.FLOAT, list(in_shape))],
                              outputs = [helper.make_tensor_value_info("out",
                                            TensorProto.FLOAT, list(ref_shape))])

    model = helper.make_model(graph, producer_name='reshape_like_test')

    for target, ctx in ctx_list():
        x = np.random.uniform(size=in_shape).astype('float32')
        tvm_out = get_tvm_output(model, x, target, ctx, ref_shape, 'float32')

    tvm.testing.assert_allclose(ref_shape, tvm_out.shape)

def _test_power_iteration(x_shape, y_shape):
    if isinstance(y_shape, int):
        y_shape = [y_shape]

    x = np.random.uniform(size=x_shape).astype(np.float32)
    y = np.random.uniform(size=y_shape).astype(np.float32)

    np_res = np.power(x, y).astype(np.float32)

    res = helper.make_node("Pow", ['x', 'y'], ['out'])

    graph = helper.make_graph([res],
                              'power_test',
                              inputs = [helper.make_tensor_value_info("x",
                                            TensorProto.FLOAT, list(x_shape)),
                                        helper.make_tensor_value_info("y",
                                            TensorProto.FLOAT, list(y_shape))],
                              outputs = [helper.make_tensor_value_info("out",
                                            TensorProto.FLOAT, list(np_res.shape))])

    model = helper.make_model(graph, producer_name='power_test')

    for target, ctx in ctx_list():
        tvm_out = get_tvm_output(model, [x, y], target, ctx, np_res.shape)
        tvm.testing.assert_allclose(np_res, tvm_out, rtol=1e-5, atol=1e-5)

def test_power():
    _test_power_iteration((1, 3), (1))
    _test_power_iteration((2, 3), (2, 3))
    _test_power_iteration((2, 3), (1, 3))

def test_squeeze():
    in_shape = (1, 3, 1, 3, 1, 1)
    out_shape = (3, 3)
    y = helper.make_node("Squeeze", ['in'], ['out'], axes=[0, 2, 4, 5])

    graph = helper.make_graph([y],
                              'squeeze_test',
                              inputs = [helper.make_tensor_value_info("in",
                                            TensorProto.FLOAT, list(in_shape))],
                              outputs = [helper.make_tensor_value_info("out",
                                            TensorProto.FLOAT, list(out_shape))])

    model = helper.make_model(graph, producer_name='squeeze_test')

    for target, ctx in ctx_list():
        x = np.random.uniform(size=in_shape).astype('float32')
        tvm_out = get_tvm_output(model, x, target, ctx, out_shape, 'float32')

    tvm.testing.assert_allclose(out_shape, tvm_out.shape)

def test_unsqueeze():
    in_shape = (3, 3)
    axis = (0, 3, 4)
    out_shape = (1, 3, 3, 1, 1)
    y = helper.make_node("Unsqueeze", ['in'], ['out'], axes=list(axis))

    graph = helper.make_graph([y],
                              'squeeze_test',
                              inputs = [helper.make_tensor_value_info("in",
                                            TensorProto.FLOAT, list(in_shape))],
                              outputs = [helper.make_tensor_value_info("out",
                                            TensorProto.FLOAT, list(out_shape))])

    model = helper.make_model(graph, producer_name='squeeze_test')

    for target, ctx in ctx_list():
        x = np.random.uniform(size=in_shape).astype('float32')
        tvm_out = get_tvm_output(model, x, target, ctx, out_shape, 'float32')

    tvm.testing.assert_allclose(out_shape, tvm_out.shape)

def verify_gather(in_shape, indices, axis, dtype):
    x = np.random.uniform(size=in_shape).astype(dtype)
    indices = np.array(indices, dtype="int32")
    out_np = np.take(x, indices, axis=axis)

    y = helper.make_node("Gather", ['in', 'indices'], ['out'], axis=axis)

    graph = helper.make_graph([y],
                              'gather_test',
                              inputs = [helper.make_tensor_value_info("in",
                                            TensorProto.FLOAT, list(in_shape)),
                                        helper.make_tensor_value_info("indices",
                                            TensorProto.INT32, list(indices.shape))],
                              outputs = [helper.make_tensor_value_info("out",
                                            TensorProto.FLOAT, list(out_np.shape))])
    model = helper.make_model(graph, producer_name='gather_test')

    for target, ctx in ctx_list():
        tvm_out = get_tvm_output(model, [x, indices], target, ctx, out_np.shape)
        tvm.testing.assert_allclose(out_np, tvm_out)

def test_gather():
    verify_gather((4,), [1], 0, 'int32')
    verify_gather((1,4), [0], 0, 'int32')
    verify_gather((4,), [[[1,0],[0,1]]], 0, 'float32')
    verify_gather((2,2), [[[1,0],[0,1]]], 1, 'int32')
    verify_gather((3,3,3), [[[1,0]]], -1, 'int32')
    verify_gather((4,3,5,6), [[2,1,0,0]], 0, 'float32')

def _test_slice_iteration(indata, outdata, starts, ends, axes=None):
    if axes:
        y = helper.make_node("Slice", ['in'], ['out'], axes=axes, starts=starts, ends=ends)
    else:
        y = helper.make_node("Slice", ['in'], ['out'], starts=starts, ends=ends)

    graph = helper.make_graph([y],
                              'slice_test',
                              inputs = [helper.make_tensor_value_info("in",
                                            TensorProto.FLOAT, list(indata.shape))],
                              outputs = [helper.make_tensor_value_info("out",
                                            TensorProto.FLOAT, list(outdata.shape))])

    model = helper.make_model(graph, producer_name='slice_test')

    for target, ctx in ctx_list():
        tvm_out = get_tvm_output(model, indata, target, ctx, outdata.shape, 'float32')

    tvm.testing.assert_allclose(outdata, tvm_out)

def test_slice():
    x = np.random.randn(20, 10, 5).astype(np.float32)
    _test_slice_iteration(x, x[0:3, 0:10], (0, 0), (3, 10), (0, 1))
    _test_slice_iteration(x, x[:, :, 3:4], (0, 0, 3), (20, 10, 4))
    _test_slice_iteration(x, x[:, 1:1000], (1), (1000), (1))
    _test_slice_iteration(x, x[:, 0:-1], (0), (-1), (1))

def _test_onnx_op_elementwise(inshape, outfunc, npargs, dtype, opname, kwargs):
    indata = np.random.uniform(size=(2, 4, 5, 6)).astype(dtype)
    outdata = outfunc(indata, **npargs)

    y = helper.make_node(opname, ['in'], ['out'], **kwargs)

    graph = helper.make_graph([y],
                              opname+'_test',
                              inputs = [helper.make_tensor_value_info("in",
                                            TensorProto.FLOAT, list(indata.shape))],
                              outputs = [helper.make_tensor_value_info("out",
                                            TensorProto.FLOAT, list(outdata.shape))])

    model = helper.make_model(graph, producer_name=opname+'_test')

    for target, ctx in ctx_list():
        tvm_out = get_tvm_output(model, indata, target, ctx, outdata.shape, dtype)

    tvm.testing.assert_allclose(outdata, tvm_out)

def test_floor():
    _test_onnx_op_elementwise((2, 4, 5, 6), np.floor, {}, 'float32', 'Floor', {})

def test_ceil():
    _test_onnx_op_elementwise((2, 4, 5, 6), np.ceil, {}, 'float32', 'Ceil', {})

def test_clip():
    _test_onnx_op_elementwise((2, 4, 5, 6),
                              np.clip,
                              {'a_min': -1.0, 'a_max': 1.0},
                              'float32',
                              'Clip',
                              {'min': -1.0, 'max': 1.0})

def test_matmul():
    a_shape = (4, 3)
    b_shape = (3, 4)

    a_array = np.random.uniform(size=a_shape).astype('float32')
    b_array = np.random.uniform(size=b_shape).astype('float32')
    out_np = np.matmul(a_array, b_array)

    mul_node = helper.make_node("MatMul", ["a", "b"], ["out"])

    graph = helper.make_graph([mul_node],
                              "matmul_test",
                              inputs = [helper.make_tensor_value_info("a",
                                            TensorProto.FLOAT, list(a_shape)),
                                        helper.make_tensor_value_info("b",
                                            TensorProto.FLOAT, list(b_shape))],
                              outputs = [helper.make_tensor_value_info("out",
                                            TensorProto.FLOAT, list(out_np.shape))])

    model = helper.make_model(graph, producer_name='matmul_test')

    for target, ctx in ctx_list():
        tvm_out = get_tvm_output(model, [a_array, b_array], target, ctx, out_np.shape)
        tvm.testing.assert_allclose(out_np, tvm_out, rtol=1e-5, atol=1e-5)

def verify_lrn(shape, nsize, dtype, alpha=None, beta=None, bias=None):
    in_array = np.random.uniform(size=shape).astype(dtype)

    if alpha == None and beta == None and bias==None:
        alpha = 0.0001
        beta = 0.75
        bias = 1.0
        node = onnx.helper.make_node('LRN', inputs=['in'], outputs=['out'], size=nsize)
    else:
        node = onnx.helper.make_node('LRN', inputs=['in'], outputs=['out'], alpha=alpha,
                                     beta=beta, bias=bias, size=nsize)

    graph = helper.make_graph([node],
                              "lrn_test",
                              inputs = [helper.make_tensor_value_info("in", TensorProto.FLOAT, list(shape))],
                              outputs = [helper.make_tensor_value_info("out", TensorProto.FLOAT, list(shape))])
    model = helper.make_model(graph, producer_name='lrn_test')

    def _get_python_lrn():
        square_sum = np.zeros(shape).astype(dtype)
        for n, c, h, w in np.ndindex(in_array.shape):
            square_sum[n, c, h, w] = sum(in_array[n,
                                         max(0, c - int(math.floor((nsize - 1) / 2))): \
                                             min(5, c + int(math.ceil((nsize - 1) / 2)) + 1),
                                         h,
                                         w] ** 2)
        py_out = in_array / ((bias + (alpha / nsize) * square_sum) ** beta)
        return py_out

    for target, ctx in ctx_list():
        new_sym, params = nnvm.frontend.from_onnx(model)

        input_name = model.graph.input[0].name
        shape_dict = {input_name: in_array.shape}
        dtype_dict = {input_name: dtype}
        graph, lib, params = nnvm.compiler.build(new_sym, target,
                                                 shape_dict, dtype_dict, params=params)
        m = graph_runtime.create(graph, lib, ctx)
        # set inputs
        m.set_input(input_name, tvm.nd.array(in_array.astype(dtype)))
        m.set_input(**params)
        m.run()
        # get outputs
        tvm_out = m.get_output(0, tvm.nd.empty(shape, dtype))
        py_out = _get_python_lrn()
        tvm.testing.assert_allclose(py_out, tvm_out.asnumpy(), rtol=1e-5, atol=1e-5)

def test_lrn():
    verify_lrn((5, 5, 5, 5), 3, 'float32')
    verify_lrn((5, 5, 5, 5), 3, 'float32', alpha=0.0002, beta=0.5, bias=2.0)

def _test_upsample_nearest():
    scale = 2
    in_shape = (1, 1, 3, 3)
    out_shape = (1, 1, 3*scale, 3*scale)
    y = helper.make_node("Upsample", ['in'], ['out'], mode='nearest', scales=[1.0, 1.0, 2.0, 2.0])

    in_array = np.random.uniform(size=in_shape).astype(np.float32)
    out_array = topi.testing.upsampling_python(in_array, scale, "NCHW")

    graph = helper.make_graph([y],
                              'upsample_nearest_test',
                              inputs = [helper.make_tensor_value_info("in", TensorProto.FLOAT, list(in_shape))],
                              outputs = [helper.make_tensor_value_info("out", TensorProto.FLOAT, list(out_shape))])

    model = helper.make_model(graph, producer_name='upsample_nearest_test')

    for target, ctx in ctx_list():
        tvm_out = get_tvm_output(model, in_array, target, ctx, out_shape, 'float32')
        tvm.testing.assert_allclose(out_array, tvm_out)

def _test_upsample_bilinear():
    scale = 2
    in_shape = (1, 1, 3, 3)
    out_shape = (1, 1, 3*scale, 3*scale)
    y = helper.make_node("Upsample", ['in'], ['out'], mode='linear', scales=[1.0, 1.0, 2.0, 2.0])

    in_array = np.random.uniform(size=in_shape).astype(np.float32)
    out_array = topi.testing.bilinear_resize_python(in_array, (3*scale, 3*scale), "NCHW")

    graph = helper.make_graph([y],
                              'upsample_bilinear_test',
                              inputs = [helper.make_tensor_value_info("in", TensorProto.FLOAT, list(in_shape))],
                              outputs = [helper.make_tensor_value_info("out", TensorProto.FLOAT, list(out_shape))])

    model = helper.make_model(graph, producer_name='upsample_bilinear_test')

    for target, ctx in ctx_list():
        tvm_out = get_tvm_output(model, in_array, target, ctx, out_shape, 'float32')
        tvm.testing.assert_allclose(out_array, tvm_out, rtol=1e-5, atol=1e-5)

def test_upsample():
    _test_upsample_nearest()
    _test_upsample_bilinear()

def _test_softmax(inshape, axis):
    opname = 'Softmax'
    indata = np.random.uniform(size=inshape).astype(np.float32)
    outshape = inshape
    outdata = topi.testing.softmax_python(indata)
    if isinstance(axis, int):
        y = helper.make_node(opname, ['in'], ['out'], axis = axis)
    elif axis is None:
        y = helper.make_node(opname, ['in'], ['out'])

    graph = helper.make_graph([y],
                              opname+'_test',
                              inputs = [helper.make_tensor_value_info("in",
                                            TensorProto.FLOAT, list(indata.shape))],
                              outputs = [helper.make_tensor_value_info("out",
                                            TensorProto.FLOAT, list(outdata.shape))])

    model = helper.make_model(graph, producer_name=opname+'_test')

    for target, ctx in ctx_list():
        tvm_out = get_tvm_output(model, indata, target, ctx, outshape, 'float32')
        tvm.testing.assert_allclose(outdata, tvm_out, rtol=1e-5, atol=1e-5)

def test_softmax():
    _test_softmax((1, 10), None)
    _test_softmax((1, 10), 1)

def verify_min(input_dim):
    dtype = 'float32'

    a_np1 = np.random.uniform(size=input_dim).astype(dtype)
    a_np2 = np.random.uniform(size=input_dim).astype(dtype)
    a_np3 = np.random.uniform(size=input_dim).astype(dtype)

    b_np = np.min((a_np1, a_np2, a_np3), axis=0)

    min_node = helper.make_node("Min", ["a_np1", "a_np2", "a_np3"], ["out"])

    graph = helper.make_graph([min_node],
                              "Min_test",
                              inputs = [helper.make_tensor_value_info("a_np1",
                                            TensorProto.FLOAT, list(input_dim)),
                                        helper.make_tensor_value_info("a_np2",
                                            TensorProto.FLOAT, list(input_dim)),
                                        helper.make_tensor_value_info("a_np3",
                                            TensorProto.FLOAT, list(input_dim))],
                              outputs = [helper.make_tensor_value_info("out",
                                            TensorProto.FLOAT, list(b_np.shape))])

    model = helper.make_model(graph, producer_name='Min_test')

    for target, ctx in ctx_list():
        tvm_out = get_tvm_output(model, [a_np1, a_np2, a_np3], target, ctx, b_np.shape)
        tvm.testing.assert_allclose(b_np, tvm_out, rtol=1e-5, atol=1e-5)

def test_forward_min():
    verify_min((1, 3, 20, 20))
    verify_min((20, 20))

def verify_max(input_dim):
    dtype = 'float32'

    a_np1 = np.random.uniform(size=input_dim).astype(dtype)
    a_np2 = np.random.uniform(size=input_dim).astype(dtype)
    a_np3 = np.random.uniform(size=input_dim).astype(dtype)

    b_np = np.max((a_np1, a_np2, a_np3), axis=0)

    max_node = helper.make_node("Max", ["a_np1", "a_np2", "a_np3"], ["out"])

    graph = helper.make_graph([max_node],
                              "Max_test",
                              inputs = [helper.make_tensor_value_info("a_np1",
                                            TensorProto.FLOAT, list(input_dim)),
                                        helper.make_tensor_value_info("a_np2",
                                            TensorProto.FLOAT, list(input_dim)),
                                        helper.make_tensor_value_info("a_np3",
                                            TensorProto.FLOAT, list(input_dim))],
                              outputs = [helper.make_tensor_value_info("out",
                                            TensorProto.FLOAT, list(b_np.shape))])

    model = helper.make_model(graph, producer_name='Max_test')

    for target, ctx in ctx_list():
        tvm_out = get_tvm_output(model, [a_np1, a_np2, a_np3], target, ctx, b_np.shape)
        tvm.testing.assert_allclose(b_np, tvm_out, rtol=1e-5, atol=1e-5)

def test_forward_max():
    verify_max((1, 3, 20, 20))
    verify_max((20, 20))

def verify_mean(input_dim):
    dtype = 'float32'

    a_np1 = np.random.uniform(size=input_dim).astype(dtype)
    a_np2 = np.random.uniform(size=input_dim).astype(dtype)
    a_np3 = np.random.uniform(size=input_dim).astype(dtype)

    b_np = np.mean((a_np1, a_np2, a_np3), axis=0)

    mean_node = helper.make_node("Mean", ["a_np1", "a_np2", "a_np3"], ["out"])

    graph = helper.make_graph([mean_node],
                              "Mean_test",
                              inputs = [helper.make_tensor_value_info("a_np1",
                                            TensorProto.FLOAT, list(input_dim)),
                                        helper.make_tensor_value_info("a_np2",
                                            TensorProto.FLOAT, list(input_dim)),
                                        helper.make_tensor_value_info("a_np3",
                                            TensorProto.FLOAT, list(input_dim))],
                              outputs = [helper.make_tensor_value_info("out",
                                            TensorProto.FLOAT, list(b_np.shape))])

    model = helper.make_model(graph, producer_name='Mean_test')

    for target, ctx in ctx_list():
        tvm_out = get_tvm_output(model, [a_np1, a_np2, a_np3], target, ctx, b_np.shape)
        tvm.testing.assert_allclose(b_np, tvm_out, rtol=1e-5, atol=1e-5)

def test_forward_mean():
    verify_mean((1, 3, 20, 20))
    verify_mean((20, 20))

def verify_hardsigmoid(input_dim, alpha, beta):
    dtype = 'float32'

    a_np1 = np.random.uniform(size=input_dim).astype(dtype)

    b_np = np.clip(a_np1 * alpha + beta, 0, 1)

    hardsigmoid_node = helper.make_node("HardSigmoid", ["a_np1"], ["out"], alpha=alpha, beta=beta)

    graph = helper.make_graph([hardsigmoid_node],
                              "HardSigmoid_test",
                              inputs = [helper.make_tensor_value_info("a_np1",
                                            TensorProto.FLOAT, list(input_dim))],
                              outputs = [helper.make_tensor_value_info("out",
                                            TensorProto.FLOAT, list(b_np.shape))])

    model = helper.make_model(graph, producer_name='HardSigmoid_test')

    for target, ctx in ctx_list():
        tvm_out = get_tvm_output(model, [a_np1], target, ctx, b_np.shape)
        tvm.testing.assert_allclose(b_np, tvm_out, rtol=1e-5, atol=1e-5)

def test_forward_hardsigmoid():
    verify_hardsigmoid((1, 3, 20, 20), 0.5, 0.6)
    verify_hardsigmoid((20, 20), 0.3, 0.4)

def verify_argmin(input_dim, axis=None, keepdims=None):
    def _argmin_numpy(data, axis=0, keepdims=True):
        result = np.argmin(data, axis=axis)
        if (keepdims == 1):
            result = np.expand_dims(result, axis)
        return result.astype(data.dtype)

    a_np1 = np.random.uniform(-10, 10, input_dim).astype(np.int32)
    if keepdims is None and axis is None:
        b_np = _argmin_numpy(a_np1)
        node = onnx.helper.make_node('ArgMin',
                                     inputs=['a_np1'],
                                     outputs=['out'])
    elif axis is None:
        b_np = _argmin_numpy(a_np1, keepdims=keepdims)
        node = onnx.helper.make_node('ArgMin',
                                     inputs=['a_np1'],
                                     outputs=['out'],
                                     keepdims=keepdims)
    elif keepdims is None:
        b_np = _argmin_numpy(a_np1, axis=axis)
        node = onnx.helper.make_node('ArgMin',
                                     inputs=['a_np1'],
                                     outputs=['out'],
                                     axis=axis)
    else:
        b_np = _argmin_numpy(a_np1, axis=axis, keepdims=keepdims)
        node = onnx.helper.make_node('ArgMin',
                                     inputs=['a_np1'],
                                     outputs=['out'],
                                     axis=axis,
                                     keepdims=keepdims)
    graph = helper.make_graph([node],
                              "argmin_test",
                              inputs = [helper.make_tensor_value_info("a_np1",
                                            TensorProto.INT32, list(a_np1.shape))],
                              outputs = [helper.make_tensor_value_info("out",
                                            TensorProto.INT32, list(b_np.shape))])

    model = helper.make_model(graph, producer_name='argmin_test')

    for target, ctx in ctx_list():
        tvm_out = get_tvm_output(model, [a_np1], target, ctx, b_np.shape, b_np.dtype)
        tvm.testing.assert_allclose(b_np, tvm_out, rtol=1e-5, atol=1e-5)

def verify_argmax(input_dim, axis=None, keepdims=None):
    def _argmax_numpy(data, axis=0, keepdims=True):
        result = np.argmax(data, axis=axis)
        if (keepdims == 1):
            result = np.expand_dims(result, axis)
        return result.astype(data.dtype)

    a_np1 = np.random.uniform(-10, 10, input_dim).astype(np.int32)

    if keepdims is None and axis is None:
        b_np = _argmax_numpy(a_np1)
        node = onnx.helper.make_node('ArgMax',
                                     inputs=['a_np1'],
                                     outputs=['out'])
    elif axis is None:
        b_np = _argmax_numpy(a_np1, keepdims=keepdims)
        node = onnx.helper.make_node('ArgMax',
                                     inputs=['a_np1'],
                                     outputs=['out'],
                                     keepdims=keepdims)
    elif keepdims is None:
        b_np = _argmax_numpy(a_np1, axis=axis)
        node = onnx.helper.make_node('ArgMax',
                                     inputs=['a_np1'],
                                     outputs=['out'],
                                     axis=axis)
    else:
        b_np = _argmax_numpy(a_np1, axis=axis, keepdims=keepdims)
        node = onnx.helper.make_node('ArgMax',
                                     inputs=['a_np1'],
                                     outputs=['out'],
                                     axis=axis,
                                     keepdims=keepdims)

    graph = helper.make_graph([node],
                              "argmax_test",
                              inputs = [helper.make_tensor_value_info("a_np1",
                                            TensorProto.INT32, list(a_np1.shape))],
                              outputs = [helper.make_tensor_value_info("out",
                                            TensorProto.INT32, list(b_np.shape))])

    model = helper.make_model(graph, producer_name='argmax_test')

    for target, ctx in ctx_list():
        tvm_out = get_tvm_output(model, [a_np1], target, ctx, b_np.shape, b_np.dtype)
        tvm.testing.assert_allclose(b_np, tvm_out, rtol=1e-5, atol=1e-5)

def test_forward_arg_min_max():
    '''Verify argmin and argmax'''
    verify_argmin([3,4,4])
    verify_argmax([3,4,4])
    verify_argmin([3,4,4], axis=1)
    verify_argmax([3,4,4], axis=0)
    verify_argmin([3,4,4], keepdims=0)
    verify_argmax([3,4,4], keepdims=1)
    for axis in [0,1,2]:
        for keepdims in [True,False]:
            verify_argmin([3,4,4], axis, keepdims)
            verify_argmax([3,4,4], axis, keepdims)

def verify_constantfill(is_shape, input_dim, out_dim, value, dtype, **kwargs):
    input_a = np.random.uniform(size=input_dim).astype(dtype)
    out = np.empty(shape=out_dim, dtype=dtype)
    out.fill(value)

    if is_shape == True:
        fill_node = helper.make_node("ConstantFill", [], ["out"], shape=input_dim, value=value, **kwargs)
    else:
        fill_node = helper.make_node("ConstantFill", ["input_a"], ["out"], value=value, dtype=dtype, **kwargs)

    graph = helper.make_graph([fill_node],
                              "fill_test",
                              inputs = [helper.make_tensor_value_info("input_a",
                                            TensorProto.FLOAT, list(input_dim))],
                              outputs = [helper.make_tensor_value_info("out",
                                            TensorProto.FLOAT, list(out.shape))])

    model = helper.make_model(graph, producer_name='fill_test')

    for target, ctx in ctx_list():
        if is_shape == True:
            tvm_out = get_tvm_output(model, [], target, ctx, out.shape)
        else:
            tvm_out = get_tvm_output(model, [input_a], target, ctx, out.shape)

        tvm.testing.assert_allclose(out, tvm_out, rtol=1e-5, atol=1e-5)

def test_constantfill():
    verify_constantfill(True, (2, 3, 4, 5), (2, 3, 4, 5), 10, 'float32')
    verify_constantfill(False, (2, 3, 4, 5), (2, 3, 4, 5), 10, 'float32')
    verify_constantfill(True, (2, 3, 4, 5), (2, 3, 4, 5, 4, 5, 6), 10, 'float32', extra_shape=(4, 5, 6))

<<<<<<< HEAD
def verify_pad(indata, outdata, pads, value=0.0):
    indata = np.array(indata).astype(np.float32)
    outdata = np.array(outdata).astype(np.float32)
    node = helper.make_node(
        'Pad',
        inputs=['input'],
        outputs=['output'],
        mode='constant',
        pads=pads,
        value=value
    )
    graph = helper.make_graph([node],
                              'pad_test',
                              inputs = [helper.make_tensor_value_info("input",
                                            TensorProto.FLOAT, list(indata.shape))],
                              outputs = [helper.make_tensor_value_info("output",
                                            TensorProto.FLOAT, list(outdata.shape))])
    model = helper.make_model(graph, producer_name='pad_test')

    for target, ctx in ctx_list():
        tvm_out = get_tvm_output(model, indata, target, ctx, outdata.shape, 'float32')
    tvm.testing.assert_allclose(outdata, tvm_out)

def test_pad():
    verify_pad([[0., 1.], [2., 3.]], [[0., 0., 1.], [0., 2., 3.]], [0, 1, 0, 0], 0.0)
    verify_pad([[0., 1.], [2., 3.]], [[0., 0.], [0., 1.], [2., 3.]], [1, 0, 0, 0], 0.0)
    verify_pad([[0., 1.], [2., 3.]], [[0., 1.], [2., 3.], [5., 5.]], [0, 0, 1, 0], 5.0)

def verify_reduce_x(name, indata, outdata, axis, keepdims):
    indata = np.array(indata).astype(np.float32)
    outdata = np.array(outdata).astype(np.float32)
    if axis is None:
        node = helper.make_node(name, inputs=['input'], outputs=['output'],
                                keepdims=keepdims)
    else:
        node = helper.make_node(name, inputs=['input'], outputs=['output'],
                                axis=axis, keepdims=keepdims)
    graph = helper.make_graph([node],
                              '{}_test'.format(name),
                              inputs = [helper.make_tensor_value_info("input",
                                            TensorProto.FLOAT, list(indata.shape))],
                              outputs = [helper.make_tensor_value_info("output",
                                            TensorProto.FLOAT, list(outdata.shape))])
    model = helper.make_model(graph, producer_name='{}_test'.format(name))

    for target, ctx in ctx_list():
        tvm_out = get_tvm_output(model, indata, target, ctx, outdata.shape, 'float32')
    tvm.testing.assert_allclose(outdata, tvm_out)

def test_reduce_max():
    verify_reduce_x("ReduceMax",
                     [[[5., 1.], [20., 2.]], [[30., 1.], [40., 2.]], [[55., 1.], [60., 2.]]],
                     [[[60.]]], axis=None, keepdims=1)
    verify_reduce_x("ReduceMax",
                     [[[5., 1.], [20., 2.]], [[30., 1.], [40., 2.]], [[55., 1.], [60., 2.]]],
                     [60.], axis=None, keepdims=0)
    verify_reduce_x("ReduceMax",
                     [[[5., 1.], [20., 2.]], [[30., 1.], [40., 2.]], [[55., 1.], [60., 2.]]],
                     [[[20., 2.]], [[40., 2.]], [[60., 2.]]],
                     axis=[1], keepdims=1)

def test_reduce_min():
    verify_reduce_x("ReduceMin",
                     [[[5., 1.], [20., 2.]], [[30., 1.], [40., 2.]], [[55., 1.], [60., 2.]]],
                     [[[1.]]], axis=None, keepdims=1)
    verify_reduce_x("ReduceMin",
                     [[[5., 1.], [20., 2.]], [[30., 1.], [40., 2.]], [[55., 1.], [60., 2.]]],
                     [1.], axis=None, keepdims=0)
    verify_reduce_x("ReduceMin",
                     [[[5., 1.], [20., 2.]], [[30., 1.], [40., 2.]], [[55., 1.], [60., 2.]]],
                     [[[5., 1.]], [[30., 1.]], [[55., 1.]]],
                     axis=[1], keepdims=1)

def test_reduce_sum():
    verify_reduce_x("ReduceSum",
                     [[[5., 1.], [20., 2.]], [[30., 1.], [40., 2.]], [[55., 1.], [60., 2.]]],
                     [[[219.]]], axis=None, keepdims=1)
    verify_reduce_x("ReduceSum",
                     [[[5., 1.], [20., 2.]], [[30., 1.], [40., 2.]], [[55., 1.], [60., 2.]]],
                     [219.], axis=None, keepdims=0)
    verify_reduce_x("ReduceSum",
                     [[[5., 1.], [20., 2.]], [[30., 1.], [40., 2.]], [[55., 1.], [60., 2.]]],
                     [[[25., 3.]], [[70., 3.]], [[115., 3.]]],
                     axis=[1], keepdims=1)

def test_reduce_mean():
    verify_reduce_x("ReduceMean",
                     [[[5., 1.], [20., 2.]], [[30., 1.], [40., 2.]], [[55., 1.], [60., 2.]]],
                     [[[18.25]]], axis=None, keepdims=1)
    verify_reduce_x("ReduceMean",
                     [[[5., 1.], [20., 2.]], [[30., 1.], [40., 2.]], [[55., 1.], [60., 2.]]],
                     [18.25], axis=None, keepdims=0)
    verify_reduce_x("ReduceMean",
                     [[[5., 1.], [20., 2.]], [[30., 1.], [40., 2.]], [[55., 1.], [60., 2.]]],
                     [[[12.5, 1.5]], [[35., 1.5]], [[57.5, 1.5]]],
                     axis=[1], keepdims=1)
=======
def verify_split(indata, outdatas, split, axis=0):
    indata = np.array(indata).astype(np.float32)
    outdatas = [np.array(o).astype(np.float32) for o in outdatas]
    node = helper.make_node(
        'Split',
        inputs=['input'],
        outputs=['output_{}'.format(i) for i in range(len(split))],
        axis=axis,
        split=split
    )
    graph = helper.make_graph([node],
                              'split_test',
                              inputs = [helper.make_tensor_value_info("input",
                                            TensorProto.FLOAT, list(indata.shape))],
                              outputs = [helper.make_tensor_value_info("output_{}".format(i),
                                            TensorProto.FLOAT, list(outdatas[i].shape))
                                            for i in range(len(split))
                                         ])
    model = helper.make_model(graph, producer_name='split_test')

    for target, ctx in ctx_list():
        output_shape = [o.shape for o in outdatas]
        output_type = ['float32', 'float32', 'float32']
        tvm_out = get_tvm_output(model, indata, target, ctx, output_shape, output_type)
    for o, t in zip(outdatas, tvm_out):
        tvm.testing.assert_allclose(o, t)

def test_split():
    # 1D
    verify_split([1., 2., 3., 4., 5., 6.], [[1., 2.], [3., 4.], [5., 6.]], [2, 2, 2], 0)
    verify_split([1., 2., 3., 4., 5., 6.], [[1., 2.], [3.], [4., 5., 6.]], [2, 1, 3], 0)
    # 2D
    verify_split([[1., 2., 3., 4.], [7., 8., 9., 10.]],
                 [[[1., 2.], [7., 8.]], [[3., 4.], [9., 10.]]], [2, 2], 1)
>>>>>>> 292ab02d

if __name__ == '__main__':
    # verify_super_resolution_example()
    # verify_squeezenet1_1()
    # verify_lenet()
    verify_resnet18()
    test_reshape()
    test_reshape_like()
    test_power()
    test_squeeze()
    test_unsqueeze()
    test_slice()
    test_floor()
    test_ceil()
    test_clip()
    test_matmul()
    test_gather()
    test_lrn()
    test_upsample()
    test_forward_min()
    test_forward_max()
    test_forward_mean()
    test_forward_hardsigmoid()
    test_forward_arg_min_max()
    test_softmax()
    test_constantfill()
<<<<<<< HEAD
    test_pad()
    test_reduce_max()
    test_reduce_min()
    test_reduce_sum()
    test_reduce_mean()
=======
    test_split()
>>>>>>> 292ab02d
<|MERGE_RESOLUTION|>--- conflicted
+++ resolved
@@ -712,7 +712,7 @@
     verify_constantfill(False, (2, 3, 4, 5), (2, 3, 4, 5), 10, 'float32')
     verify_constantfill(True, (2, 3, 4, 5), (2, 3, 4, 5, 4, 5, 6), 10, 'float32', extra_shape=(4, 5, 6))
 
-<<<<<<< HEAD
+
 def verify_pad(indata, outdata, pads, value=0.0):
     indata = np.array(indata).astype(np.float32)
     outdata = np.array(outdata).astype(np.float32)
@@ -809,7 +809,7 @@
                      [[[5., 1.], [20., 2.]], [[30., 1.], [40., 2.]], [[55., 1.], [60., 2.]]],
                      [[[12.5, 1.5]], [[35., 1.5]], [[57.5, 1.5]]],
                      axis=[1], keepdims=1)
-=======
+
 def verify_split(indata, outdatas, split, axis=0):
     indata = np.array(indata).astype(np.float32)
     outdatas = [np.array(o).astype(np.float32) for o in outdatas]
@@ -844,7 +844,6 @@
     # 2D
     verify_split([[1., 2., 3., 4.], [7., 8., 9., 10.]],
                  [[[1., 2.], [7., 8.]], [[3., 4.], [9., 10.]]], [2, 2], 1)
->>>>>>> 292ab02d
 
 if __name__ == '__main__':
     # verify_super_resolution_example()
@@ -871,12 +870,9 @@
     test_forward_arg_min_max()
     test_softmax()
     test_constantfill()
-<<<<<<< HEAD
     test_pad()
     test_reduce_max()
     test_reduce_min()
     test_reduce_sum()
     test_reduce_mean()
-=======
-    test_split()
->>>>>>> 292ab02d
+    test_split()