--- conflicted
+++ resolved
@@ -99,11 +99,6 @@
 
   wshape = ConvertLayout(wshape, kOIHW, kernel_layout);
 
-<<<<<<< HEAD
-  wshape[kernel_layout.indexof('O')] *= param.groups;
-
-=======
->>>>>>> 135c4b44
   if (in_shape->at(Conv2DParam::kWeight).ndim() == 0) {
     NNVM_ASSIGN_INPUT_SHAPE(attrs, *in_shape, Conv2DParam::kWeight, wshape);
   }
