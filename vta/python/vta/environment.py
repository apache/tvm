--- conflicted
+++ resolved
@@ -241,13 +241,8 @@
         if self.TARGET in ["pynq", "de10nano"]:
             return "llvm -mtriple=armv7-none-linux-gnueabihf"
         if self.TARGET == "ultra96":
-<<<<<<< HEAD
-            return "llvm -target=aarch64-linux-gnu"
+            return "llvm -mtriple=aarch64-linux-gnu"
         if self.TARGET in ["sim", "tsim", "intelfocl"]:
-=======
-            return "llvm -mtriple=aarch64-linux-gnu"
-        if self.TARGET in ["sim", "tsim"]:
->>>>>>> 3150db76
             return "llvm"
         raise ValueError("Unknown target %s" % self.TARGET)
 
