/*
 * Licensed to the Apache Software Foundation (ASF) under one
 * or more contributor license agreements.  See the NOTICE file
 * distributed with this work for additional information
 * regarding copyright ownership.  The ASF licenses this file
 * to you under the Apache License, Version 2.0 (the
 * "License"); you may not use this file except in compliance
 * with the License.  You may obtain a copy of the License at
 *
 *   http://www.apache.org/licenses/LICENSE-2.0
 *
 * Unless required by applicable law or agreed to in writing,
 * software distributed under the License is distributed on an
 * "AS IS" BASIS, WITHOUT WARRANTIES OR CONDITIONS OF ANY
 * KIND, either express or implied.  See the License for the
 * specific language governing permissions and limitations
 * under the License.
 */

use std::{
    convert::TryFrom,
    ffi::{CStr, CString},
    os::raw::c_void,
};

pub use crate::ffi::TVMValue;
use crate::{errors::ValueDowncastError, ffi::*};

pub trait PackedFunc =
    Fn(&[TVMArgValue]) -> Result<TVMRetValue, crate::errors::FuncCallError> + Send + Sync;

/// Calls a packed function and returns a `TVMRetValue`.
///
/// # Example
///
/// `call_packed!(my_tvm_func, &mut arg1, &mut arg2)`
#[macro_export]
macro_rules! call_packed {
    ($fn:expr, $($args:expr),+) => {
        $fn(&[$($args.into(),)+])
    };
    ($fn:expr) => {
        $fn(&Vec::new())
    };
}

/// Constructs a derivative of a TVMPodValue.
macro_rules! TVMPODValue {
    {
        $(#[$m:meta])+
        $name:ident $(<$a:lifetime>)? {
            $($extra_variant:ident ( $variant_type:ty ) ),+ $(,)?
        },
        match $value:ident {
            $($tvm_type:ident => { $from_tvm_type:expr })+
        },
        match &self {
            $($self_type:ident ( $val:ident ) => { $from_self_type:expr })+
        }
        $(,)?
    } => {
        $(#[$m])+
        #[derive(Clone, Debug)]
        pub enum $name $(<$a>)? {
            Int(i64),
            UInt(i64),
            Float(f64),
            Null,
            Type(TVMType),
            String(CString),
            Context(TVMContext),
            Handle(*mut c_void),
            ArrayHandle(TVMArrayHandle),
            NodeHandle(*mut c_void),
            ModuleHandle(TVMModuleHandle),
            FuncHandle(TVMFunctionHandle),
            NDArrayContainer(*mut c_void),
            $($extra_variant($variant_type)),+
        }

        impl $(<$a>)? $name $(<$a>)? {
            pub fn from_tvm_value($value: TVMValue, type_code: u32) -> Self {
                use $name::*;
                #[allow(non_upper_case_globals)]
                unsafe {
<<<<<<< HEAD
                    match type_code {
=======
                    match type_code as _ {
>>>>>>> aad48ff1
                        DLDataTypeCode_kDLInt => Int($value.v_int64),
                        DLDataTypeCode_kDLUInt => UInt($value.v_int64),
                        DLDataTypeCode_kDLFloat => Float($value.v_float64),
                        TVMTypeCode_kNull => Null,
                        TVMTypeCode_kTVMType => Type($value.v_type),
                        TVMTypeCode_kTVMContext => Context($value.v_ctx),
                        TVMTypeCode_kHandle => Handle($value.v_handle),
                        TVMTypeCode_kArrayHandle => ArrayHandle($value.v_handle as TVMArrayHandle),
                        TVMTypeCode_kNodeHandle => NodeHandle($value.v_handle),
                        TVMTypeCode_kModuleHandle => ModuleHandle($value.v_handle),
                        TVMTypeCode_kFuncHandle => FuncHandle($value.v_handle),
                        TVMTypeCode_kNDArrayContainer => NDArrayContainer($value.v_handle),
                        $( $tvm_type => { $from_tvm_type } ),+
                        _ => unimplemented!("{}", type_code),
                    }
                }
            }

            pub fn to_tvm_value(&self) -> (TVMValue, TVMTypeCode) {
                use $name::*;
                match self {
                    Int(val) => (TVMValue { v_int64: *val }, DLDataTypeCode_kDLInt),
                    UInt(val) => (TVMValue { v_int64: *val as i64 }, DLDataTypeCode_kDLUInt),
                    Float(val) => (TVMValue { v_float64: *val }, DLDataTypeCode_kDLFloat),
                    Null => (TVMValue{ v_int64: 0 },TVMTypeCode_kNull),
                    Type(val) => (TVMValue { v_type: *val }, TVMTypeCode_kTVMType),
                    Context(val) => (TVMValue { v_ctx: val.clone() }, TVMTypeCode_kTVMContext),
                    String(val) => {
                        (
                            TVMValue { v_handle: val.as_ptr() as *mut c_void },
                            TVMTypeCode_kStr,
                        )
                    }
                    Handle(val) => (TVMValue { v_handle: *val }, TVMTypeCode_kHandle),
                    ArrayHandle(val) => {
                        (
                            TVMValue { v_handle: *val as *const _ as *mut c_void },
                            TVMTypeCode_kArrayHandle,
                        )
                    },
                    NodeHandle(val) => (TVMValue { v_handle: *val }, TVMTypeCode_kNodeHandle),
                    ModuleHandle(val) =>
                        (TVMValue { v_handle: *val }, TVMTypeCode_kModuleHandle),
                    FuncHandle(val) => (
                        TVMValue { v_handle: *val },
                        TVMTypeCode_kFuncHandle
                    ),
                    NDArrayContainer(val) =>
                        (TVMValue { v_handle: *val }, TVMTypeCode_kNDArrayContainer),
                    $( $self_type($val) => { $from_self_type } ),+
                }
            }
        }
    }
}

TVMPODValue! {
    /// A borrowed TVMPODValue. Can be constructed using `into()` but the preferred way
    /// to obtain a `TVMArgValue` is automatically via `call_packed!`.
    TVMArgValue<'a> {
        Bytes(&'a TVMByteArray),
        Str(&'a CStr),
    },
    match value {
        TVMTypeCode_kBytes => { Bytes(&*(value.v_handle as *const TVMByteArray)) }
        TVMTypeCode_kStr => { Str(CStr::from_ptr(value.v_handle as *const i8)) }
    },
    match &self {
        Bytes(val) => {
            (TVMValue { v_handle: val as *const _ as *mut c_void }, TVMTypeCode_kBytes)
        }
        Str(val) => { (TVMValue { v_handle: val.as_ptr() as *mut c_void }, TVMTypeCode_kStr) }
    }
}

TVMPODValue! {
    /// An owned TVMPODValue. Can be converted from a variety of primitive and object types.
    /// Can be downcasted using `try_from` if it contains the desired type.
    ///
    /// # Example
    ///
    /// ```
    /// use std::convert::{TryFrom, TryInto};
    /// use tvm_common::TVMRetValue;
    ///
    /// let a = 42u32;
    /// let b: u32 = tvm_common::TVMRetValue::from(a).try_into().unwrap();
    ///
    /// let s = "hello, world!";
    /// let t: TVMRetValue = s.to_string().into();
    /// assert_eq!(String::try_from(t).unwrap(), s);
    /// ```
    TVMRetValue {
        Bytes(TVMByteArray),
        Str(&'static CStr),
    },
    match value {
        TVMTypeCode_kBytes => { Bytes(*(value.v_handle as *const TVMByteArray)) }
        TVMTypeCode_kStr => { Str(CStr::from_ptr(value.v_handle as *mut i8)) }
    },
    match &self {
        Bytes(val) =>
            { (TVMValue { v_handle: val as *const _ as *mut c_void }, TVMTypeCode_kBytes ) }
        Str(val) =>
            { (TVMValue { v_str: val.as_ptr() }, TVMTypeCode_kStr ) }
    }
}

#[macro_export]
macro_rules! try_downcast {
    ($val:ident -> $into:ty, $( |$pat:pat| { $converter:expr } ),+ ) => {
        match $val {
            $( $pat => { Ok($converter) } )+
            _ => Err($crate::errors::ValueDowncastError {
                actual_type: format!("{:?}", $val),
                expected_type: stringify!($into),
            }),
        }
    };
}

/// Creates a conversion to a `TVMArgValue` for a primitive type and DLDataTypeCode.
macro_rules! impl_pod_value {
    ($variant:ident, $inner_ty:ty, [ $( $type:ty ),+ ] ) => {
        $(
            impl<'a> From<$type> for TVMArgValue<'a> {
                fn from(val: $type) -> Self {
                    Self::$variant(val as $inner_ty)
                }
            }

            impl<'a, 'v> From<&'a $type> for TVMArgValue<'v> {
                fn from(val: &'a $type) -> Self {
                    Self::$variant(*val as $inner_ty)
                }
            }

            impl<'a> TryFrom<TVMArgValue<'a>> for $type {
                type Error = $crate::errors::ValueDowncastError;
                fn try_from(val: TVMArgValue<'a>) -> Result<Self, Self::Error> {
                    try_downcast!(val -> $type, |TVMArgValue::$variant(val)| { val as $type })
                }
            }

            impl<'a, 'v> TryFrom<&'a TVMArgValue<'v>> for $type {
                type Error = $crate::errors::ValueDowncastError;
                fn try_from(val: &'a TVMArgValue<'v>) -> Result<Self, Self::Error> {
                    try_downcast!(val -> $type, |TVMArgValue::$variant(val)| { *val as $type })
                }
            }

            impl From<$type> for TVMRetValue {
                fn from(val: $type) -> Self {
                    Self::$variant(val as $inner_ty)
                }
            }

            impl TryFrom<TVMRetValue> for $type {
              type Error = $crate::errors::ValueDowncastError;
                fn try_from(val: TVMRetValue) -> Result<Self, Self::Error> {
                    try_downcast!(val -> $type, |TVMRetValue::$variant(val)| { val as $type })
                }
            }
        )+
    };
}

impl_pod_value!(Int, i64, [i8, i16, i32, i64, isize]);
impl_pod_value!(UInt, i64, [u8, u16, u32, u64, usize]);
impl_pod_value!(Float, f64, [f32, f64]);
impl_pod_value!(Type, TVMType, [TVMType]);
impl_pod_value!(Context, TVMContext, [TVMContext]);

impl<'a> From<&'a str> for TVMArgValue<'a> {
    fn from(s: &'a str) -> Self {
        Self::String(CString::new(s).unwrap())
    }
}

impl<'a> From<String> for TVMArgValue<'a> {
    fn from(s: String) -> Self {
        Self::String(CString::new(s).unwrap())
    }
}

impl<'a> From<&'a CStr> for TVMArgValue<'a> {
    fn from(s: &'a CStr) -> Self {
        Self::Str(s)
    }
}

impl<'a> From<&'a TVMByteArray> for TVMArgValue<'a> {
    fn from(s: &'a TVMByteArray) -> Self {
        Self::Bytes(s)
    }
}

impl<'a> TryFrom<TVMArgValue<'a>> for &'a str {
    type Error = ValueDowncastError;
    fn try_from(val: TVMArgValue<'a>) -> Result<Self, Self::Error> {
        try_downcast!(val -> &str, |TVMArgValue::Str(s)| { s.to_str().unwrap() })
    }
}

impl<'a, 'v> TryFrom<&'a TVMArgValue<'v>> for &'v str {
    type Error = ValueDowncastError;
    fn try_from(val: &'a TVMArgValue<'v>) -> Result<Self, Self::Error> {
        try_downcast!(val -> &str, |TVMArgValue::Str(s)| { s.to_str().unwrap() })
    }
}

/// Converts an unspecialized handle to a TVMArgValue.
impl<T> From<*const T> for TVMArgValue<'static> {
    fn from(ptr: *const T) -> Self {
        Self::Handle(ptr as *mut c_void)
    }
}

/// Converts an unspecialized mutable handle to a TVMArgValue.
impl<T> From<*mut T> for TVMArgValue<'static> {
    fn from(ptr: *mut T) -> Self {
        Self::Handle(ptr as *mut c_void)
    }
}

impl<'a> From<&'a mut DLTensor> for TVMArgValue<'a> {
    fn from(arr: &'a mut DLTensor) -> Self {
        Self::ArrayHandle(arr as *mut DLTensor)
    }
}

impl<'a> From<&'a DLTensor> for TVMArgValue<'a> {
    fn from(arr: &'a DLTensor) -> Self {
        Self::ArrayHandle(arr as *const _ as *mut DLTensor)
    }
}

impl TryFrom<TVMRetValue> for String {
    type Error = ValueDowncastError;
    fn try_from(val: TVMRetValue) -> Result<String, Self::Error> {
        try_downcast!(
            val -> String,
            |TVMRetValue::String(s)| { s.into_string().unwrap() },
            |TVMRetValue::Str(s)| { s.to_str().unwrap().to_string() }
        )
    }
}

impl From<String> for TVMRetValue {
    fn from(s: String) -> Self {
        Self::String(std::ffi::CString::new(s).unwrap())
    }
}

impl From<TVMByteArray> for TVMRetValue {
    fn from(arr: TVMByteArray) -> Self {
        Self::Bytes(arr)
    }
}

impl TryFrom<TVMRetValue> for TVMByteArray {
    type Error = ValueDowncastError;
    fn try_from(val: TVMRetValue) -> Result<Self, Self::Error> {
        try_downcast!(val -> TVMByteArray, |TVMRetValue::Bytes(val)| { val })
    }
}

impl Default for TVMRetValue {
    fn default() -> Self {
        Self::Int(0)
    }
}<|MERGE_RESOLUTION|>--- conflicted
+++ resolved
@@ -83,11 +83,7 @@
                 use $name::*;
                 #[allow(non_upper_case_globals)]
                 unsafe {
-<<<<<<< HEAD
-                    match type_code {
-=======
                     match type_code as _ {
->>>>>>> aad48ff1
                         DLDataTypeCode_kDLInt => Int($value.v_int64),
                         DLDataTypeCode_kDLUInt => UInt($value.v_int64),
                         DLDataTypeCode_kDLFloat => Float($value.v_float64),
