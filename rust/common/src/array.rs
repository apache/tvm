/*
 * Licensed to the Apache Software Foundation (ASF) under one
 * or more contributor license agreements.  See the NOTICE file
 * distributed with this work for additional information
 * regarding copyright ownership.  The ASF licenses this file
 * to you under the Apache License, Version 2.0 (the
 * "License"); you may not use this file except in compliance
 * with the License.  You may obtain a copy of the License at
 *
 *   http://www.apache.org/licenses/LICENSE-2.0
 *
 * Unless required by applicable law or agreed to in writing,
 * software distributed under the License is distributed on an
 * "AS IS" BASIS, WITHOUT WARRANTIES OR CONDITIONS OF ANY
 * KIND, either express or implied.  See the License for the
 * specific language governing permissions and limitations
 * under the License.
 */

use std::{
    any::TypeId,
    mem,
    os::raw::{c_int, c_void},
};

use crate::ffi::{
    DLContext, DLDataType, DLDataTypeCode_kDLFloat, DLDataTypeCode_kDLInt, DLDataTypeCode_kDLUInt,
    DLDeviceType_kDLCPU, DLTensor,
};

#[derive(Clone, Copy, Debug, PartialEq, Eq)]
pub struct DataType {
    pub code: usize,
    pub bits: usize,
    pub lanes: usize,
}

impl DataType {
    /// Returns the number of bytes occupied by an element of this `DataType`.
    pub fn itemsize(&self) -> usize {
        (self.bits * self.lanes) >> 3
    }

    /// Returns whether this `DataType` represents primitive type `T`.
    pub fn is_type<T: 'static>(&self) -> bool {
        if self.lanes != 1 {
            return false;
        }
        let typ = TypeId::of::<T>();
        (typ == TypeId::of::<i32>() && self.code == 0 && self.bits == 32)
            || (typ == TypeId::of::<i64>() && self.code == 0 && self.bits == 64)
            || (typ == TypeId::of::<u32>() && self.code == 1 && self.bits == 32)
            || (typ == TypeId::of::<u64>() && self.code == 1 && self.bits == 64)
            || (typ == TypeId::of::<f32>() && self.code == 2 && self.bits == 32)
            || (typ == TypeId::of::<f64>() && self.code == 2 && self.bits == 64)
    }

    pub fn code(&self) -> usize {
        self.code
    }

    pub fn bits(&self) -> usize {
        self.bits
    }

    pub fn lanes(&self) -> usize {
        self.lanes
    }
}

impl<'a> From<&'a DataType> for DLDataType {
    fn from(dtype: &'a DataType) -> Self {
        Self {
            code: dtype.code as u8,
            bits: dtype.bits as u8,
            lanes: dtype.lanes as u16,
        }
    }
}

impl From<DLDataType> for DataType {
    fn from(dtype: DLDataType) -> Self {
        Self {
            code: dtype.code as usize,
            bits: dtype.bits as usize,
            lanes: dtype.lanes as usize,
        }
    }
}

#[derive(Debug, Clone, Copy, PartialEq)]
pub struct TVMContext {
    pub device_type: usize,
    pub device_id: usize,
}

impl<'a> From<&'a TVMContext> for DLContext {
    fn from(ctx: &'a TVMContext) -> Self {
        Self {
<<<<<<< HEAD
            device_type: ctx.device_type as u32,
=======
            device_type: ctx.device_type as _,
>>>>>>> aad48ff1
            device_id: ctx.device_id as i32,
        }
    }
}

impl Default for TVMContext {
    fn default() -> Self {
        Self {
            device_type: DLDeviceType_kDLCPU as usize,
            device_id: 0,
        }
    }
}

/// `From` conversions to `DLTensor` for `ndarray::Array`.
/// Takes a reference to the `ndarray` since `DLTensor` is not owned.
macro_rules! impl_dltensor_from_ndarray {
    ($type:ty, $typecode:expr) => {
        impl<'a, D: ndarray::Dimension> From<&'a mut ndarray::Array<$type, D>> for DLTensor {
            fn from(arr: &'a mut ndarray::Array<$type, D>) -> Self {
                DLTensor {
                    data: arr.as_mut_ptr() as *mut c_void,
                    ctx: DLContext {
                        device_type: DLDeviceType_kDLCPU,
                        device_id: 0,
                    },
                    ndim: arr.ndim() as c_int,
                    dtype: DLDataType {
                        code: $typecode as u8,
                        bits: 8 * mem::size_of::<$type>() as u8,
                        lanes: 1,
                    },
                    shape: arr.shape().as_ptr() as *const i64 as *mut i64,
                    strides: arr.strides().as_ptr() as *const isize as *mut i64,
                    byte_offset: 0,
                }
            }
        }
    };
}

impl_dltensor_from_ndarray!(f32, DLDataTypeCode_kDLFloat);
impl_dltensor_from_ndarray!(f64, DLDataTypeCode_kDLFloat);
impl_dltensor_from_ndarray!(i32, DLDataTypeCode_kDLInt);
impl_dltensor_from_ndarray!(i64, DLDataTypeCode_kDLInt);
impl_dltensor_from_ndarray!(u32, DLDataTypeCode_kDLUInt);
impl_dltensor_from_ndarray!(u64, DLDataTypeCode_kDLUInt);<|MERGE_RESOLUTION|>--- conflicted
+++ resolved
@@ -97,11 +97,7 @@
 impl<'a> From<&'a TVMContext> for DLContext {
     fn from(ctx: &'a TVMContext) -> Self {
         Self {
-<<<<<<< HEAD
-            device_type: ctx.device_type as u32,
-=======
             device_type: ctx.device_type as _,
->>>>>>> aad48ff1
             device_id: ctx.device_id as i32,
         }
     }
