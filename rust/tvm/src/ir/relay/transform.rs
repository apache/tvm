--- conflicted
+++ resolved
@@ -14,12 +14,9 @@
     #[name("relay.op._make.take")]
     pub fn take(data: Expr, indices: Expr, batch_dims: IntImm, axis: IntImm, mode: TVMString) -> Expr;
 
-<<<<<<< HEAD
     #[name("relay.op._make.split")]
-    pub fn split(data: Expr, indices_or_sections: Array<IntImm>, axis: i32) -> Expr;
+    pub fn split(data: Expr, indices_or_sections: ObjectRef, axis: i32) -> Expr;
 
-=======
->>>>>>> de567ca3
     #[name("relay.op._make.strided_slice")]
     pub fn strided_slice(data: Expr, begin: Array<PrimExpr>, end: Array<PrimExpr>, strides: Array<PrimExpr>, slice_mode: TVMString, axes: Array<PrimExpr>) -> Expr;
 }