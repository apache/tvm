--- conflicted
+++ resolved
@@ -17,18 +17,9 @@
  * under the License.
  */
 
-<<<<<<< HEAD
-fn main() {
-    println!("cargo:warning=tvm_home is {:?}", option_env!("TVM_HOME"));
-    println!(
-        "cargo:warning=cargo_manifest_dir is {:?}",
-        option_env!("CARGO_MANIFEST_DIR")
-    );
-=======
 use anyhow::{Context, Result};
 
 fn main() -> Result<()> {
->>>>>>> aeef16d2
     let out_dir = std::env::var("OUT_DIR").unwrap();
     let tvm_mk_add = concat!(env!("CARGO_MANIFEST_DIR"), "/src/tvm_add.py");
 
