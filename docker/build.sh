--- conflicted
+++ resolved
@@ -20,14 +20,9 @@
 #
 # Build a docker container and optionally execute command within a it
 #
-<<<<<<< HEAD
-# Usage: build.sh <CONTAINER_TYPE> [--dockerfile <DOCKERFILE_PATH>] [-it]
-#                [--net=host] [--cache-from <IMAGE_NAME>] <COMMAND (optional)>
-=======
 # Usage: build.sh <CONTAINER_TYPE> [--tag <DOCKER_IMAGE_TAG>]
 #                [--dockerfile <DOCKERFILE_PATH>] [-it]
-#                [--net=host] [--cache-from <IMAGE_NAME>] <COMMAND>
->>>>>>> d5af4f2c
+#                [--net=host] [--cache-from <IMAGE_NAME>] <COMMAND (optional)>
 #
 # CONTAINER_TYPE: Type of the docker container used the run the build,
 #                 e.g. "ci_cpu", "ci_gpu"
@@ -169,11 +164,10 @@
     exit 1
 fi
 
-<<<<<<< HEAD
 if [[ -n ${COMMAND} ]]; then
 
     # Run the command inside the container.
-    echo "Running '${COMMAND[@]}' inside ${DOCKER_IMG_NAME}..."
+    echo "Running '${COMMAND[@]}' inside ${DOCKER_IMG_SPEC}..."
 
     # By default we cleanup - remove the container once it finish running (--rm)
     # and share the PID namespace (--pid=host) so the process inside does not have
@@ -191,31 +185,8 @@
         -e "CI_IMAGE_NAME=${DOCKER_IMAGE_NAME}" \
         ${CUDA_ENV}\
         ${CI_DOCKER_EXTRA_PARAMS[@]} \
-        ${DOCKER_IMG_NAME} \
+        ${DOCKER_IMG_SPEC} \
         bash --login docker/with_the_same_user \
         ${COMMAND[@]}
-fi
-=======
-# Run the command inside the container.
-echo "Running '${COMMAND[@]}' inside ${DOCKER_IMG_SPEC}..."
 
-# By default we cleanup - remove the container once it finish running (--rm)
-# and share the PID namespace (--pid=host) so the process inside does not have
-# pid 1 and SIGKILL is propagated to the process inside (jenkins can kill it).
-echo ${DOCKER_BINARY}
-${DOCKER_BINARY} run --rm --pid=host \
-    -v ${WORKSPACE}:/workspace \
-    -w /workspace \
-    -e "CI_BUILD_HOME=/workspace" \
-    -e "CI_BUILD_USER=$(id -u -n)" \
-    -e "CI_BUILD_UID=$(id -u)" \
-    -e "CI_BUILD_GROUP=$(id -g -n)" \
-    -e "CI_BUILD_GID=$(id -g)" \
-    -e "CI_PYTEST_ADD_OPTIONS=$CI_PYTEST_ADD_OPTIONS" \
-    -e "CI_IMAGE_NAME=${DOCKER_IMAGE_NAME}" \
-    ${CUDA_ENV}\
-    ${CI_DOCKER_EXTRA_PARAMS[@]} \
-    ${DOCKER_IMG_SPEC} \
-    bash --login docker/with_the_same_user \
-    ${COMMAND[@]}
->>>>>>> d5af4f2c
+fi