<<<<<<< HEAD
set -o errexit -o nounset
=======
#!/bin/bash
# Licensed to the Apache Software Foundation (ASF) under one
# or more contributor license agreements.  See the NOTICE file
# distributed with this work for additional information
# regarding copyright ownership.  The ASF licenses this file
# to you under the Apache License, Version 2.0 (the
# "License"); you may not use this file except in compliance
# with the License.  You may obtain a copy of the License at
# 
#   http://www.apache.org/licenses/LICENSE-2.0
# 
# Unless required by applicable law or agreed to in writing,
# software distributed under the License is distributed on an
# "AS IS" BASIS, WITHOUT WARRANTIES OR CONDITIONS OF ANY
# KIND, either express or implied.  See the License for the
# specific language governing permissions and limitations
# under the License.

set -o errexit -o nounset
set -o pipefail

>>>>>>> 135c4b44
apt-get update && apt-get install -y openjdk-8-jdk maven
test -d "/usr/lib/jvm/java-8-openjdk-amd64/jre"
echo "export JAVA_HOME=/usr/lib/jvm/java-8-openjdk-amd64/jre" >> /etc/profile<|MERGE_RESOLUTION|>--- conflicted
+++ resolved
@@ -1,6 +1,3 @@
-<<<<<<< HEAD
-set -o errexit -o nounset
-=======
 #!/bin/bash
 # Licensed to the Apache Software Foundation (ASF) under one
 # or more contributor license agreements.  See the NOTICE file
@@ -22,7 +19,6 @@
 set -o errexit -o nounset
 set -o pipefail
 
->>>>>>> 135c4b44
 apt-get update && apt-get install -y openjdk-8-jdk maven
 test -d "/usr/lib/jvm/java-8-openjdk-amd64/jre"
 echo "export JAVA_HOME=/usr/lib/jvm/java-8-openjdk-amd64/jre" >> /etc/profile