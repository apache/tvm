--- conflicted
+++ resolved
@@ -326,74 +326,6 @@
 
   static constexpr const char* _type_key = "TensorComputeOp";
   TVM_DECLARE_NODE_TYPE_INFO(TensorComputeOpNode, BaseComputeOpNode);
-};
-
-/*!
- * \brief A TenorCompute op that compute a tensor with an tensor intrinsic.
- */
-class TensorComputeOpNode : public OperationNode {
- public:
-  /*! \brief IterVar on each axis */
-  Array<IterVar> axis;
-  /*! \brief IterVar on each reduction axis, if the intrin will use the reduce axis */
-  Array<IterVar> reduce_axis;
-  /*! \brief number of axes that can be scheduled */
-  int schedulable_ndim;
-  /*! \brief TensorIntrin used to compute */
-  TensorIntrin intrin;
-  /*! \brief input tensors of intrin */
-  Array<Tensor> inputs;
-  /*! \brief region of input tensors */
-  Array<Region> input_regions;
-  /*! \brief constructor */
-  TensorComputeOpNode() {}
-  // override functions
-  int num_outputs() const final;
-  Array<IterVar> root_iter_vars() const final;
-  Type output_dtype(size_t i) const final;
-  Array<Expr> output_shape(size_t i) const final;
-  Array<Tensor> InputTensors() const final;
-  Operation ReplaceInputs(
-      const Operation& self,
-      const std::unordered_map<Tensor, Tensor>& rmap) const final;
-  void PropBoundToInputs(
-      const Operation& self,
-      const std::unordered_map<const Variable*, IntSet>& dom_map,
-      std::unordered_map<Tensor, TensorDom>* out_dom_map) const final;
-  void GatherBound(
-      const Operation& self,
-      const std::unordered_map<Tensor, TensorDom>& tensor_dom,
-      std::unordered_map<IterVar, Range>* out_dom_map) const final;
-  Stmt BuildRealize(
-      const Stage& stage,
-      const std::unordered_map<IterVar, Range>& realize_map,
-      const Stmt& body) const final;
-  Stmt BuildProvide(
-      const Stage& stage,
-      const std::unordered_map<IterVar, Range>& dom_map,
-      bool debug_keep_trivial_loop) const final;
-
-  void VisitAttrs(AttrVisitor* v) final {
-    v->Visit("name", &name);
-    v->Visit("tag", &tag);
-    v->Visit("axis", &axis);
-    v->Visit("reduce_axis", &reduce_axis);
-    v->Visit("schedulable_ndim", &schedulable_ndim);
-    v->Visit("intrin", &intrin);
-    v->Visit("inputs", &inputs);
-    v->Visit("input_regions", &input_regions);
-  }
-  static Operation make(std::string name,
-                        std::string tag,
-                        Array<IterVar> axis,
-                        Array<IterVar> reduce_axis,
-                        int schedulable_ndim,
-                        TensorIntrin intrin,
-                        Array<Tensor> tensors,
-                        Array<Region> regions);
-
-  static constexpr const char* _type_key = "TensorComputeOp";
-  TVM_DECLARE_NODE_TYPE_INFO(TensorComputeOpNode, OperationNode);
 };
 
 /*!
@@ -548,11 +480,8 @@
   Array<Tensor> inputs;
   /*! \brief Symbolic placeholder representation of outputs */
   Array<Tensor> outputs;
-<<<<<<< HEAD
-=======
   /*! \brief The axis of iterations */
   Array<IterVar> axis;
->>>>>>> 135c4b44
   /*! \brief the statement that generates the computation. This is
    * slightly different from the body in ExternOpNode. All the output
    * tensors keep its own name specified by users in the script.
@@ -594,10 +523,7 @@
     v->Visit("attrs", &attrs);
     v->Visit("inputs", &inputs);
     v->Visit("outputs", &outputs);
-<<<<<<< HEAD
-=======
     v->Visit("axis", &axis);
->>>>>>> 135c4b44
     v->Visit("body", &body);
   }
   EXPORT static Operation make(std::string name,
