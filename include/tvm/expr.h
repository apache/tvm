/*
 * Licensed to the Apache Software Foundation (ASF) under one
 * or more contributor license agreements.  See the NOTICE file
 * distributed with this work for additional information
 * regarding copyright ownership.  The ASF licenses this file
 * to you under the Apache License, Version 2.0 (the
 * "License"); you may not use this file except in compliance
 * with the License.  You may obtain a copy of the License at
 *
 *   http://www.apache.org/licenses/LICENSE-2.0
 *
 * Unless required by applicable law or agreed to in writing,
 * software distributed under the License is distributed on an
 * "AS IS" BASIS, WITHOUT WARRANTIES OR CONDITIONS OF ANY
 * KIND, either express or implied.  See the License for the
 * specific language governing permissions and limitations
 * under the License.
 */

/*!
 * \file tvm/expr.h
 * \brief The Expr and related elements in DataFlow construction.
 */
#ifndef TVM_EXPR_H_
#define TVM_EXPR_H_

#include <tvm/ir/expr.h>
#include <string>
#include <algorithm>
#include <unordered_map>
#include <iostream>
#include "base.h"
#include "node/node.h"
#include "node/container.h"
#include "node/functor.h"
#include "runtime/c_runtime_api.h"
#include "runtime/data_type.h"

namespace tvm {


/*! \brief Base node of all statements. */
class StmtNode : public Object {
 public:
  static constexpr const char* _type_key = "Stmt";
  TVM_DECLARE_BASE_OBJECT_INFO(StmtNode, Object);
};

/*! \brief Container of all statements */
class Stmt : public ObjectRef {
 public:
  TVM_DEFINE_OBJECT_REF_METHODS(Stmt, ObjectRef, StmtNode);
};

class Var;
/*!
 * \brief A variable node in the IR.
 *
 * A variable is uniquely identified by its address.
 *
 * Each variable is only binded once in the following nodes:
 * - Allocate
 * - For
 * - Let
 * - LetStmt
 */
class VarNode : public PrimExprNode {
 public:
  /*! \brief constructor */
  VarNode() {}
  VarNode(DataType dtype, std::string name_hint);

  /*!
   * \brief The hint to the variable name.
   * \note Each variable is uniquely identified by its address.
   */
  std::string name_hint;

  void VisitAttrs(AttrVisitor* v) {
    v->Visit("dtype", &dtype);
    v->Visit("name", &name_hint);
  }

  static constexpr const char* _type_key = "Variable";
  TVM_DECLARE_BASE_OBJECT_INFO(VarNode, PrimExprNode);
};

/*! \brief a named variable in TVM */
class Var : public PrimExpr {
 public:
  explicit Var(ObjectPtr<Object> n) : PrimExpr(n) {}
  /*! \brief constructor
   * \param name_hint variable name
   * \param t data type
   */
  TVM_DLL explicit Var(std::string name_hint = "v",
                       DataType t = DataType::Int(32));
  /*!
   * \brief Make a new copy of var with same type, append suffix
   * \param suffix The suffix to be appended.
   * \return the new Var copy
   */
  Var copy_with_suffix(const std::string& suffix) const {
    return Var((*this)->name_hint + suffix, (*this)->dtype);
  }
  /*!
   * \brief Get pointer to the internal value.
   * \return the corresponding Variable.
   */
  const VarNode* operator->() const {
    return get();
  }
  /*!
   * \brief Get pointer to the internal value.
   * \return the corresponding Variable.
   */
  const VarNode* get() const {
    return static_cast<const VarNode*>(data_.get());
  }
  /*! \brief type indicate the container type */
  using ContainerType = VarNode;
};

<<<<<<< HEAD
class SizeVar;
/*!
 * \brief A variable node represent a tensor index size,
 * whose value must be non-negative.
 */
class SizeVarNode : public VarNode {
 public:
  /*! \brief constructor */
  SizeVarNode() {}
  /*! \brief constructor
   * \param dtype data type
   * \param name_hint variable name
   */
  SizeVarNode(DataType dtype, std::string name_hint);

  static constexpr const char* _type_key = "SizeVar";
  TVM_DECLARE_FINAL_OBJECT_INFO(SizeVarNode, VarNode);
};

/*! \brief a named variable represents a tensor index size */
class SizeVar : public Var {
 public:
  explicit SizeVar(ObjectPtr<Object> n) : Var(n) {}
  /*! \brief constructor
   * \param name_hint variable name
   * \param t data type
   */
  TVM_DLL explicit SizeVar(std::string name_hint = "s",
                            DataType t = DataType::Int(32));
  /*!
   * \brief Get pointer to the internal value.
   * \return the corresponding Variable.
   */
  const SizeVarNode* operator->() const {
    return get();
  }
  /*!
   * \brief Get pointer to the internal value.
   * \return the corresponding Variable.
   */
  const SizeVarNode* get() const {
    return static_cast<const SizeVarNode*>(data_.get());
  }
  /*! \brief type indicate the container type */
  using ContainerType = SizeVarNode;
};

class Integer;
/*! \brief ExprNode: constant integer. */
class IntImmNode : public PrimExprNode {
 public:
  /*! \brief the Internal value. */
  int64_t value;

  void VisitAttrs(AttrVisitor* v) {
    v->Visit("dtype", &dtype);
    v->Visit("value", &value);
  }

  TVM_DLL static Integer make(DataType t, int64_t value);

  static constexpr const char* _type_key = "IntImm";
  TVM_DECLARE_FINAL_OBJECT_INFO(IntImmNode, PrimExprNode);
};

=======
>>>>>>> b0b51f25
/*!
 * \brief Container of constant int that adds more constructors.
 *
 * This is used to store and automate type check
 * attributes that must be constant integer.
 *
 * \sa IntImm
 */
class Integer : public IntImm {
 public:
  Integer() {}
  /*!
   * \brief constructor from node.
   */
  explicit Integer(ObjectPtr<Object> node) : IntImm(node) {}
  /*!
   * \brief Construct integer from int value.
   */
  Integer(int value) : IntImm(DataType::Int(32), value) {}  // NOLINT(*)
  /*!
   * \brief Construct integer from int imm.
   * \param other The other value.
   */
  Integer(IntImm other) : IntImm(std::move(other)) {}  // NOLINT(*)
  /*!
   * \brief Assign an expression to integer.
   * \param other another expression.
   */
  Integer& operator=(const IntImm& other) {
    data_ = ObjectRef::GetDataPtr<Object>(other);
    return *this;
  }
  /*!
   * \brief convert to int64_t
   */
  operator int64_t() const {
    CHECK(data_ != nullptr)
        << " Trying to reference a null Integer";
    return (*this)->value;
  }
};

/*! \brief range over one dimension */
class RangeNode : public Object {
 public:
  /*! \brief beginning of the node */
  PrimExpr min;
  /*! \brief the extend of range */
  PrimExpr extent;
  /*! \brief constructor */
  RangeNode() {}
  RangeNode(PrimExpr min, PrimExpr extent) : min(min), extent(extent) {}

  void VisitAttrs(AttrVisitor* v) {
    v->Visit("min", &min);
    v->Visit("extent", &extent);
  }

  static constexpr const char* _type_key = "Range";
  TVM_DECLARE_FINAL_OBJECT_INFO(RangeNode, Object);
};

/*! \brief Range constainer  */
class Range : public ObjectRef {
 public:
  /*!
   * \brief constructor by begin and end
   * \param begin The begin of the range.
   * \param end The end of the range.
   */
  TVM_DLL Range(PrimExpr begin, PrimExpr end);
  /*!
   * \brief construct a new range with min and extent
   *  The corresponding constructor is removed,
   *  because that is counter convention of tradition meaning
   *  of range(begin, end)
   *
   * \param min The minimum range.
   * \param extent The extent of the range.
   */
  static Range make_by_min_extent(PrimExpr min, PrimExpr extent);
  // declare range.
  TVM_DEFINE_OBJECT_REF_METHODS(Range, ObjectRef, RangeNode);
};

/*! \brief container class of iteration variable. */
class IterVarNode;

using Region = Array<Range>;

/*!
 * \brief Type of iteration variable.
 *  Each IterVar have a specific type.
 *
 *  The type of iter var can be overriden via
 *  stage.iter_var_attrs given they are compatible.
 */
enum IterVarType : int {
  /*!
   * \brief Data parallel iteration.
   *  This normally corresponds to axis of Tensor.
   *  Allow all IterVar manipulations.
   *
   * \note This does not mean the loop
   *  have to be executed in parallel fashion.
   */
  kDataPar = 0,
  /*!
   * \brief The IterVar itself is a thread-index
   *  of a fixed thread launching group.
   *  Note that this is already assumed to be paralellized.
   *
   *  Disallow: split/fuse/vectorize/parallel
   */
  kThreadIndex = 1,
  /*!
   * \brief Communicative reduction.
   *  Cannot be directly parallelized.
   *
   *  Disallow: parallel/vectorize
   */
  kCommReduce = 2,
  /*!
   * \brief Serial loops with loop carry dependency,
   *  the iteration must execute in order.
   *  Cannot be re-ordered.
   *
   *  Disallow: reorder/parallel/vectorize
   */
  kOrdered = 3,
  /*!
   * \brief IterVar is opaque,
   *
   *  May not corresponds to any generated loop
   *  Disallow all IterVar manipulations and compute_at
   *
   * \note This is usually used to implement composite op
   *  or external op, where the
   */
  kOpaque = 4,
  // The following are possible additional
  // types that are provided during schedule
  /*!
   * \brief The execution is unrolled.
   */
  kUnrolled = 5,
  /*!
   * \brief The loop is vectorized.
   */
  kVectorized = 6,
  /*!
   * \brief The loop is parallelized.
   */
  kParallelized = 7,
  /*!
   * \brief Marks boundary of tensorization intrinsic.
   */
  kTensorized = 8
};

/*!
 * \brief Iteration Variable,
 *  represents an iteration over an integer interval.
 */
class IterVar : public ObjectRef {
 public:
  // construct a new iter var without a domain
  IterVar() {}
  // construct from shared ptr.
  explicit IterVar(ObjectPtr<Object> n) : ObjectRef(n) {}
  /*!
   * \brief access the internal node container
   * \return the pointer to the internal node container
   */
  inline const IterVarNode* operator->() const;
  /*!
   * \return the corresponding var in the IterVar.
   */
  inline operator PrimExpr() const;
  /*! \brief specify container node */
  using ContainerType = IterVarNode;
};

/*!
 * \brief Create a new IterVar that represents an axis in thread.
 *
 * \param dom Optional, domain of the thread axis.
 * \param tag The thread tag of the axis.
 */
TVM_DLL IterVar thread_axis(Range dom, std::string tag);

/*!
 * \brief Create a new IterVar for reduction operations.
 *
 * \param dom The domain of the reduction axis.
 * \param name The name of the reduction axis.
 */
TVM_DLL IterVar reduce_axis(Range dom, std::string name = "rv");

using Domain = Array<Range>;

/*!
 * \brief Dump the node to stderr, used for debug purposes.
 * \param node The input node
 */
TVM_DLL void Dump(const ObjectRef& node);

// definition of Node.
/*!
 * \brief An iteration variable representing an iteration
 *  over a one dimensional interval.
 */
class IterVarNode : public Object {
 public:
  /*!
   * \brief the domain of iteration, if known, can be None
   *  For the intermediate schedule node, before schedule.
   */
  Range dom;
  /*! \brief The looping variable */
  Var var;
  /*! \brief The type of the IterVar */
  IterVarType iter_type;
  /*!
   * \brief additional tag on the iteration variable,
   *  set this if this is binded already to a known thread tag.
   */
  std::string thread_tag;

  void VisitAttrs(AttrVisitor* v) {
    v->Visit("dom", &dom);
    v->Visit("var", &var);
    v->Visit("iter_type", &iter_type);
    v->Visit("thread_tag", &thread_tag);
  }

  TVM_DLL static IterVar make(Range dom, Var var,
                              IterVarType iter_type,
                              std::string thread_tag = "");

  static constexpr const char* _type_key = "IterVar";
  TVM_DECLARE_FINAL_OBJECT_INFO(IterVarNode, Object);
};

// inline implementations
inline const IterVarNode* IterVar::operator->() const {
  return static_cast<const IterVarNode*>(data_.get());
}

inline IterVar::operator PrimExpr() const {
  return (*this)->var;
}

inline const char* IterVarType2String(IterVarType t) {
  switch (t) {
    case kDataPar: return "DataPar";
    case kThreadIndex: return "ThreadIndex";
    case kCommReduce: return "CommReduce";
    case kOrdered: return "Ordered";
    case kOpaque: return "Opaque";
    case kUnrolled: return "Unrolled";
    case kVectorized: return "Vectorized";
    case kParallelized: return "Parallelized";
    case kTensorized: return "Tensorized";
  }
  return "Unknown";
}

/*!
 * \brief Construct a new Var expression
 * \param name_hint The name hint for the expression
 * \param t The type of the expression
 */
TVM_DLL Var var(std::string name_hint, DataType t = DataType::Int(32));

/*
 * \brief Template function to convert Map to unordered_map
 *  Sometimes useful for API gluing when internal uses unordered_map
 * \param dmap The container map
 * \return The corresponding unordered_map.
 * \tparam K the key of the Map.
 * \tparam V the value of the Map.
 */
template<typename K, typename V>
inline std::unordered_map<K, V> as_unordered_map(const Map<K, V>& dmap) {
  std::unordered_map<K, V> ret;
  for (auto kv : dmap) {
    ret[kv.first] = kv.second;
  }
  return ret;
}
}  // namespace tvm

namespace std {
template <>
struct hash<::tvm::IterVar> : public ::tvm::ObjectHash {
};
}
#endif  // TVM_EXPR_H_<|MERGE_RESOLUTION|>--- conflicted
+++ resolved
@@ -121,7 +121,6 @@
   using ContainerType = VarNode;
 };
 
-<<<<<<< HEAD
 class SizeVar;
 /*!
  * \brief A variable node represent a tensor index size,
@@ -169,26 +168,6 @@
   using ContainerType = SizeVarNode;
 };
 
-class Integer;
-/*! \brief ExprNode: constant integer. */
-class IntImmNode : public PrimExprNode {
- public:
-  /*! \brief the Internal value. */
-  int64_t value;
-
-  void VisitAttrs(AttrVisitor* v) {
-    v->Visit("dtype", &dtype);
-    v->Visit("value", &value);
-  }
-
-  TVM_DLL static Integer make(DataType t, int64_t value);
-
-  static constexpr const char* _type_key = "IntImm";
-  TVM_DECLARE_FINAL_OBJECT_INFO(IntImmNode, PrimExprNode);
-};
-
-=======
->>>>>>> b0b51f25
 /*!
  * \brief Container of constant int that adds more constructors.
  *
