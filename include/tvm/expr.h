--- conflicted
+++ resolved
@@ -131,11 +131,7 @@
   }
 
   static constexpr const char* _type_key = "Variable";
-<<<<<<< HEAD
-  TVM_DECLARE_BASE_OBJECT_INFO(VarNode, ExprNode);
-=======
   TVM_DECLARE_FINAL_OBJECT_INFO(VarNode, PrimExprNode);
->>>>>>> 8d83da6b
 };
 
 /*! \brief a named variable in TVM */
@@ -170,7 +166,6 @@
   using ContainerType = VarNode;
 };
 
-<<<<<<< HEAD
 class ShapeVar;
 /*!
  * \brief A variable node represent a tensor shape size,
@@ -208,14 +203,6 @@
   using ContainerType = ShapeVarNode;
 };
 
-// Backward compatibility, will be removed later.
-using VarExpr = Var;
-using BaseExprNode = ExprNode;
-using ExprHash = ObjectHash;
-using ExprEqual = ObjectEqual;
-
-=======
->>>>>>> 8d83da6b
 class Integer;
 /*! \brief ExprNode: constant integer. */
 class IntImmNode : public PrimExprNode {
