/*
 * Licensed to the Apache Software Foundation (ASF) under one
 * or more contributor license agreements.  See the NOTICE file
 * distributed with this work for additional information
 * regarding copyright ownership.  The ASF licenses this file
 * to you under the Apache License, Version 2.0 (the
 * "License"); you may not use this file except in compliance
 * with the License.  You may obtain a copy of the License at
 *
 *   http://www.apache.org/licenses/LICENSE-2.0
 *
 * Unless required by applicable law or agreed to in writing,
 * software distributed under the License is distributed on an
 * "AS IS" BASIS, WITHOUT WARRANTIES OR CONDITIONS OF ANY
 * KIND, either express or implied.  See the License for the
 * specific language governing permissions and limitations
 * under the License.
 */
/*!
 * \file tvm/node/repr_printer.h
 * \brief Printer class to print repr string of each AST/IR nodes.
 */
#ifndef TVM_NODE_REPR_PRINTER_H_
#define TVM_NODE_REPR_PRINTER_H_

#include <tvm/node/functor.h>
#include <tvm/node/script_printer.h>

#include <iostream>
#include <string>

namespace tvm {
/*! \brief A printer class to print the AST/IR nodes. */
class ReprPrinter {
 public:
  /*! \brief The output stream */
  std::ostream& stream;
  /*! \brief The indentation level. */
  int indent{0};

  explicit ReprPrinter(std::ostream& stream)  // NOLINT(*)
      : stream(stream) {}

  /*! \brief The node to be printed. */
  TVM_DLL void Print(const ObjectRef& node);
  /*! \brief Print indent to the stream */
  TVM_DLL void PrintIndent();
  // Allow registration to be printer.
  using FType = NodeFunctor<void(const ObjectRef&, ReprPrinter*)>;
  TVM_DLL static FType& vtable();
};

/*! \brief Legacy behavior of ReprPrinter. */
class ReprLegacyPrinter {
 public:
  /*! \brief The indentation level. */
  int indent{0};

  explicit ReprLegacyPrinter(std::ostream& stream)  // NOLINT(*)
      : stream(stream) {}

  /*! \brief The node to be printed. */
  TVM_DLL void Print(const ObjectRef& node);
  /*! \brief Print indent to the stream */
  TVM_DLL void PrintIndent();
<<<<<<< HEAD
=======
  /*! \brief Could the LegacyPrinter dispatch the node */
  TVM_DLL static bool CanDispatch(const ObjectRef& node);
>>>>>>> 6c343613
  /*! \brief Return the ostream it maintains */
  TVM_DLL std::ostream& Stream() const;
  // Allow registration to be printer.
  using FType = NodeFunctor<void(const ObjectRef&, ReprLegacyPrinter*)>;
  TVM_DLL static FType& vtable();

 private:
  /*! \brief The output stream */
  std::ostream& stream;
};

/*!
 * \brief Dump the node to stderr, used for debug purposes.
 * \param node The input node
 */
TVM_DLL void Dump(const runtime::ObjectRef& node);

/*!
 * \brief Dump the node to stderr, used for debug purposes.
 * \param node The input node
 */
TVM_DLL void Dump(const runtime::Object* node);

}  // namespace tvm

namespace tvm {
namespace runtime {
// default print function for all objects
// provide in the runtime namespace as this is where objectref originally comes from.
inline std::ostream& operator<<(std::ostream& os, const ObjectRef& n) {  // NOLINT(*)
  ReprPrinter(os).Print(n);
  return os;
}

inline std::string AsLegacyRepr(const ObjectRef& n) {
  std::ostringstream os;
  ReprLegacyPrinter(os).Print(n);
  return os.str();
}
}  // namespace runtime
using runtime::AsLegacyRepr;
}  // namespace tvm
#endif  // TVM_NODE_REPR_PRINTER_H_<|MERGE_RESOLUTION|>--- conflicted
+++ resolved
@@ -63,11 +63,8 @@
   TVM_DLL void Print(const ObjectRef& node);
   /*! \brief Print indent to the stream */
   TVM_DLL void PrintIndent();
-<<<<<<< HEAD
-=======
   /*! \brief Could the LegacyPrinter dispatch the node */
   TVM_DLL static bool CanDispatch(const ObjectRef& node);
->>>>>>> 6c343613
   /*! \brief Return the ostream it maintains */
   TVM_DLL std::ostream& Stream() const;
   // Allow registration to be printer.
