--- conflicted
+++ resolved
@@ -120,13 +120,9 @@
    * \param type The allocator type
    * \return The memory allocator.
    */
-<<<<<<< HEAD
   static Allocator* GetAllocator(Device dev, AllocatorType type = AllocatorType::kAny);
-=======
-  static Allocator* GetAllocator(Device dev, AllocatorType type);
   /*! \brief Clear the allocators. */
   static void Clear();
->>>>>>> afd1f24b
 
  private:
   MemoryManager() {}
