/*
 * Licensed to the Apache Software Foundation (ASF) under one
 * or more contributor license agreements.  See the NOTICE file
 * distributed with this work for additional information
 * regarding copyright ownership.  The ASF licenses this file
 * to you under the Apache License, Version 2.0 (the
 * "License"); you may not use this file except in compliance
 * with the License.  You may obtain a copy of the License at
 *
 *   http://www.apache.org/licenses/LICENSE-2.0
 *
 * Unless required by applicable law or agreed to in writing,
 * software distributed under the License is distributed on an
 * "AS IS" BASIS, WITHOUT WARRANTIES OR CONDITIONS OF ANY
 * KIND, either express or implied.  See the License for the
 * specific language governing permissions and limitations
 * under the License.
 */

/*!
 * \file tvm/runtime/container.h
 * \brief Common POD(plain old data) container types.
 */
#ifndef TVM_RUNTIME_CONTAINER_H_
#define TVM_RUNTIME_CONTAINER_H_
#include <dmlc/logging.h>
#include <tvm/runtime/memory.h>
#include <tvm/runtime/object.h>

#include <initializer_list>
#include <type_traits>
#include <utility>
#include <vector>

namespace tvm {
namespace runtime {

/*!
 * \brief Base template for classes with array like memory layout.
 *
 *        It provides general methods to access the memory. The memory
 *        layout is ArrayType + [ElemType]. The alignment of ArrayType
 *        and ElemType is handled by the memory allocator.
 *
 * \tparam ArrayType The array header type, contains object specific metadata.
 * \tparam ElemType The type of objects stored in the array right after
 * ArrayType.
 *
 * \code
 * // Example usage of the template to define a simple array wrapper
 * class ArrayObj : public InplaceArrayBase<ArrayObj, Elem> {
 * public:
 *  // Wrap EmplaceInit to initialize the elements
 *  template <typename Iterator>
 *  void Init(Iterator begin, Iterator end) {
 *   size_t num_elems = std::distance(begin, end);
 *   auto it = begin;
 *   this->size = 0;
 *   for (size_t i = 0; i < num_elems; ++i) {
 *     InplaceArrayBase::EmplaceInit(i, *it++);
 *     this->size++;
 *   }
 *  }
 * }
 *
 * void test_function() {
 *   vector<Elem> fields;
 *   auto ptr = make_inplace_array_object<ArrayObj, Elem>(fields.size());
 *   ptr->Init(fields.begin(), fields.end());
 *
 *   // Access the 0th element in the array.
 *   assert(ptr->operator[](0) == fields[0]);
 * }
 *
 * \endcode
 */
template <typename ArrayType, typename ElemType>
class InplaceArrayBase {
 public:
  /*!
   * \brief Access element at index
   * \param idx The index of the element.
   * \return Const reference to ElemType at the index.
   */
  const ElemType& operator[](size_t idx) const {
    size_t size = Self()->GetSize();
    CHECK_LT(idx, size) << "Index " << idx << " out of bounds " << size << "\n";
    return *(reinterpret_cast<ElemType*>(AddressOf(idx)));
  }

  /*!
   * \brief Access element at index
   * \param idx The index of the element.
   * \return Reference to ElemType at the index.
   */
  ElemType& operator[](size_t idx) {
    size_t size = Self()->GetSize();
    CHECK_LT(idx, size) << "Index " << idx << " out of bounds " << size << "\n";
    return *(reinterpret_cast<ElemType*>(AddressOf(idx)));
  }

  /*!
   * \brief Destroy the Inplace Array Base object
   */
  ~InplaceArrayBase() {
    if (!(std::is_standard_layout<ElemType>::value &&
          std::is_trivial<ElemType>::value)) {
      size_t size = Self()->GetSize();
      for (size_t i = 0; i < size; ++i) {
        ElemType* fp = reinterpret_cast<ElemType*>(AddressOf(i));
        fp->ElemType::~ElemType();
      }
    }
  }

 protected:
  /*!
   * \brief Construct a value in place with the arguments.
   *
   * \tparam Args Type parameters of the arguments.
   * \param idx Index of the element.
   * \param args Arguments to construct the new value.
   *
   * \note Please make sure ArrayType::GetSize returns 0 before first call of
   * EmplaceInit, and increment GetSize by 1 each time EmplaceInit succeeds.
   */
  template <typename... Args>
  void EmplaceInit(size_t idx, Args&&... args) {
    void* field_ptr = AddressOf(idx);
    new (field_ptr) ElemType(std::forward<Args>(args)...);
  }

 private:
  /*!
   * \brief Return the self object for the array.
   *
   * \return Pointer to ArrayType.
   */
  inline ArrayType* Self() const {
    return static_cast<ArrayType*>(const_cast<InplaceArrayBase*>(this));
  }

  /*!
   * \brief Return the raw pointer to the element at idx.
   *
   * \param idx The index of the element.
   * \return Raw pointer to the element.
   */
  void* AddressOf(size_t idx) const {
    static_assert(alignof(ArrayType) % alignof(ElemType) == 0 &&
                      sizeof(ArrayType) % alignof(ElemType) == 0,
                  "The size and alignment of ArrayType should respect "
                  "ElemType's alignment.");

    size_t kDataStart = sizeof(ArrayType);
    ArrayType* self = Self();
    char* data_start = reinterpret_cast<char*>(self) + kDataStart;
    return data_start + idx * sizeof(ElemType);
  }
};

/*! \brief An object representing a structure or enumeration. */
class ADTObj : public Object, public InplaceArrayBase<ADTObj, ObjectRef> {
 public:
  /*! \brief The tag representing the constructor used. */
  uint32_t tag;
  /*! \brief Number of fields in the ADT object. */
  uint32_t size;
  // The fields of the structure follows directly in memory.

  static constexpr const uint32_t _type_index = TypeIndex::kVMADT;
  static constexpr const char* _type_key = "vm.ADT";
  TVM_DECLARE_FINAL_OBJECT_INFO(ADTObj, Object);

 private:
  /*!
   * \return The number of elements in the array.
   */
  size_t GetSize() const { return size; }

  /*!
   * \brief Initialize the elements in the array.
   *
   * \tparam Iterator Iterator type of the array.
   * \param begin The begin iterator.
   * \param end The end iterator.
   */
  template <typename Iterator>
  void Init(Iterator begin, Iterator end) {
    size_t num_elems = std::distance(begin, end);
    this->size = 0;
    auto it = begin;
    for (size_t i = 0; i < num_elems; ++i) {
      InplaceArrayBase::EmplaceInit(i, *it++);
      // Only increment size after the initialization succeeds
      this->size++;
    }
  }

  friend class ADT;
<<<<<<< HEAD
  template <typename ArrayType, typename ElemType>
  friend class InplaceArrayBase;
=======
  friend InplaceArrayBase<ADTObj, ObjectRef>;
>>>>>>> 77bdd5f7
};

/*! \brief reference to algebraic data type objects. */
class ADT : public ObjectRef {
 public:
  /*!
   * \brief construct an ADT object reference.
   * \param tag The tag of the ADT object.
   * \param fields The fields of the ADT object.
   * \return The constructed ADT object reference.
   */
  ADT(uint32_t tag, std::vector<ObjectRef> fields)
      : ADT(tag, fields.begin(), fields.end()){};

  /*!
   * \brief construct an ADT object reference.
   * \param tag The tag of the ADT object.
   * \param begin The begin iterator to the start of the fields array.
   * \param end The end iterator to the end of the fields array.
   * \return The constructed ADT object reference.
   */
  template <typename Iterator>
  ADT(uint32_t tag, Iterator begin, Iterator end) {
    size_t num_elems = std::distance(begin, end);
    auto ptr = make_inplace_array_object<ADTObj, ObjectRef>(num_elems);
    ptr->tag = tag;
    ptr->Init(begin, end);
    data_ = std::move(ptr);
  }

  /*!
   * \brief construct an ADT object reference.
   * \param tag The tag of the ADT object.
   * \param init The initializer list of fields.
   * \return The constructed ADT object reference.
   */
  ADT(uint32_t tag, std::initializer_list<ObjectRef> init)
      : ADT(tag, init.begin(), init.end()){};

  /*!
   * \brief Access element at index.
   *
   * \param idx The array index
   * \return const ObjectRef
   */
  const ObjectRef& operator[](size_t idx) const {
    return operator->()->operator[](idx);
  }

  /*!
   * \brief Return the ADT tag.
   */
  size_t tag() const { return operator->()->tag; }

  /*!
   * \brief Return the number of fields.
   */
  size_t size() const { return operator->()->size; }

  /*!
   * \brief Construct a tuple object.
   *
   * \tparam Args Type params of tuple feilds.
   * \param args Tuple fields.
   * \return ADT The tuple object reference.
   */
  template <typename... Args>
  static ADT Tuple(Args&&... args) {
    return ADT(0, std::forward<Args>(args)...);
  }

  TVM_DEFINE_OBJECT_REF_METHODS(ADT, ObjectRef, ADTObj);
};

}  // namespace runtime
}  // namespace tvm

#endif  // TVM_RUNTIME_CONTAINER_H_<|MERGE_RESOLUTION|>--- conflicted
+++ resolved
@@ -198,12 +198,7 @@
   }
 
   friend class ADT;
-<<<<<<< HEAD
-  template <typename ArrayType, typename ElemType>
-  friend class InplaceArrayBase;
-=======
   friend InplaceArrayBase<ADTObj, ObjectRef>;
->>>>>>> 77bdd5f7
 };
 
 /*! \brief reference to algebraic data type objects. */
