/*
 * Licensed to the Apache Software Foundation (ASF) under one
 * or more contributor license agreements.  See the NOTICE file
 * distributed with this work for additional information
 * regarding copyright ownership.  The ASF licenses this file
 * to you under the Apache License, Version 2.0 (the
 * "License"); you may not use this file except in compliance
 * with the License.  You may obtain a copy of the License at
 *
 *   http://www.apache.org/licenses/LICENSE-2.0
 *
 * Unless required by applicable law or agreed to in writing,
 * software distributed under the License is distributed on an
 * "AS IS" BASIS, WITHOUT WARRANTIES OR CONDITIONS OF ANY
 * KIND, either express or implied.  See the License for the
 * specific language governing permissions and limitations
 * under the License.
 */

/*!
 * \file tvm/runtime/device_api.h
 * \brief Abstract device memory management API
 */
#ifndef TVM_RUNTIME_DEVICE_API_H_
#define TVM_RUNTIME_DEVICE_API_H_

#include <tvm/runtime/c_runtime_api.h>
#include <tvm/runtime/ndarray.h>
#include <tvm/runtime/packed_func.h>

#include <string>

namespace tvm {
namespace runtime {
/*!
 * \brief the query type into GetAttr
 */
enum DeviceAttrKind : int {
  kExist = 0,
  kMaxThreadsPerBlock = 1,
  kWarpSize = 2,
  kMaxSharedMemoryPerBlock = 3,
  kComputeVersion = 4,
  kDeviceName = 5,
  kMaxClockRate = 6,
  kMultiProcessorCount = 7,
  kMaxThreadDimensions = 8,
  kMaxRegistersPerBlock = 9,
  kGcnArch = 10,
  kApiVersion = 11,
  kDriverVersion = 12,
  kL2CacheSizeBytes = 13,
<<<<<<< HEAD
  kImagePitchAlignment = 14
=======
  kTotalGlobalMemory = 14,
>>>>>>> a5e883e8
};

#ifdef TVM_KALLOC_ALIGNMENT
/*! \brief Number of bytes each allocation must align to */
constexpr int kAllocAlignment = TVM_KALLOC_ALIGNMENT;

/*! \brief Number of bytes each allocation must align to in temporary allocation */
constexpr int kTempAllocaAlignment = TVM_KALLOC_ALIGNMENT;
#else
/*! \brief Number of bytes each allocation must align to */
constexpr int kAllocAlignment = 64;

/*! \brief Number of bytes each allocation must align to in temporary allocation */
constexpr int kTempAllocaAlignment = 64;
#endif  // TVM_KALLOC_ALIGNMENT

/*! \brief Maximum size that can be allocated on stack */
constexpr int kMaxStackAlloca = 1024;

/*! \brief Number of bytes each allocation must align to by default in the workspace buffer to
 * service intermediate tensors */
constexpr int kDefaultWorkspaceAlignment = 1;

/*!
 *  \brief TVM Runtime Device API, abstracts the device
 *  specific interface for memory management.
 */
class TVM_DLL DeviceAPI {
 public:
  /*! \brief virtual destructor */
  virtual ~DeviceAPI() {}
  /*!
   * \brief Set the environment device id to device
   * \param dev The device to be set.
   */
  virtual void SetDevice(Device dev) = 0;
  /*!
   * \brief Get attribute of specified device.
   * \param dev The device device
   * \param kind The result kind
   * \param rv The return value.
   * \sa DeviceAttrKind
   */
  virtual void GetAttr(Device dev, DeviceAttrKind kind, TVMRetValue* rv) = 0;

  /*!
   * \brief Get the physical memory size required.
   * \param arr the tensor object.
   * \param mem_scope the memory scope if any
   * \return the memory size.
   */
  virtual size_t GetDataSize(const DLTensor& arr, Optional<String> mem_scope = NullOpt);

  /*!
   * \brief Query the device for specified properties.
   *
   * This is used to expand "-from_device=N" in the target string to
   * all properties that can be determined from that device.
   */
  virtual void GetTargetProperty(Device dev, const std::string& property, TVMRetValue* rv) {}

  /*!
   * \brief Allocate a data space on device.
   * \param dev The device device to perform operation.
   * \param nbytes The number of bytes in memory.
   * \param alignment The alignment of the memory.
   * \param type_hint The type of elements. Only needed by certain backends such
   * as OpenGL, as nbytes & alignment are sufficient for most backends.
   * \return The allocated device pointer.
   */
  virtual void* AllocDataSpace(Device dev, size_t nbytes, size_t alignment,
                               DLDataType type_hint) = 0;
  /*!
   * \brief Allocate a data space on device with memory scope support.
   * \param dev The device device to perform operation.
   * \param ndim The number of dimension of allocated tensor.
   * \param shape The shape of allocated tensor.
   * \param dtype The type of elements.
   * \param mem_scope The memory scope of allocated tensor.
   * \return The allocated device pointer.
   */
  virtual void* AllocDataSpace(Device dev, int ndim, const int64_t* shape, DLDataType dtype,
                               Optional<String> mem_scope = NullOpt);

  /*!
   * \brief Create a new view with given spec over existing tensor.
   * \param dev The device device to perform operation.
   * \param data The source array.
   * \param shape The shape of allocated tensor.
   * \param dtype The type of elements.
   * \param mem_scope The memory scope of allocated tensor.
   * \return The allocated device pointer.
   */
  virtual void* AllocDataSpaceView(Device dev, void* data, ShapeTuple shape, DLDataType dtype,
                                   Optional<String> mem_scope = NullOpt);
  /*!
   * \brief Free a data space on device.
   * \param dev The device device to perform operation.
   * \param ptr The data space.
   */
  virtual void FreeDataSpace(Device dev, void* ptr) = 0;

  /*!
   * \brief Free a view data space on device.
   * \param dev The device device to perform operation.
   * \param ptr The data space view.
   */
  virtual void FreeDataSpaceView(Device dev, void* ptr);

  /*!
   * \brief copy data from one place to another
   * \note This API is designed to support special memory with shape dependent layout.
   *       We pass in DLTensor* with shape information to support these cases.
   * \param from The source array.
   * \param to The target array.
   * \param stream Optional stream object.
   */
  virtual void CopyDataFromTo(DLTensor* from, DLTensor* to, TVMStreamHandle stream);
  /*!
   * \brief Create a new stream of execution.
   *
   * \param dev The device of allocation.
   */
  virtual TVMStreamHandle CreateStream(Device dev);

  /*!
   * \brief Free a stream of execution
   *
   * \param dev The device of the stream
   * \param stream The pointer to be freed.
   */
  virtual void FreeStream(Device dev, TVMStreamHandle stream);

  /*!
   * \brief Synchronize the stream
   * \param dev The device to perform operation.
   * \param stream The stream to be sync.
   */
  virtual void StreamSync(Device dev, TVMStreamHandle stream) = 0;
  /*!
   * \brief Set the stream
   * \param dev The device to set stream.
   * \param stream The stream to be set.
   */
  virtual void SetStream(Device dev, TVMStreamHandle stream) {}
  /*!
   * \brief Synchronize 2 streams of execution.
   *
   * An event is created in event_src stream that the second then
   * stream waits on.  Neither event_src or event_dst need to be of
   * the same device ID as the device, but they must be of the same
   * device type.
   *
   * \param dev The device of the streams.
   * \param event_src The source stream to synchronize.
   * \param event_dst The destination stream to synchronize.
   */
  virtual void SyncStreamFromTo(Device dev, TVMStreamHandle event_src, TVMStreamHandle event_dst);
  /*!
   * \brief Allocate temporal workspace for backend execution.
   *
   *  \note We have the following assumption about backend temporal
   *   workspace allocation, and backend will optimize for such assumption:
   *
   *  - Only a few allocation will happen, and space will be released after use.
   *  - The release order is usually in reverse order of allocate (stack style).
   *  - Repeative pattern of same allocations over different runs.
   *  - Workspace should not overlap between different threads(i.e. be threadlocal)
   *
   * \param dev The device of allocation.
   * \param nbytes The size to be allocated.
   * \param type_hint The type of elements. Only needed by certain backends such
   * as OpenGL, as nbytes is sufficient for most backends.
   */
  virtual void* AllocWorkspace(Device dev, size_t nbytes, DLDataType type_hint = {});
  /*!
   * \brief Free temporal workspace in backend execution.
   *
   * \param dev The device of allocation.
   * \param ptr The pointer to be freed.
   */
  virtual void FreeWorkspace(Device dev, void* ptr);

  /*!
   * \brief Get device API based on device.
   * \param dev The device
   * \param allow_missing Whether allow missing
   * \return The corresponding device API.
   */
  static DeviceAPI* Get(Device dev, bool allow_missing = false);

  /*!
   * \brief Whether a certian device type requires set device device
   *        before launching the kernel function.
   * \param device_type The device type.
   */
  static bool NeedSetDevice(int device_type) {
    return device_type != kDLCPU && device_type != kDLMicroDev;
  }

 protected:
  /*!
   * \brief copy data from one place to another
   * \param from The source array.
   * \param from_offset The byte offeset in the from.
   * \param to The target array.
   * \param to_offset The byte offset in the to.
   * \param num_bytes The size of the memory in bytes
   * \param dev_from The source device
   * \param dev_to The target device
   * \param type_hint The type of elements, only neded by certain backends.
   *                  can be useful for cross device endian converison.
   * \param stream Optional stream object.
   */
  virtual void CopyDataFromTo(const void* from, size_t from_offset, void* to, size_t to_offset,
                              size_t num_bytes, Device dev_from, Device dev_to,
                              DLDataType type_hint, TVMStreamHandle stream);
};

/*! \brief The device type bigger than this is RPC device */
constexpr int kRPCSessMask = 128;
static_assert(kRPCSessMask >= TVMDeviceExtType_End);

/*!
 * \brief Return true if a Device is owned by an RPC session.
 */
inline bool IsRPCSessionDevice(Device dev) { return (dev.device_type / kRPCSessMask) > 0; }

/*!
 * \brief Return the RPCSessTable index of the RPC Session that owns this device.
 * \return the table index.
 */
inline int GetRPCSessionIndex(Device dev) {
  ICHECK(IsRPCSessionDevice(dev)) << "GetRPCSessionIndex: dev has no RPC session";
  return dev.device_type / kRPCSessMask - 1;
}

/*!
 * \brief Remove the RPC session mask from a Device.
 * RPC clients typically do this when encoding a Device for transmission to an RPC remote.
 * On the wire, RPCdevice are expected to be valid on the server without interpretation.
 * \param dev A Device with non-zero RPC Session mask, valid on the RPC client.
 * \return A Device without any RPC Session mask, valid on the RPC server.
 */
inline Device RemoveRPCSessionMask(Device dev) {
  dev.device_type = static_cast<DLDeviceType>(dev.device_type % kRPCSessMask);
  return dev;
}

inline std::ostream& operator<<(std::ostream& os, DLDevice dev) {  // NOLINT(*)
  if (tvm::runtime::IsRPCSessionDevice(dev)) {
    os << "remote[" << tvm::runtime::GetRPCSessionIndex(dev) << "]-";
    dev = tvm::runtime::RemoveRPCSessionMask(dev);
  }
  os << tvm::runtime::DLDeviceType2Str(static_cast<int>(dev.device_type)) << ":" << dev.device_id;
  return os;
}

/*!
 * \brief Add a RPC session mask to a Device.
 * RPC clients typically do this when decoding a Device received from a RPC remote.
 * \param dev A Device without any RPC Session mask, valid on the RPC server.
 * \param session_table_index Numeric index of the RPC session in the session table.
 * \return A Device with RPC session mask added, valid on the RPC client.
 */
inline Device AddRPCSessionMask(Device dev, int session_table_index) {
  CHECK(!IsRPCSessionDevice(dev)) << "AddRPCSessionMask: dev already non-zero RPCSessionIndex: "
                                  << dev;
  dev.device_type =
      static_cast<DLDeviceType>(dev.device_type | (kRPCSessMask * (session_table_index + 1)));
  return dev;
}

}  // namespace runtime
}  // namespace tvm

#endif  // TVM_RUNTIME_DEVICE_API_H_<|MERGE_RESOLUTION|>--- conflicted
+++ resolved
@@ -50,11 +50,8 @@
   kApiVersion = 11,
   kDriverVersion = 12,
   kL2CacheSizeBytes = 13,
-<<<<<<< HEAD
-  kImagePitchAlignment = 14
-=======
   kTotalGlobalMemory = 14,
->>>>>>> a5e883e8
+  kImagePitchAlignment = 15,
 };
 
 #ifdef TVM_KALLOC_ALIGNMENT
