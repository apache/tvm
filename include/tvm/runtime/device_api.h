--- conflicted
+++ resolved
@@ -283,15 +283,10 @@
       return "webgpu";
     case kDLHexagon:
       return "hexagon";
-<<<<<<< HEAD
-    case kDLMicroDev:
-      return "micro";
-=======
     case kOpenGL:
       return "opengl";
     case kDLMicroDev:
       return "microdev";
->>>>>>> 02820ad2
     default:
       LOG(FATAL) << "unknown type =" << type;
   }
