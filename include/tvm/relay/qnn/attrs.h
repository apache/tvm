/*
 * Licensed to the Apache Software Foundation (ASF) under one
 * or more contributor license agreements.  See the NOTICE file
 * distributed with this work for additional information
 * regarding copyright ownership.  The ASF licenses this file
 * to you under the Apache License, Version 2.0 (the
 * "License"); you may not use this file except in compliance
 * with the License.  You may obtain a copy of the License at
 *
 *   http://www.apache.org/licenses/LICENSE-2.0
 *
 * Unless required by applicable law or agreed to in writing,
 * software distributed under the License is distributed on an
 * "AS IS" BASIS, WITHOUT WARRANTIES OR CONDITIONS OF ANY
 * KIND, either express or implied.  See the License for the
 * specific language governing permissions and limitations
 * under the License.
 */

/*!
 * \file tvm/relay/qnn/attrs.h
 * \brief Auxiliary attributes for qnn operators.
 */

#ifndef TVM_RELAY_QNN_ATTRS_H_
#define TVM_RELAY_QNN_ATTRS_H_

#include <tvm/attrs.h>
#include <tvm/relay/base.h>
#include <string>

namespace tvm {
namespace relay {
namespace qnn {

/*! \brief Attribute for requantize operator */
struct RequantizeAttrs : public tvm::AttrsNode<RequantizeAttrs> {
  double input_scale;
  int32_t input_zero_point;
  double output_scale;
  int32_t output_zero_point;
  std::string rounding;
  DataType out_dtype;

  TVM_DECLARE_ATTRS(RequantizeAttrs, "relay.attrs.RequantizeAttrs") {
    TVM_ATTR_FIELD(input_scale)
        .describe("The scale of the input tensor.");
    TVM_ATTR_FIELD(input_zero_point)
        .describe("The zero point of the input tensor.");
    TVM_ATTR_FIELD(output_scale)
        .describe("The scale of the output tensor.");
    TVM_ATTR_FIELD(output_zero_point)
        .describe("The zero point of the output tensor.");
    TVM_ATTR_FIELD(rounding).set_default("AWAY_FROM_ZERO")
        .describe("Defines the rounding direction when the value is midway between"
                  "two representable values. There are two supported modes - UPWARD"
                  "or AWAY_FROM_ZERO. Both modes behave exactly same except at the"
                  "midpoints between the two representable values. At midpoint, UPWARD"
                  "rounds towards positive infinity (for example -1.5 will be rounded"
                  "to -1). AWAY_FROM_ZERO is the standard rounding where the value"
                  "is rounded away from zero at midpoints (for example, -1.5 rounds to"
                  "-2). More context can be found at"
                  "https://www.gnu.org/software/libc/manual/html_node/Rounding.html");
    TVM_ATTR_FIELD(out_dtype)
        .set_default(NullValue<DataType>())
        .describe("Output data type, set to explicit type under mixed precision setting");
  }
};

<<<<<<< HEAD
/*! \brief Attributes for quantized dense operator */
struct QDenseAttrs : public tvm::AttrsNode<QDenseAttrs> {
  IndexExpr units;
  DataType out_dtype;
  // Quantization related attributes.
  int32_t input_zero_point;
  int32_t kernel_zero_point;

  TVM_DECLARE_ATTRS(QDenseAttrs, "relay.attrs.QDenseAttrs") {
    TVM_ATTR_FIELD(units)
        .describe("Number of hidden units of the dense transformation.");

    TVM_ATTR_FIELD(out_dtype)
        .describe("Output data type, set to explicit type under mixed precision setting");

    TVM_ATTR_FIELD(input_zero_point)
        .describe("The zero point of the input tensor.");
    TVM_ATTR_FIELD(kernel_zero_point)
        .describe("The zero point of the kernel tensor.");
  }
};

=======
}  // namespace qnn
>>>>>>> 7a63597a
}  // namespace relay
}  // namespace tvm
#endif  // TVM_RELAY_ATTRS_QNN_H_<|MERGE_RESOLUTION|>--- conflicted
+++ resolved
@@ -67,7 +67,6 @@
   }
 };
 
-<<<<<<< HEAD
 /*! \brief Attributes for quantized dense operator */
 struct QDenseAttrs : public tvm::AttrsNode<QDenseAttrs> {
   IndexExpr units;
@@ -90,9 +89,7 @@
   }
 };
 
-=======
 }  // namespace qnn
->>>>>>> 7a63597a
 }  // namespace relay
 }  // namespace tvm
 #endif  // TVM_RELAY_ATTRS_QNN_H_