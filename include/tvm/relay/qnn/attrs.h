--- conflicted
+++ resolved
@@ -187,8 +187,6 @@
   }
 };
 
-<<<<<<< HEAD
-=======
 /*! \brief Attribute for QNN binary operator */
 struct QnnBinaryOpAttrs : public tvm::AttrsNode<QnnBinaryOpAttrs> {
   int32_t lhs_zero_point;
@@ -219,7 +217,6 @@
   }
 };
 
->>>>>>> a6bb84a8
 }  // namespace qnn
 }  // namespace relay
 }  // namespace tvm
