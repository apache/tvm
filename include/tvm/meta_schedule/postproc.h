/*
 * Licensed to the Apache Software Foundation (ASF) under one
 * or more contributor license agreements.  See the NOTICE file
 * distributed with this work for additional information
 * regarding copyright ownership.  The ASF licenses this file
 * to you under the Apache License, Version 2.0 (the
 * "License"); you may not use this file except in compliance
 * with the License.  You may obtain a copy of the License at
 *
 *   http://www.apache.org/licenses/LICENSE-2.0
 *
 * Unless required by applicable law or agreed to in writing,
 * software distributed under the License is distributed on an
 * "AS IS" BASIS, WITHOUT WARRANTIES OR CONDITIONS OF ANY
 * KIND, either express or implied.  See the License for the
 * specific language governing permissions and limitations
 * under the License.
 */

#ifndef TVM_META_SCHEDULE_POSTPROC_H_
#define TVM_META_SCHEDULE_POSTPROC_H_

#include <tvm/node/reflection.h>
#include <tvm/runtime/object.h>
#include <tvm/runtime/packed_func.h>
#include <tvm/tir/schedule/schedule.h>

namespace tvm {
namespace meta_schedule {

class TuneContext;
class Postproc;

/*!
 * \brief Rules to apply a postprocessor to a schedule.
 */
class PostprocNode : public runtime::Object {
 public:
  /*! \brief Virtual destructor. */
  virtual ~PostprocNode() = default;

  void VisitAttrs(tvm::AttrVisitor* v) {}

  /*!
   * \brief Initialize the design space generator with tuning context.
   * \param context The tuning context for initialization.
   * \note This method is supposed to be called only once before every other method.
   */
  virtual void InitializeWithTuneContext(const TuneContext& context) = 0;

  /*!
   * \brief Apply a postprocessor to the given schedule.
   * \param sch The schedule to be post processed.
   * \return Whether the postprocessor was successfully applied.
   */
  virtual bool Apply(const tir::Schedule& sch) = 0;

  /*!
   * \brief Clone the postprocessor.
   * \return The cloned postprocessor.
   */
  virtual Postproc Clone() const = 0;

  static constexpr const char* _type_key = "meta_schedule.Postproc";
  TVM_DECLARE_BASE_OBJECT_INFO(PostprocNode, Object);
};

/*!
 * \brief Managed reference to PostprocNode
 * \sa PostprocNode
 */
class Postproc : public runtime::ObjectRef {
 public:
  /*!
   * \brief The function type of `InitializeWithTuneContext` method.
   * \param context The tuning context for initialization.
   */
  using FInitializeWithTuneContext = runtime::TypedPackedFunc<void(const TuneContext&)>;
  /*!
   * \brief Apply a postprocessor to the given schedule.
   * \param sch The schedule to be post processed.
   * \return Whether the postprocessor was successfully applied.
   */
  using FApply = runtime::TypedPackedFunc<bool(const tir::Schedule&)>;
  /*!
   * \brief Clone the postprocessor.
   * \return The cloned postprocessor.
   */
  using FClone = runtime::TypedPackedFunc<Postproc()>;
  /*!
   * \brief Get the postprocessor function as string with name.
   * \return The string of the postprocessor function.
   */
  using FAsString = runtime::TypedPackedFunc<String()>;
  /*!
   * \brief Create a postprocessor with customized methods on the python-side.
   * \param f_initialize_with_tune_context The packed function of `InitializeWithTuneContext`.
   * \param f_apply The packed function of `Apply`.
   * \param f_clone The packed function of `Clone`.
   * \param f_as_string The packed function of `AsString`.
   * \return The postprocessor created.
   */
  TVM_DLL static Postproc PyPostproc(FInitializeWithTuneContext f_initialize_with_tune_context,  //
                                     FApply f_apply,                                             //
                                     FClone f_clone,                                             //
                                     FAsString f_as_string);
  /*!
   * \brief Create a postprocessor that checks if all loops are static
   * \return The postprocessor created
   */
  TVM_DLL static Postproc DisallowDynamicLoop();
  /*!
   * \brief Create a postprocessor that checks if all async mem copies are not strided.
<<<<<<< HEAD
   * \param merge_async_commit_queue_scope Whether or not to merge async commit queue scope.
   * \return The postprocessor created
   */
  TVM_DLL static Postproc DisallowAsyncStridedMemCopy(bool merge_async_commit_queue_scope = true);
=======
   * \return The postprocessor created
   */
  TVM_DLL static Postproc DisallowAsyncStridedMemCopy();
>>>>>>> 6c343613
  /*!
   * \brief Create a postprocessor that rewrites the cooperative fetch annotation to
   * actual vectorized cooperative fetching in loop bindings.
   * \return The postprocessor created.
   */
  TVM_DLL static Postproc RewriteCooperativeFetch();
  /*!
   * \brief Creates a postprocessor that applies parallelization, vectorization and auto unrolling
   * according to the annotation of each block
   * \return The postprocessor created
   */
  TVM_DLL static Postproc RewriteParallelVectorizeUnroll();
  /*!
   * \brief Create a postprocessor that rewrites reduction block by moving the init block out.
   * \return The postprocessor created.
   */
  TVM_DLL static Postproc RewriteReductionBlock();
  /*!
   * \brief Create a postprocessor that adds thread binding to unbound blocks
   * \param max_threadblocks The max number of threadblocks in the cuda device.
   * \return The postprocessor created.
   */
  TVM_DLL static Postproc RewriteUnboundBlock(int max_threadblocks);
  /*!
   * \brief Create a postprocessor that applies tensorization to annotated blocks
   * \param vectorize_init_loop Whether or not vectorize the initialization loop produced by
   * DecomposeReduction
   * \return The postprocessor created.
   */
  TVM_DLL static Postproc RewriteTensorize(bool vectorize_init_loop = false);
  /*!
   * \brief Creates a postprocessor that verifies if the GPU code is correct
   * \return The postprocessor created
   */
  TVM_DLL static Postproc VerifyGPUCode();
  /*!
   * \brief Verifies that the VTCM usage of a given schedule is within the provided limit.
   * \return The postprocessor created
   */
  TVM_DLL static Postproc VerifyVTCMLimit();
  /*!
   * \brief Creates a postprocessor that rewrites the layout of input tensor
   * \note Weight layout rewrite is supported so far, activation layout rewrite will be added.
   * \return The postprocessor created
   */
  TVM_DLL static Postproc RewriteLayout();
  /*! \brief Create default postprocessors for LLVM */
  TVM_DLL static Array<Postproc, void> DefaultLLVM();
  /*! \brief Create default postprocessors for x86 (AVX512 and VNNI) */
  TVM_DLL static Array<Postproc, void> DefaultCPUTensorization();
  /*! \brief Create default postprocessors for CUDA */
  TVM_DLL static Array<Postproc, void> DefaultCUDA();
  /*! \brief Create default postprocessors for CUDA with TensorCore */
  TVM_DLL static Array<Postproc, void> DefaultCUDATensorCore();
  /*! \brief Create default postprocessors for Hexagon */
  TVM_DLL static Array<Postproc, void> DefaultHexagon();
  /*! \brief Create default postprocessors for Micro */
  TVM_DLL static Array<Postproc, void> DefaultMicro();

  TVM_DEFINE_MUTABLE_OBJECT_REF_METHODS(Postproc, ObjectRef, PostprocNode);
};

/*! \brief The postprocessor with customized methods on the python-side. */
class PyPostprocNode : public PostprocNode {
 public:
  using FInitializeWithTuneContext = Postproc::FInitializeWithTuneContext;
  using FApply = Postproc::FApply;
  using FClone = Postproc::FClone;
  using FAsString = Postproc::FAsString;
  /*! \brief The packed function to the `InitializeWithTuneContext` function. */
  FInitializeWithTuneContext f_initialize_with_tune_context;
  /*! \brief The packed function to the `Apply` function. */
  FApply f_apply;
  /*! \brief The packed function to the `Clone` function. */
  FClone f_clone;
  /*! \brief The packed function to the `AsString` function. */
  FAsString f_as_string;

  void VisitAttrs(tvm::AttrVisitor* v) {
    // `f_initialize_with_tune_context` is not visited
    // `f_apply` is not visited
    // `f_clone` is not visited
    // `f_as_string` is not visited
  }

  void InitializeWithTuneContext(const TuneContext& context) final;
  bool Apply(const tir::Schedule& sch) final;
  Postproc Clone() const final;

  static constexpr const char* _type_key = "meta_schedule.PyPostproc";
  TVM_DECLARE_FINAL_OBJECT_INFO(PyPostprocNode, PostprocNode);
};

}  // namespace meta_schedule
}  // namespace tvm

#endif  // TVM_META_SCHEDULE_POSTPROC_H_<|MERGE_RESOLUTION|>--- conflicted
+++ resolved
@@ -111,16 +111,9 @@
   TVM_DLL static Postproc DisallowDynamicLoop();
   /*!
    * \brief Create a postprocessor that checks if all async mem copies are not strided.
-<<<<<<< HEAD
-   * \param merge_async_commit_queue_scope Whether or not to merge async commit queue scope.
-   * \return The postprocessor created
-   */
-  TVM_DLL static Postproc DisallowAsyncStridedMemCopy(bool merge_async_commit_queue_scope = true);
-=======
    * \return The postprocessor created
    */
   TVM_DLL static Postproc DisallowAsyncStridedMemCopy();
->>>>>>> 6c343613
   /*!
    * \brief Create a postprocessor that rewrites the cooperative fetch annotation to
    * actual vectorized cooperative fetching in loop bindings.
