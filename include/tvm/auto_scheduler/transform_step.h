/*
 * Licensed to the Apache Software Foundation (ASF) under one
 * or more contributor license agreements.  See the NOTICE file
 * distributed with this work for additional information
 * regarding copyright ownership.  The ASF licenses this file
 * to you under the Apache License, Version 2.0 (the
 * "License"); you may not use this file except in compliance
 * with the License.  You may obtain a copy of the License at
 *
 *   http://www.apache.org/licenses/LICENSE-2.0
 *
 * Unless required by applicable law or agreed to in writing,
 * software distributed under the License is distributed on an
 * "AS IS" BASIS, WITHOUT WARRANTIES OR CONDITIONS OF ANY
 * KIND, either express or implied.  See the License for the
 * specific language governing permissions and limitations
 * under the License.
 */

/*!
 * \file auto_scheduler/transform_step.h
 * \brief Transformation steps. These steps are used to manipulate the LoopState.
 *        They are similar to the schedule primitives in te::Stage.
 *
 * \note How to add a new transform step:
 * Take fuse step for example:
 * 1. Define class `FuseStepNode`, `FuseStep` in `transform_steps.h`, and implement its first
 *    construction function `FuseStep::FuseStep()` in `transform_steps.cc`.
 * 2. Implement `FuseStepNode::ApplyToSchedule()` and `FuseStepNode::PrintAsPythonAPI()`.
 *    - In these two functions you need to lower this step with tvm's te schedule API
 * 3. Implement `FuseStepNode::ApplyToState` and the state API `State::fuse`.
 *    - In these two functions you need to incrementally update all data structures in State with
 *      CopyOnWrite style.
 * 4. Add your step implementation to `StepApplyToState`, `StepApplyToSchedule` and
 *    `StepPrintAsPythonAPI`, make sure it works.
 * 5. Log record serialization support:
 *    - Add `FuseStepNode::WriteToRecord` which takes a mutable JSONWriter pointer as input and
 *      output the record to it.
 *    - Add another construction function that takes a mutable JSONReader as input, this will get a
 *      step record from the reader and create the step.
 *    - Add the step implementation to `StepReadFromRecord`.
 * 6. Add its corresponding Python API to `loop_state.py` and necessary unit test, the test should
 *    at lease consists of two parts: the functional test and the record serialization test.
 */

#ifndef TVM_AUTO_SCHEDULER_TRANSFORM_STEP_H_
#define TVM_AUTO_SCHEDULER_TRANSFORM_STEP_H_

#include <dmlc/common.h>
#include <dmlc/json.h>
#include <tvm/node/node.h>
#include <tvm/te/schedule.h>

namespace tvm {
namespace auto_scheduler {

typedef Map<tvm::te::Stage, Array<tir::IterVar>, ObjectHash, ObjectEqual> StageToAxesMap;

/*!
 * \brief Update the current stage IterVar information to StageToAxesMap.
 * \param stage A te::Stage Object.
 * \param stage_to_axes A mutable pointer to StageToAxesMap, this map will be updated.
 */
void UpdateStageToAxesMap(const te::Stage& stage, StageToAxesMap* stage_to_axes);

/*! \brief The type of an iterator. */
enum class IteratorKind : int {
  /*! \brief Spatial iterator. */
  kSpatial = 0,
  /*! \brief Reduction iterator. */
  kReduction = 1,
  /*! \brief Fused spatial and reduction iterator. */
  kMixed = 2,
  /*! \brief Special iterator. (e.g. virtual root iterator) */
  kSpecial = 3
};

/*! \brief The type of an iterator's annotation. */
enum class IteratorAnnotation : int {
  /*! \brief This iterator has no annotation. */
  kNone = 0,
  /*! \brief This iterator has been unrolled. */
  kUnroll = 1,
  /*! \brief This iterator has been vectorized. */
  kVectorize = 2,
  /*! \brief This iterator has been paralleld. */
  kParallel = 3,
  /*! \brief This iterator has been bind to vthread. */
  kVThread = 4,
  /*! \brief This iterator has been bind to blockIdx.x. */
  kBlockX = 5,
  /*! \brief This iterator has been bind to threadIdx.x. */
  kThreadX = 6,
  /*! \brief This iterator has been bind to blockIdx.y. */
  kBlockY = 7,
  /*! \brief This iterator has been bind to threadIdx.y. */
  kThreadY = 8,
  /*! \brief This iterator has been bind to blockIdx.y. */
  kBlockZ = 9,
  /*! \brief This iterator has been bind to threadIdx.y. */
  kThreadZ = 10,
  /*! \brief This iterator has been mapped with a tensorize intrinsic. */
  kTensorize = 11
};

extern const char* IteratorAnnotationString[];

/*!
 * \brief A for loop iterator
 * Similar to tvm::IterVar in `include/tvm/tir/expr.h`
 */
class IteratorNode : public Object {
 public:
  /*! \brief The name of this iterator. */
  String name;
  /*! \brief The range of this iterator. */
  Range range;
  /*! \brief The iterator type of this iterator. */
  IteratorKind iter_kind;
  /*! \brief The annotation type of this iterator. */
  IteratorAnnotation annotation;

  void VisitAttrs(tvm::AttrVisitor* v) {
    v->Visit("name", &name);
    v->Visit("range", &range);
    v->Visit("iter_kind", &iter_kind);
    v->Visit("annotation", &annotation);
  }

  static constexpr const char* _type_key = "auto_scheduler.Iterator";
  TVM_DECLARE_FINAL_OBJECT_INFO(IteratorNode, Object);
};

/*!
 * \brief Managed reference to IteratorNode.
 * \sa IteratorNode
 */
class Iterator : public ObjectRef {
 public:
  /*!
   * \brief The constructor.
   * \param name The name of this iterator.
   * \param range The range of this iterator.
   * \param iter_kind The iterator type of this iterator.
   * \param annotation The annotation type of this iterator.
   */
  Iterator(String name, Range range, IteratorKind iter_kind, IteratorAnnotation annotation);

  TVM_DEFINE_OBJECT_REF_METHODS(Iterator, ObjectRef, IteratorNode);
};

/*!
 * \brief The base class of transformation steps. Each step has its corresponding tvm.te
 * schedule primitives.
 */
class StepNode : public Object {
 public:
  /*! \brief The index of the stage. */
  int stage_id;

  /*!
   * \brief Serialize the current step record to JSONWriter.
   * \param writer The output JSONWriter.
   */
  virtual void WriteToRecord(dmlc::JSONWriter* writer) const = 0;

  static constexpr const char* _type_key = "auto_scheduler.Step";
  TVM_DECLARE_BASE_OBJECT_INFO(StepNode, Object);
};

/*!
 * \brief Managed reference to StepNode.
 * \sa StepNode
 */
class Step : public ObjectRef {
 public:
  TVM_DEFINE_MUTABLE_OBJECT_REF_METHODS(Step, ObjectRef, StepNode);
};

// Forward declaration
class State;
class ComputeDAG;

/*!
 * \brief Read a step record from JSONReader and create the corresponding step.
 * \param reader The input JSONReader.
 */
Step StepReadFromRecord(dmlc::JSONReader* reader);

/*!
 * \brief Apply the step to State.
 * \param step The step to be applied to State.
 * \param state A mutable pointer to state, which will be updated.
 * \param dag The original ComputeDAG of this state.
 */
void StepApplyToState(const Step& step, State* state, const ComputeDAG& dag);

/*!
 * \brief Apply the step to tvm.schedule.
 * \param step The step to be applied to tvm.schedule.
 * \param stages The `te::Stage`s used in TVM scheduler applying.
 * \param stage_to_axes The `te::Stage` and `tir::IterVar` map.
 * \param schedule A mutable pointer to a `te::Schedule`. This is required by some steps which need
 * `te::Schedule` API. (e.g. CacheRead/CacheWrite step)
 * \param transform_steps An array record all transform steps.
 */
void StepApplyToSchedule(const Step& step, Array<te::Stage>* stages, StageToAxesMap* stage_to_axes,
                         te::Schedule* schedule, const Array<Step>& transform_steps);

/*!
 * \brief Print the step as equivalent python schedule API.
 * \param step The step to be applied to python API.
 * \param stages The `te::Stage`s used in TVM scheduler applying.
 * \param stage_to_axes The `te::Stage` and `tir::IterVar` map.
 * \param schedule A mutable pointer to a te::Schedule. This is required by some steps. (e.g.
 * CacheRead/CacheWrite step)
 * \param transform_steps An array record all transform steps.
 * \return Python schedule code.
 */
String StepPrintAsPythonAPI(const Step& step, Array<te::Stage>* stages,
                            StageToAxesMap* stage_to_axes, te::Schedule* schedule,
                            const Array<Step>& transform_steps);

/********** Steps working on single stage **********/

/*!
 * \brief Annotation step that corresponds to vectorize, parallel, unroll and thread binding.
 * (i.e. te::Stage::vectorize, te::Stage::parallel, te::Stage::vectorize, te::Stage::bind)
 */
class AnnotationStepNode : public StepNode {
 public:
  /*! \brief The index of the iterator to add annotation. */
  int iter_id;
  /*! \brief The annotation type of this step. */
  IteratorAnnotation annotation;

  void WriteToRecord(dmlc::JSONWriter* writer) const final;

  /*!
   * \brief Apply the current step to State.
   * \param state A mutable pointer to state, which will be updated.
   * \return The iterator result after annotate.
   */
  Iterator ApplyToState(State* state) const;

  /*!
   * \brief Apply the current step to tvm.schedule.
   * \param stages The `te::Stage`s used in TVM scheduler applying.
   * \param stage_to_axes The `te::Stage` and `tir::IterVar` map.
   */
  void ApplyToSchedule(Array<te::Stage>* stages, StageToAxesMap* stage_to_axes) const;

  /*!
   * \brief Print the current step as equivalent python schedule API.
   * \param stages The `te::Stage`s used in TVM scheduler applying.
   * \param stage_to_axes The `te::Stage` and `tir::IterVar` map.
   * \return Python schedule code.
   */
  String PrintAsPythonAPI(Array<te::Stage>* stages, StageToAxesMap* stage_to_axes) const;

  static constexpr const char* record_prefix_str = "AN";

  static constexpr const char* _type_key = "auto_scheduler.AnnotationStep";
  TVM_DECLARE_FINAL_OBJECT_INFO(AnnotationStepNode, Object);
};

/*!
 * \brief Managed reference to AnnotationStepNode.
 * \sa AnnotationStepNode
 */
class AnnotationStep : public Step {
 public:
  /*!
   * \brief The constructor.
   * \param stage_id The index of the stage to add annotation.
   * \param iter_id The index of the iterator to add annotation.
   * \param ann The annotation type of this step.
   */
  AnnotationStep(int stage_id, int iter_id, IteratorAnnotation ann);

  /*!
   * \brief The constructor used to read a step record from JSONReader and create the
   * corresponding step.
   * \param reader The input JSONReader.
   */
  explicit AnnotationStep(dmlc::JSONReader* reader);

  TVM_DEFINE_OBJECT_REF_METHODS(AnnotationStep, Step, AnnotationStepNode);
};

/*! \brief Fuse step that corresponds to te::Stage::fuse */
class FuseStepNode : public StepNode {
 public:
  /*! \brief The ids of iterators to fuse. */
  Array<Integer> fused_ids;

  void WriteToRecord(dmlc::JSONWriter* writer) const final;

  /*!
   * \brief Apply the current step to State.
   * \param state A mutable pointer to state, which will be updated.
   * \return The iterator result after fuse.
   * \note If the iterators to be fused have stages attached at them(by compute_at), the fused
   * result will become the new attach point.
   */
  Iterator ApplyToState(State* state) const;

  /*!
   * \brief Apply the current step to tvm.schedule.
   * \param stages The `te::Stage`s used in TVM scheduler applying.
   * \param stage_to_axes The `te::Stage` and `tir::IterVar` map.
   * \return The iterator result after fuse.
   */
  tir::IterVar ApplyToSchedule(Array<te::Stage>* stages, StageToAxesMap* stage_to_axes) const;

  /*!
   * \brief Print the current step as equivalent python schedule API.
   * \param stages The `te::Stage`s used in TVM scheduler applying.
   * \param stage_to_axes The `te::Stage` and `tir::IterVar` map.
   * \return Python schedule code.
   */
  String PrintAsPythonAPI(Array<te::Stage>* stages, StageToAxesMap* stage_to_axes) const;

  static constexpr const char* record_prefix_str = "FU";

  static constexpr const char* _type_key = "auto_scheduler.FuseStep";
  TVM_DECLARE_FINAL_OBJECT_INFO(FuseStepNode, Object);
};

/*!
 * \brief Managed reference to FuseStepNode.
 * \sa FuseStepNode
 */
class FuseStep : public Step {
 public:
  /*!
   * \brief The constructor.
   * \param stage_id The index of the stage to be fused.
   * \param fused_ids The index of the iterators to be fused.
   */
  FuseStep(int stage_id, const Array<Integer>& fused_ids);

  /*!
   * \brief The constructor used to read a step record from JSONReader and create the
   * corresponding step.
   * \param reader The input JSONReader.
   */
  explicit FuseStep(dmlc::JSONReader* reader);

  TVM_DEFINE_OBJECT_REF_METHODS(FuseStep, Step, FuseStepNode);
};

/*! \brief Pragma step that corresponds to te::Stage::pragma */
class PragmaStepNode : public StepNode {
 public:
  /*! \brief The index of the iterator to add pragma. */
  int iter_id;
  /*! \brief The pragma string. */
  String pragma_type;

  void WriteToRecord(dmlc::JSONWriter* writer) const final;

  /*!
   * \brief Apply the current step to State.
   * \param state A mutable pointer to state, which will be updated.
   */
  void ApplyToState(State* state) const;

  /*!
   * \brief Apply the current step to tvm.schedule.
   * \param stages The `te::Stage`s used in TVM scheduler applying.
   * \param stage_to_axes The `te::Stage` and `tir::IterVar` map.
   */
  void ApplyToSchedule(Array<te::Stage>* stages, StageToAxesMap* stage_to_axes) const;

  /*!
   * \brief Print the current step as equivalent python schedule API.
   * \param stages The `te::Stage`s used in TVM scheduler applying.
   * \param stage_to_axes The `te::Stage` and `tir::IterVar` map.
   * \return Python schedule code.
   */
  String PrintAsPythonAPI(Array<te::Stage>* stages, StageToAxesMap* stage_to_axes) const;

  static constexpr const char* record_prefix_str = "PR";

  static constexpr const char* _type_key = "auto_scheduler.PragmaStep";
  TVM_DECLARE_FINAL_OBJECT_INFO(PragmaStepNode, Object);
};

/*!
 * \brief Managed reference to PragmaStepNode.
 * \sa PragmaStepNode
 */
class PragmaStep : public Step {
 public:
  /*!
   * \brief The constructor.
   * \param stage_id The index of the stage to be fused.
   * \param iter_id The index of the iterator to add pragma.
   * \param pragma_type The pragma string.
   */
  PragmaStep(int stage_id, int iter_id, String pragma_type);

  /*!
   * \brief The constructor used to read a step record from JSONReader and create the
   * corresponding step.
   * \param reader The input JSONReader.
   */
  explicit PragmaStep(dmlc::JSONReader* reader);

  TVM_DEFINE_OBJECT_REF_METHODS(PragmaStep, Step, PragmaStepNode);
};

/*! \brief Reorder step that corresponds to te::Stage::reorder */
class ReorderStepNode : public StepNode {
 public:
  /*!
   * \brief The iterator ids after reorder.
   * This array should specify the order of all iterators.
   */
  Array<Integer> after_ids;

  void WriteToRecord(dmlc::JSONWriter* writer) const final;

  /*!
   * \brief Apply the current step to State.
   * \param state A mutable pointer to state, which will be updated.
   */
  void ApplyToState(State* state) const;

  /*!
   * \brief Apply the current step to tvm.schedule.
   * \param stages The `te::Stage`s used in TVM scheduler applying.
   * \param stage_to_axes The `te::Stage` and `tir::IterVar` map.
   */
  void ApplyToSchedule(Array<te::Stage>* stages, StageToAxesMap* stage_to_axes) const;

  /*!
   * \brief Print the current step as equivalent python schedule API.
   * \param stages The `te::Stage`s used in TVM scheduler applying.
   * \param stage_to_axes The `te::Stage` and `tir::IterVar` map.
   * \return Python schedule code.
   */
  String PrintAsPythonAPI(Array<te::Stage>* stages, StageToAxesMap* stage_to_axes) const;

  static constexpr const char* record_prefix_str = "RE";

  static constexpr const char* _type_key = "auto_scheduler.ReorderStep";
  TVM_DECLARE_FINAL_OBJECT_INFO(ReorderStepNode, Object);
};

/*!
 * \brief Managed reference to ReorderStepNode.
 * \sa ReorderStepNode
 */
class ReorderStep : public Step {
 public:
  /*!
   * \brief The constructor.
   * \param stage_id The index of the stage to be reordered.
   * \param after_ids The expected indexes of the iterators after reorder.
   */
  ReorderStep(int stage_id, const Array<Integer>& after_ids);

  /*!
   * \brief The constructor used to read a step record from JSONReader and create the
   * corresponding step.
   * \param reader The input JSONReader.
   */
  explicit ReorderStep(dmlc::JSONReader* reader);

  TVM_DEFINE_OBJECT_REF_METHODS(ReorderStep, Step, ReorderStepNode);
};

/*!
 * \brief Split step that corresponds to te::Stage::split with additional
 *  support of multiple-level of factors
 */
class SplitStepNode : public StepNode {
 public:
  /*! \brief The id of the iter to split. */
  int iter_id;
  /*! \brief The extent length of the axis to split. */
  Optional<Integer> extent;
  /*! \brief The split factors. */
  Array<Optional<Integer>> lengths;
  /*!
   * \brief If true, the `lengths` denote the lengths of iterators
   * from inner level to outer level
   */
  bool inner_to_outer;

  void WriteToRecord(dmlc::JSONWriter* writer) const final;

  /*!
   * \brief Apply the current step to State.
   * \param state A mutable pointer to state, which will be updated.
   * \return The iterator results after split.
   * \note If we do split on an iterator which has stages attached at it(by compute_at), the inner
   * most iterator of split results will become the new attach point.
   */
  Array<Iterator> ApplyToState(State* state) const;

  /*!
   * \brief Apply the current step to tvm.schedule.
   * \param stages The `te::Stage`s used in TVM scheduler applying.
   * \param stage_to_axes The `te::Stage` and `tir::IterVar` map.
   * \return The iterator results after split.
   */
  Array<tir::IterVar> ApplyToSchedule(Array<te::Stage>* stages,
                                      StageToAxesMap* stage_to_axes) const;

  /*!
   * \brief Print the current step as equivalent python schedule API.
   * \param stages The `te::Stage`s used in TVM scheduler applying.
   * \param stage_to_axes The `te::Stage` and `tir::IterVar` map.
   * \return Python schedule code.
   */
  String PrintAsPythonAPI(Array<te::Stage>* stages, StageToAxesMap* stage_to_axes) const;

  static constexpr const char* record_prefix_str = "SP";

  static constexpr const char* _type_key = "auto_scheduler.SplitStep";
  TVM_DECLARE_FINAL_OBJECT_INFO(SplitStepNode, Object);
};

/*!
 * \brief Managed reference to SplitStepNode.
 * \sa SplitStepNode
 */
class SplitStep : public Step {
 public:
  /*!
   * \brief The constructor.
   * \param stage_id The index of the stage to be split.
   * \param iter_id The index of the iterator to be split.
   * \param extent The extent length of the axis to split.
   * \param lengths The multiple split factors. Can be None to be filled by search policy.
   * \param inner_to_outer The split direction.
   */
  SplitStep(int stage_id, int iter_id, Optional<PrimExpr> extent,
            const Array<Optional<Integer>>& lengths, bool inner_to_outer);

  /*!
   * \brief The constructor used to read a step record from JSONReader and create the
   * corresponding step.
   * \param reader The input JSONReader.
   */
  explicit SplitStep(dmlc::JSONReader* reader);

  TVM_DEFINE_OBJECT_REF_METHODS(SplitStep, Step, SplitStepNode);
};

<<<<<<< HEAD
/*! \brief Storage align step that corresponds to te::Stage::storage_align */
class StorageAlignStepNode : public StepNode {
 public:
  /*! \brief The iterator to be aligned. */
  int iter_id;
  /*! \brief The factor in alignment specification. */
  int factor;
  /*! \brief The offset in the alignment specification. */
  int offset;
=======
/*! \brief Similar to SplitStepNode, but uses split factors from another step
 * (i.e. Follow another split step) */
class FollowSplitStepNode : public StepNode {
 public:
  /*! \brief The id of the iter to be split. */
  int iter_id;
  /*! \brief The index of the split step to follow in the history. */
  int src_step_id;
  /*! \brief The number of split level. */
  int n_split;
>>>>>>> 44ff1f3b

  void WriteToRecord(dmlc::JSONWriter* writer) const final;

  /*!
<<<<<<< HEAD
   * \brief Apply the current step to State.
   * \param state A mutable pointer to State, which will be updated.
   */
  void ApplyToState(State* state) const;
=======
   * \brief Extract split lengths.
   * \param transform_steps An array record all transform steps.
   * \param lengths The multiple split factors. Can be None to be filled by search policy.
   */
  void ExtractSplitLengths(const Array<Step>& transform_steps,
                           Array<Optional<Integer>>* lengths) const;

  /*!
   * \brief Apply the current step to State.
   * \param state A mutable pointer to state, which will be updated.
   */
  Array<Iterator> ApplyToState(State* state) const;

  /*!
   * \brief Apply the current step to tvm.schedule.
   * \param stages The `te::Stage`s used in TVM scheduler applying.
   * \param stage_to_axes The `te::Stage` and `tir::IterVar` map.
   * \param transform_steps An array record all transform steps.
   * \return The iterator results after split.
   */
  Array<tir::IterVar> ApplyToSchedule(Array<te::Stage>* stages, StageToAxesMap* stage_to_axes,
                                      const Array<Step>& transform_steps) const;

  /*!
   * \brief Print the current step as equivalent python schedule API.
   * \param stages The `te::Stage`s used in TVM scheduler applying.
   * \param stage_to_axes The `te::Stage` and `tir::IterVar` map.
   * \param transform_steps An array record all transform steps.
   * \return Python schedule code.
   */
  String PrintAsPythonAPI(Array<te::Stage>* stages, StageToAxesMap* stage_to_axes,
                          const Array<Step>& transform_steps) const;

  static constexpr const char* record_prefix_str = "FSP";

  static constexpr const char* _type_key = "auto_scheduler.FollowSplitStep";
  TVM_DECLARE_FINAL_OBJECT_INFO(FollowSplitStepNode, Object);
};

/*!
 * \brief Managed reference to FollowSplitStepNode.
 * \sa FollowSplitStepNode
 */
class FollowSplitStep : public Step {
 public:
  /*!
   * \brief The constructor.
   * \param stage_id The index of the stage to be split.
   * \param iter_id The index of the iterator to be split.
   * \param src_step_id The index of the split step to follow in the history.
   * \param n_split The number of split level.
   */
  FollowSplitStep(int stage_id, int iter_id, int src_step_id, int n_split);

  /*!
   * \brief The constructor used to read a step record from JSONReader and create the
   * corresponding step.
   * \param reader The input JSONReader.
   */
  explicit FollowSplitStep(dmlc::JSONReader* reader);

  TVM_DEFINE_OBJECT_REF_METHODS(FollowSplitStep, Step, FollowSplitStepNode);
};

/*! \brief Similar to FollowSplitStep, but uses split factors from multiple steps.
 *  \note This can be used for the split in cooperative fetching.
 */
class FollowFusedSplitStepNode : public StepNode {
 public:
  /*! \brief The id of the iter to split. */
  int iter_id;
  /*! \brief The indices of the split steps to follow in the history. */
  Array<Integer> src_step_ids;
  /*! \brief  Use the length in this split level. */
  int level;
  /*! \brief If this is true, use factor. Otherwise, use nparts. */
  bool factor_or_nparts;

  void WriteToRecord(dmlc::JSONWriter* writer) const final;

  /*!
   * \brief Extract split length.
   * \param transform_steps An array record all transform steps.
   * \return Split factor.
   */
  Optional<Integer> ExtractSplitLength(const Array<Step>& transform_steps) const;

  /*!
   * \brief Apply the current step to State.
   * \param state A mutable pointer to state, which will be updated.
   * \return The iterator results after split.
   */
  Array<Iterator> ApplyToState(State* state) const;
>>>>>>> 44ff1f3b

  /*!
   * \brief Apply the current step to tvm.schedule.
   * \param stages The `te::Stage`s used in TVM scheduler applying.
   * \param stage_to_axes The `te::Stage` and `tir::IterVar` map.
<<<<<<< HEAD
   */
  void ApplyToSchedule(Array<te::Stage>* stages, StageToAxesMap* stage_to_axes) const;
=======
   * \param transform_steps An array record all transform steps.
   * \return The iterator results after split.
   */
  Array<tir::IterVar> ApplyToSchedule(Array<te::Stage>* stages, StageToAxesMap* stage_to_axes,
                                      const Array<Step>& transform_steps) const;
>>>>>>> 44ff1f3b

  /*!
   * \brief Print the current step as equivalent python schedule API.
   * \param stages The `te::Stage`s used in TVM scheduler applying.
   * \param stage_to_axes The `te::Stage` and `tir::IterVar` map.
<<<<<<< HEAD
   * \return Python schedule code.
   */
  String PrintAsPythonAPI(Array<te::Stage>* stages, StageToAxesMap* stage_to_axes) const;

  static constexpr const char* record_prefix_str = "SA";

  static constexpr const char* _type_key = "auto_scheduler.StorageAlignStep";
  TVM_DECLARE_FINAL_OBJECT_INFO(StorageAlignStepNode, Object);
};

/*!
 * \brief Managed reference to StorageAlignStepNode.
 * \sa StorageAlignStepNode
 */
class StorageAlignStep : public Step {
 public:
  /*!
   * \brief The constructor.
   * \param stage_id The index of the stage to be aligned.
   * \param iter_id The index of the iterator to be aligned.
   * \param factor The factor in alignment specification.
   * \param offset The offset in the alignment specification.
   */
  StorageAlignStep(int stage_id, int iter_id, int factor, int offset);
=======
   * \param transform_steps An array record all transform steps.
   * \return Python schedule code.
   */
  String PrintAsPythonAPI(Array<te::Stage>* stages, StageToAxesMap* stage_to_axes,
                          const Array<Step>& transform_steps) const;

  static constexpr const char* record_prefix_str = "FFSP";

  static constexpr const char* _type_key = "auto_scheduler.FollowFusedSplitStep";
  TVM_DECLARE_FINAL_OBJECT_INFO(FollowFusedSplitStepNode, Object);
};

/*!
 * \brief Managed reference to FollowFusedSplitStepNode.
 * \sa FollowFusedSplitStepNode
 */
class FollowFusedSplitStep : public Step {
 public:
  /*!
   * \brief The constructor.
   * \param stage_id The index of the stage to be split.
   * \param iter_id The index of the iterator to be split.
   * \param src_step_ids An array of index for split step to follow in the history.
   * \param level Use the length in this split level.
   * \param factor_or_nparts If this is true, use factor. Otherwise, use nparts.
   */
  FollowFusedSplitStep(int stage_id, int iter_id, const Array<Integer>& src_step_ids, int level,
                       bool factor_or_nparts);
>>>>>>> 44ff1f3b

  /*!
   * \brief The constructor used to read a step record from JSONReader and create the
   * corresponding step.
   * \param reader The input JSONReader.
   */
<<<<<<< HEAD
  explicit StorageAlignStep(dmlc::JSONReader* reader);

  TVM_DEFINE_OBJECT_REF_METHODS(StorageAlignStep, Step, StorageAlignStepNode);
=======
  explicit FollowFusedSplitStep(dmlc::JSONReader* reader);

  TVM_DEFINE_OBJECT_REF_METHODS(FollowFusedSplitStep, Step, FollowFusedSplitStepNode);
>>>>>>> 44ff1f3b
};

/********** Steps working on multiple stages **********/

/*! \brief Compute at step that corresponds to te::Stage::compute_at */
class ComputeAtStepNode : public StepNode {
 public:
  /*! \brief The index of stage that this step will compute at to. */
  int target_stage_id;
  /*! \brief The index of iterator in target stage that this step will compute at to. */
  int target_iter_id;

  void WriteToRecord(dmlc::JSONWriter* writer) const final;

  /*!
   * \brief Apply the current step to State.
   * \param state A mutable pointer to state, which will be updated.
   * \note After compute_at, we need careful dependency analysis to compute the accurate bound
   * information. However, it is relatively expensive and complicated, so we just fill "None" as
   * bound for the newly created iterators.
   * Call ComputeDAG::InferBound on the updated state to get the complete bound information.
   */
  void ApplyToState(State* state) const;

  /*!
   * \brief Apply the current step to tvm.schedule.
   * \param stages The `te::Stage`s used in TVM scheduler applying.
   * \param stage_to_axes The `te::Stage` and `tir::IterVar` map.
   */
  void ApplyToSchedule(Array<te::Stage>* stages, StageToAxesMap* stage_to_axes) const;

  /*!
   * \brief Print the current step as equivalent python schedule API.
   * \param stages The `te::Stage`s used in TVM scheduler applying.
   * \param stage_to_axes The `te::Stage` and `tir::IterVar` map.
   * \return Python schedule code.
   */
  String PrintAsPythonAPI(Array<te::Stage>* stages, StageToAxesMap* stage_to_axes) const;

  static constexpr const char* record_prefix_str = "CA";

  static constexpr const char* _type_key = "auto_scheduler.ComputeAtStep";
  TVM_DECLARE_FINAL_OBJECT_INFO(ComputeAtStepNode, Object);
};

/*!
 * \brief Managed reference to ComputeAtStepNode.
 * \sa ComputeAtStepNode
 */
class ComputeAtStep : public Step {
 public:
  /*!
   * \brief The constructor.
   * \param stage_id The index of the stage to be computed at.
   * \param target_stage_id The index of stage that this step will compute at to.
   * \param target_iter_id The index of iterator in target stage that this step will compute at to.
   */
  ComputeAtStep(int stage_id, int target_stage_id, int target_iter_id);

  /*!
   * \brief The constructor used to read a step record from JSONReader and create the
   * corresponding step.
   * \param reader The input JSONReader.
   */
  explicit ComputeAtStep(dmlc::JSONReader* reader);

  TVM_DEFINE_OBJECT_REF_METHODS(ComputeAtStep, Step, ComputeAtStepNode);
};

/*! \brief Compute inline step that corresponds to te::Stage::compute_inline */
class ComputeInlineStepNode : public StepNode {
 public:
  void WriteToRecord(dmlc::JSONWriter* writer) const final;

  /*!
   * \brief Apply the current step to State.
   * \param state A mutable pointer to state, which will be updated.
   */
  void ApplyToState(State* state) const;

  /*!
   * \brief Apply the current step to tvm.schedule.
   * \param stages The `te::Stage`s used in TVM scheduler applying.
   * \param stage_to_axes The `te::Stage` and `tir::IterVar` map.
   * \return The iterator result after fuse.
   */
  void ApplyToSchedule(Array<te::Stage>* stages, StageToAxesMap* stage_to_axes) const;

  /*!
   * \brief Print the current step as equivalent python schedule API.
   * \param stages The `te::Stage`s used in TVM scheduler applying.
   * \param stage_to_axes The `te::Stage` and `tir::IterVar` map.
   * \return Python schedule code.
   */
  String PrintAsPythonAPI(Array<te::Stage>* stages, StageToAxesMap* stage_to_axes) const;

  static constexpr const char* record_prefix_str = "CI";

  static constexpr const char* _type_key = "auto_scheduler.ComputeInlineStep";
  TVM_DECLARE_FINAL_OBJECT_INFO(ComputeInlineStepNode, Object);
};

/*!
 * \brief Managed reference to ComputeInlineStepNode.
 * \sa ComputeInlineStepNode
 */
class ComputeInlineStep : public Step {
 public:
  /*!
   * \brief The constructor.
   * \param stage_id The index of the stage to be marked compute inlined.
   */
  explicit ComputeInlineStep(int stage_id);

  /*!
   * \brief The constructor used to read a step record from JSONReader and create the
   * corresponding step.
   * \param reader The input JSONReader.
   */
  explicit ComputeInlineStep(dmlc::JSONReader* reader);

  TVM_DEFINE_OBJECT_REF_METHODS(ComputeInlineStep, Step, ComputeInlineStepNode);
};

/*! \brief Compute root step that corresponds to te::Stage::compute_root */
class ComputeRootStepNode : public StepNode {
 public:
  void WriteToRecord(dmlc::JSONWriter* writer) const final;

  /*!
   * \brief Apply the current step to State.
   * \param state A mutable pointer to state, which will be updated.
   * \note After compute_root, we need careful dependency analysis to compute the accurate bound
   * information. However, it is relatively expensive and complicated, so we just fill "None" as
   * bound for the newly created iterators.
   * Call ComputeDAG::InferBound on the updated state to get the complete bound information.
   */
  void ApplyToState(State* state) const;

  /*!
   * \brief Apply the current step to tvm.schedule.
   * \param stages The `te::Stage`s used in TVM scheduler applying.
   * \param stage_to_axes The `te::Stage` and `tir::IterVar` map.
   * \return The iterator result after fuse.
   */
  void ApplyToSchedule(Array<te::Stage>* stages, StageToAxesMap* stage_to_axes) const;

  /*!
   * \brief Print the current step as equivalent python schedule API.
   * \param stages The `te::Stage`s used in TVM scheduler applying.
   * \param stage_to_axes The `te::Stage` and `tir::IterVar` map.
   * \return Python schedule code.
   */
  String PrintAsPythonAPI(Array<te::Stage>* stages, StageToAxesMap* stage_to_axes) const;

  static constexpr const char* record_prefix_str = "CR";

  static constexpr const char* _type_key = "auto_scheduler.ComputeRootStep";
  TVM_DECLARE_FINAL_OBJECT_INFO(ComputeRootStepNode, Object);
};

/*!
 * \brief Managed reference to ComputeRootStepNode.
 * \sa ComputeRootStepNode
 */
class ComputeRootStep : public Step {
 public:
  /*!
   * \brief The constructor.
   * \param stage_id The index of the stage to be marked compute at root.
   */
  explicit ComputeRootStep(int stage_id);

  /*!
   * \brief The constructor used to read a step record from JSONReader and create the
   * corresponding step.
   * \param reader The input JSONReader.
   */
  explicit ComputeRootStep(dmlc::JSONReader* reader);

  TVM_DEFINE_OBJECT_REF_METHODS(ComputeRootStep, Step, ComputeRootStepNode);
};

/********** Steps adding new stages **********/

/*!
 * \brief Cache read step that corresponds to te::Schedule::cache_read.
 * \note Cache read step will add an extra stage to the original ComputeDAG, a up-to-date ComputeDAG
 * is stored in State's `current_compute_dag`.
 */
class CacheReadStepNode : public StepNode {
 public:
  /*! \brief The scope name of the newly added read stage. (e.g. local, shared, global) */
  String scope_name;
  /*! \brief The indices of read stages. */
  Array<Integer> reader_stage_ids;

  void WriteToRecord(dmlc::JSONWriter* writer) const final;

  /*!
   * \brief Apply the current step to State.
   * \param state A mutable pointer to state, which will be updated.
   * \param dag The original ComputeDAG of this state.
   * \return The index of the new added stage.
   */
  int ApplyToState(State* state, const ComputeDAG& dag) const;

  /*!
   * \brief Apply the current step to tvm.schedule.
   * \param stages The `te::Stage`s used in TVM scheduler applying.
   * \param stage_to_axes The `te::Stage` and `tir::IterVar` map.
   * \param schedule A mutable pointer to a te::Schedule.
   * \return The output Tensor of the new added stage.
   */
  te::Tensor ApplyToSchedule(Array<te::Stage>* stages, StageToAxesMap* stage_to_axes,
                             te::Schedule* schedule) const;

  /*!
   * \brief Print the current step as equivalent python schedule API.
   * \param stages The `te::Stage`s used in TVM scheduler applying.
   * \param stage_to_axes The `te::Stage` and `tir::IterVar` map.
   * \param schedule A mutable pointer to a te::Schedule.
   * \return Python schedule code.
   */
  String PrintAsPythonAPI(Array<te::Stage>* stages, StageToAxesMap* stage_to_axes,
                          te::Schedule* schedule) const;

  static constexpr const char* record_prefix_str = "CHR";

  static constexpr const char* _type_key = "auto_scheduler.CacheReadStep";
  TVM_DECLARE_FINAL_OBJECT_INFO(CacheReadStepNode, Object);
};

/*!
 * \brief Managed reference to CacheReadStepNode.
 * \sa CacheReadStepNode
 */
class CacheReadStep : public Step {
 public:
  /*!
   * \brief The constructor.
   * \param stage_id The index of the stage to be cache read.
   * \param scope_name The scope name of the newly added read stage.
   * \param reader_stage_ids The indices of read stages.
   */
  CacheReadStep(int stage_id, String scope_name, const Array<Integer>& reader_stage_ids);

  /*!
   * \brief The constructor used to read a step record from JSONReader and create the
   * corresponding step.
   * \param reader The input JSONReader.
   */
  explicit CacheReadStep(dmlc::JSONReader* reader);

  TVM_DEFINE_OBJECT_REF_METHODS(CacheReadStep, Step, CacheReadStepNode);
};

/*!
 * \brief Cache write step that corresponds to te::Schedule::cache_write.
 * \note Cache write step will add an extra stage to the original ComputeDAG, a up-to-date
 * ComputeDAG is stored in State's `current_compute_dag`.
 * This step will cache write all output tensors of the target stage.
 */
class CacheWriteStepNode : public StepNode {
 public:
  /*! \brief The scope name of the newly added compute stage. (e.g. local, shared, global) */
  String scope_name;

  void WriteToRecord(dmlc::JSONWriter* writer) const final;

  /*!
   * \brief Apply the current step to State.
   * \param state A mutable pointer to state, which will be updated.
   * \param dag The original ComputeDAG of this state.
   * \return The index of the new added stage.
   */
  int ApplyToState(State* state, const ComputeDAG& dag) const;

  /*!
   * \brief Apply the current step to tvm.schedule.
   * \param stages The `te::Stage`s used in TVM scheduler applying.
   * \param stage_to_axes The `te::Stage` and `tir::IterVar` map.
   * \param schedule A mutable pointer to a te::Schedule.
   * \return The output Tensors of the new added stage.
   */
  Array<te::Tensor> ApplyToSchedule(Array<te::Stage>* stages, StageToAxesMap* stage_to_axes,
                                    te::Schedule* schedule) const;

  /*!
   * \brief Print the current step as equivalent python schedule API.
   * \param stages The `te::Stage`s used in TVM scheduler applying.
   * \param stage_to_axes The `te::Stage` and `tir::IterVar` map.
   * \param schedule A mutable pointer to a te::Schedule.
   * \return Python schedule code.
   */
  String PrintAsPythonAPI(Array<te::Stage>* stages, StageToAxesMap* stage_to_axes,
                          te::Schedule* schedule) const;

  static constexpr const char* record_prefix_str = "CHW";

  static constexpr const char* _type_key = "auto_scheduler.CacheWriteStep";
  TVM_DECLARE_FINAL_OBJECT_INFO(CacheWriteStepNode, Object);
};

/*!
 * \brief Managed reference to CacheWriteStepNode.
 * \sa CacheWriteStepNode
 */
class CacheWriteStep : public Step {
 public:
  /*!
   * \brief The constructor.
   * \param stage_id The index of the stage to be cache write.
   * \param scope_name The scope name of the newly added compute stage.
   */
  CacheWriteStep(int stage_id, String scope_name);

  /*!
   * \brief The constructor used to read a step record from JSONReader and create the
   * corresponding step.
   * \param reader The input JSONReader.
   */
  explicit CacheWriteStep(dmlc::JSONReader* reader);

  TVM_DEFINE_OBJECT_REF_METHODS(CacheWriteStep, Step, CacheWriteStepNode);
};

/*! \brief Reduction factor step that corresponds to te::Schedule::rfactor */
class RfactorStepNode : public StepNode {
 public:
  /*! \brief The index of the iterator to be factored. */
  int iter_id;
  /*! \brief The position where the new iterator is placed. */
  int factor_iter_id;

  void WriteToRecord(dmlc::JSONWriter* writer) const final;

  /*!
   * \brief Apply the current step to State.
   * \param state A mutable pointer to State, which will be updated.
   * \param dag The original ComputeDAG of this state.
   * \return The index of the new added stage.
   */
  int ApplyToState(State* state, const ComputeDAG& dag) const;

  /*!
   * \brief Apply the current step to tvm.schedule.
   * \param stages The `te::Stage`s used in TVM scheduler applying.
   * \param stage_to_axes The `te::Stage` and `tir::IterVar` map.
   * \param schedule A mutable pointer to a te::Schedule.
   * \return The output Tensors of the new added stage.
   */
  Array<te::Tensor> ApplyToSchedule(Array<te::Stage>* stages, StageToAxesMap* stage_to_axes,
                                    te::Schedule* schedule) const;

  /*!
   * \brief Print the current step as equivalent python schedule API.
   * \param stages The `te::Stage`s used in TVM scheduler applying.
   * \param stage_to_axes The `te::Stage` and `tir::IterVar` map.
   * \param schedule A mutable pointer to a te::Schedule.
   * \return Python schedule code.
   */
  String PrintAsPythonAPI(Array<te::Stage>* stages, StageToAxesMap* stage_to_axes,
                          te::Schedule* schedule) const;

  static constexpr const char* record_prefix_str = "RF";

  static constexpr const char* _type_key = "auto_scheduler.RfactorStep";
  TVM_DECLARE_FINAL_OBJECT_INFO(RfactorStepNode, Object);
};

/*!
 * \brief Managed reference to RfactorStepNode.
 * \sa RfactorStepNode
 */
class RfactorStep : public Step {
 public:
  /*!
   * \brief The constructor.
   * \param stage_id The index of the iterator to be factored.
   * \param iter_id The index of the iterator to be factored.
   * \param factor_iter_id The position where the new iterator is placed.
   */
  RfactorStep(int stage_id, int iter_id, int factor_iter_id);

  /*!
   * \brief The constructor used to read a step record from JSONReader and create the
   * corresponding step.
   * \param reader The input JSONReader.
   */
  explicit RfactorStep(dmlc::JSONReader* reader);

  TVM_DEFINE_OBJECT_REF_METHODS(RfactorStep, Step, RfactorStepNode);
};

}  // namespace auto_scheduler
}  // namespace tvm

#endif  // TVM_AUTO_SCHEDULER_TRANSFORM_STEP_H_<|MERGE_RESOLUTION|>--- conflicted
+++ resolved
@@ -551,17 +551,7 @@
   TVM_DEFINE_OBJECT_REF_METHODS(SplitStep, Step, SplitStepNode);
 };
 
-<<<<<<< HEAD
-/*! \brief Storage align step that corresponds to te::Stage::storage_align */
-class StorageAlignStepNode : public StepNode {
- public:
-  /*! \brief The iterator to be aligned. */
-  int iter_id;
-  /*! \brief The factor in alignment specification. */
-  int factor;
-  /*! \brief The offset in the alignment specification. */
-  int offset;
-=======
+
 /*! \brief Similar to SplitStepNode, but uses split factors from another step
  * (i.e. Follow another split step) */
 class FollowSplitStepNode : public StepNode {
@@ -572,17 +562,10 @@
   int src_step_id;
   /*! \brief The number of split level. */
   int n_split;
->>>>>>> 44ff1f3b
-
-  void WriteToRecord(dmlc::JSONWriter* writer) const final;
-
-  /*!
-<<<<<<< HEAD
-   * \brief Apply the current step to State.
-   * \param state A mutable pointer to State, which will be updated.
-   */
-  void ApplyToState(State* state) const;
-=======
+
+  void WriteToRecord(dmlc::JSONWriter* writer) const final;
+
+  /*!
    * \brief Extract split lengths.
    * \param transform_steps An array record all transform steps.
    * \param lengths The multiple split factors. Can be None to be filled by search policy.
@@ -676,53 +659,21 @@
    * \return The iterator results after split.
    */
   Array<Iterator> ApplyToState(State* state) const;
->>>>>>> 44ff1f3b
-
-  /*!
-   * \brief Apply the current step to tvm.schedule.
-   * \param stages The `te::Stage`s used in TVM scheduler applying.
-   * \param stage_to_axes The `te::Stage` and `tir::IterVar` map.
-<<<<<<< HEAD
-   */
-  void ApplyToSchedule(Array<te::Stage>* stages, StageToAxesMap* stage_to_axes) const;
-=======
+
+  /*!
+   * \brief Apply the current step to tvm.schedule.
+   * \param stages The `te::Stage`s used in TVM scheduler applying.
+   * \param stage_to_axes The `te::Stage` and `tir::IterVar` map.
    * \param transform_steps An array record all transform steps.
    * \return The iterator results after split.
    */
   Array<tir::IterVar> ApplyToSchedule(Array<te::Stage>* stages, StageToAxesMap* stage_to_axes,
                                       const Array<Step>& transform_steps) const;
->>>>>>> 44ff1f3b
-
-  /*!
-   * \brief Print the current step as equivalent python schedule API.
-   * \param stages The `te::Stage`s used in TVM scheduler applying.
-   * \param stage_to_axes The `te::Stage` and `tir::IterVar` map.
-<<<<<<< HEAD
-   * \return Python schedule code.
-   */
-  String PrintAsPythonAPI(Array<te::Stage>* stages, StageToAxesMap* stage_to_axes) const;
-
-  static constexpr const char* record_prefix_str = "SA";
-
-  static constexpr const char* _type_key = "auto_scheduler.StorageAlignStep";
-  TVM_DECLARE_FINAL_OBJECT_INFO(StorageAlignStepNode, Object);
-};
-
-/*!
- * \brief Managed reference to StorageAlignStepNode.
- * \sa StorageAlignStepNode
- */
-class StorageAlignStep : public Step {
- public:
-  /*!
-   * \brief The constructor.
-   * \param stage_id The index of the stage to be aligned.
-   * \param iter_id The index of the iterator to be aligned.
-   * \param factor The factor in alignment specification.
-   * \param offset The offset in the alignment specification.
-   */
-  StorageAlignStep(int stage_id, int iter_id, int factor, int offset);
-=======
+
+  /*!
+   * \brief Print the current step as equivalent python schedule API.
+   * \param stages The `te::Stage`s used in TVM scheduler applying.
+   * \param stage_to_axes The `te::Stage` and `tir::IterVar` map.
    * \param transform_steps An array record all transform steps.
    * \return Python schedule code.
    */
@@ -751,22 +702,79 @@
    */
   FollowFusedSplitStep(int stage_id, int iter_id, const Array<Integer>& src_step_ids, int level,
                        bool factor_or_nparts);
->>>>>>> 44ff1f3b
-
-  /*!
-   * \brief The constructor used to read a step record from JSONReader and create the
-   * corresponding step.
-   * \param reader The input JSONReader.
-   */
-<<<<<<< HEAD
+
+  /*!
+   * \brief The constructor used to read a step record from JSONReader and create the
+   * corresponding step.
+   * \param reader The input JSONReader.
+   */
+  explicit FollowFusedSplitStep(dmlc::JSONReader* reader);
+
+  TVM_DEFINE_OBJECT_REF_METHODS(FollowFusedSplitStep, Step, FollowFusedSplitStepNode);
+};
+
+/*! \brief Storage align step that corresponds to te::Stage::storage_align */
+class StorageAlignStepNode : public StepNode {
+ public:
+  /*! \brief The iterator to be aligned. */
+  int iter_id;
+  /*! \brief The factor in alignment specification. */
+  int factor;
+  /*! \brief The offset in the alignment specification. */
+  int offset;
+
+  void WriteToRecord(dmlc::JSONWriter* writer) const final;
+
+  /*!
+   * \brief Apply the current step to State.
+   * \param state A mutable pointer to State, which will be updated.
+   */
+  void ApplyToState(State* state) const;
+
+  /*!
+   * \brief Apply the current step to tvm.schedule.
+   * \param stages The `te::Stage`s used in TVM scheduler applying.
+   * \param stage_to_axes The `te::Stage` and `tir::IterVar` map.
+   */
+  void ApplyToSchedule(Array<te::Stage>* stages, StageToAxesMap* stage_to_axes) const;
+
+  /*!
+   * \brief Print the current step as equivalent python schedule API.
+   * \param stages The `te::Stage`s used in TVM scheduler applying.
+   * \param stage_to_axes The `te::Stage` and `tir::IterVar` map.
+   * \return Python schedule code.
+   */
+  String PrintAsPythonAPI(Array<te::Stage>* stages, StageToAxesMap* stage_to_axes) const;
+
+  static constexpr const char* record_prefix_str = "SA";
+
+  static constexpr const char* _type_key = "auto_scheduler.StorageAlignStep";
+  TVM_DECLARE_FINAL_OBJECT_INFO(StorageAlignStepNode, Object);
+};
+
+/*!
+ * \brief Managed reference to StorageAlignStepNode.
+ * \sa StorageAlignStepNode
+ */
+class StorageAlignStep : public Step {
+ public:
+  /*!
+   * \brief The constructor.
+   * \param stage_id The index of the stage to be aligned.
+   * \param iter_id The index of the iterator to be aligned.
+   * \param factor The factor in alignment specification.
+   * \param offset The offset in the alignment specification.
+   */
+  StorageAlignStep(int stage_id, int iter_id, int factor, int offset);
+
+  /*!
+   * \brief The constructor used to read a step record from JSONReader and create the
+   * corresponding step.
+   * \param reader The input JSONReader.
+   */
   explicit StorageAlignStep(dmlc::JSONReader* reader);
 
   TVM_DEFINE_OBJECT_REF_METHODS(StorageAlignStep, Step, StorageAlignStepNode);
-=======
-  explicit FollowFusedSplitStep(dmlc::JSONReader* reader);
-
-  TVM_DEFINE_OBJECT_REF_METHODS(FollowFusedSplitStep, Step, FollowFusedSplitStepNode);
->>>>>>> 44ff1f3b
 };
 
 /********** Steps working on multiple stages **********/
