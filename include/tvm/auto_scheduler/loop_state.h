/*
 * Licensed to the Apache Software Foundation (ASF) under one
 * or more contributor license agreements.  See the NOTICE file
 * distributed with this work for additional information
 * regarding copyright ownership.  The ASF licenses this file
 * to you under the Apache License, Version 2.0 (the
 * "License"); you may not use this file except in compliance
 * with the License.  You may obtain a copy of the License at
 *
 *   http://www.apache.org/licenses/LICENSE-2.0
 *
 * Unless required by applicable law or agreed to in writing,
 * software distributed under the License is distributed on an
 * "AS IS" BASIS, WITHOUT WARRANTIES OR CONDITIONS OF ANY
 * KIND, either express or implied.  See the License for the
 * specific language governing permissions and limitations
 * under the License.
 */

/*!
 * \file auto_scheduler/loop_state.h
 * \brief The definition of the "state" in search.
 *
 * Each LoopState corresponds to a schedule for its ComputeDAG.
 * A LoopState consists of: 1. a current loop structure; 2. a list of transformation steps used to
 * construct the loop structure.
 * The loop structure keeps a preview of how the schedule will finally look like after lowering the
 * current state (e.g. number of iterators, the extent of each iterator, the compute_at locations
 * ...).
 * During the schedule search process, the loop structure can provide search policy with necessary
 * information on how to manipulate the current state.
 * The transform history is a sequence of `TransformStep` which will finally be mapped to TVM
 * schedule primitives. The steps can also be used for the serialization of a state.
 *
 * The LoopState can be seen as a lightweight loop structure IR specifically for schedule search.
 * We don't use the existing TVM IR but to extend a new structure on it is because:
 * 1. We want fast incremental change to the loop structures. The search policy needs to get the
 * immediate loop structures update rather than after TVM lowering;
 * 2. We want serializable transform history for replay, backtracking, and mutation;
 * 3. We may create some macro schedule primitives that represent the combination of several
 * TVM schedule primitives.
 *
 * When the search is complete, we will lower the state to TVM IR with TVM's schedule primitives.
 * Since we share a lot of common objects during search, the transformation is implemented in
 * copy on write style. All objects are immutable, which is similar to TVM IR.
 */

#ifndef TVM_AUTO_SCHEDULER_LOOP_STATE_H_
#define TVM_AUTO_SCHEDULER_LOOP_STATE_H_

#include <dmlc/common.h>
#include <tvm/auto_scheduler/transform_step.h>
#include <tvm/runtime/container.h>

#include <functional>
#include <unordered_map>
#include <utility>
#include <vector>

namespace tvm {
namespace auto_scheduler {

using namespace tvm::tir;

class ComputeDAG;

/*! \brief The type of a stage. */
enum class StageKind : int {
  /*! \brief A placeholder stage. */
  kPlaceholder = 0,
  /*! \brief A compute stage. */
  kCompute = 1
};

/*! \brief The type of compute location. */
enum class ComputeAtKind : int {
  /*! \brief Compute at root. */
  kRoot = 0,
  /*! \brief Compute inlined. */
  kInlined = 1,
  /*! \brief Compute at some iterator. */
  kIter = 2,
};

/*! \brief Stage-level attributes. */
struct StageAttributes {
  /*! \brief The maximum steps for the pragma `auto_unroll_max_step`. */
  int auto_unroll_max_step;
  /*! \brief The storage offset for the schedule primitive `storage_align`. */
  int storage_offset;
};

/*!
 * \brief A op stage in the compute declaration.
 * Similar to te::Stage in `include/tvm/te/schedule.h`.
 */
class StageNode : public Object {
 public:
  /*! \brief The operator of this stage */
  te::Operation op;
  /*! \brief The iterators in this stage. */
  Array<Iterator> iters;
  /*! \brief The type of this stage. */
  StageKind op_type;
  /*! \brief The compute location of this stage. */
  ComputeAtKind compute_at;
  /*! \brief Other stage-level attributes. */
  StageAttributes attrs;

  void VisitAttrs(tvm::AttrVisitor* v) {
    v->Visit("op", &op);
    v->Visit("iters", &iters);
    v->Visit("op_type", &op_type);
    v->Visit("compute_at", &compute_at);
  }

  static constexpr const char* _type_key = "auto_scheduler.Stage";
  TVM_DECLARE_FINAL_OBJECT_INFO(StageNode, Object);
};

/*!
 * \brief Managed reference to StageNode.
 * \sa StageNode
 */
class Stage : public ObjectRef {
 public:
  /*!
   * \brief The constructor.
   * \param op A `te::Operation`.
   */
  explicit Stage(te::Operation op);
  /*!
   * \brief The constructor.
   * \param op A `te::Operation`.
   * \param op_type The stage type of this op.
   * \param iters The iterators of this op.
   * \param compute_at The compute at type of this op.
   * \param attrs Other stage-level attributes.
   */
  Stage(te::Operation op, StageKind op_type, const Array<Iterator>& iters, ComputeAtKind compute_at,
        StageAttributes attrs);

  TVM_DEFINE_OBJECT_REF_METHODS(Stage, ObjectRef, StageNode);
  TVM_DEFINE_OBJECT_REF_COW_METHOD(StageNode);
};

/*! \brief Use stage_id to represent a stage. */
using StageKey = int;
/*! \brief Use stage_id and iter_id to represent a iterator. */
using IterKey = std::pair<int, int>;

/*!
 * \brief stores the compute_at relation between stages
 * This stores a bi-directional mapping from stages and iter:
 * 1. Stage to its attached iterator
 * 2. Iterator to the stage attached to it
 * You can use AttachMapNode::stage_to_attach_iter and AttachMapNode::iter_to_attached_stages
 * to query the relations
 */
class AttachMapNode : public Object {
 public:
  struct IterKeyHash {
    std::size_t operator()(const IterKey& k) const {
      return ::dmlc::HashCombine(std::hash<int>()(k.first), std::hash<int>()(k.second));
    }
  };

  /*! \brief A Map to store the mapping of stage to its attached iterator. */
  std::unordered_map<StageKey, IterKey> stage_to_attach_iter;
  /*! \brief A Map to store the mapping of iterator to the stage attached to it. */
  std::unordered_map<IterKey, std::vector<StageKey>, IterKeyHash> iter_to_attached_stages;

  static constexpr const char* _type_key = "auto_scheduler.AttachMap";
  TVM_DECLARE_FINAL_OBJECT_INFO(AttachMapNode, Object);
};

/*!
 * \brief Managed reference to AttachMapNode.
 * \sa AttachMapNode
 */
class AttachMap : public ObjectRef {
 public:
  /*!
   * \brief Process the stage/iterator mapping after compute at.
   * \param stage_id The index of the stage to be computed at.
   * \param target_stage_id The index of stage that this step will compute at to.
   * \param target_iter_id The index of iterator in target stage that this step will compute at to.
   */
  void SetComputeAtIter(int stage_id, int target_stage_id, int target_iter_id);

  /*!
   * \brief This is a public wrapper of `DeleteStageEntry`. To delete the entry of a specific stage.
   * \param stage_id The index of the stage to be computed at.
   */
  void DeleteStage(int stage_id);

  /*!
   * \brief Find the relations of original iterators in AttachMap, and update them with the new
   * iterators. Both `stage_to_attach_iter` and `iter_to_attached_stages` will be updated.
   * \param original_iters The original IterKey.
   * \param new_iters The new IterKey to update.
   */
  void UpdateIters(const std::vector<IterKey>& original_iters,
                   const std::vector<IterKey>& new_iters);

  /*!
   * \brief Traverse through `stage_to_attach_iter` and `iter_to_attached_stages` map, add offset
   * to stage indexes that are larger than the start_id. Used for steps that insert new stages to
   * ComputeDAG(e.g. CacheRead/CacheWrite step).
   * \param start_id The index threshold, stage indexes in AttachMap which are larger than this
   * will be applied the extra offset.
   * \param offset The index offset to be added to the stage index.
   * \return The updated AttachMap after applying stage index offset.
   */
  AttachMap ApplyStageIdOffset(int start_id, int offset = 1) const;

  TVM_DEFINE_OBJECT_REF_METHODS(AttachMap, ObjectRef, AttachMapNode);
  TVM_DEFINE_OBJECT_REF_COW_METHOD(AttachMapNode);

 private:
  /*!
   * \brief To delete the entry of a specific stage. This will remove the items related to this
   * stage in both `stage_to_attach_iter` and `iter_to_attached_stages` map.
   * \param pnode A mutable pointer to AttachMapNode.
   * \param stage_id The index of stage that will be removed from the map.
   */
  static void DeleteStageEntry(AttachMapNode* pnode, int stage_id);
};

/*!
 * \brief A state in the search process.
 * It consists of the current loop structure and a list of transformation steps used to construct
 * it.
 * Each State corresponds to a specific schedule for its ComputeDAG.
 */
class StateNode : public Object {
 public:
  /*! \brief Current stages and loop structures. */
  Array<Stage> stages;
  /*! \brief History transformation steps. */
  Array<Step> transform_steps;
  /*!
   * \brief The attach relations of stages and iterators. This is used to track the compute at
   * operation.
   */
  AttachMap attach_map;
  /*! \brief The up-to-date ComputeDAG of this state. The default value is an empty NullOpt, means
   * no modification to the original ComputeDAG.
   * Otherwise, it means some steps (e.g., CacheReadStep/CacheWriteStep) have modified the
   * ComputeDAG, the stored value is the up-to-date ComputeDAG for this state.
   */
  Optional<ObjectRef> current_compute_dag;
  /*!
   * \brief Indicate whether this state has unfilled tile sizes. A concrete state means that all
   * tile sizes of the state is filled. Only concrete state can be apply to TVM schedule.
   */
  bool concrete;

  void VisitAttrs(tvm::AttrVisitor* v) {
    v->Visit("stages", &stages);
    v->Visit("transform_steps", &transform_steps);
    v->Visit("concrete", &concrete);
  }

  static constexpr const char* _type_key = "auto_scheduler.State";
  TVM_DECLARE_FINAL_OBJECT_INFO(StateNode, Object);
};

/*!
 * \brief Managed reference to StateNode.
 * \sa StateNode
 */
class State : public ObjectRef {
 public:
  /*!
   * \brief The constructor.
   * \param ops `te::Operation`s for a compute declaration.
   */
  explicit State(const Array<te::Operation>& ops);

  /*!
   * \brief Print the state to a human readable string.
   * \param delete_trivial_loop True for skipping the trivial loops.
   * (undefined or extent == 1, default set to True)
   * \return The human readable state structure.
   */
  String ToStr(bool delete_trivial_loop = true) const;

  /*!
   * \brief General call step functions with a runtime dynamic dispatcher. This will re-apply all
   * the transform steps from the initial state.
   * \param dag The original ComputeDAG of this state.
   * \note The input `dag` is different from the class member `current_compute_dag`.
   * This function takes the initial ComputeDAG as input to replay all the history. While the
   * `current_compute_dag` is used to track the current stage status, for some transform step may
   * change the op stage structure.
   */
  void ApplySteps(const ComputeDAG& dag);

  /********** Step APIs working on single stage **********/

  /*!
   * \brief Schedule primitive corresponds to `te::Stage::bind`.
   * \param stage_id The index of the stage to be binded.
   * \param it The iterator to be binded.
   * \param thread_type The thread type to be binded. We dirctly use the IteratorAnnotation as
   * this input.
   * \return The iterator result after binded.
   */
  TVM_DLL Iterator bind(int stage_id, const Iterator& it, IteratorAnnotation thread_type);
  /*!
   * \brief Schedule primitive corresponds to `te::Stage::parallel`.
   * \param stage_id The index of the stage to be paralleled.
   * \param it The iterator to be paralleled.
   * \return The iterator result after parallel.
   */
  TVM_DLL Iterator parallel(int stage_id, const Iterator& it);
  /*!
   * \brief Schedule primitive corresponds to `te::Stage::unroll`.
   * \param stage_id The index of the stage to be unrolled.
   * \param it The iterator to be unrolled.
   * \param max_unroll The max unroll limit. Iterator with extent larger than this limit will be
   * skipped.
   * \return The iterator result after unrolled.
   */
  TVM_DLL Iterator unroll(int stage_id, const Iterator& it, int max_unroll = -1);
  /*!
   * \brief Schedule primitive corresponds to `te::Stage::vectorize`.
   * \param stage_id The index of the stage to be vectorized.
   * \param it The iterator to be vectorized.
   * \return The iterator result after vectorize.
   */
  TVM_DLL Iterator vectorize(int stage_id, const Iterator& it);
  /*!
   * \brief Schedule primitive corresponds to `te::Stage::fuse`.
   * \param stage_id The index of the stage to be fused.
   * \param iters The iterators to be fused.
   * \return The iterator result after fuse.
   * \note If the iterators to be fused have stages attached at them(by compute_at), the fused
   * result will become the new attach point.
   */
  TVM_DLL Iterator fuse(int stage_id, const Array<Iterator>& iters);
  /*!
   * \brief Schedule primitive corresponds to `te.Stage.pragma`.
   * \param stage_id The index of the stage to add pragma.
   * \param it The iterator to add pragma.
   * \param pragma_type The pragma string.
   */
  TVM_DLL void pragma(int stage_id, const Iterator& it, const String& pragma_type);
  /*!
   * \brief Schedule primitive corresponds to `te::Stage::reorder`.
   * \param stage_id The index of the stage to be reordered.
   * \param order The expected iterator order.
   */
  TVM_DLL void reorder(int stage_id, const Array<Iterator>& order);
  /*!
   * \brief Schedule primitive corresponds to `te::Stage::split`.
   * \param stage_id The index of the stage to be split.
   * \param it The iterator to be split.
   * \param lengths The multiple split factors. Can be None to be filled by search policy.
   * \param inner_to_outer Whether the factor go from inner to outer, or from outer to inner.
   * \return The iterator results after split.
   * \note If we do split on an iterator which has stages attached at it(by compute_at), the inner
   * most iterator of split results will become the new attach point.
   */
  TVM_DLL Array<Iterator> split(int stage_id, const Iterator& it,
                                const Array<Optional<Integer>>& lengths,
                                bool inner_to_outer = true);
  /*!
<<<<<<< HEAD
   * \brief Schedule primitive corresponds to `te.Stage.storage_align`.
   * \param stage_id The index of the stage to be aligned.
   * \param it The iterator to be aligned.
   * \param factor The factor in alignment specification.
   * \param offset The offset in the alignment specification.
   */
  TVM_DLL void storage_align(int stage_id, const Iterator& it, int factor, int offset);
=======
   * \brief Schedule primitive extends to split step.
   * \param stage_id The index of the stage to be split.
   * \param it The iterator to be split.
   * \param src_step_id The index of the split step to be followed in the history.
   * \param n_split The number of split level.
   * \return The splitted new Iterators.
   */
  TVM_DLL Array<Iterator> follow_split(int stage_id, const Iterator& it, int src_step_id,
                                       int n_split);
  /*!
   * \brief Schedule primitive extends to split step.
   * \param stage_id The index of the stage to be split.
   * \param it The iterator to be split.
   * \param src_step_ids The indices of the split steps to be followed in the history.
   * \param level Use the length in this split level.
   * \param factor_or_nparts True to use `factor` for split from inner to outer,
      False to use `nparts` for split from outer to inner.
   * \return The splitted new Iterators.
   */
  TVM_DLL Array<Iterator> follow_fused_split(int stage_id, const Iterator& it,
                                             const Array<Integer>& src_step_ids, int level,
                                             bool factor_or_nparts);
>>>>>>> 44ff1f3b

  /********** Step APIs working on multiple stages **********/

  /*!
   * \brief Schedule primitive corresponds to `te::Stage::compute_at`.
   * \param stage_id The index of the stage to be computed at.
   * \param target_stage_id The index of stage that this step will compute at to.
   * \param target_iter The iterator in target stage that this step will compute at to.
   * \note After compute_at, we need careful dependency analysis to compute the accurate bound
   * information. However, it is relatively expensive and complicated, so we just fill "None" as
   * bound for the newly created iterators.
   * Call ComputeDAG::InferBound on the updated state to get the complete bound information.
   */
  TVM_DLL void compute_at(int stage_id, int target_stage_id, const Iterator& target_iter);
  /*!
   * \brief Schedule primitive corresponds to `te::Stage::compute_inline`.
   * \param stage_id The index of the stage to be marked compute inlined.
   */
  TVM_DLL void compute_inline(int stage_id);
  /*!
   * \brief Schedule primitive corresponds to `te::Stage::compute_root`.
   * \param stage_id The index of the stage to be marked compute at root.
   * \note After compute_root, we need careful dependency analysis to compute the accurate bound
   * information. However, it is relatively expensive and complicated, so we just fill "None" as
   * bound for the newly created iterators.
   * Call ComputeDAG::InferBound on the updated state to get the complete bound information.
   */
  TVM_DLL void compute_root(int stage_id);

  /********** Step APIs adding new stages **********/

  /*!
   * \brief Schedule primitive corresponds to `te::Schedule::cache_read`.
   * \param stage_id The index of the stage to be cache read.
   * \param scope_name The scope name of the newly added read stage.
   * \param reader_stage_ids The indices of read stages.
   * \param dag The original ComputeDAG of this state.
   * \note Cache read step will add an extra stage to the original ComputeDAG (at the back of the
   * target stage), a up-to-date ComputeDAG is stored in State's `current_compute_dag`.
   */
  TVM_DLL int cache_read(int stage_id, const String& scope_name,
                         const Array<Integer>& reader_stage_ids, const ComputeDAG& dag);
  /*!
   * \brief Schedule primitive corresponds to `te::Schedule::cache_write`.
   * \param stage_id The index of the stage to be cache write.
   * \param scope_name The scope name of the newly added compute stage.
   * \param dag The original ComputeDAG of this state.
   * \note Cache write step will add an extra stage to the original ComputeDAG (in the front of the
   * target stage), a up-to-date ComputeDAG is stored in State's `current_compute_dag`.
   * This step will cache write all output tensors of the target stage.
   */
  TVM_DLL int cache_write(int stage_id, const String& scope_name, const ComputeDAG& dag);
  /*!
   * \brief Schedule primitive corresponds to `te::Schedule::rfactor`.
   * \param stage_id The index of the iterator to be factored.
   * \param it The iterator to be factored.
   * \param factor_iter_id The position where the new iterator is placed.
   * \param dag The original ComputeDAG of this state.
   * \note Rfactor step will add an extra stage to the original ComputeDAG (in the front of the
   * target stage), a up-to-date ComputeDAG is stored in State's `current_compute_dag`.
   */
  TVM_DLL int rfactor(int stage_id, const Iterator& it, int factor_iter_id, const ComputeDAG& dag);

  TVM_DEFINE_OBJECT_REF_METHODS(State, ObjectRef, StateNode);
  TVM_DEFINE_OBJECT_REF_COW_METHOD(StateNode);
};

}  // namespace auto_scheduler
}  // namespace tvm

// Hash and equal function for State
namespace std {

/*!
 * \brief The equal_to function for auto_scheduler::State.
 * This function checkes the equality by looking at the lowered string format of states.
 * If two states with different transform history have the same lowered string format,
 * they will be considered being equal.
 */
template <>
struct equal_to<::tvm::auto_scheduler::State> {
  bool operator()(const ::tvm::auto_scheduler::State& lhs,
                  const ::tvm::auto_scheduler::State& rhs) const {
    return lhs.ToStr() == rhs.ToStr();
  }
};

/*! \brief The hash function for auto_scheduler::State. */
template <>
struct hash<::tvm::auto_scheduler::State> {
  std::size_t operator()(const ::tvm::auto_scheduler::State& state) const {
    return tvm::runtime::ObjectHash()(state.ToStr());
  }
};

}  // namespace std

#endif  // TVM_AUTO_SCHEDULER_LOOP_STATE_H_<|MERGE_RESOLUTION|>--- conflicted
+++ resolved
@@ -367,15 +367,6 @@
                                 const Array<Optional<Integer>>& lengths,
                                 bool inner_to_outer = true);
   /*!
-<<<<<<< HEAD
-   * \brief Schedule primitive corresponds to `te.Stage.storage_align`.
-   * \param stage_id The index of the stage to be aligned.
-   * \param it The iterator to be aligned.
-   * \param factor The factor in alignment specification.
-   * \param offset The offset in the alignment specification.
-   */
-  TVM_DLL void storage_align(int stage_id, const Iterator& it, int factor, int offset);
-=======
    * \brief Schedule primitive extends to split step.
    * \param stage_id The index of the stage to be split.
    * \param it The iterator to be split.
@@ -398,7 +389,14 @@
   TVM_DLL Array<Iterator> follow_fused_split(int stage_id, const Iterator& it,
                                              const Array<Integer>& src_step_ids, int level,
                                              bool factor_or_nparts);
->>>>>>> 44ff1f3b
+  /*!
+   * \brief Schedule primitive corresponds to `te.Stage.storage_align`.
+   * \param stage_id The index of the stage to be aligned.
+   * \param it The iterator to be aligned.
+   * \param factor The factor in alignment specification.
+   * \param offset The offset in the alignment specification.
+   */
+  TVM_DLL void storage_align(int stage_id, const Iterator& it, int factor, int offset);
 
   /********** Step APIs working on multiple stages **********/
 
