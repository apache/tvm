/*
 * Licensed to the Apache Software Foundation (ASF) under one
 * or more contributor license agreements.  See the NOTICE file
 * distributed with this work for additional information
 * regarding copyright ownership.  The ASF licenses this file
 * to you under the Apache License, Version 2.0 (the
 * "License"); you may not use this file except in compliance
 * with the License.  You may obtain a copy of the License at
 *
 *   http://www.apache.org/licenses/LICENSE-2.0
 *
 * Unless required by applicable law or agreed to in writing,
 * software distributed under the License is distributed on an
 * "AS IS" BASIS, WITHOUT WARRANTIES OR CONDITIONS OF ANY
 * KIND, either express or implied.  See the License for the
 * specific language governing permissions and limitations
 * under the License.
 */

/*!
 * \file topi/transform.h
 * \brief Transform op constructors
 */
#ifndef TVM_TOPI_TRANSFORM_H_
#define TVM_TOPI_TRANSFORM_H_

#include <tvm/te/operation.h>
#include <tvm/tir/data_layout.h>
#include <tvm/topi/broadcast.h>
#include <tvm/topi/detail/constant_utils.h>
#include <tvm/topi/detail/ravel_unravel.h>
#include <tvm/topi/detail/tensor_utils.h>
#include <tvm/topi/tags.h>

#include <algorithm>
#include <iterator>
#include <limits>
#include <string>
#include <unordered_set>
#include <vector>

#include "detail/broadcast.h"

namespace tvm {
namespace topi {

using namespace tvm::te;
using namespace topi::detail;

/*!
 * \brief Creates an operation to insert new dimensions of length 1
 *
 * \param x The input tensor
 * \param axis The index of the first new dimension (allows negative
 * indices as offsets from the last dimension)
 * \param num_newaxis The number of new dimensions to insert
 * \param name The name of the operation
 * \param tag The tag to mark the operation
 *
 * \return A Tensor whose op member is the dim expansion operation
 */
inline Tensor expand_dims(const Tensor& x, int axis, int num_newaxis = 1,
                          std::string name = "T_expand_dims", std::string tag = kBroadcast) {
  int ndim = static_cast<int>(x->shape.size());
  ICHECK(-ndim - 1 <= axis && axis <= ndim)
      << "expand_dims only accepts `axis` in [-data.ndim - 1, data.ndim]"
      << ", but got axis = " << axis << ", and data.ndim = " << ndim;
  ICHECK(num_newaxis >= 0) << "expand_dims only accepts `num_newaxis >= 0`"
                           << ", but got num_newaxis = " << num_newaxis;
  if (axis < 0) {
    // Calculate offset from last dimension
    axis = ndim + axis + 1;
  }
  Array<PrimExpr> new_shape;
  for (size_t i = 0; i < static_cast<size_t>(axis); ++i) {
    new_shape.push_back(x->shape[i]);
  }
  for (size_t i = 0; i < static_cast<size_t>(num_newaxis); ++i) {
    new_shape.push_back(1);
  }
  for (size_t i = axis; i < x->shape.size(); ++i) {
    new_shape.push_back(x->shape[i]);
  }

  return compute(
      new_shape,
      [&](const Array<Var>& indices) {
        Array<PrimExpr> idx;
        for (size_t i = 0; i < static_cast<size_t>(axis); ++i) {
          idx.push_back(indices[i]);
        }
        for (size_t i = axis + num_newaxis; i < indices.size(); ++i) {
          idx.push_back(indices[i]);
        }
        return x(idx);
      },
      name, tag);
}

/*!
 * \brief Permute the dimensions of an array
 *
 * \param x The input tensor
 * \param axes The indices of the permutation. If this is empty,
 * the dimensions will be reversed.
 * \param name The name of the operation
 * \param tag The tag to mark the operation
 *
 * \return A Tensor whose op member is the transpose operation
 */
inline Tensor transpose(const Tensor& x, Array<Integer> axes, std::string name = "T_transpose",
                        std::string tag = kInjective) {
  if (!axes.defined() || axes.size() == 0) {
    axes = Array<Integer>();
    for (int i = static_cast<int>(x->shape.size()) - 1; i >= 0; --i) {
      axes.push_back(i);
    }
  }

  Array<PrimExpr> new_shape;
  for (size_t i = 0; i < axes.size(); ++i) {
    int axis = static_cast<int>(axes[i]->value);
    int new_axis = axis;
    if (axis < 0) {
      new_axis = static_cast<int>(x->shape.size()) + axis;
      axes.Set(i, new_axis);
    }
    ICHECK((new_axis >= 0) && (new_axis < static_cast<int>(x->shape.size())))
        << "axis=" << axis << " is invalid for the " << static_cast<int>(x->shape.size())
        << "-dimensional input tensor";

    for (size_t j = 0; j < axes.size(); ++j) {
      if (i != j) {
        ICHECK(new_axis != static_cast<int>(axes[j]->value)) << "repeated axis in transpose";
      }
    }
    new_shape.push_back(x->shape[new_axis]);
  }

  return compute(
      new_shape,
      [&](const Array<Var>& indices) {
        std::vector<PrimExpr> idx;
        for (size_t i = 0; i < axes.size(); ++i) {
          idx.push_back(1);
        }
        for (size_t i = 0; i < axes.size(); ++i) {
          int axis = static_cast<int>(axes[i]->value);
          idx[axis] = indices[i];
        }
        return x(idx);
      },
      name, tag);
}

/*!
 * \brief Reverse the tensor for variable length slices.
 * Input is first sliced along batch axis and then elements are reversed along seq axis.
 *
 * \param x The input tensor
 * \param seq_lengths A 1D Tensor with length x.dims[batch_axis]. Optional Tensor() can be passed.
 * If not defined batch axis is ignored and tensor is reversed along seq_axis.
 * \param seq_axis The axis along which the elements will be reveresed
 * \param batch_axis The axis along which the tensor will be sliced
 * \param name The name of the operation
 * \param tag The tag to mark the operation
 *
 * \return A Tensor whose op member is the reverse_sequence operation
 */
inline Tensor reverse_sequence(const Tensor& x, const Tensor& seq_lengths, int seq_axis = 1,
                               int batch_axis = 0, std::string name = "T_reverse_sequence",
                               std::string tag = kInjective) {
  size_t src_tensor_dim = x->shape.size();
  int seq_axis_inp = seq_axis;

  if (seq_lengths.defined()) {
    size_t seq_lengths_dim = seq_lengths->shape.size();
    int batch_axis_inp = batch_axis;
    if (batch_axis < 0) {
      batch_axis = static_cast<int>(x->shape.size()) + batch_axis;
    }

    ICHECK(seq_lengths_dim == 1) << "seq_lengths should be 1D vector";

    ICHECK(GetConstInt(seq_lengths->shape[0]) == GetConstInt(x->shape[batch_axis]))
        << "For reverse_sequnece seq_lengths size should match with dimension of batch axis"
        << ", but got dimension of batch_axis = " << GetConstInt(x->shape[batch_axis])
        << ", and seq_length size = " << GetConstInt(seq_lengths->shape[0]);

    ICHECK((0 <= batch_axis) && (batch_axis < static_cast<int>(x->shape.size())))
        << "batch_axis=" << batch_axis_inp << " is invalid for the "
        << static_cast<int>(x->shape.size()) << "-dimensional input tensor";
  }

  if (seq_axis < 0) {
    seq_axis = static_cast<int>(x->shape.size()) + seq_axis;
  }
  ICHECK((0 <= seq_axis) && (seq_axis < static_cast<int>(x->shape.size())))
      << "seq_axis=" << seq_axis_inp << " is invalid for the " << static_cast<int>(x->shape.size())
      << "-dimensional input tensor";

  auto func = [&](const Array<Var>& indices) {
    Array<PrimExpr> real_indices;
    for (size_t i = 0; i < src_tensor_dim; ++i) {
      if (i == static_cast<size_t>(seq_axis)) {
        if (seq_lengths.defined()) {
          auto len = seq_lengths(indices[batch_axis]);
          auto idx = if_then_else(
              len <= 1 || len <= indices[i], indices[i],
              if_then_else(len > x->shape[i], x->shape[i] - 1 - indices[i], len - 1 - indices[i]));
          real_indices.push_back(idx);
        } else {
          real_indices.push_back(x->shape[i] - 1 - indices[i]);
        }
      } else {
        real_indices.push_back(indices[i]);
      }
    }
    return x(real_indices);
  };

  return compute(x->shape, func, name, tag);
}

/*!
 * \brief Reshape a tensor
 *
 * \param x The input tensor
 * \param newshape The new shape
 * \param name The name of the operation
 * \param tag The tag to mark the operation
 *
 * \return A Tensor whose op member is the reshape operation
 */
inline Tensor reshape(const Tensor& x, Array<PrimExpr> newshape, std::string name = "T_reshape",
                      std::string tag = kInjective) {
  auto x_shape = x->shape;
  Array<PrimExpr> target_shape;

  for (const auto& ele : newshape) {
    if (ele.as<IntImmNode>()) {
      target_shape.push_back(cast(DataType::Int(32), ele));
    } else {
      target_shape.push_back(ele);
    }
  }

  if (is_empty_shape(target_shape)) {
    return compute(
        target_shape, [&](const Array<Var>& indices) { return tvm::cast(x->dtype, 0); }, name, tag);
  } else {
    return compute(
        target_shape,
        [&](const Array<Var>& indices) {
          return x(UnravelIndex(
              RavelIndex(Array<PrimExpr>{indices.begin(), indices.end()}, target_shape), x_shape));
        },
        name, tag);
  }
}

/*!
 * \brief Converts a flat index or array of flat indices into a tuple of coordinate arrays
 *
 * \param x The input tensor having indices.
 * \param shape The shape tensor
 * \param name The name of the operation
 * \param tag The tag to mark the operation
 *
 * \return A Tensor of coordinate arrays.
 */

inline Tensor unravel_index(const Tensor& x, const Tensor& shape, std::string name = "T_unravel",
                            std::string tag = kInjective) {
  auto x_shape = x->shape;
  auto shape_shape = shape->shape;

  Array<PrimExpr> oshape;
  oshape.push_back(shape_shape[0]);
  if (x_shape.size() != 0) {
    oshape.push_back(x_shape[0]);
  }

  auto func = [&](const Array<Var>& indices) {
    auto i = indices[0];
    std::vector<PrimExpr> indices_divs;
    PrimExpr ret = 0;
    PrimExpr cur_val = 0;
    PrimExpr index_val = 0;

    if (x_shape.size() != 0) {
      index_val = x[indices[1]];
    } else {
      index_val = x();
    }
    indices_divs.push_back(index_val);
    for (int v = GetConstInt(shape_shape[0]) - 1; v >= 0; --v) {
      ret = tvm::if_then_else(i == v, indexmod(indices_divs.back(), shape[v]), ret);
      cur_val = indexdiv(indices_divs.back(), shape[v]);
      indices_divs.push_back(cur_val);
    }
    return ret;
  };

  return compute(oshape, func, name, tag);
}

/*!
 * \brief Remove size 1 dimensions from the shape of a tensor.
 * The removed dimensions must have a constant size of 1.
 *
 * \param x The input tensor
 * \param axis Indices of the dimensions to remove. If this is empty,
 * all entries with a constant size of 1 will be removed.
 * \param atleast1d Whether the output need to be atleast1d.
 * \param name The name of the operation
 * \param tag The tag to mark the operation
 *
 * \return A Tensor whose op member is the squeeze operation
 */
inline Tensor squeeze(const Tensor& x, Array<Integer> axis, bool atleast1d = false,
                      std::string name = "T_squeeze", std::string tag = kInjective) {
  auto ndim = x->shape.size();
  std::vector<int> axis_val;
  if (!axis.defined() || axis.size() == 0) {
    for (size_t i = 0; i < ndim; ++i) {
      if (IsConstInt(x->shape[i]) && GetConstInt(x->shape[i]) == 1) {
        axis_val.push_back(static_cast<int>(i));
      }
    }
  } else {
    for (size_t i = 0; i < axis.size(); ++i) {
      int64_t val = axis[i]->value;
      if (val < 0) {
        val += static_cast<int>(x->shape.size());
      }
      if (IsConstInt(x->shape[val])) {
        ICHECK_EQ(GetConstInt(x->shape[val]), 1) << "Dimension " << val << " must have size 1";
      }
      axis_val.push_back(val);
    }
  }

  std::unordered_set<int> axis_set(axis_val.begin(), axis_val.end());

  Array<PrimExpr> out_shape;
  for (size_t i = 0; i < ndim; ++i) {
    if (axis_set.count(static_cast<int>(i)) == 0) {
      out_shape.push_back(x->shape[i]);
    }
  }
  if (out_shape.size() == 0 && atleast1d) {
    out_shape.push_back(1);
  }

  return compute(
      out_shape,
      [&](const Array<Var>& indices) {
        Array<PrimExpr> real_indices;
        int flag = 0;
        for (size_t i = 0; i < ndim; ++i) {
          if (axis_set.count(static_cast<int>(i)) == 0) {
            real_indices.push_back(indices[i - flag]);
          } else {
            real_indices.push_back(0);
            flag += 1;
          }
        }
        return x(real_indices);
      },
      name, tag);
}

/*!
 * \brief Join a sequence of tensors along an existing axis
 *
 * \param inputs The input tensors
 * \param axis The axis along which the tensors will be joined
 * \param name The name of the operation
 * \param tag The tag to mark the operation
 *
 * \return A Tensor whose op member is the concatenate operation
 */
inline Tensor concatenate(const Array<Tensor>& inputs, int axis = 0, std::string name = "T_concat",
                          std::string tag = kInjective) {
  int ndim = static_cast<int>(inputs[0]->shape.size());
  ICHECK(-ndim <= axis && axis < ndim) << "concatenate only accepts `axis` in [-ndim, ndim)"
                                       << ", but got axis = " << axis << ", and ndim = " << ndim;
  if (axis < 0) {
    axis += ndim;
  }
  ICHECK_LT(axis, inputs[0]->shape.size()) << "axis out of bounds";

  Array<PrimExpr> axis_sizes;
  for (auto t : inputs) {
    axis_sizes.push_back(t->shape[axis]);
  }
  arith::Analyzer analyzer;
  PrimExpr join_size = axis_sizes[0];
  for (size_t i = 1; i < axis_sizes.size(); ++i) {
    join_size += axis_sizes[i];
  }
  join_size = analyzer.Simplify(join_size);
  Array<PrimExpr> out_shape;
  for (size_t i = 0; i < inputs[0]->shape.size(); ++i) {
    out_shape.push_back(i == static_cast<size_t>(axis) ? join_size : inputs[0]->shape[i]);
  }

  return compute(
      out_shape,
      [&](const Array<Var>& indices) {
        auto ret = inputs[0](indices);
        auto ind = indices[axis];
        for (size_t i = 0; i < inputs.size() - 1; ++i) {
          ind -= axis_sizes[i];

          Array<PrimExpr> idx;
          for (size_t i = 0; i < static_cast<size_t>(axis); ++i) {
            idx.push_back(indices[i]);
          }
          idx.push_back(ind);
          for (size_t i = axis + 1; i < indices.size(); ++i) {
            idx.push_back(indices[i]);
          }

          ret = tvm::if_then_else(ind >= 0, inputs[i + 1](idx), ret);
        }
        return ret;
      },
      name, tag);
}

/*!
 * \brief Join a sequence of tensors along a new axis.
 *
 * \param inputs The input tensors
 * \param axis The axis along which the tensors will be stacked
 * \param name The name of the operation
 * \param tag The tag to mark the operation
 *
 * \return A Tensor whose op member is the stack operation
 */
inline Tensor stack(const Array<Tensor>& inputs, int axis = 0, std::string name = "T_stack",
                    std::string tag = kInjective) {
  int ndim = static_cast<int>(inputs[0]->shape.size());
  ICHECK(-ndim - 1 <= axis && axis <= ndim)
      << "stack only accepts `axis` in [-ndim, ndim)"
      << ", but got axis = " << axis << ", and ndim = " << ndim;
  if (axis < 0) {
    axis += ndim + 1;
  }
  ICHECK_LT(axis, inputs[0]->shape.size() + 1) << "axis out of bounds";

  const int stack_size = static_cast<int>(inputs.size());
  Array<PrimExpr> out_shape;
  for (size_t i = 0; i < static_cast<size_t>(axis); ++i) out_shape.push_back(inputs[0]->shape[i]);
  out_shape.push_back(stack_size);
  for (size_t i = static_cast<size_t>(axis); i < static_cast<size_t>(ndim); ++i)
    out_shape.push_back(inputs[0]->shape[i]);

  return compute(
      out_shape,
      [&](const Array<Var>& indices) {
        Array<PrimExpr> idx;
        for (size_t i = 0; i < indices.size(); ++i)
          if (i != static_cast<size_t>(axis)) idx.push_back(indices[i]);
        auto ind = indices[axis];
        auto ret = inputs[0](idx);
        for (int i = 0; i < static_cast<int>(inputs.size() - 1); ++i) {
          ret = tvm::if_then_else(ind == i + 1, inputs[i + 1](idx), ret);
        }
        return ret;
      },
      name, tag);
}

/*!
 * \brief Split a tensor into multiple sub-tensors
 *
 * \param x The input tensor
 * \param split_indices The indices to split the input at. This must be in ascending
 * order.
 * \param axis The axis to split along.
 * \param name The name of the operation
 * \param tag The tag to mark the operation
 *
 * \return A Tensor whose op member is the split operation
 */
inline Array<Tensor> split(const Tensor& x, Array<PrimExpr> split_indices, int axis,
                           std::string name = "T_split", std::string tag = kInjective) {
  if (axis < 0) {
    axis += static_cast<int>(x->shape.size());
  }
  ICHECK_LT(axis, x->shape.size()) << "axis out of bounds";

  auto src_axis_size = x->shape[axis];
  std::vector<PrimExpr> begin_ids;
  begin_ids.push_back(0);

  for (auto idx : split_indices) {
    auto idx_node = idx.as<IntImmNode>();
    auto back_node = begin_ids.back().as<IntImmNode>();
    if (idx_node && back_node) {
      ICHECK_GT(idx_node->value, back_node->value) << "split_indices must be sorted";
    }
    begin_ids.push_back(idx);
  }

  Array<Array<PrimExpr> > out_shapes;
  for (size_t i = 0; i < begin_ids.size(); ++i) {
    PrimExpr out_axis_size;
    if (i == begin_ids.size() - 1) {
      out_axis_size = src_axis_size - begin_ids[i];
    } else {
      out_axis_size = begin_ids[i + 1] - begin_ids[i];
    }

    Array<PrimExpr> shape;
    for (size_t i = 0; i < static_cast<size_t>(axis); ++i) {
      shape.push_back(x->shape[i]);
    }
    shape.push_back(out_axis_size);
    for (size_t i = axis + 1; i < x->shape.size(); ++i) {
      shape.push_back(x->shape[i]);
    }

    out_shapes.push_back(shape);
  }

  Array<Tensor> result;
  for (size_t i = 0; i < begin_ids.size(); ++i) {
    result.push_back(compute(
        out_shapes[i],
        [&](const Array<Var>& indices) {
          auto begin = begin_ids[i];
          Array<PrimExpr> real_indices;
          for (size_t j = 0; j < static_cast<size_t>(axis); ++j) {
            real_indices.push_back(indices[j]);
          }
          real_indices.push_back(indices[axis] + begin);
          for (size_t j = axis + 1; j < indices.size(); ++j) {
            real_indices.push_back(indices[j]);
          }

          return x(real_indices);
        },
        name, tag));
  }

  return result;
}

/*!
 * \brief strided_slice of a tensor with dynamic begin/end/stride
 *
 * \param x The input tensor
 * \param begin The indices to begin with in the slicing
 * \param end Indicies indicating end of the slice
 * \param strides Specifies the stride values, it can be negative
 * in that case, the input tensor will be reversed in that particular axis
 * \param name The name of the operation
 * \param tag The tag to mark the operation
 *
 * \return A Tensor whose op member is the split operation
 */
inline te::Tensor dynamic_strided_slice(const te::Tensor& x, const te::Tensor& begin,
                                        const te::Tensor& end, const te::Tensor& strides,
                                        std::string name = "T_strided_slice_dynamic",
                                        std::string tag = topi::kInjective) {
  int64_t src_tensor_dim = x->shape.size();
  Array<PrimExpr> out_shape;
  for (int64_t i = 0; i < src_tensor_dim; ++i) {
    out_shape.push_back(tvm::tir::Var("dim"));
  }
  return te::compute(
      out_shape,
      [&](const Array<tvm::tir::Var>& indices) {
        Array<PrimExpr> real_indices;
        for (int32_t i = 0; i < src_tensor_dim; ++i) {
          real_indices.push_back(indices[i] * strides(i) + begin(i));
        }
        return x(real_indices);
      },
      name, tag);
}

/*!
 * \brief strided_slice of a tensor
 *
 * \param x The input tensor
 * \param begin The indices to begin with in the slicing
 * \param end Indicies indicating end of the slice
 * \param strides Specifies the stride values, it can be negative
 * in that case, the input tensor will be reversed in that particular axis
 * \param slice_mode Specifies the slice mode
 * \param name The name of the operation
 * \param tag The tag to mark the operation
 *
 * \return A Tensor whose op member is the split operation
 */
inline Tensor strided_slice(const Tensor& x, const Array<PrimExpr>& begin,
                            const Array<PrimExpr>& end, const Array<PrimExpr>& strides,
                            std::string slice_mode = "end", std::string name = "T_strided_slice",
                            std::string tag = kInjective) {
  size_t src_tensor_dim = static_cast<size_t>(x->shape.size());
  // Quick path for dynamic shape strided slice.
  // This is for ease of use to dynamice strided slice in topi.
  bool is_static = IsConstIntArray(x->shape);
  is_static &= IsConstIntArray(begin);
  is_static &= IsConstIntArray(end);
  is_static &= IsConstIntArray(strides);

  Array<PrimExpr> out_shape;
  if (!is_static) {
    for (size_t i = 0; i < src_tensor_dim; ++i) {
      out_shape.push_back(indexdiv(end[i] - begin[i], strides[i]));
    }
    return te::compute(
        out_shape,
        [&](const Array<tvm::tir::Var>& indices) {
          Array<PrimExpr> real_indices;
          for (size_t i = 0; i < src_tensor_dim; ++i) {
            real_indices.push_back(indices[i] * strides[i] + begin[i]);
          }
          return x(real_indices);
        },
        name, tag);
  }

  // Setup the ranges.
  // NOTE: this code duplicates the shape inference logic relay.op
  // Consider to refactor in the future.
  std::vector<int64_t> stride_vec(src_tensor_dim, 1);
  for (size_t i = 0; i < strides.size(); ++i) {
    ICHECK(strides[i].defined());
    stride_vec[i] = GetConstInt(strides[i]);
  }

  const int64_t max_range = std::numeric_limits<int64_t>::max();

  std::vector<int64_t> begin_vec;
  for (size_t i = 0; i < begin.size(); ++i) {
    if (!begin[i].defined()) {
      // value=None
      begin_vec.push_back(stride_vec[i] > 0 ? 0 : max_range);
    } else {
      begin_vec.push_back(GetConstInt(begin[i]));
    }
  }
  for (size_t i = begin_vec.size(); i < src_tensor_dim; ++i) {
    begin_vec.push_back(stride_vec[i] > 0 ? 0 : max_range);
  }

  std::vector<int64_t> end_vec;
  for (size_t i = 0; i < end.size(); ++i) {
    // allow end to be None

    if (!end[i].defined()) {
      end_vec.push_back(stride_vec[i] < 0 ? 0 : max_range);
    } else if (slice_mode == "size") {
      int64_t end_val = GetConstInt(end[i]);
      if (end_val < 0) {
        end_vec.push_back(stride_vec[i] < 0 ? 0 : max_range);
      } else {
        end_vec.push_back(begin_vec[i] + end_val);
      }
    } else {
      end_vec.push_back(GetConstInt(end[i]));
    }
  }
  for (size_t i = end_vec.size(); i < src_tensor_dim; ++i) {
    end_vec.push_back(stride_vec[i] < 0 ? 0 : max_range);
  }
  // Compute
  Array<PrimExpr> begin_expr;
  Array<PrimExpr> strides_expr;

  for (size_t i = 0; i < src_tensor_dim; ++i) {
    int64_t begin_range = stride_vec[i] < 0 ? -1 : 0;
    int64_t dim_i = GetConstInt(x->shape[i]);
    int64_t end_range = stride_vec[i] < 0 ? dim_i - 1 : dim_i;
    // transform negative indices to positive value, clips on the correct range
    auto index_canonicalization = [dim_i, begin_range, end_range](int64_t index) {
      if (index < 0) {
        index += dim_i;
      }
      return std::min(std::max(index, begin_range), end_range);
    };

    int64_t begin_i = index_canonicalization(begin_vec[i]);
    int64_t end_i = index_canonicalization(end_vec[i]);

    int interval = std::abs(end_i - begin_i);
    int slice_size =
        static_cast<int>((interval + std::abs(stride_vec[i]) - 1) / std::abs(stride_vec[i]));
    ICHECK(stride_vec[i] < 0 ? (end_i <= begin_i) : (begin_i <= end_i))
        << ": Input [Begin=" << begin_vec[i] << ", End=" << end_vec[i]
        << "] is invalid for axis=" << i;

    begin_expr.push_back(make_const(begin[0].dtype(), begin_i));
    strides_expr.push_back(
        make_const((strides.size() != 0 ? strides[0].dtype() : begin[0].dtype()), stride_vec[i]));
    out_shape.push_back(slice_size);
  }

  return compute(
      out_shape,
      [&](const Array<Var>& indices) {
        Array<PrimExpr> real_indices;
        for (size_t i = 0; i < src_tensor_dim; ++i) {
          real_indices.push_back(indices[i] * strides_expr[i] + begin_expr[i]);
        }
        return x(real_indices);
      },
      name, tag);
}

/*!
 * \brief Split a tensor into a number of sub-tensors
 *
 * \param x The input tensor
 * \param num_sections The number of sections to split the tensor into.
 * this must be an integer factor of the size of the axis being split.
 * \param axis The axis to split along.
 * \param name The name of the operation
 * \param tag The tag to mark the operation
 *
 * \return A Tensor whose op member is the split operation
 */
inline Array<Tensor> split_sections(const Tensor& x, int num_sections, int axis,
                                    std::string name = "T_split_sections",
                                    std::string tag = kInjective) {
  if (axis < 0) {
    axis += static_cast<int>(x->shape.size());
  }
  ICHECK_LT(axis, x->shape.size()) << "axis out of bounds";

  auto src_axis_size = x->shape[axis];

  ICHECK_GT(num_sections, 0) << "Slice count must be > 0";

  if (auto node = src_axis_size.as<IntImmNode>()) {
    ICHECK_EQ(node->value % num_sections, 0)
        << "num_sections must be an integer factor of the size of axis " << axis << " ("
        << node->value << ")";
  }

  Array<PrimExpr> split_indices;
  auto seg_size = indexdiv(src_axis_size, num_sections);
  for (int i = 0; i < num_sections; ++i) {
    // region at index 0 is added by split()
    if (i != 0) {
      split_indices.push_back(seg_size * i);
    }
  }

  return split(x, split_indices, axis, name, tag);
}

/*!
 * \brief Take elements from an flattened input array when axis is None.
 *
 * \param a The source array.
 * \param indices The indices of the values to extract.
 * \param mode The mode of the operation.
 * \param name The name of the operation.
 * \param mode The mode of to handle out of bound indices.
 * \param tag The tag to mark the operation.
 *
 * \return A Tensor whose op member is the take operation
 */
inline Tensor take(const Tensor& a, const Tensor& indices, std::string mode = "clip",
                   std::string name = "T_take", std::string tag = kInjective) {
  Array<PrimExpr> a_shape = a->shape;
  Array<PrimExpr> out_shape = indices->shape;
  PrimExpr a_size = 1;
  for (size_t i = 0; i < a_shape.size(); ++i) {
    a_size = a_size * a_shape[i];
  }

  if (mode == "clip") {
    return compute(
        out_shape,
        [&](const Array<Var>& out_index) {
          auto idx = tvm::min(tvm::max(0, indices(out_index)), a_size - 1);
          return a(UnravelIndex(idx, a_shape));
        },
        name, tag);
  } else if (mode == "fast") {
    LOG(WARNING) << "Fast mode segfaults when there are out-of-bounds indices. "
                    "Make sure input indices are in bound";
    return compute(
        out_shape,
        [&](const Array<Var>& out_index) { return a(UnravelIndex(indices(out_index), a_shape)); },
        name, tag);
  } else {  // mode == "wrap"
    return compute(
        out_shape,
        [&](const Array<Var>& out_index) {
          auto idx = truncmod(truncmod(indices(out_index), a_size) + a_size, a_size);
          return a(UnravelIndex(idx, a_shape));
        },
        name, tag);
  }
}

/*!
 * \brief Mask the out-of-boundary elements of each sequence.
 *
 * \param data The source array.
 * \param valid_length The real length of each sequence.
 * \param mask_value The masking value.
 * \param axis The axis of the temporal dimension of the sequence
 * \param name The name of the operation.
 * \param tag The tag to mark the operation.
 *
 * \return A Tensor whose op member is the sequence_mask operation
 */
inline Tensor sequence_mask(const Tensor& data, const Tensor& valid_length, double mask_value,
                            int axis, std::string name = "T_sequence_mask",
                            std::string tag = kInjective) {
  ICHECK(axis == 0 || axis == 1) << "axis must be either 0 or 1";
  ICHECK_EQ(valid_length->shape.size(), 1) << "valid_length must have ndim=1, i.e., (batch_size,).";
  auto length_dim = data->shape[axis];
  auto batch_dim = data->shape[1 - axis];
  Array<PrimExpr> out_shape = data->shape;
  Tensor out = compute(
      out_shape,
      [&](const Array<Var>& out_index) {
        Array<PrimExpr> len_index;
        auto tid = out_index[axis];
        auto bid = out_index[1 - axis];
        len_index.push_back(bid);
        PrimExpr ret =
            tvm::if_then_else(tvm::cast(valid_length->dtype, tid) >= valid_length(len_index),
                              tvm::tir::make_const(data->dtype, mask_value), data(out_index));
        return ret;
      },
      name, tag);
  return out;
}

/*!
 * \brief Take elements from an array along an axis.
 *
 * \param a The source array.
 * \param indices The indices of the values to extract.
 * \param axis The axis over which to select values. By default,
 * the flattened input array is used.
 * \param mode The mode for handling out of bound indices.
 * \param name The name of the operation.
 * \param tag The tag to mark the operation.
 *
 * \return A Tensor whose op member is the take operation
 */
inline Tensor take(const Tensor& a, const Tensor& indices, int axis, std::string mode = "clip",
                   std::string name = "T_take", std::string tag = kInjective) {
  if (axis < 0) {
    axis += static_cast<int>(a->shape.size());
  }
  ICHECK_GE(axis, 0) << "axis out of bounds";
  ICHECK_LT(axis, a->shape.size()) << "axis out of bounds";
  auto axis_dim = a->shape[axis];

  int indices_len = static_cast<int>(indices->shape.size());
  Array<PrimExpr> out_shape;
  for (size_t i = 0; i < a->shape.size(); ++i) {
    if (axis == static_cast<int>(i)) {
      for (size_t j = 0; j < indices->shape.size(); ++j) {
        out_shape.push_back(indices->shape[j]);
      }
    } else {
      out_shape.push_back(a->shape[i]);
    }
  }
  if (mode == "clip") {
    return compute(
        out_shape,
        [&](const Array<Var>& out_index) {
          Array<PrimExpr> indices_position;
          for (size_t j = axis; j < static_cast<size_t>(axis + indices_len); ++j) {
            indices_position.push_back(out_index[j]);
          }
          Array<PrimExpr> real_indices;
          for (size_t j = 0; j < static_cast<size_t>(axis); ++j) {
            real_indices.push_back(out_index[j]);
          }
          auto idx = tvm::min(tvm::max(0, indices(indices_position)), axis_dim - 1);
          real_indices.push_back(idx);
          for (size_t j = axis + indices_len; j < out_index.size(); ++j) {
            real_indices.push_back(out_index[j]);
          }
          return a(real_indices);
        },
        name, tag);
  } else if (mode == "fast") {
    LOG(WARNING) << "Fast mode segfaults when there are out-of-bounds indices. "
                    "Make sure input indices are in bound";
    return compute(
        out_shape,
        [&](const Array<Var>& out_index) {
          Array<PrimExpr> indices_position;
          for (size_t j = axis; j < static_cast<size_t>(axis + indices_len); ++j) {
            indices_position.push_back(out_index[j]);
          }
          Array<PrimExpr> real_indices;
          for (size_t j = 0; j < static_cast<size_t>(axis); ++j) {
            real_indices.push_back(out_index[j]);
          }
          real_indices.push_back(indices(indices_position));
          for (size_t j = axis + indices_len; j < out_index.size(); ++j) {
            real_indices.push_back(out_index[j]);
          }
          return a(real_indices);
        },
        name, tag);
  } else {  // mode == "wrap"
    return compute(
        out_shape,
        [&](const Array<Var>& out_index) {
          Array<PrimExpr> indices_position;
          for (size_t j = axis; j < static_cast<size_t>(axis + indices_len); ++j) {
            indices_position.push_back(out_index[j]);
          }
          Array<PrimExpr> real_indices;
          for (size_t j = 0; j < static_cast<size_t>(axis); ++j) {
            real_indices.push_back(out_index[j]);
          }
          auto idx = truncmod(truncmod(indices(indices_position), axis_dim) + axis_dim, axis_dim);
          real_indices.push_back(idx);
          for (size_t j = axis + indices_len; j < out_index.size(); ++j) {
            real_indices.push_back(out_index[j]);
          }
          return a(real_indices);
        },
        name, tag);
  }
}

/*!
 * \brief Return the elements, either from x or y, depending on the condition.
 *
 * \param condition The condition array.
 * \param x First array to be selected.
 * \param y Second array to be selected.
 * \param name The name of the operation.
 * \param tag The tag to mark the operation.
 *
 * \return A Tensor selected from x or y depending on condition.
 */
inline Tensor where(const Tensor& condition, const Tensor& x, const Tensor& y,
                    std::string name = "T_where", std::string tag = kBroadcast) {
  ICHECK_EQ(x->dtype, y->dtype) << "x and y must have the same dtype: " << x->dtype << " vs "
                                << y->dtype;
  auto get_out_shape = [&]() {
    auto bh1 = detail::BroadcastShape(x->shape, y->shape);
    Array<PrimExpr> common_shape1(bh1.common_shape.begin(), bh1.common_shape.end());
    auto bh2 = detail::BroadcastShape(condition->shape, common_shape1);
    Array<PrimExpr> common_shape2(bh2.common_shape.begin(), bh2.common_shape.end());
    return common_shape2;
  };

  auto oshape = get_out_shape();

  auto c_bh = detail::BroadcastShape(condition->shape, oshape);
  auto x_bh = detail::BroadcastShape(x->shape, oshape);
  auto y_bh = detail::BroadcastShape(y->shape, oshape);

  auto select = [&](tvm::Array<tvm::tir::Var> ovars) {
    auto c = condition(InputIndexFromBroadcast(ovars, condition, c_bh.vars1, c_bh.all_vars));
    auto true_val = x(InputIndexFromBroadcast(ovars, x, x_bh.vars1, x_bh.all_vars));
    auto false_val = y(InputIndexFromBroadcast(ovars, y, y_bh.vars1, y_bh.all_vars));
    return tvm::tir::Select(c != 0, true_val, false_val);
  };

  return compute(oshape, select, name, tag);
}

/*!
 * \brief Creates an operation to repeat elements of an array
 *
 * \param x The input tensor
 * \param repeats The number of repetitions for each element
 * \param axis The axis along which to repeat values (allows
 * negative indices as offsets from the last dimension)
 * \param name The name of the operation
 * \param tag The tag to mark the operation
 *
 * \return A Tensor whose op member is the repeat operation
 */
inline Tensor repeat(const Tensor& x, int repeats, int axis, std::string name = "T_repeat",
                     std::string tag = kBroadcast) {
  int ndim = static_cast<int>(x->shape.size());
  ICHECK(-ndim - 1 <= axis && axis <= ndim)
      << "repeat only accepts `axis` in [-data.ndim - 1, data.ndim]"
      << ", but got axis = " << axis << ", and data.ndim = " << ndim;
  ICHECK(repeats >= 1) << "repeat only accepts `repeats >= 1`"
                       << ", but got repeats = " << repeats;
  if (axis < 0) {
    // Calculate offset from last dimension
    axis += ndim;
  }
  Array<PrimExpr> new_shape;
  for (size_t i = 0; i < static_cast<size_t>(axis); ++i) {
    new_shape.push_back(x->shape[i]);
  }
  new_shape.push_back(repeats * x->shape[axis]);
  for (size_t i = axis + 1; i < x->shape.size(); ++i) {
    new_shape.push_back(x->shape[i]);
  }

  return compute(
      new_shape,
      [&](const Array<Var>& indices) {
        Array<PrimExpr> idx;
        for (size_t i = 0; i < static_cast<size_t>(axis); ++i) {
          idx.push_back(indices[i]);
        }
        idx.push_back(indexdiv(indices[axis], repeats));
        for (size_t i = axis + 1; i < indices.size(); ++i) {
          idx.push_back(indices[i]);
        }
        return x(idx);
      },
      name, tag);
}

/*!
 * \brief Creates an operation to tile elements of an array
 *
 * \param x The input tensor
 * \param reps The number of times for repeating the tensor
 * \param name The name of the operation
 * \param tag The tag to mark the operation
 *
 * \return A Tensor whose op member is the tile operation
 */
inline Tensor tile(const Tensor& x, Array<Integer> reps, std::string name = "T_tile",
                   std::string tag = kBroadcast) {
  size_t ndim = x->shape.size();
  size_t rdim = reps.size();
  size_t tdim = (ndim > rdim) ? ndim : rdim;
  Array<PrimExpr> data_shape;
  Array<PrimExpr> reps_shape;
  Array<PrimExpr> new_shape;
  if (ndim == rdim) {
    for (size_t i = 0; i < ndim; ++i) {
      data_shape.push_back(x->shape[i]);
      reps_shape.push_back(reps[i]);
    }
  } else if (ndim > rdim) {
    for (size_t i = 0; i < ndim; ++i) data_shape.push_back(x->shape[i]);
    for (size_t i = 0; i < (ndim - rdim); ++i) reps_shape.push_back(1);
    for (size_t i = 0; i < rdim; ++i) reps_shape.push_back(reps[i]);
  } else {
    for (size_t i = 0; i < (rdim - ndim); ++i) data_shape.push_back(1);
    for (size_t i = 0; i < ndim; ++i) data_shape.push_back(x->shape[i]);
    for (size_t i = 0; i < rdim; ++i) reps_shape.push_back(reps[i]);
  }
  for (size_t i = 0; i < tdim; ++i) new_shape.push_back(data_shape[i] * reps_shape[i]);

  if (is_empty_shape(new_shape)) {
    return compute(
        new_shape, [&](const Array<Var>& indices) { return tvm::cast(x->dtype, 0); }, name, tag);
  } else {
    return compute(
        new_shape,
        [&](const Array<Var>& indices) {
          Array<PrimExpr> idx;
          if (ndim >= rdim) {
            for (size_t i = 0; i < ndim; ++i) idx.push_back(indexmod(indices[i], x->shape[i]));
          } else {
            for (size_t i = 0; i < ndim; ++i)
              idx.push_back(indexmod(indices[rdim - ndim + i], x->shape[i]));
          }
          return x(idx);
        },
        name, tag);
  }
}

/*!
 * \brief Creates an operation to tile elements of an array
 *
 * \param x The input tensor
 * \param new_shape The shape of the output after tiling
 * \param rdim The rank of the reps, provided by caller
 * \param name The name of the operation
 * \param tag The tag to mark the operation
 *
 * \return A Tensor whose op member is the tile operation
 */
inline Tensor dyn_tile(const Tensor& x, Array<PrimExpr> new_shape, size_t rdim,
                       std::string name = "T_tile", std::string tag = kBroadcast) {
  size_t ndim = x->shape.size();
  if (is_empty_shape(new_shape)) {
    return compute(
        new_shape, [&](const Array<Var>& indices) { return tvm::cast(x->dtype, 0); }, name, tag);
  } else {
    return compute(
        new_shape,
        [&](const Array<Var>& indices) {
          Array<PrimExpr> idx;
          if (ndim >= rdim) {
            for (size_t i = 0; i < ndim; ++i) {
              idx.push_back(indexmod(indices[i], x->shape[i]));
            }
          } else {
            for (size_t i = 0; i < ndim; ++i) {
              idx.push_back(indexmod(indices[rdim - ndim + i], x->shape[i]));
            }
          }
          return x(idx);
        },
        name, tag);
  }
}

/*!
 * \brief Gather values along given axis from given indices.
 *
 * \param data The input data to the operator.
 * \param axis The axis along which to index.
 * \param indices The indices of values to gather.
 * \param name The name of the operation.
 * \param tag The tag to mark the operation.
 *
 * \return A Tensor whose op member is the gather operation
 */
inline Tensor gather(const Tensor& data, int axis, const Tensor& indices,
                     std::string name = "T_gather", std::string tag = kInjective) {
  size_t ndim_d = data->shape.size();
  size_t ndim_i = indices->shape.size();
  ICHECK_GE(ndim_d, 1) << "Cannot gather from a scalar.";
  ICHECK_EQ(ndim_d, ndim_i);
  ICHECK_GE(axis, 0);
  ICHECK_LT(axis, ndim_d);
  size_t indices_dim_i = static_cast<size_t>(GetConstInt(indices->shape[axis]));
  ICHECK_GE(indices_dim_i, 1);
  ICHECK(indices->dtype.is_int());

  Array<PrimExpr> out_shape;
  for (size_t i = 0; i < ndim_i; ++i) {
    out_shape.push_back(indices->shape[i]);
  }

  return compute(
      out_shape,
      [&](const Array<Var>& out_index) {
        Array<PrimExpr> indices_position;
        for (size_t i = 0; i < ndim_i; ++i) {
          indices_position.push_back(out_index[i]);
        }
        Array<PrimExpr> real_indices;
        for (size_t i = 0; i < ndim_i; ++i) {
          if (i == (size_t)axis) {
            real_indices.push_back(indices(indices_position));
          } else {
            real_indices.push_back(indices_position[i]);
          }
        }
        return data(real_indices);
      },
      name, tag);
}

/*!
 * \brief Gather elements from a n-dimension array.
 *
 * \param data The source array.
 * \param indices The indices of the values to extract.
 * \param name The name of the operation.
 * \param tag The tag to mark the operation.
 *
 * \return A Tensor whose op member is the gather_nd operation
 */
inline Tensor gather_nd(const Tensor& data, const Tensor& indices, std::string name = "T_gather_nd",
                        std::string tag = kInjective) {
  size_t ndim_d = data->shape.size();
  size_t ndim_i = indices->shape.size();
  ICHECK_GE(ndim_i, 1) << "indices tensor must have at least 1 dimensions";
  size_t indices_dim0 = static_cast<size_t>(GetConstInt(indices->shape[0]));
  ICHECK_LE(indices_dim0, ndim_d) << "dim 0 of indices tensor must be no more "
                                  << "than dimensions of data tensor";
  Array<PrimExpr> out_shape;
  for (size_t i = 1; i < ndim_i; ++i) {
    out_shape.push_back(indices->shape[i]);
  }
  for (size_t i = indices_dim0; i < ndim_d; ++i) {
    out_shape.push_back(data->shape[i]);
  }
  return compute(
      out_shape,
      [&](const Array<Var>& out_index) {
        Array<PrimExpr> indices_position;
        indices_position.push_back(0);
        for (size_t i = 0; i < ndim_i - 1; ++i) {
          indices_position.push_back(out_index[i]);
        }
        Array<PrimExpr> real_indices;
        for (size_t i = 0; i < indices_dim0; ++i) {
          indices_position.Set(0, make_const(DataType::Int(32), i));
          if (indices->dtype.is_int()) {
            real_indices.push_back(indices(indices_position));
          } else {
            real_indices.push_back(tvm::cast(tvm::DataType::Int(32), indices(indices_position)));
          }
        }
        if (real_indices.size() == ndim_d) {
          return data(real_indices);
        }
        for (size_t i = ndim_i - 1; i < out_index.size(); ++i) {
          real_indices.push_back(out_index[i]);
        }
        return data(real_indices);
      },
      name, tag);
}

/*!
 * \brief Creates an operation that calculates a matrix multiplication
 *  (row-major notation):
 *      A(i, k) * B(k, j), if trans_a == trans_b
 *          the usual transposed combinations, otherwise
 *
 * \param A The matrix A
 * \param B The matrix B
 * \param trans_a Is A's layout transposed?
 * \param trans_b Is B's layout transposed?
 * \param name The name of the operation
 * \param tag The tag to mark the operation
 *
 * \return A Tensor whose op member is the matmul operation
 */
inline tvm::te::Tensor matmul(const tvm::te::Tensor& A, const tvm::te::Tensor& B,
                              bool trans_a = false, bool trans_b = false,
                              std::string name = "T_matmul", std::string tag = kMatMul) {
  tvm::Array<tvm::PrimExpr> output_shape{A->shape[trans_a ? 1 : 0], B->shape[trans_b ? 0 : 1]};
  auto k = tvm::te::reduce_axis(tvm::Range{0, A->shape[trans_a ? 0 : 1]}, "k");
  auto l = [&](tvm::tir::Var i, tvm::tir::Var j) {
    return tvm::sum((trans_a ? A[k][i] : A[i][k]) * (trans_b ? B[j][k] : B[k][j]), {k});
  };
  return tvm::te::compute(output_shape, l, name, tag);
}

/*!
 * \brief A generalization of matrix multiplication to tensors.
 *
 * \param A The tensor A
 * \param B The tensor B
 * \param axes The number of the dimensions to reduce over
 * \param name The name of the operation
 * \param tag The tag to mark the operation
 *
 * \return A Tensor computing the result
 */
inline Tensor tensordot(const Tensor& A, const tvm::te::Tensor& B, int axes = 2,
                        std::string name = "T_tensordot", std::string tag = kMatMul) {
  ICHECK_GE(A->shape.size(), axes);
  ICHECK_GE(B->shape.size(), axes);

  Array<PrimExpr> output_shape(A->shape.begin(), A->shape.end() + (-axes));
  for (auto it = B->shape.begin() + axes; it != B->shape.end(); ++it) output_shape.push_back(*it);

  Array<IterVar> iter_vars;
  for (int i = 0; i < axes; ++i)
    iter_vars.push_back(reduce_axis(Range(0, B->shape[i]), "k" + std::to_string(i)));

  auto func = [&A, &B, &iter_vars, axes](const Array<Var>& input_indices) {
    Array<PrimExpr> A_indices(input_indices.begin(),
                              input_indices.begin() + (A->shape.size() - axes));
    for (auto& v : iter_vars) A_indices.push_back(v);

    Array<PrimExpr> B_indices;
    for (auto& v : iter_vars) B_indices.push_back(v);

    auto it = input_indices.begin() + (A->shape.size() - axes);
    for (; it != input_indices.end(); ++it) B_indices.push_back(*it);

    // Some passes don't like reductions with empty axis, so avoid it here
    if (iter_vars.empty())
      return A(A_indices) * B(B_indices);
    else
      return sum(A(A_indices) * B(B_indices), iter_vars);
  };

  return compute(output_shape, func, name, tag);
}

/*!
 * \brief A generalization of matrix multiplication to tensors.
 *
 * \param A The tensor A
 * \param B The tensor B
 * \param A_axes The indices of the dimensions of tensor A to reduce over
 * \param B_axes The indices of the dimensions of tensor B to reduce over
 * \param name The name of the operation
 * \param tag The tag to mark the operation
 *
 * \return A Tensor computing the result
 */
inline Tensor tensordot(const Tensor& A, const tvm::te::Tensor& B, Array<PrimExpr> A_axes,
                        Array<PrimExpr> B_axes, std::string name = "T_tensordot",
                        std::string tag = kMatMul) {
  ICHECK_EQ(A_axes.size(), B_axes.size());

  auto A_axes_val = GetConstIntValues(A_axes, "A_axes");
  auto B_axes_val = GetConstIntValues(B_axes, "B_axes");

  Array<PrimExpr> output_shape;
  for (unsigned i = 0; i < A->shape.size(); ++i)
    if (std::find(A_axes_val.begin(), A_axes_val.end(), i) == A_axes_val.end())
      output_shape.push_back(A->shape[i]);
  for (unsigned i = 0; i < B->shape.size(); ++i)
    if (std::find(B_axes_val.begin(), B_axes_val.end(), i) == B_axes_val.end())
      output_shape.push_back(B->shape[i]);

  Array<IterVar> iter_vars;
  for (unsigned i = 0; i < B_axes_val.size(); ++i)
    iter_vars.push_back(reduce_axis(Range(0, B->shape[B_axes_val[i]]), "k" + std::to_string(i)));

  auto func = [&A, &B, &iter_vars, A_axes_val, B_axes_val](const Array<Var>& input_indices) {
    int idx_input = 0;
    Array<PrimExpr> A_indices;
    for (unsigned i = 0; i < A->shape.size(); ++i) {
      auto axes_pos = std::find(A_axes_val.begin(), A_axes_val.end(), i);
      if (axes_pos == A_axes_val.end())
        A_indices.push_back(input_indices[idx_input++]);
      else
        A_indices.push_back(iter_vars[axes_pos - A_axes_val.begin()]);
    }

    Array<PrimExpr> B_indices;
    for (unsigned i = 0; i < B->shape.size(); ++i) {
      auto axes_pos = std::find(B_axes_val.begin(), B_axes_val.end(), i);
      if (axes_pos == B_axes_val.end())
        B_indices.push_back(input_indices[idx_input++]);
      else
        B_indices.push_back(iter_vars[axes_pos - B_axes_val.begin()]);
    }
    return sum(A(A_indices) * B(B_indices), iter_vars);
  };
  return compute(output_shape, func, name, tag);
}

inline Tensor arange(const PrimExpr& start, const PrimExpr& stop, const PrimExpr& step,
                     DataType dtype, std::string name = "T_arange", std::string tag = kInjective) {
  PrimExpr num_elem = tvm::cast(
      tvm::DataType::Int(32), tvm::ceil(tvm::cast(tvm::DataType::Float(32), stop - start) / step));
  Array<PrimExpr> shape;
  return compute(
      {num_elem},
      [&](const Array<Var>& indices) { return tvm::cast(dtype, start + step * indices[0]); }, name,
      tag);
}

/*!
 * \brief Produce grids by expanding input over dimensions defined by other inputs
 *
 * \param inputs The input tensors
 * \param indexing The indexing mode, either "xy" or "ij"
 * \param name The name of the operation
 * \param tag The tag to mark the operation
 *
 * \return A Tensor whose op member is the meshgrid operation
 */
inline Array<Tensor> meshgrid(const Array<Tensor>& inputs, const std::string& indexing,
                              std::string name = "T_meshgrid", std::string tag = kInjective) {
  const bool cartesian_indexing = indexing == "xy" && inputs.size() >= 2;
  Array<PrimExpr> out_shape;
  for (size_t i = 0; i < inputs.size(); ++i) {
    const int src_index = (cartesian_indexing && i < 2) ? 1 - i : i;
    out_shape.push_back(inputs[src_index]->shape.size() == 0 ? 1 : inputs[src_index]->shape[0]);
  }
  Array<Tensor> result;
  for (size_t i = 0; i < inputs.size(); ++i) {
    result.push_back(compute(
        out_shape,
        [&](const Array<Var>& indices) {
          const int src_index = (cartesian_indexing && i < 2) ? 1 - i : i;
          Array<PrimExpr> real_indices = {indices[src_index]};
          return inputs[i](real_indices);
        },
        name, tag));
  }
  return result;
}

/*!
 * \brief Compute the sparse segment sum on the indices over the segment_ids
 *
<<<<<<< HEAD
 * \param data A Tensor with data that will be assembled in the output.
 * \param selected_indices A 1-D Tensor with indices into data. Has same rank as segment_ids.
 * \param segment_ids A 1-D Tensor with indices into the output Tensor. Values should be sorted and
 * can be repeated.
 * \param num_segments An optional int32 scalar. Indicates the size of the output Tensor.
=======
 * \param sparse_indices Indices where values of the dense tensor exist
 * \param prev_shape Old Shape of the sparse tensor corresponding to sparse_indices
 * \param new_shape Desired Shape of the sparse tensor which will correspond to output
>>>>>>> e64c12ed
 * \param name The name of the operation
 * \param tag The tag to mark the operation
 *
 * \return A Tensor whose op member is the sparse_segment_sqrtn operation
 */
<<<<<<< HEAD
inline Array<Tensor> SparseSegmentSqrtN(const Tensor& data, const Tensor& selected_indices,
                                        const Tensor& segment_ids, int num_segments,
                                        const std::string name = "T_sparse_segment_sqrtn",
                                        std::string tag = kInjective) {
  Array<Tensor> result;
  Array<PrimExpr> new_data_shape;
  if (num_segments != -1) {
    new_data_shape.push_back(num_segments);
  } else {
    new_data_shape.push_back(selected_indices->shape[0]);
  }
  for (int i = 1; i < static_cast<int>(data->shape.size()); ++i) {
    new_data_shape.push_back(data->shape[i]);
  }
  auto selected_data = tvm::topi::take(data, selected_indices, 0, "clip");
=======
inline Array<Tensor> SparseReshape(const Tensor& sparse_indices, const Tensor& prev_shape,
                                   const Tensor& new_shape,
                                   const std::string name = "T_sparse_reshape",
                                   std::string tag = kInjective) {
  Array<Tensor> result;
  Array<PrimExpr> new_sparse_indices_shape{sparse_indices->shape[0], new_shape->shape[0]};

  int new_shape_size = GetConstInt(new_shape->shape[0]);
  int prev_shape_size = GetConstInt(prev_shape->shape[0]);
  std::vector<PrimExpr> multipliers(prev_shape_size, 1);
  std::vector<PrimExpr> dividers(new_shape_size, 1);

  auto neg_shape_val = compute(Array<PrimExpr>{1}, [&](const Array<Var>& indices) {
    tvm::PrimExpr total_ele = prev_shape[0];
    for (int i = prev_shape_size - 2; i >= 0; --i) {
      multipliers[i] = prev_shape[i + 1] * multipliers[i + 1];
      total_ele *= prev_shape[i + 1];
    }
    PrimExpr division_total_ele = 1;
    for (int i = 0; i < new_shape_size; ++i) {
      division_total_ele *= if_then_else(new_shape[i] != -1, new_shape[i], 1);
    }
    for (int i = new_shape_size - 2; i >= 0; --i) {
      dividers[i] = dividers[i + 1] * if_then_else(new_shape[i + 1] != -1, new_shape[i + 1],
                                                   div(total_ele, division_total_ele));
    }
    return div(total_ele, division_total_ele);
  });
>>>>>>> e64c12ed

  result.push_back(compute(
      new_data_shape,
      [&](const Array<Var>& indices) {
        PrimExpr ret = static_cast<float>(0.0);
        PrimExpr length_segment = static_cast<float>(0.0);
        for (int i = 0; i < GetConstInt(segment_ids->shape[0]); ++i) {
          Array<PrimExpr> secondary_indices;
          secondary_indices.push_back(i);
          secondary_indices.insert(secondary_indices.end(), indices.begin() + 1, indices.end());
          PrimExpr condition = indices[0] == segment_ids[i];
          length_segment += if_then_else(condition, 1, 0);
          ret += if_then_else(condition, selected_data(secondary_indices), 0);
        }
        // length_segment = if_then_else(length_segment == 0, 1, length_segment);
        PrimExpr sqrt_length_segment =
            tvm::sqrt(if_then_else(length_segment == 0, 1, length_segment));
        return div(ret, sqrt_length_segment);
      },
      name, tag));
  return result;
}  // namespace topi

/*!
 * \brief Fill empty rows of a sparse tensor with default values
 *
 * \param sparse_indices Indices where values of the dense tensor exist
 * \param sparse_values Values at the above indices respectively
 * \param default_value Default value at to be used at empty rows
 * \param dense_shape Dense shape of the sparse tensor
 * \param name The name of the operation
 * \param tag The tag to mark the operation
 *
 * \return A Tensor whose op member is the SparseFillEmptyRows operation
 */
inline Array<Tensor> SparseFillEmptyRows(const Tensor& sparse_indices, const Tensor& sparse_values,
                                         const Tensor& default_value,
                                         const Array<Integer>& dense_shape,
                                         const std::string name = "T_sparse_fill_empty_rows",
                                         std::string tag = kInjective) {
  Array<Tensor> result;
  Array<PrimExpr> sp_ordered_output_shape;
  sp_ordered_output_shape.push_back(dense_shape[0] + sparse_indices->shape[0]);
  if (sparse_indices->shape.size() > 1) {
    sp_ordered_output_shape.push_back(sparse_indices->shape[1]);
  }
  auto empty_row_indicator =
      compute(Array<PrimExpr>{dense_shape[0]}, [&](const Array<Var>& indices) {
        PrimExpr ret = PrimExpr(Bool(1));
        for (int i = 0; i < GetConstInt(sparse_indices->shape[0]); ++i) {
          PrimExpr sparse_index;
          if (sparse_indices->shape.size() == 1) {
            sparse_index = sparse_indices[i];
          } else {
            sparse_index = sparse_indices[i][0];
          }
          ret = if_then_else(sparse_index == indices[0], PrimExpr(Bool(0)), ret);
        }
        return ret;
      });
  result.push_back(compute(
      sp_ordered_output_shape,
      [&](const Array<Var>& indices) {
        PrimExpr ret = -1;
        ret = if_then_else(indices[0] < sparse_indices->shape[0], sparse_indices(indices), ret);
        PrimExpr empty_row_count = 0;
        for (int i = 0; i < static_cast<int>(dense_shape[0]); ++i) {
          empty_row_count =
              if_then_else(empty_row_indicator[i], empty_row_count + 1, empty_row_count);
          PrimExpr at_correct_index =
              (indices[0] == (sparse_indices->shape[0] + empty_row_count - 1));
          PrimExpr condition = at_correct_index && empty_row_indicator[i];

          ret = if_then_else(condition, i, ret);
          if (indices.size() > 1) {
            ret = if_then_else(condition && indices[1] > 0, 0, ret);
          }
        }
        return ret;
      },
      name, tag));
  result.push_back(empty_row_indicator);
  result.push_back(compute(
      Array<PrimExpr>{sp_ordered_output_shape[0]},
      [&](const Array<Var>& indices) {
        PrimExpr ret = -1;
        ret = if_then_else(indices[0] < sparse_values->shape[0], sparse_values(indices), ret);
        PrimExpr empty_row_count = 0;
        for (int i = 0; i < static_cast<int>(dense_shape[0]); ++i) {
          empty_row_count =
              if_then_else(empty_row_indicator[i], empty_row_count + 1, empty_row_count);
          PrimExpr condition =
              (indices[0] == sparse_values->shape[0] + empty_row_count - 1) && empty_row_count > 0;
          ret = if_then_else(condition, default_value[0], ret);
        }
        return ret;
      },
      name, tag));
  result.push_back(compute(
      Array<PrimExpr>{1},
      [&](const Array<Var>& indices) {
        PrimExpr non_empty_rows = 0;
        for (int i = 0; i < static_cast<int>(dense_shape[0]); ++i) {
          non_empty_rows = if_then_else(empty_row_indicator[i], non_empty_rows, non_empty_rows + 1);
        }
        return non_empty_rows;
      },
      name, tag));
  result.push_back(compute(
      Array<PrimExpr>{new_shape_size},
      [&](const Array<Var>& indices) {
        PrimExpr ret = new_shape(indices);
        ret = if_then_else(ret == -1, neg_shape_val[0], ret);
        return ret;
      },
      name, tag));
  return result;
}

/*!
 * \brief Transform the layout according to \p src_layout and \p dst_layout
 * \param src the source input.
 * \param src_layout the source layout.
 * \param dst_layout the destination layout.
 * \param name output tensor name.
 * \param tag output tensor tag.
 * \return A tensor with shape in \p dst_layout
 */
inline Tensor layout_transform(const Tensor& src, const std::string& src_layout,
                               const std::string& dst_layout,
                               const std::string name = "T_layout_trans",
                               const std::string tag = kInjective) {
  Layout src_layout_struct(src_layout);
  Layout dst_layout_struct(dst_layout);

  if (src_layout_struct.Equals(dst_layout_struct)) {
    return src;
  }

  ICHECK(src_layout_struct.defined() && dst_layout_struct.defined())
      << "cannot convert from/to undefined layout";

  auto layout_converter = tir::BijectiveLayout(src_layout_struct, dst_layout_struct);
  ICHECK(layout_converter.defined())
      << "cannot convert from " << src_layout << " to " << dst_layout;

  Array<PrimExpr> dst_shape = layout_converter.ForwardShape(src->shape);

  return compute(
      dst_shape,
      [&](const Array<Var>& dst_indices) {
        Array<PrimExpr> dst_indices_expr(dst_indices.begin(), dst_indices.end());
        Array<PrimExpr> src_indices = layout_converter.BackwardIndex(dst_indices_expr);
        return src(src_indices);
      },
      name, tag);
}

/*! \brief Utility function for auto_scheduler_layout_transform */
inline void parse_auto_scheduler_layout(const String& layout, Array<PrimExpr>* shape,
                                        std::vector<std::string>* axes) {
  int32_t factor = 0;
  std::string axis = "";
  for (char c : std::string(layout)) {
    if (c >= 'A' && c <= 'z') {
      axis += c;
      if (factor != 0) {
        shape->push_back(factor);
        factor = 0;
      }
    } else if (c >= '0' && c <= '9') {
      factor = factor * 10 + c - '0';
      if (!axis.empty()) {
        axes->push_back(axis);
        axis = "";
      }
    } else {
      LOG(FATAL) << "Invalid layout " << layout;
    }
  }
  if (!axis.empty()) {
    axes->push_back(axis);
  }
}

/*!
 * \brief Transform the auto-scheduler generated layout according to
 *        \p src_layout and \p dst_layout
 * \param src the source input.
 * \param src_layout the source layout.
 * \param dst_layout the destination layout.
 * \param name output tensor name.
 * \param tag output tensor tag.
 * \return A tensor with shape in \p dst_layout
 */
inline Tensor auto_scheduler_layout_transform(const Tensor& src, const String& src_layout,
                                              const String& dst_layout,
                                              const String name = "T_auto_scheduler_layout_trans",
                                              const String tag = kInjective) {
  Array<PrimExpr> src_shape;
  std::vector<std::string> src_axes;
  Array<PrimExpr> dst_shape;
  std::vector<std::string> dst_axes;

  parse_auto_scheduler_layout(src_layout, &src_shape, &src_axes);
  parse_auto_scheduler_layout(dst_layout, &dst_shape, &dst_axes);
  return compute(
      dst_shape,
      [&](const Array<Var>& dst_indices) {
        Array<PrimExpr> dst_indices_expr(dst_indices.begin(), dst_indices.end());
        Array<PrimExpr> src_indices;
        for (const std::string& src_axis : src_axes) {
          PrimExpr src_index = 0;
          CHECK_EQ(dst_indices_expr.size(), dst_axes.size());
          for (size_t i = 0; i < dst_axes.size(); ++i) {
            if (dst_axes[i] == src_axis) {
              src_index = src_index * dst_shape[i] + dst_indices_expr[i];
            }
          }
          src_indices.push_back(src_index);
        }
        return src(src_indices);
      },
      name, tag);
}

/*!
 * \brief Get the shape of input tensor.
 * \param src the input tensor.
 * \param dtype the type of the elements in the tensor.
 * \param name output tensor name.
 * \param tag output tensor tag.
 * \return Tensor of input shape.
 */
inline Tensor shape(const Tensor& src, DataType dtype, const std::string name = "T_shape",
                    const std::string tag = kInjective) {
  int ndim = static_cast<int>(src->shape.size());
  Array<PrimExpr> out_shape{ndim};
  return compute(
      out_shape,
      [&](const Array<Var>& indices) {
        auto idx = indices[0];
        PrimExpr ret = 0;
        for (int i = 0; i < ndim; ++i) {
          ret = tvm::if_then_else(idx == i, src->shape[i], ret);
        }
        return tvm::cast(dtype, ret);
      },
      name, tag);
}

/*!
 * \brief Get the size of input tensor.
 * \param src the input tensor.
 * \param dtype the type of the elements in the tensor.
 * \param name output tensor name.
 * \param tag output tensor tag.
 * \return Tensor of input shape.
 */
inline Tensor ndarray_size(const Tensor& src, const DataType& dtype,
                           const std::string& name = "ndarray_size",
                           const std::string& tag = kInjective) {
  int ndim = static_cast<int>(src->shape.size());
  Array<PrimExpr> out_ndarray_size = {};
  return compute(
      out_ndarray_size,
      [&](const Array<Var>& indices) {
        PrimExpr ret = 1;
        for (int i = 0; i < ndim; ++i) {
          ret *= src->shape[i];
        }
        return tvm::cast(dtype, ret);
      },
      name, tag);
}

/*!
 * \brief Returns a one-hot tensor where the locations repsented by indices take value on_value,
    other locations take value off_value.
 * \param indices locations to set to on_value.
 * \param on_value value that locations represented by indices take on.
 * \param off_value value that other locations take on.
 * \param depth depth of the one-hot dimension.
 * \param axis axis to fill.
 * \param dtype data type of the output tensor.
 * \param oshape shape of the output tensor.
 * \param name output tensor name.
 * \param tag output tensor tag.
 * \return one-hot tensor.
 */
inline Tensor one_hot(const Tensor& indices, const PrimExpr on_value, const PrimExpr off_value,
                      int depth, int axis, const DataType& dtype,
                      Array<PrimExpr> oshape = Array<PrimExpr>(),
                      const std::string name = "T_one_hot", const std::string tag = kInjective) {
  int true_axis = (axis == -1) ? indices->shape.size() : axis;
  if (oshape.size() == 0) {
    int ndim = indices->shape.size() + 1;
    int indices_index = 0;
    for (int i = 0; i < ndim; i++) {
      if (i == true_axis) {
        oshape.push_back(Integer(depth));
      } else {
        oshape.push_back(indices->shape[indices_index++]);
      }
    }
  }

  PrimExpr on_value_cast = cast(dtype, on_value);
  PrimExpr off_value_cast = cast(dtype, off_value);
  return compute(
      oshape,
      [&](const Array<Var>& iter_vars) {
        Array<Var> indices_indices;
        for (size_t i = 0; i < iter_vars.size(); i++) {
          if (static_cast<int>(i) == true_axis) {
            continue;
          }

          indices_indices.push_back(iter_vars[i]);
        }

        auto idx = iter_vars[true_axis];
        return tir::Select(indices(indices_indices) == idx, on_value_cast, off_value_cast);
      },
      name, tag);
}

/*!
 * \brief Get a dense tensor.
 * \param sparse_indices sparse_indices[i] contains sparse_values[i] will be placed.
 * \param output_shape is the shape of the dense output tensor .
 * \param sparse_values is a 0-D or 1-D tensor. Values for each row of sparse_indices.
 * \param default_value is a 0-D tensor. Defaults to zero.
 * \param name output tensor name.
 * \param tag output tensor tag.
 * \return Tensor of output_shape.
 */
inline Tensor sparse_to_dense(const Tensor& sparse_indices, const Array<PrimExpr>& output_shape,
                              const Tensor& sparse_values, const PrimExpr& default_value,
                              const std::string name = "T_sparse_to_dense",
                              const std::string tag = kInjective) {
  ICHECK(sparse_indices->dtype.is_int()) << "sparse_indices only accepts integer values";
  ICHECK_LE(sparse_indices->shape.size(), 3)
      << "sparse_indices tensor should be 0D, 1D, or 2D only";
  ICHECK_LE(sparse_values->shape.size(), 2) << "sparse_values tensor should be 0D or 1D only";

  const auto rank_sparse_indices = static_cast<int>(sparse_indices->shape.size());
  Array<PrimExpr> oshape;
  for (auto l : output_shape) {
    oshape.push_back(l);
  }
  return compute(
      oshape,
      [&](const Array<Var>& indices) {
        PrimExpr ret = default_value;
        if (0 == rank_sparse_indices) {
          ret = if_then_else(indices[0] == sparse_indices[0], sparse_values[0], ret);
        } else if (1 == rank_sparse_indices) {
          for (int j = 0; j < GetConstInt(sparse_indices->shape[0]); j++) {
            ret = if_then_else(indices[0] == sparse_indices[j], sparse_values[j], ret);
          }
        } else {
          for (int j = 0; j < GetConstInt(sparse_indices->shape[0]); j++) {
            PrimExpr aggregate_condition;
            for (int k = 0; k < GetConstInt(sparse_indices->shape[1]); k++) {
              PrimExpr comparision = indices[k] == sparse_indices[j][k];
              aggregate_condition = 0 == k ? comparision : aggregate_condition && comparision;
            }
            ret = if_then_else(aggregate_condition, sparse_values[j], ret);
          }
        }
        return ret;
      },
      name, tag);
}

/*!
 * \brief Returns a tensor with the diagonal of input tensor replaced with the provided diagonals.
 * \param input input tensor.
 * \param diagonal values to be filled in the diagonals.
 * \param k1 lower limit (included) of the range of diagonals.
 * \param k2 upper limit (included) of the range of diagonals.
 * \param super_diag_right_align bool, true iff super-diagonal is right aligned (left-padded).
 * \param sub_diag_right_align bool, true iff sub-diagonal is right aligned (left-padded).
 * \param name output tensor name.
 * \param tag output tensor tag.
 * \return new tensor with given diagonal values.
 */
inline Tensor matrix_set_diag(const Tensor& input, const Tensor& diagonal, int k1, int k2,
                              bool super_diag_right_align, bool sub_diag_right_align,
                              const std::string name = "T_matrix_set_diag",
                              const std::string tag = kInjective) {
  size_t ndim = input->shape.size() - 1;

  bool only_one_diagonal = k1 == k2;

  return compute(
      input->shape,
      [&](const Array<Var>& iter_vars) {
        auto get_diag = [&]() {
          Array<PrimExpr> diagonal_indices;
          PrimExpr k, offset = 0;
          for (size_t i = 0; i < ndim - 1; i++) {
            diagonal_indices.push_back(iter_vars[i]);
          }
          if (only_one_diagonal) {
            k = k1;
          } else {
            // Determining which diagonal/sub-diagonal/super-diagonal it is
            k = iter_vars[ndim] - iter_vars[ndim - 1];
            diagonal_indices.push_back(k2 - k);

            // Calculating the offset in diagonal tensor for this diagonal
            auto get_offset = [&](PrimExpr M, PrimExpr N) {
              // offset = max_diagonal_length - diagonal_length
              return diagonal->shape[diagonal->shape.size() - 1] - if_then_else(M < N, M, N);
            };
            offset = if_then_else(
                k >= 0,
                super_diag_right_align ? get_offset(input->shape[ndim] - k, input->shape[ndim - 1])
                                       : 0,
                sub_diag_right_align ? get_offset(input->shape[ndim], input->shape[ndim - 1] + k)
                                     : 0);
          }
          diagonal_indices.push_back(if_then_else(k >= 0, iter_vars[ndim - 1], iter_vars[ndim]) +
                                     offset);
          return diagonal(diagonal_indices);
        };
        return if_then_else((PrimExpr)iter_vars[ndim] - iter_vars[ndim - 1] >= k1,
                            if_then_else((PrimExpr)iter_vars[ndim] - iter_vars[ndim - 1] <= k2,
                                         get_diag(), input(iter_vars)),
                            input(iter_vars));
      },
      name, tag);
}

/*!
 * \brief Numpy style advanced indexing with tensor.
 * \param data is input data.
 * \param indices is list of indexing tensors.
 * \param name output tensor name.
 * \param tag output tensor tag.
 * \return Output tensor.
 */
inline Tensor adv_index(const Tensor& data, const Array<Tensor>& indices,
                        const std::string name = "advanced_index",
                        const std::string tag = kInjective) {
  Array<PrimExpr> oshape;
  Array<PrimExpr> broadcast_shape;
  Array<Tensor> bindices;
  std::vector<int64_t> flatten_shape_lens;
  int64_t num_picked_elems = 1;
  bool has_dyn_shape = false;

  if (indices.size() == 1) {
    broadcast_shape = indices[0]->shape;
    bindices = indices;
  } else {
    for (const auto& index : indices) {
      int64_t flatten_len = 1;
      for (const auto& dim : index->shape) {
        const IntImmNode* axis_len = dim.as<IntImmNode>();
        if (!axis_len) {
          broadcast_shape = index->shape;
          has_dyn_shape = true;
          break;
        }
        flatten_len *= axis_len->value;
      }
      if (has_dyn_shape) break;
      flatten_shape_lens.push_back(flatten_len);
      if (flatten_len > num_picked_elems) {
        num_picked_elems = flatten_len;
        broadcast_shape = index->shape;
      }
    }

    // Do broadcast for indices
    for (size_t i = 0; i < indices.size(); ++i) {
      if (!has_dyn_shape && flatten_shape_lens[i] < num_picked_elems) {
        bindices.push_back(broadcast_to(indices[i], broadcast_shape));
      } else {
        bindices.push_back(indices[i]);
      }
    }
  }

  for (const auto& dim : broadcast_shape) {
    oshape.push_back(dim);
  }
  for (size_t i = indices.size(); i < data->shape.size(); ++i) {
    oshape.push_back(data->shape[i]);
  }

  return compute(
      oshape,
      [&](const Array<Var>& iter_var) {
        Array<PrimExpr> tensor_indices;
        for (size_t i = 0; i < broadcast_shape.size(); ++i) {
          tensor_indices.push_back(iter_var[i]);
        }

        Array<PrimExpr> real_indices;
        for (size_t i = 0; i < bindices.size(); ++i) {
          real_indices.push_back(bindices[i](tensor_indices));
        }
        for (size_t i = broadcast_shape.size(); i < iter_var.size(); ++i) {
          real_indices.push_back(iter_var[i]);
        }

        return data(real_indices);
      },
      name, tag);
}

}  // namespace topi
}  // namespace tvm
#endif  // TVM_TOPI_TRANSFORM_H_<|MERGE_RESOLUTION|>--- conflicted
+++ resolved
@@ -1389,23 +1389,16 @@
 /*!
  * \brief Compute the sparse segment sum on the indices over the segment_ids
  *
-<<<<<<< HEAD
  * \param data A Tensor with data that will be assembled in the output.
  * \param selected_indices A 1-D Tensor with indices into data. Has same rank as segment_ids.
  * \param segment_ids A 1-D Tensor with indices into the output Tensor. Values should be sorted and
  * can be repeated.
  * \param num_segments An optional int32 scalar. Indicates the size of the output Tensor.
-=======
- * \param sparse_indices Indices where values of the dense tensor exist
- * \param prev_shape Old Shape of the sparse tensor corresponding to sparse_indices
- * \param new_shape Desired Shape of the sparse tensor which will correspond to output
->>>>>>> e64c12ed
  * \param name The name of the operation
  * \param tag The tag to mark the operation
  *
  * \return A Tensor whose op member is the sparse_segment_sqrtn operation
  */
-<<<<<<< HEAD
 inline Array<Tensor> SparseSegmentSqrtN(const Tensor& data, const Tensor& selected_indices,
                                         const Tensor& segment_ids, int num_segments,
                                         const std::string name = "T_sparse_segment_sqrtn",
@@ -1421,36 +1414,6 @@
     new_data_shape.push_back(data->shape[i]);
   }
   auto selected_data = tvm::topi::take(data, selected_indices, 0, "clip");
-=======
-inline Array<Tensor> SparseReshape(const Tensor& sparse_indices, const Tensor& prev_shape,
-                                   const Tensor& new_shape,
-                                   const std::string name = "T_sparse_reshape",
-                                   std::string tag = kInjective) {
-  Array<Tensor> result;
-  Array<PrimExpr> new_sparse_indices_shape{sparse_indices->shape[0], new_shape->shape[0]};
-
-  int new_shape_size = GetConstInt(new_shape->shape[0]);
-  int prev_shape_size = GetConstInt(prev_shape->shape[0]);
-  std::vector<PrimExpr> multipliers(prev_shape_size, 1);
-  std::vector<PrimExpr> dividers(new_shape_size, 1);
-
-  auto neg_shape_val = compute(Array<PrimExpr>{1}, [&](const Array<Var>& indices) {
-    tvm::PrimExpr total_ele = prev_shape[0];
-    for (int i = prev_shape_size - 2; i >= 0; --i) {
-      multipliers[i] = prev_shape[i + 1] * multipliers[i + 1];
-      total_ele *= prev_shape[i + 1];
-    }
-    PrimExpr division_total_ele = 1;
-    for (int i = 0; i < new_shape_size; ++i) {
-      division_total_ele *= if_then_else(new_shape[i] != -1, new_shape[i], 1);
-    }
-    for (int i = new_shape_size - 2; i >= 0; --i) {
-      dividers[i] = dividers[i + 1] * if_then_else(new_shape[i + 1] != -1, new_shape[i + 1],
-                                                   div(total_ele, division_total_ele));
-    }
-    return div(total_ele, division_total_ele);
-  });
->>>>>>> e64c12ed
 
   result.push_back(compute(
       new_data_shape,
@@ -1559,6 +1522,70 @@
         return non_empty_rows;
       },
       name, tag));
+  return result;
+}
+
+inline Array<Tensor> SparseReshape(const Tensor& sparse_indices, const Tensor& prev_shape,
+                                   const Tensor& new_shape,
+                                   const std::string name = "T_sparse_reshape",
+                                   std::string tag = kInjective) {
+  Array<Tensor> result;
+  Array<PrimExpr> new_sparse_indices_shape{sparse_indices->shape[0], new_shape->shape[0]};
+
+  int new_shape_size = GetConstInt(new_shape->shape[0]);
+  int prev_shape_size = GetConstInt(prev_shape->shape[0]);
+  std::vector<PrimExpr> multipliers(prev_shape_size, 1);
+  std::vector<PrimExpr> dividers(new_shape_size, 1);
+
+  auto neg_shape_val = compute(Array<PrimExpr>{1}, [&](const Array<Var>& indices) {
+    tvm::PrimExpr total_ele = prev_shape[0];
+    for (int i = prev_shape_size - 2; i >= 0; --i) {
+      multipliers[i] = prev_shape[i + 1] * multipliers[i + 1];
+      total_ele *= prev_shape[i + 1];
+    }
+    PrimExpr division_total_ele = 1;
+    for (int i = 0; i < new_shape_size; ++i) {
+      division_total_ele *= if_then_else(new_shape[i] != -1, new_shape[i], 1);
+    }
+    for (int i = new_shape_size - 2; i >= 0; --i) {
+      dividers[i] = dividers[i + 1] * if_then_else(new_shape[i + 1] != -1, new_shape[i + 1],
+                                                   div(total_ele, division_total_ele));
+    }
+    return div(total_ele, division_total_ele);
+  });
+
+  result.push_back(compute(
+      new_sparse_indices_shape,
+      [&](const Array<Var>& indices) {
+        PrimExpr flattened_idx = 0;
+        if (sparse_indices->shape.size() == 1) {
+          flattened_idx += sparse_indices[indices[0]];
+        } else {
+          for (int k = 0; k < GetConstInt(sparse_indices->shape[1]); k++) {
+            flattened_idx += (sparse_indices[indices[0]][k] * multipliers[k]);
+          }
+        }
+        Array<PrimExpr> new_sparse_indices;
+        if (new_shape_size != 1) {
+          for (int i = 0; i < new_shape_size; i++) {
+            new_sparse_indices.push_back(floordiv(flattened_idx, dividers[i]));
+            flattened_idx = floormod(flattened_idx, dividers[i]);
+          }
+          PrimExpr ret = -1;
+
+          for (int i = 0; i < new_shape_size; i++) {
+            if (indices.size() == 1) {
+              return new_sparse_indices[0];
+            } else {
+              ret = if_then_else(indices[1] == i, new_sparse_indices[i], ret);
+            }
+          }
+          return ret;
+        } else {
+          return flattened_idx;
+        }
+      },
+      name, tag));
   result.push_back(compute(
       Array<PrimExpr>{new_shape_size},
       [&](const Array<Var>& indices) {
@@ -1568,7 +1595,7 @@
       },
       name, tag));
   return result;
-}
+}  // namespace topi
 
 /*!
  * \brief Transform the layout according to \p src_layout and \p dst_layout
