--- conflicted
+++ resolved
@@ -332,13 +332,9 @@
       if (val < 0) {
         val += static_cast<int>(x->shape.size());
       }
-<<<<<<< HEAD
       if (IsConstInt(x->shape[val])) {
-        CHECK_EQ(GetConstInt(x->shape[val]), 1) << "Dimension " << val << " must have size 1";
+        ICHECK_EQ(GetConstInt(x->shape[val]), 1) << "Dimension " << val << " must have size 1";
       }
-=======
-      ICHECK_EQ(GetConstInt(x->shape[val]), 1) << "Dimension " << val << " must have size 1";
->>>>>>> c6f18250
       axis_val.push_back(val);
     }
   }
