--- conflicted
+++ resolved
@@ -1387,7 +1387,6 @@
 }
 
 /*!
-<<<<<<< HEAD
  * \brief Compute the sparse segment sum on the indices over the segment_ids
  *
  * \param data A Tensor with data that will be assembled in the output.
@@ -1404,24 +1403,6 @@
                                         const Tensor& segment_ids, int num_segments,
                                         const std::string name = "T_sparse_segment_sqrtn",
                                         std::string tag = kInjective) {
-=======
- * \brief Fill empty rows of a sparse tensor with default values
- *
- * \param sparse_indices Indices where values of the dense tensor exist
- * \param sparse_values Values at the above indices respectively
- * \param default_value Default value at to be used at empty rows
- * \param dense_shape Dense shape of the sparse tensor
- * \param name The name of the operation
- * \param tag The tag to mark the operation
- *
- * \return A Tensor whose op member is the SparseFillEmptyRows operation
- */
-inline Array<Tensor> SparseFillEmptyRows(const Tensor& sparse_indices, const Tensor& sparse_values,
-                                         const Tensor& default_value,
-                                         const Array<Integer>& dense_shape,
-                                         const std::string name = "T_sparse_fill_empty_rows",
-                                         std::string tag = kInjective) {
->>>>>>> 6ba75bd0
   Array<Tensor> result;
   Array<PrimExpr> new_data_shape;
   if (num_segments != -1) {
@@ -1429,7 +1410,6 @@
   } else {
     new_data_shape.push_back(selected_indices->shape[0]);
   }
-<<<<<<< HEAD
   for (int i = 1; i < static_cast<int>(data->shape.size()); ++i) {
     new_data_shape.push_back(data->shape[i]);
   }
@@ -1452,7 +1432,34 @@
         PrimExpr sqrt_length_segment =
             tvm::sqrt(if_then_else(length_segment == 0, 1, length_segment));
         return div(ret, sqrt_length_segment);
-=======
+      },
+      name, tag));
+  return result;
+}  // namespace topi
+
+/*!
+ * \brief Fill empty rows of a sparse tensor with default values
+ *
+ * \param sparse_indices Indices where values of the dense tensor exist
+ * \param sparse_values Values at the above indices respectively
+ * \param default_value Default value at to be used at empty rows
+ * \param dense_shape Dense shape of the sparse tensor
+ * \param name The name of the operation
+ * \param tag The tag to mark the operation
+ *
+ * \return A Tensor whose op member is the SparseFillEmptyRows operation
+ */
+inline Array<Tensor> SparseFillEmptyRows(const Tensor& sparse_indices, const Tensor& sparse_values,
+                                         const Tensor& default_value,
+                                         const Array<Integer>& dense_shape,
+                                         const std::string name = "T_sparse_fill_empty_rows",
+                                         std::string tag = kInjective) {
+  Array<Tensor> result;
+  Array<PrimExpr> sp_ordered_output_shape;
+  sp_ordered_output_shape.push_back(dense_shape[0] + sparse_indices->shape[0]);
+  if (sparse_indices->shape.size() > 1) {
+    sp_ordered_output_shape.push_back(sparse_indices->shape[1]);
+  }
   auto empty_row_indicator =
       compute(Array<PrimExpr>{dense_shape[0]}, [&](const Array<Var>& indices) {
         PrimExpr ret = PrimExpr(Bool(1));
@@ -1513,7 +1520,6 @@
           non_empty_rows = if_then_else(empty_row_indicator[i], non_empty_rows, non_empty_rows + 1);
         }
         return non_empty_rows;
->>>>>>> 6ba75bd0
       },
       name, tag));
   return result;
