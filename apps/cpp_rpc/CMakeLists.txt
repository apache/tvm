--- conflicted
+++ resolved
@@ -5,8 +5,6 @@
   rpc_env.cc
   rpc_server.cc
 )
-
-set(TVM_RPC_LINKER_LIBS "")
 
 if(WIN32)
   list(APPEND TVM_RPC_SOURCES win32_process.cc)
@@ -45,16 +43,4 @@
   PUBLIC DMLC_PATH
 )
 
-if (BUILD_FOR_ANDROID AND USE_HEXAGON_SDK)
-  find_hexagon_sdk_root("${USE_HEXAGON_SDK}" "${USE_HEXAGON_ARCH}")
-  link_directories(${HEXAGON_REMOTE_ROOT})
-  list(APPEND TVM_RPC_LINKER_LIBS cdsprpc log)
-endif()
-
-list(APPEND TVM_RPC_LINKER_LIBS tvm_runtime)
-<<<<<<< HEAD
-
-=======
- 
->>>>>>> 6f623a96
-target_link_libraries(tvm_rpc ${TVM_RPC_LINKER_LIBS})+target_link_libraries(tvm_rpc tvm_runtime)