<!--- Licensed to the Apache Software Foundation (ASF) under one -->
<!--- or more contributor license agreements.  See the NOTICE file -->
<!--- distributed with this work for additional information -->
<!--- regarding copyright ownership.  The ASF licenses this file -->
<!--- to you under the Apache License, Version 2.0 (the -->
<!--- "License"); you may not use this file except in compliance -->
<!--- with the License.  You may obtain a copy of the License at -->

<!---   http://www.apache.org/licenses/LICENSE-2.0 -->

<!--- Unless required by applicable law or agreed to in writing, -->
<!--- software distributed under the License is distributed on an -->
<!--- "AS IS" BASIS, WITHOUT WARRANTIES OR CONDITIONS OF ANY -->
<!--- KIND, either express or implied.  See the License for the -->
<!--- specific language governing permissions and limitations -->
<!--- under the License. -->


# Performance Benchmark

## Results

See results on wiki page https://github.com/dmlc/tvm/wiki/Benchmark

## How to Reproduce

To obtain the best performance, we always do auto-tuning for the specific devices and get
the parameters for used kernels. To enable easy reproduction of our results, we release
pre-tuned parameters for popular networks on some common devices.
TVM will download related tuning cache files during compilation.

If you don't have the following listed devices, you can still run these scripts.
You can pick the one that is most similar to your device as argument.
In general, the performance should also be good.

It is recommended that you run tuning by yourself if you have your customized network or devices.
Please follow the tutorial for
[NVIDIA GPU](https://docs.tvm.ai/tutorials/autotvm/tune_nnvm_cuda.html),
[ARM CPU](https://docs.tvm.ai/tutorials/autotvm/tune_nnvm_arm.html),
[Mobile GPU](https://docs.tvm.ai/tutorials/autotvm/tune_nnvm_mobile_gpu.html).

### NVIDIA GPU

Build TVM with LLVM and CUDA enabled. [Help](https://docs.tvm.ai/install/from_source.html)

```bash
python3 gpu_imagenet_bench.py --model 1080ti
python3 gpu_imagenet_bench.py --model titanx

# For NVIDIA Jetson TX2, you can run the following command directly on the board,
# or use cross compilation and RPC like what we do for ARM CPU.
python3 gpu_imagenet_bench.py --model tx2
```

### ARM CPU & Mali GPU
For embedded devices, we use RPC infrastructure in TVM to make the management easy.
You need to use it for reproducing benchmark results.

**Note**: We use llvm-4.0 in our tuning environment. Mismatch of the LLVM version during tuning and deployment can influence the performance, so you have to use a same version for reproduction.

0. Build TVM with LLVM enabled. [Help](https://docs.tvm.ai/install/from_source.html)

1. Start an RPC Tracker on the host machine
```bash
python3 -m tvm.exec.rpc_tracker
```

2. Register devices to the tracker
* For Linux device
  * Build tvm runtime on your device [Help](https://docs.tvm.ai/tutorials/nnvm/deploy_model_on_rasp.html#build-tvm-runtime-on-device)
  * Register your device to tracker by
  ```bash
  python3 -m tvm.exec.rpc_server --tracker=[HOST_IP]:9190 --key=[DEVICE_KEY]
  ```
  replace `[HOST_IP]` with the IP address of the host machine, `[DEVICE_KEY]` with the name of device.

  E.g. Here is an example command for RK3399,
  `python3 -m tvm.exec.rpc_server --tracker=10.77.1.123:9190 --key=rk3399`, where 10.77.1.123 is the IP address of the tracker.

* For Android device
   * Build and install tvm RPC apk on your device [Help](https://github.com/dmlc/tvm/tree/master/apps/android_rpc).
     Make sure you can pass the android rpc test. Then you have alreadly known how to register.

3. Verify the device registration
  We can query all registered devices by
  ```bash
  python3 -m tvm.exec.query_rpc_tracker
  ```
  You should be able to find your devices in `Queue Status`. Make sure the registration is correct before going ahead.

  For our test environment, one sample output can be
  ```bash
  Queue Status
  ----------------------------------
  key          total  free  pending
  ----------------------------------
  mate10pro    1      1     0
  p20pro       2      2     0
  pixel2       2      2     0
  rk3399       2      2     0
  rasp3b       8      8     0
  ```

<<<<<<< HEAD
4. Run benchmark  
=======
4. Run benchmark
>>>>>>> 135c4b44
  ```bash
  # ARM CPU
  python3 arm_cpu_imagenet_bench.py --model rasp3b --rpc-key rasp3b
  python3 arm_cpu_imagenet_bench.py --model rk3399 --rpc-key rk3399
  python3 arm_cpu_imagenet_bench.py --model pixel2 --rpc-key pixel2
  python3 arm_cpu_imagenet_bench.py --model p20pro --rpc-key p20pro
<<<<<<< HEAD
  python3 arm_cpu_imagenet_bench.py --model mate10pro --rpc-key mate10pro  
=======
  python3 arm_cpu_imagenet_bench.py --model mate10pro --rpc-key mate10pro
>>>>>>> 135c4b44
  ```

  ```bash
  # Mali GPU
  # NOTE: To make the test environment more stable, we close GUI and lock the frequency
  sudo /etc/init.d/lightdm stop
  sudo -i
  echo performance > /sys/class/misc/mali0/device/devfreq/ff9a0000.gpu/governor
  python3 mobile_gpu_imagenet_bench.py --model rk3399 --rpc-key rk3399
  python3 mobile_gpu_imagenet_bench.py --model rk3399 --rpc-key rk3399 --dtype float16
  ```

### AMD GPU

Build TVM with LLVM and ROCm enabled. [Help](https://docs.tvm.ai/install/from_source.html)
```bash
python3 gpu_imagenet_bench.py --model gfx900 --target rocm
```<|MERGE_RESOLUTION|>--- conflicted
+++ resolved
@@ -101,22 +101,14 @@
   rasp3b       8      8     0
   ```
 
-<<<<<<< HEAD
-4. Run benchmark  
-=======
 4. Run benchmark
->>>>>>> 135c4b44
   ```bash
   # ARM CPU
   python3 arm_cpu_imagenet_bench.py --model rasp3b --rpc-key rasp3b
   python3 arm_cpu_imagenet_bench.py --model rk3399 --rpc-key rk3399
   python3 arm_cpu_imagenet_bench.py --model pixel2 --rpc-key pixel2
   python3 arm_cpu_imagenet_bench.py --model p20pro --rpc-key p20pro
-<<<<<<< HEAD
-  python3 arm_cpu_imagenet_bench.py --model mate10pro --rpc-key mate10pro  
-=======
   python3 arm_cpu_imagenet_bench.py --model mate10pro --rpc-key mate10pro
->>>>>>> 135c4b44
   ```
 
   ```bash
