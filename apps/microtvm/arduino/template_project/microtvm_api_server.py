--- conflicted
+++ resolved
@@ -598,32 +598,12 @@
     FLASH_MAX_RETRIES = 5
 
     def flash(self, options):
-<<<<<<< HEAD
-        self._check_platform_version(options)
-        port = self._get_arduino_port(options)
-
-        upload_cmd = [
-            self._get_arduino_cli_cmd(options),
-            "upload",
-            "./project",
-            "--fqbn",
-            self._get_fqbn(options),
-            "--input-dir",
-            str(BUILD_DIR.resolve()),
-            # "--port",
-            # port,
-        ]
-
-        if options.get("verbose"):
-            upload_cmd.append("--verbose")
-=======
         # List all used project options
         arduino_cli_cmd = options.get("arduino_cli_cmd")
         warning_as_error = options.get("warning_as_error")
         port = options.get("port")
         board = options.get("board")
         serial_number = options.get("serial_number")
->>>>>>> 02820ad2
 
         if not board:
             board = self._get_board_from_makefile(API_SERVER_DIR / MAKEFILE_FILENAME)
