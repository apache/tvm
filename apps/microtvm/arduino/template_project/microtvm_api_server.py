# Licensed to the Apache Software Foundation (ASF) under one
# or more contributor license agreements.  See the NOTICE file
# distributed with this work for additional information
# regarding copyright ownership.  The ASF licenses this file
# to you under the Apache License, Version 2.0 (the
# "License"); you may not use this file except in compliance
# with the License.  You may obtain a copy of the License at
#
#   http://www.apache.org/licenses/LICENSE-2.0
#
# Unless required by applicable law or agreed to in writing,
# software distributed under the License is distributed on an
# "AS IS" BASIS, WITHOUT WARRANTIES OR CONDITIONS OF ANY
# KIND, either express or implied.  See the License for the
# specific language governing permissions and limitations
# under the License.

import collections
import functools
import json
import logging
import os
import os.path
import pathlib
import re
import shlex
import shutil
import subprocess
import sys
import tarfile
import tempfile
import time
from string import Template
import re

from packaging import version
import serial.tools.list_ports

from tvm.micro.project_api import server

_LOG = logging.getLogger(__name__)

MODEL_LIBRARY_FORMAT_RELPATH = pathlib.Path("src") / "model" / "model.tar"
API_SERVER_DIR = pathlib.Path(os.path.dirname(__file__) or os.path.getcwd())
BUILD_DIR = API_SERVER_DIR / "build"
MODEL_LIBRARY_FORMAT_PATH = API_SERVER_DIR / MODEL_LIBRARY_FORMAT_RELPATH

IS_TEMPLATE = not (API_SERVER_DIR / MODEL_LIBRARY_FORMAT_RELPATH).exists()

MIN_ARDUINO_CLI_VERSION = version.parse("0.18.0")

BOARDS = API_SERVER_DIR / "boards.json"

ARDUINO_CLI_CMD = shutil.which("arduino-cli")

# Data structure to hold the information microtvm_api_server.py needs
# to communicate with each of these boards.
try:
    with open(BOARDS) as boards:
        BOARD_PROPERTIES = json.load(boards)
except FileNotFoundError:
    raise FileNotFoundError(f"Board file {{{BOARDS}}} does not exist.")


class BoardAutodetectFailed(Exception):
    """Raised when no attached hardware is found matching the requested board"""


PROJECT_TYPES = ["example_project", "host_driven"]

PROJECT_OPTIONS = [
    server.ProjectOption(
        "arduino_board",
        required=["build", "flash", "open_transport"],
        choices=list(BOARD_PROPERTIES),
        type="str",
        help="Name of the Arduino board to build for.",
    ),
    server.ProjectOption(
        "arduino_cli_cmd",
        required=(
            ["generate_project", "build", "flash", "open_transport"]
            if not ARDUINO_CLI_CMD
            else None
        ),
        optional=(
            ["generate_project", "build", "flash", "open_transport"] if ARDUINO_CLI_CMD else None
        ),
        default=ARDUINO_CLI_CMD,
        type="str",
        help="Path to the arduino-cli tool.",
    ),
    server.ProjectOption(
        "port",
        optional=["flash", "open_transport"],
        type="int",
        help="Port to use for connecting to hardware.",
    ),
    server.ProjectOption(
        "project_type",
        required=["generate_project"],
        choices=tuple(PROJECT_TYPES),
        type="str",
        help="Type of project to generate.",
    ),
    server.ProjectOption(
        "verbose",
        optional=["build", "flash"],
        type="bool",
        help="Run arduino-cli compile and upload with verbose output.",
    ),
    server.ProjectOption(
        "warning_as_error",
        optional=["build", "flash"],
        type="bool",
        help="Treat warnings as errors and raise an Exception.",
    ),
]


class Handler(server.ProjectAPIHandler):
    def __init__(self):
        super(Handler, self).__init__()
        self._proc = None
        self._port = None
        self._serial = None
        self._version = None

    def server_info_query(self, tvm_version):
        return server.ServerInfo(
            platform_name="arduino",
            is_template=IS_TEMPLATE,
            model_library_format_path="" if IS_TEMPLATE else MODEL_LIBRARY_FORMAT_PATH,
            project_options=PROJECT_OPTIONS,
        )

    def _copy_project_files(self, api_server_dir, project_dir, project_type):
        """Copies the files for project_type into project_dir.

        Notes
        -----
        template_dir is NOT a project type, and that directory is never copied
        in this function. template_dir only holds this file and its unit tests,
        so this file is copied separately in generate_project.

        """
        for item in (API_SERVER_DIR / "src" / project_type).iterdir():
            if item.name == "project.ino":
                continue
            dest = project_dir / "src" / item.name
            if item.is_dir():
                shutil.copytree(item, dest)
            else:
                shutil.copy2(item, dest)

        # Arduino requires the .ino file have the same filename as its containing folder
        shutil.copy2(
            API_SERVER_DIR / "src" / project_type / "project.ino",
            project_dir / f"{project_dir.stem}.ino",
        )

    CRT_COPY_ITEMS = ("include", "src")

    def _copy_standalone_crt(self, source_dir, standalone_crt_dir):
        output_crt_dir = source_dir / "standalone_crt"
        for item in self.CRT_COPY_ITEMS:
            src_path = os.path.join(standalone_crt_dir, item)
            dst_path = output_crt_dir / item
            if os.path.isdir(src_path):
                shutil.copytree(src_path, dst_path)
            else:
                shutil.copy2(src_path, dst_path)

    # Example project is the "minimum viable project",
    # and doesn't need a fancy RPC server
    EXAMPLE_PROJECT_UNUSED_COMPONENTS = [
        "include/dmlc",
        "src/support",
        "src/runtime/minrpc",
        "src/runtime/crt/graph_executor",
        "src/runtime/crt/microtvm_rpc_common",
        "src/runtime/crt/microtvm_rpc_server",
        "src/runtime/crt/tab",
    ]

    def _remove_unused_components(self, source_dir, project_type):
        unused_components = []
        if project_type == "example_project":
            unused_components = self.EXAMPLE_PROJECT_UNUSED_COMPONENTS

        for component in unused_components:
            shutil.rmtree(source_dir / "standalone_crt" / component)

    def _disassemble_mlf(self, mlf_tar_path, source_dir):
        with tempfile.TemporaryDirectory() as mlf_unpacking_dir_str:
            mlf_unpacking_dir = pathlib.Path(mlf_unpacking_dir_str)
            with tarfile.open(mlf_tar_path, "r:") as tar:
                tar.extractall(mlf_unpacking_dir)

            model_dir = source_dir / "model"
            model_dir.mkdir()

            # Copy C files from model. The filesnames and quantity
            # depend on the target string, so we just copy all c files
            source_dir = mlf_unpacking_dir / "codegen" / "host" / "src"
            for file in source_dir.rglob(f"*.c"):
                shutil.copy(file, model_dir)

            # Return metadata.json for use in templating
            with open(os.path.join(mlf_unpacking_dir, "metadata.json")) as f:
                metadata = json.load(f)
        return metadata

    def _template_model_header(self, source_dir, metadata):
        with open(source_dir / "model.h", "r") as f:
            model_h_template = Template(f.read())

        assert (
            metadata["style"] == "full-model"
        ), "when generating AOT, expect only full-model Model Library Format"

        template_values = {
            "workspace_size_bytes": metadata["memory"]["functions"]["main"][0][
                "workspace_size_bytes"
            ],
        }

        with open(source_dir / "model.h", "w") as f:
            f.write(model_h_template.substitute(template_values))

    # Arduino ONLY recognizes .ino, .ccp, .c, .h

    CPP_FILE_EXTENSION_SYNONYMS = ("cc", "cxx")

    def _change_cpp_file_extensions(self, source_dir):
        for ext in self.CPP_FILE_EXTENSION_SYNONYMS:
            for filename in source_dir.rglob(f"*.{ext}"):
                filename.rename(filename.with_suffix(".cpp"))

        for filename in source_dir.rglob(f"*.inc"):
            filename.rename(filename.with_suffix(".h"))

    def _convert_includes(self, project_dir, source_dir):
        """Changes all #include statements in project_dir to be relevant to their
        containing file's location.

        Arduino only supports includes relative to a file's location, so this
        function finds each time we #include a file and changes the path to
        be relative to the file location. Does not do this for standard C
        libraries. Also changes angle brackets syntax to double quotes syntax.

        See Also
        -----
        https://www.arduino.cc/reference/en/language/structure/further-syntax/include/

        """
        for ext in ("c", "h", "cpp"):
            for filename in source_dir.rglob(f"*.{ext}"):
                with filename.open("rb") as src_file:
                    lines = src_file.readlines()
                    with filename.open("wb") as dst_file:
                        for i, line in enumerate(lines):
                            line_str = str(line, "utf-8")
                            # Check if line has an include
                            result = re.search(r"#include\s*[<\"]([^>]*)[>\"]", line_str)
                            if not result:
                                dst_file.write(line)
                            else:
                                new_include = self._find_modified_include_path(
                                    project_dir, filename, result.groups()[0]
                                )
                                updated_line = f'#include "{new_include}"\n'
                                dst_file.write(updated_line.encode("utf-8"))

    # Most of the files we used to be able to point to directly are under "src/standalone_crt/include/".
    # Howver, crt_config.h lives under "src/standalone_crt/crt_config/", and more exceptions might
    # be added in the future.
    POSSIBLE_BASE_PATHS = ["src/standalone_crt/include/", "src/standalone_crt/crt_config/"]

    def _find_modified_include_path(self, project_dir, file_path, include_path):
        """Takes a single #include path, and returns the location it should point to.

        Examples
        --------
        >>> _find_modified_include_path(
        ...     "/path/to/project/dir"
        ...     "/path/to/project/dir/src/standalone_crt/src/runtime/crt/common/ndarray.c"
        ...     "tvm/runtime/crt/platform.h"
        ... )
        "../../../../../../src/standalone_crt/include/tvm/runtime/crt/platform.h"

        """
        if include_path.endswith(".inc"):
            include_path = re.sub(r"\.[a-z]+$", ".h", include_path)

        # Change includes referencing .cc and .cxx files to point to the renamed .cpp file
        if include_path.endswith(self.CPP_FILE_EXTENSION_SYNONYMS):
            include_path = re.sub(r"\.[a-z]+$", ".cpp", include_path)

        # If the include already works, don't modify it
        if (file_path.parents[0] / include_path).exists():
            return include_path

        relative_path = file_path.relative_to(project_dir)
        up_dirs_path = "../" * str(relative_path).count("/")

        for base_path in self.POSSIBLE_BASE_PATHS:
            full_potential_path = project_dir / base_path / include_path
            if full_potential_path.exists():
                return up_dirs_path + base_path + include_path

        # If we can't find the file, just leave it untouched
        # It's probably a standard C/C++ header
        return include_path

    def generate_project(self, model_library_format_path, standalone_crt_dir, project_dir, options):
        # Reference key directories with pathlib
        project_dir = pathlib.Path(project_dir)
        project_dir.mkdir()
        source_dir = project_dir / "src"
        source_dir.mkdir()

        # Copies files from the template folder to project_dir
        shutil.copy2(API_SERVER_DIR / "microtvm_api_server.py", project_dir)
        shutil.copy2(BOARDS, project_dir / BOARDS.name)
        self._copy_project_files(API_SERVER_DIR, project_dir, options["project_type"])

        # Copy standalone_crt into src folder
        self._copy_standalone_crt(source_dir, standalone_crt_dir)
        self._remove_unused_components(source_dir, options["project_type"])

        # Populate crt-config.h
        crt_config_dir = project_dir / "src" / "standalone_crt" / "crt_config"
        crt_config_dir.mkdir()
        shutil.copy2(
            API_SERVER_DIR / "crt_config" / "crt_config.h", crt_config_dir / "crt_config.h"
        )

        # Unpack the MLF and copy the relevant files
        metadata = self._disassemble_mlf(model_library_format_path, source_dir)
        shutil.copy2(model_library_format_path, project_dir / MODEL_LIBRARY_FORMAT_RELPATH)

        # For AOT, template model.h with metadata to minimize space usage
        if options["project_type"] == "example_project":
            self._template_model_header(source_dir, metadata)

        self._change_cpp_file_extensions(source_dir)

        # Recursively change includes
        self._convert_includes(project_dir, source_dir)

    def _get_arduino_cli_cmd(self, options: dict):
        arduino_cli_cmd = options.get("arduino_cli_cmd", ARDUINO_CLI_CMD)
        assert arduino_cli_cmd, "'arduino_cli_cmd' command not passed and not found by default!"
        return arduino_cli_cmd

    def _get_platform_version(self, arduino_cli_path: str) -> float:
        # sample output of this command:
        # 'arduino-cli alpha Version: 0.18.3 Commit: d710b642 Date: 2021-05-14T12:36:58Z\n'
        version_output = subprocess.run(
            [arduino_cli_path, "version"], check=True, stdout=subprocess.PIPE
        ).stdout.decode("utf-8")
        str_version = re.search(r"Version: ([\.0-9]*)", version_output).group(1)

        # Using too low a version should raise an error. Note that naively
        # comparing floats will fail here: 0.7 > 0.21, but 0.21 is a higher
        # version (hence we need version.parse)
        return version.parse(str_version)

    # This will only be run for build and upload
    def _check_platform_version(self, options):
        if not self._version:
            cli_command = self._get_arduino_cli_cmd(options)
            self._version = self._get_platform_version(cli_command)

        if self._version < MIN_ARDUINO_CLI_VERSION:
            message = (
                f"Arduino CLI version too old: found {self._version}, "
                f"need at least {str(MIN_ARDUINO_CLI_VERSION)}."
            )
            if options.get("warning_as_error") is not None and options["warning_as_error"]:
                raise server.ServerError(message=message)
            _LOG.warning(message)

    def _get_fqbn(self, options):
        o = BOARD_PROPERTIES[options["arduino_board"]]
        return f"{o['package']}:{o['architecture']}:{o['board']}"

    def build(self, options):
        self._check_platform_version(options)
        BUILD_DIR.mkdir()

        compile_cmd = [
            self._get_arduino_cli_cmd(options),
            "compile",
            "./project/",
            "--fqbn",
            self._get_fqbn(options),
            "--build-path",
            BUILD_DIR.resolve(),
        ]

        if options.get("verbose"):
            compile_cmd.append("--verbose")

        # Specify project to compile
        subprocess.run(compile_cmd, check=True)

<<<<<<< HEAD
    BOARD_LIST_HEADERS = ("Port", "Protocol", "Type", "Board Name", "FQBN", "Core")
=======
    POSSIBLE_BOARD_LIST_HEADERS = ("Port", "Protocol", "Type", "Board Name", "FQBN", "Core")
>>>>>>> b6b0bafd

    def _parse_connected_boards(self, tabular_str):
        """Parses the tabular output from `arduino-cli board list` into a 2D array

        Examples
        --------
        >>> list(_parse_connected_boards(bytes(
        ...     "Port         Type              Board Name FQBN                          Core               \n"
        ...     "/dev/ttyS4   Serial Port       Unknown                                                     \n"
        ...     "/dev/ttyUSB0 Serial Port (USB) Spresense  SPRESENSE:spresense:spresense SPRESENSE:spresense\n"
        ...     "\n",
        ... "utf-8")))
        [['/dev/ttys4', 'Serial Port', 'Unknown', '', ''], ['/dev/ttyUSB0', 'Serial Port (USB)',
        'Spresense', 'SPRESENSE:spresense:spresense', 'SPRESENSE:spresense']]

        """

        # Which column headers are present depends on the version of arduino-cli
        column_regex = r"\s*|".join(self.POSSIBLE_BOARD_LIST_HEADERS) + r"\s*"
        str_rows = tabular_str.split("\n")
        column_headers = list(re.finditer(column_regex, str_rows[0]))
        assert len(column_headers) > 0

        for str_row in str_rows[1:]:
            if not str_row.strip():
                continue
            device = {}

<<<<<<< HEAD
                # Remove trailing whitespace used for padding
                parsed_row.append(str_cell.rstrip())

            del parsed_row[1]
            yield parsed_row
=======
            for column in column_headers:
                col_name = column.group(0).strip().lower()
                device[col_name] = str_row[column.start() : column.end()].strip()
            yield device
>>>>>>> b6b0bafd

    def _auto_detect_port(self, options):
        list_cmd = [self._get_arduino_cli_cmd(options), "board", "list"]
        list_cmd_output = subprocess.run(
            list_cmd, check=True, stdout=subprocess.PIPE
        ).stdout.decode("utf-8")

        desired_fqbn = self._get_fqbn(options)
        for device in self._parse_connected_boards(list_cmd_output):
            if device["fqbn"] == desired_fqbn:
                return device["port"]

        # If no compatible boards, raise an error
        raise BoardAutodetectFailed()

    def _get_arduino_port(self, options):
        if not self._port:
            if "port" in options and options["port"]:
                self._port = options["port"]
            else:
                self._port = self._auto_detect_port(options)

        return self._port

    def flash(self, options):
        self._check_platform_version(options)
        port = self._get_arduino_port(options)

        upload_cmd = [
            self._get_arduino_cli_cmd(options),
            "upload",
            "./project",
            "--fqbn",
            self._get_fqbn(options),
            "--input-dir",
            str(BUILD_DIR.resolve()),
            # "--port",
            # port,
        ]

        if options.get("verbose"):
            upload_cmd.append("--verbose")

        retry = 15
        while retry > 0:
            try:
                subprocess.run(upload_cmd, check=True)
                retry = 0
            except Exception as e:
                print("Retrying flash ...")
                retry -= 1
                time.sleep(1.0)
                if retry <= 0:
                    raise e

    def open_transport(self, options):
        # Zephyr example doesn't throw an error in this case
        if self._serial is not None:
            return

        port = self._get_arduino_port(options)

        # It takes a moment for the Arduino code to finish initializing
        # and start communicating over serial
        for attempts in range(10):
            if any(serial.tools.list_ports.grep(port)):
                break
            time.sleep(0.5)

        self._serial = serial.Serial(port, baudrate=115200, timeout=5)

        return server.TransportTimeouts(
            session_start_retry_timeout_sec=2.0,
            session_start_timeout_sec=5.0,
            session_established_timeout_sec=5.0,
        )

    def close_transport(self):
        if self._serial is None:
            return
        self._serial.close()
        self._serial = None

    def read_transport(self, n, timeout_sec):
        # It's hard to set timeout_sec, so we just throw it away
        # TODO fix this
        if self._serial is None:
            raise server.TransportClosedError()
        return self._serial.read(n)

    def write_transport(self, data, timeout_sec):
        if self._serial is None:
            raise server.TransportClosedError()
        return self._serial.write(data)


if __name__ == "__main__":
    server.main(Handler())<|MERGE_RESOLUTION|>--- conflicted
+++ resolved
@@ -406,11 +406,7 @@
         # Specify project to compile
         subprocess.run(compile_cmd, check=True)
 
-<<<<<<< HEAD
-    BOARD_LIST_HEADERS = ("Port", "Protocol", "Type", "Board Name", "FQBN", "Core")
-=======
     POSSIBLE_BOARD_LIST_HEADERS = ("Port", "Protocol", "Type", "Board Name", "FQBN", "Core")
->>>>>>> b6b0bafd
 
     def _parse_connected_boards(self, tabular_str):
         """Parses the tabular output from `arduino-cli board list` into a 2D array
@@ -439,18 +435,10 @@
                 continue
             device = {}
 
-<<<<<<< HEAD
-                # Remove trailing whitespace used for padding
-                parsed_row.append(str_cell.rstrip())
-
-            del parsed_row[1]
-            yield parsed_row
-=======
             for column in column_headers:
                 col_name = column.group(0).strip().lower()
                 device[col_name] = str_row[column.start() : column.end()].strip()
             yield device
->>>>>>> b6b0bafd
 
     def _auto_detect_port(self, options):
         list_cmd = [self._get_arduino_cli_cmd(options), "board", "list"]
