# Licensed to the Apache Software Foundation (ASF) under one
# or more contributor license agreements.  See the NOTICE file
# distributed with this work for additional information
# regarding copyright ownership.  The ASF licenses this file
# to you under the Apache License, Version 2.0 (the
# "License"); you may not use this file except in compliance
# with the License.  You may obtain a copy of the License at
#
#   http://www.apache.org/licenses/LICENSE-2.0
#
# Unless required by applicable law or agreed to in writing,
# software distributed under the License is distributed on an
# "AS IS" BASIS, WITHOUT WARRANTIES OR CONDITIONS OF ANY
# KIND, either express or implied.  See the License for the
# specific language governing permissions and limitations
# under the License.

import json
import logging
import os.path
import pathlib
import re
import shutil
import subprocess
import tarfile
import tempfile
import time
from string import Template

from packaging import version

from tvm.micro.project_api import server

_LOG = logging.getLogger(__name__)

MODEL_LIBRARY_FORMAT_RELPATH = pathlib.Path("src") / "model" / "model.tar"
API_SERVER_DIR = pathlib.Path(os.path.dirname(__file__) or os.path.getcwd())
BUILD_DIR = API_SERVER_DIR / "build"
MODEL_LIBRARY_FORMAT_PATH = API_SERVER_DIR / MODEL_LIBRARY_FORMAT_RELPATH

IS_TEMPLATE = not (API_SERVER_DIR / MODEL_LIBRARY_FORMAT_RELPATH).exists()

MIN_ARDUINO_CLI_VERSION = version.parse("0.18.0")

BOARDS = API_SERVER_DIR / "boards.json"

ARDUINO_CLI_CMD = shutil.which("arduino-cli")

# Data structure to hold the information microtvm_api_server.py needs
# to communicate with each of these boards.
try:
    with open(BOARDS) as boards:
        BOARD_PROPERTIES = json.load(boards)
except FileNotFoundError:
    raise FileNotFoundError(f"Board file {{{BOARDS}}} does not exist.")


class BoardAutodetectFailed(Exception):
    """Raised when no attached hardware is found matching the requested board"""


PROJECT_TYPES = ["example_project", "host_driven"]

PROJECT_OPTIONS = [
    server.ProjectOption(
        "arduino_board",
        required=["build", "flash", "open_transport"],
        choices=list(BOARD_PROPERTIES),
        type="str",
        help="Name of the Arduino board to build for.",
    ),
    server.ProjectOption(
        "arduino_cli_cmd",
        required=(
            ["generate_project", "build", "flash", "open_transport"]
            if not ARDUINO_CLI_CMD
            else None
        ),
        optional=(
            ["generate_project", "build", "flash", "open_transport"] if ARDUINO_CLI_CMD else None
        ),
        default=ARDUINO_CLI_CMD,
        type="str",
        help="Path to the arduino-cli tool.",
    ),
    server.ProjectOption(
        "port",
        optional=["flash", "open_transport"],
        type="int",
        help="Port to use for connecting to hardware.",
    ),
    server.ProjectOption(
        "project_type",
        required=["generate_project"],
        choices=tuple(PROJECT_TYPES),
        type="str",
        help="Type of project to generate.",
    ),
    server.ProjectOption(
        "verbose",
        optional=["build", "flash"],
        type="bool",
        help="Run arduino-cli compile and upload with verbose output.",
    ),
    server.ProjectOption(
        "warning_as_error",
        optional=["build", "flash"],
        type="bool",
        help="Treat warnings as errors and raise an Exception.",
    ),
]


class Handler(server.ProjectAPIHandler):
    def __init__(self):
        super(Handler, self).__init__()
        self._proc = None
        self._port = None
        self._serial = None
        self._version = None

    def server_info_query(self, tvm_version):
        return server.ServerInfo(
            platform_name="arduino",
            is_template=IS_TEMPLATE,
            model_library_format_path="" if IS_TEMPLATE else MODEL_LIBRARY_FORMAT_PATH,
            project_options=PROJECT_OPTIONS,
        )

    def _copy_project_files(self, api_server_dir, project_dir, project_type):
        """Copies the files for project_type into project_dir.

        Notes
        -----
        template_dir is NOT a project type, and that directory is never copied
        in this function. template_dir only holds this file and its unit tests,
        so this file is copied separately in generate_project.

        """
        for item in (API_SERVER_DIR / "src" / project_type).iterdir():
            if item.name == "project.ino":
                continue
            dest = project_dir / "src" / item.name
            if item.is_dir():
                shutil.copytree(item, dest)
            else:
                shutil.copy2(item, dest)

        # Arduino requires the .ino file have the same filename as its containing folder
        shutil.copy2(
            API_SERVER_DIR / "src" / project_type / "project.ino",
            project_dir / f"{project_dir.stem}.ino",
        )

    CRT_COPY_ITEMS = ("include", "src")

    def _copy_standalone_crt(self, source_dir, standalone_crt_dir):
        output_crt_dir = source_dir / "standalone_crt"
        for item in self.CRT_COPY_ITEMS:
            src_path = os.path.join(standalone_crt_dir, item)
            dst_path = output_crt_dir / item
            if os.path.isdir(src_path):
                shutil.copytree(src_path, dst_path)
            else:
                shutil.copy2(src_path, dst_path)

    # Example project is the "minimum viable project",
    # and doesn't need a fancy RPC server
    EXAMPLE_PROJECT_UNUSED_COMPONENTS = [
        "include/dmlc",
        "src/support",
        "src/runtime/minrpc",
        "src/runtime/crt/graph_executor",
        "src/runtime/crt/microtvm_rpc_common",
        "src/runtime/crt/microtvm_rpc_server",
        "src/runtime/crt/tab",
    ]

    def _remove_unused_components(self, source_dir, project_type):
        unused_components = []
        if project_type == "example_project":
            unused_components = self.EXAMPLE_PROJECT_UNUSED_COMPONENTS

        for component in unused_components:
            shutil.rmtree(source_dir / "standalone_crt" / component)

    def _disassemble_mlf(self, mlf_tar_path, source_dir):
        with tempfile.TemporaryDirectory() as mlf_unpacking_dir_str:
            mlf_unpacking_dir = pathlib.Path(mlf_unpacking_dir_str)
            with tarfile.open(mlf_tar_path, "r:") as tar:
                tar.extractall(mlf_unpacking_dir)

            model_dir = source_dir / "model"
            model_dir.mkdir()

            # Copy C files from model. The filesnames and quantity
            # depend on the target string, so we just copy all c files
            source_dir = mlf_unpacking_dir / "codegen" / "host" / "src"
            for file in source_dir.rglob("*.c"):
                shutil.copy(file, model_dir)

            # Return metadata.json for use in templating
            with open(os.path.join(mlf_unpacking_dir, "metadata.json")) as f:
                metadata = json.load(f)
        return metadata

    def _template_model_header(self, source_dir, metadata):
        with open(source_dir / "model.h", "r") as f:
            model_h_template = Template(f.read())

        all_module_names = []
        for name in metadata["modules"].keys():
            all_module_names.append(name)

        assert all(
            metadata["modules"][mod_name]["style"] == "full-model" for mod_name in all_module_names
        ), "when generating AOT, expect only full-model Model Library Format"

        workspace_size_bytes = 0
        for mod_name in all_module_names:
            workspace_size_bytes += metadata["modules"][mod_name]["memory"]["functions"]["main"][0][
                "workspace_size_bytes"
            ]
        template_values = {
            "workspace_size_bytes": workspace_size_bytes,
        }

        with open(source_dir / "model.h", "w") as f:
            f.write(model_h_template.substitute(template_values))

    # Arduino ONLY recognizes .ino, .ccp, .c, .h

    CPP_FILE_EXTENSION_SYNONYMS = ("cc", "cxx")

    def _change_cpp_file_extensions(self, source_dir):
        for ext in self.CPP_FILE_EXTENSION_SYNONYMS:
            for filename in source_dir.rglob(f"*.{ext}"):
                filename.rename(filename.with_suffix(".cpp"))

        for filename in source_dir.rglob("*.inc"):
            filename.rename(filename.with_suffix(".h"))

    def _convert_includes(self, project_dir, source_dir):
        """Changes all #include statements in project_dir to be relevant to their
        containing file's location.

        Arduino only supports includes relative to a file's location, so this
        function finds each time we #include a file and changes the path to
        be relative to the file location. Does not do this for standard C
        libraries. Also changes angle brackets syntax to double quotes syntax.

        See Also
        -----
        https://www.arduino.cc/reference/en/language/structure/further-syntax/include/

        """
        for ext in ("c", "h", "cpp"):
            for filename in source_dir.rglob(f"*.{ext}"):
                with filename.open("rb") as src_file:
                    lines = src_file.readlines()
                    with filename.open("wb") as dst_file:
                        for line in lines:
                            line_str = str(line, "utf-8")
                            # Check if line has an include
                            result = re.search(r"#include\s*[<\"]([^>]*)[>\"]", line_str)
                            if not result:
                                dst_file.write(line)
                            else:
                                new_include = self._find_modified_include_path(
                                    project_dir, filename, result.groups()[0]
                                )
                                updated_line = f'#include "{new_include}"\n'
                                dst_file.write(updated_line.encode("utf-8"))

    # Most of the files we used to be able to point to directly are under "src/standalone_crt/include/".
    # Howver, crt_config.h lives under "src/standalone_crt/crt_config/", and more exceptions might
    # be added in the future.
    POSSIBLE_BASE_PATHS = ["src/standalone_crt/include/", "src/standalone_crt/crt_config/"]

    def _find_modified_include_path(self, project_dir, file_path, include_path):
        """Takes a single #include path, and returns the location it should point to.

        Examples
        --------
        >>> _find_modified_include_path(
        ...     "/path/to/project/dir"
        ...     "/path/to/project/dir/src/standalone_crt/src/runtime/crt/common/ndarray.c"
        ...     "tvm/runtime/crt/platform.h"
        ... )
        "../../../../../../src/standalone_crt/include/tvm/runtime/crt/platform.h"

        """
        if include_path.endswith(".inc"):
            include_path = re.sub(r"\.[a-z]+$", ".h", include_path)

        # Change includes referencing .cc and .cxx files to point to the renamed .cpp file
        if include_path.endswith(self.CPP_FILE_EXTENSION_SYNONYMS):
            include_path = re.sub(r"\.[a-z]+$", ".cpp", include_path)

        # If the include already works, don't modify it
        if (file_path.parents[0] / include_path).exists():
            return include_path

        relative_path = file_path.relative_to(project_dir)
        up_dirs_path = "../" * str(relative_path).count("/")

        for base_path in self.POSSIBLE_BASE_PATHS:
            full_potential_path = project_dir / base_path / include_path
            if full_potential_path.exists():
                return up_dirs_path + base_path + include_path

        # If we can't find the file, just leave it untouched
        # It's probably a standard C/C++ header
        return include_path

    def generate_project(self, model_library_format_path, standalone_crt_dir, project_dir, options):
        # Reference key directories with pathlib
        project_dir = pathlib.Path(project_dir)
        project_dir.mkdir()
        source_dir = project_dir / "src"
        source_dir.mkdir()

        # Copies files from the template folder to project_dir
        shutil.copy2(API_SERVER_DIR / "microtvm_api_server.py", project_dir)
        shutil.copy2(BOARDS, project_dir / BOARDS.name)
        self._copy_project_files(API_SERVER_DIR, project_dir, options["project_type"])

        # Copy standalone_crt into src folder
        self._copy_standalone_crt(source_dir, standalone_crt_dir)
        self._remove_unused_components(source_dir, options["project_type"])

        # Populate crt-config.h
        crt_config_dir = project_dir / "src" / "standalone_crt" / "crt_config"
        crt_config_dir.mkdir()
        shutil.copy2(
            API_SERVER_DIR / "crt_config" / "crt_config.h", crt_config_dir / "crt_config.h"
        )

        # Unpack the MLF and copy the relevant files
        metadata = self._disassemble_mlf(model_library_format_path, source_dir)
        shutil.copy2(model_library_format_path, project_dir / MODEL_LIBRARY_FORMAT_RELPATH)

        # For AOT, template model.h with metadata to minimize space usage
        if options["project_type"] == "example_project":
            self._template_model_header(source_dir, metadata)

        self._change_cpp_file_extensions(source_dir)

        # Recursively change includes
        self._convert_includes(project_dir, source_dir)

    def _get_arduino_cli_cmd(self, options: dict):
        arduino_cli_cmd = options.get("arduino_cli_cmd", ARDUINO_CLI_CMD)
        assert arduino_cli_cmd, "'arduino_cli_cmd' command not passed and not found by default!"
        return arduino_cli_cmd

    def _get_platform_version(self, arduino_cli_path: str) -> float:
        # sample output of this command:
        # 'arduino-cli alpha Version: 0.18.3 Commit: d710b642 Date: 2021-05-14T12:36:58Z\n'
        version_output = subprocess.run(
            [arduino_cli_path, "version"], check=True, stdout=subprocess.PIPE
        ).stdout.decode("utf-8")
        str_version = re.search(r"Version: ([\.0-9]*)", version_output).group(1)

        # Using too low a version should raise an error. Note that naively
        # comparing floats will fail here: 0.7 > 0.21, but 0.21 is a higher
        # version (hence we need version.parse)
        return version.parse(str_version)

    # This will only be run for build and upload
    def _check_platform_version(self, options):
        if not self._version:
            cli_command = self._get_arduino_cli_cmd(options)
            self._version = self._get_platform_version(cli_command)

        if self._version < MIN_ARDUINO_CLI_VERSION:
            message = (
                f"Arduino CLI version too old: found {self._version}, "
                f"need at least {str(MIN_ARDUINO_CLI_VERSION)}."
            )
            if options.get("warning_as_error") is not None and options["warning_as_error"]:
                raise server.ServerError(message=message)
            _LOG.warning(message)

    def _get_fqbn(self, options):
        o = BOARD_PROPERTIES[options["arduino_board"]]
        return f"{o['package']}:{o['architecture']}:{o['board']}"

    def build(self, options):
        self._check_platform_version(options)
        BUILD_DIR.mkdir()

        compile_cmd = [
            self._get_arduino_cli_cmd(options),
            "compile",
            "./project/",
            "--fqbn",
            self._get_fqbn(options),
            "--build-path",
            BUILD_DIR.resolve(),
        ]

        if options.get("verbose"):
            compile_cmd.append("--verbose")

        # Specify project to compile
        subprocess.run(compile_cmd, check=True)

    POSSIBLE_BOARD_LIST_HEADERS = ("Port", "Protocol", "Type", "Board Name", "FQBN", "Core")

    def _parse_connected_boards(self, tabular_str):
        """Parses the tabular output from `arduino-cli board list` into a 2D array

        Examples
        --------
        >>> list(_parse_connected_boards(bytes(
        ...     "Port         Type              Board Name FQBN                          Core               \n"
        ...     "/dev/ttyS4   Serial Port       Unknown                                                     \n"
        ...     "/dev/ttyUSB0 Serial Port (USB) Spresense  SPRESENSE:spresense:spresense SPRESENSE:spresense\n"
        ...     "\n",
        ... "utf-8")))
        [['/dev/ttys4', 'Serial Port', 'Unknown', '', ''], ['/dev/ttyUSB0', 'Serial Port (USB)',
        'Spresense', 'SPRESENSE:spresense:spresense', 'SPRESENSE:spresense']]

        """

        # Which column headers are present depends on the version of arduino-cli
        column_regex = r"\s*|".join(self.POSSIBLE_BOARD_LIST_HEADERS) + r"\s*"
        str_rows = tabular_str.split("\n")
        column_headers = list(re.finditer(column_regex, str_rows[0]))
        assert len(column_headers) > 0

        for str_row in str_rows[1:]:
            if not str_row.strip():
                continue
            device = {}

            for column in column_headers:
                col_name = column.group(0).strip().lower()
                device[col_name] = str_row[column.start() : column.end()].strip()
            yield device

    def _auto_detect_port(self, options):
        list_cmd = [self._get_arduino_cli_cmd(options), "board", "list"]
        list_cmd_output = subprocess.run(
            list_cmd, check=True, stdout=subprocess.PIPE
        ).stdout.decode("utf-8")

        desired_fqbn = self._get_fqbn(options)
        for device in self._parse_connected_boards(list_cmd_output):
            if device["fqbn"] == desired_fqbn:
                return device["port"]

        # If no compatible boards, raise an error
        raise BoardAutodetectFailed()

    def _get_arduino_port(self, options):
        if not self._port:
            if "port" in options and options["port"]:
                self._port = options["port"]
            else:
                self._port = self._auto_detect_port(options)

        return self._port

    FLASH_TIMEOUT_SEC = 60
    FLASH_MAX_RETRIES = 5

    def flash(self, options):
        self._check_platform_version(options)
        port = self._get_arduino_port(options)

        upload_cmd = [
            self._get_arduino_cli_cmd(options),
            "upload",
            "./project",
            "--fqbn",
            self._get_fqbn(options),
            "--input-dir",
            str(BUILD_DIR.resolve()),
            # "--port",
            # port,
        ]

        if options.get("verbose"):
            upload_cmd.append("--verbose")

<<<<<<< HEAD
        retry = 15
        while retry > 0:
            try:
                subprocess.run(upload_cmd, check=True)
                retry = 0
            except Exception as e:
                print("Retrying flash ...")
                retry -= 1
                time.sleep(1.0)
                if retry <= 0:
                    raise e
=======
        for _ in range(self.FLASH_MAX_RETRIES):
            try:
                subprocess.run(upload_cmd, check=True, timeout=self.FLASH_TIMEOUT_SEC)
                break

            # We only catch timeout errors - a subprocess.CalledProcessError
            # (caused by subprocess.run returning non-zero code) will not
            # be caught.
            except subprocess.TimeoutExpired:
                _LOG.warning(
                    f"Upload attempt to port {port} timed out after {self.FLASH_TIMEOUT_SEC} seconds"
                )

        else:
            raise RuntimeError(
                f"Unable to flash Arduino board after {self.FLASH_MAX_RETRIES} attempts"
            )
>>>>>>> aa97f4af

    def open_transport(self, options):
        import serial
        import serial.tools.list_ports

        # Zephyr example doesn't throw an error in this case
        if self._serial is not None:
            return

        port = self._get_arduino_port(options)

        # It takes a moment for the Arduino code to finish initializing
        # and start communicating over serial
        for _ in range(10):
            if any(serial.tools.list_ports.grep(port)):
                break
            time.sleep(0.5)

        self._serial = serial.Serial(port, baudrate=115200, timeout=10)

        return server.TransportTimeouts(
            session_start_retry_timeout_sec=2.0,
            session_start_timeout_sec=5.0,
            session_established_timeout_sec=5.0,
        )

    def close_transport(self):
        if self._serial is None:
            return
        self._serial.close()
        self._serial = None

    def read_transport(self, n, timeout_sec):
        self._serial.timeout = timeout_sec
        if self._serial is None:
            raise server.TransportClosedError()
        return self._serial.read(n)

    def write_transport(self, data, timeout_sec):
        self._serial.write_timeout = timeout_sec
        if self._serial is None:
            raise server.TransportClosedError()
        return self._serial.write(data)


if __name__ == "__main__":
    server.main(Handler())<|MERGE_RESOLUTION|>--- conflicted
+++ resolved
@@ -485,19 +485,6 @@
         if options.get("verbose"):
             upload_cmd.append("--verbose")
 
-<<<<<<< HEAD
-        retry = 15
-        while retry > 0:
-            try:
-                subprocess.run(upload_cmd, check=True)
-                retry = 0
-            except Exception as e:
-                print("Retrying flash ...")
-                retry -= 1
-                time.sleep(1.0)
-                if retry <= 0:
-                    raise e
-=======
         for _ in range(self.FLASH_MAX_RETRIES):
             try:
                 subprocess.run(upload_cmd, check=True, timeout=self.FLASH_TIMEOUT_SEC)
@@ -515,7 +502,6 @@
             raise RuntimeError(
                 f"Unable to flash Arduino board after {self.FLASH_MAX_RETRIES} attempts"
             )
->>>>>>> aa97f4af
 
     def open_transport(self, options):
         import serial
