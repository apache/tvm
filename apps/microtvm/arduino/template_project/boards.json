--- conflicted
+++ resolved
@@ -70,18 +70,16 @@
         "package": "Seeeduino",
         "architecture": "samd",
         "board": "seeed_wio_terminal",
-<<<<<<< HEAD
-        "model": "atsamd51"
+        "model": "atsamd51",
+        "vid_hex": "2886",
+        "pid_hex": "802d"
     },
     "nicla_sense": {
         "package": "arduino",
         "architecture": "mbed_nicla",
         "board": "nicla_sense",
         "model": "nrf52832",
-=======
-        "model": "atsamd51",
-        "vid_hex": "2886",
-        "pid_hex": "802d"
->>>>>>> 91b2e91b
+        "vid_hex": "",
+        "pid_hex": ""
     }
 }