--- conflicted
+++ resolved
@@ -127,13 +127,8 @@
   return kTvmErrorNoError;
 }
 
-<<<<<<< HEAD
-// Memory pool for use by TVMPlatformMemoryAllocate.
-K_HEAP_DEFINE(tvm_heap, 216*1024);
-=======
 // Heap for use by TVMPlatformMemoryAllocate.
 K_HEAP_DEFINE(tvm_heap, 216 * 1024);
->>>>>>> 2f109a73
 
 // Called by TVM to allocate memory.
 tvm_crt_error_t TVMPlatformMemoryAllocate(size_t num_bytes, DLDevice dev, void** out_ptr) {
