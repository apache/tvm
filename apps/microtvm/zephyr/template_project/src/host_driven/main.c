/*
 * Licensed to the Apache Software Foundation (ASF) under one
 * or more contributor license agreements.  See the NOTICE file
 * distributed with this work for additional information
 * regarding copyright ownership.  The ASF licenses this file
 * to you under the Apache License, Version 2.0 (the
 * "License"); you may not use this file except in compliance
 * with the License.  You may obtain a copy of the License at
 *
 *   http://www.apache.org/licenses/LICENSE-2.0
 *
 * Unless required by applicable law or agreed to in writing,
 * software distributed under the License is distributed on an
 * "AS IS" BASIS, WITHOUT WARRANTIES OR CONDITIONS OF ANY
 * KIND, either express or implied.  See the License for the
 * specific language governing permissions and limitations
 * under the License.
 */

/*
 *
 * SPDX-License-Identifier: Apache-2.0
 */

/*
 * This is a sample Zephyr-based application that contains the logic
 * needed to control a microTVM-based model via the UART. This is only
 * intended to be a demonstration, since typically you will want to incorporate
 * this logic into your own application.
 */

#include <drivers/gpio.h>
#include <drivers/uart.h>
#include <fatal.h>
#include <kernel.h>
#include <random/rand32.h>
#include <stdio.h>
#include <sys/printk.h>
#include <sys/reboot.h>
#include <sys/ring_buffer.h>
#include <timing/timing.h>
#include <tvm/runtime/crt/logging.h>
#include <tvm/runtime/crt/microtvm_rpc_server.h>
#include <unistd.h>
#include <zephyr.h>

#ifdef CONFIG_ARCH_POSIX
#include "posix_board_if.h"
#endif

#include "crt_config.h"

static const struct device* tvm_uart;

#ifdef CONFIG_LED
#define LED0_NODE DT_ALIAS(led0)
#define LED0 DT_GPIO_LABEL(LED0_NODE, gpios)
#define LED0_PIN DT_GPIO_PIN(LED0_NODE, gpios)
#define LED0_FLAGS DT_GPIO_FLAGS(LED0_NODE, gpios)
static const struct device* led0_pin;
#endif  // CONFIG_LED

static size_t g_num_bytes_requested = 0;
static size_t g_num_bytes_written = 0;
static size_t g_num_bytes_in_rx_buffer = 0;

// Called by TVM to write serial data to the UART.
ssize_t write_serial(void* unused_context, const uint8_t* data, size_t size) {
#ifdef CONFIG_LED
  gpio_pin_set(led0_pin, LED0_PIN, 1);
#endif
  g_num_bytes_requested += size;

  for (size_t i = 0; i < size; i++) {
    uart_poll_out(tvm_uart, data[i]);
    g_num_bytes_written++;
  }

#ifdef CONFIG_LED
  gpio_pin_set(led0_pin, LED0_PIN, 0);
#endif

  return size;
}

// This is invoked by Zephyr from an exception handler, which will be invoked
// if the device crashes. Here, we turn on the LED and spin.
void k_sys_fatal_error_handler(unsigned int reason, const z_arch_esf_t* esf) {
#ifdef CONFIG_LED
  gpio_pin_set(led0_pin, LED0_PIN, 1);
#endif
  for (;;)
    ;
}

// Called by TVM when a message needs to be formatted.
size_t TVMPlatformFormatMessage(char* out_buf, size_t out_buf_size_bytes, const char* fmt,
                                va_list args) {
  return vsnprintk(out_buf, out_buf_size_bytes, fmt, args);
}

// Called by TVM when an internal invariant is violated, and execution cannot continue.
void TVMPlatformAbort(tvm_crt_error_t error) {
  TVMLogf("TVMError: 0x%x", error);
  sys_reboot(SYS_REBOOT_COLD);
#ifdef CONFIG_LED
  gpio_pin_set(led0_pin, LED0_PIN, 1);
#endif
  for (;;)
    ;
}

// Called by TVM to generate random data.
tvm_crt_error_t TVMPlatformGenerateRandom(uint8_t* buffer, size_t num_bytes) {
  uint32_t random;  // one unit of random data.

  // Fill parts of `buffer` which are as large as `random`.
  size_t num_full_blocks = num_bytes / sizeof(random);
  for (int i = 0; i < num_full_blocks; ++i) {
    random = sys_rand32_get();
    memcpy(&buffer[i * sizeof(random)], &random, sizeof(random));
  }

  // Fill any leftover tail which is smaller than `random`.
  size_t num_tail_bytes = num_bytes % sizeof(random);
  if (num_tail_bytes > 0) {
    random = sys_rand32_get();
    memcpy(&buffer[num_bytes - num_tail_bytes], &random, num_tail_bytes);
  }
  return kTvmErrorNoError;
}

// Heap for use by TVMPlatformMemoryAllocate.
K_HEAP_DEFINE(tvm_heap, 128 * 1024);

// Called by TVM to allocate memory.
tvm_crt_error_t TVMPlatformMemoryAllocate(size_t num_bytes, DLDevice dev, void** out_ptr) {
  *out_ptr = k_heap_alloc(&tvm_heap, num_bytes, K_NO_WAIT);
  return (*out_ptr == NULL) ? kTvmErrorPlatformNoMemory : kTvmErrorNoError;
}

// Called by TVM to deallocate memory.
tvm_crt_error_t TVMPlatformMemoryFree(void* ptr, DLDevice dev) {
  k_heap_free(&tvm_heap, ptr);
  return kTvmErrorNoError;
}

<<<<<<< HEAD
#define MILLIS_TIL_EXPIRY 500
#define TIME_TIL_EXPIRY (K_MSEC(MILLIS_TIL_EXPIRY))
K_TIMER_DEFINE(g_microtvm_timer, /* expiry func */ NULL, /* stop func */ NULL);

uint32_t g_microtvm_start_time;
=======
volatile timing_t g_microtvm_start_time, g_microtvm_end_time;
>>>>>>> ef5c3ed8
int g_microtvm_timer_running = 0;

// Called to start system timer.
tvm_crt_error_t TVMPlatformTimerStart() {
  if (g_microtvm_timer_running) {
    TVMLogf("timer already running");
    return kTvmErrorPlatformTimerBadState;
  }

#ifdef CONFIG_LED
  gpio_pin_set(led0_pin, LED0_PIN, 1);
#endif
  g_microtvm_start_time = timing_counter_get();
  g_microtvm_timer_running = 1;
  return kTvmErrorNoError;
}

// Called to stop system timer.
tvm_crt_error_t TVMPlatformTimerStop(double* elapsed_time_seconds) {
  if (!g_microtvm_timer_running) {
    TVMLogf("timer not running");
    return kTvmErrorSystemErrorMask | 2;
  }

#ifdef CONFIG_LED
  gpio_pin_set(led0_pin, LED0_PIN, 0);
#endif

  g_microtvm_end_time = timing_counter_get();
  uint64_t cycles = timing_cycles_get(&g_microtvm_start_time, &g_microtvm_end_time);
  uint64_t ns_spent = timing_cycles_to_ns(cycles);
  *elapsed_time_seconds = ns_spent / (double)1e9;
  g_microtvm_timer_running = 0;
  return kTvmErrorNoError;
}

// Ring buffer used to store data read from the UART on rx interrupt.
// This ring buffer size is only required for testing with QEMU and not for physical hardware.
#define RING_BUF_SIZE_BYTES (TVM_CRT_MAX_PACKET_SIZE_BYTES + 100)
RING_BUF_ITEM_DECLARE_SIZE(uart_rx_rbuf, RING_BUF_SIZE_BYTES);

// UART interrupt callback.
void uart_irq_cb(const struct device* dev, void* user_data) {
  uart_irq_update(dev);
  if (uart_irq_is_pending(dev)) {
    struct ring_buf* rbuf = (struct ring_buf*)user_data;
    if (uart_irq_rx_ready(dev) != 0) {
      uint8_t* data;
      uint32_t size;
      size = ring_buf_put_claim(rbuf, &data, RING_BUF_SIZE_BYTES);
      int rx_size = uart_fifo_read(dev, data, size);
      // Write it into the ring buffer.
      g_num_bytes_in_rx_buffer += rx_size;

      if (g_num_bytes_in_rx_buffer > RING_BUF_SIZE_BYTES) {
        TVMPlatformAbort((tvm_crt_error_t)0xbeef3);
      }

      if (rx_size < 0) {
        TVMPlatformAbort((tvm_crt_error_t)0xbeef1);
      }

      int err = ring_buf_put_finish(rbuf, rx_size);
      if (err != 0) {
        TVMPlatformAbort((tvm_crt_error_t)0xbeef2);
      }
      // CHECK_EQ(bytes_read, bytes_written, "bytes_read: %d; bytes_written: %d", bytes_read,
      // bytes_written);
    }
  }
}

// Used to initialize the UART receiver.
void uart_rx_init(struct ring_buf* rbuf, const struct device* dev) {
  uart_irq_callback_user_data_set(dev, uart_irq_cb, (void*)rbuf);
  uart_irq_rx_enable(dev);
}

// The main function of this application.
extern void __stdout_hook_install(int (*hook)(int));
void main(void) {
#ifdef CONFIG_LED
  int ret;
  led0_pin = device_get_binding(LED0);
  if (led0_pin == NULL) {
    for (;;)
      ;
  }
  ret = gpio_pin_configure(led0_pin, LED0_PIN, GPIO_OUTPUT_ACTIVE | LED0_FLAGS);
  if (ret < 0) {
    TVMPlatformAbort((tvm_crt_error_t)0xbeef4);
  }
  gpio_pin_set(led0_pin, LED0_PIN, 1);
#endif

  // Claim console device.
  tvm_uart = device_get_binding(DT_LABEL(DT_CHOSEN(zephyr_console)));
  uart_rx_init(&uart_rx_rbuf, tvm_uart);

  // Initialize system timing. We could stop and start it every time, but we'll
  // be using it enough we should just keep it enabled.
  timing_init();
  timing_start();

  // Initialize microTVM RPC server, which will receive commands from the UART and execute them.
  microtvm_rpc_server_t server = MicroTVMRpcServerInit(write_serial, NULL);
  TVMLogf("microTVM Zephyr runtime - running");
#ifdef CONFIG_LED
  gpio_pin_set(led0_pin, LED0_PIN, 0);
#endif

  // The main application loop. We continuously read commands from the UART
  // and dispatch them to MicroTVMRpcServerLoop().
  while (true) {
    uint8_t* data;
    unsigned int key = irq_lock();
    uint32_t bytes_read = ring_buf_get_claim(&uart_rx_rbuf, &data, RING_BUF_SIZE_BYTES);
    if (bytes_read > 0) {
      g_num_bytes_in_rx_buffer -= bytes_read;
      size_t bytes_remaining = bytes_read;
      while (bytes_remaining > 0) {
        // Pass the received bytes to the RPC server.
        tvm_crt_error_t err = MicroTVMRpcServerLoop(server, &data, &bytes_remaining);
        if (err != kTvmErrorNoError && err != kTvmErrorFramingShortPacket) {
          TVMPlatformAbort(err);
        }
        if (g_num_bytes_written != 0 || g_num_bytes_requested != 0) {
          if (g_num_bytes_written != g_num_bytes_requested) {
            TVMPlatformAbort((tvm_crt_error_t)0xbeef5);
          }
          g_num_bytes_written = 0;
          g_num_bytes_requested = 0;
        }
      }
      int err = ring_buf_get_finish(&uart_rx_rbuf, bytes_read);
      if (err != 0) {
        TVMPlatformAbort((tvm_crt_error_t)0xbeef6);
      }
    }
    irq_unlock(key);
  }

#ifdef CONFIG_ARCH_POSIX
  posix_exit(0);
#endif
}<|MERGE_RESOLUTION|>--- conflicted
+++ resolved
@@ -145,15 +145,7 @@
   return kTvmErrorNoError;
 }
 
-<<<<<<< HEAD
-#define MILLIS_TIL_EXPIRY 500
-#define TIME_TIL_EXPIRY (K_MSEC(MILLIS_TIL_EXPIRY))
-K_TIMER_DEFINE(g_microtvm_timer, /* expiry func */ NULL, /* stop func */ NULL);
-
-uint32_t g_microtvm_start_time;
-=======
 volatile timing_t g_microtvm_start_time, g_microtvm_end_time;
->>>>>>> ef5c3ed8
 int g_microtvm_timer_running = 0;
 
 // Called to start system timer.
