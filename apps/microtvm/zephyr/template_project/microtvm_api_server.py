--- conflicted
+++ resolved
@@ -558,11 +558,7 @@
         verbose = options.get("verbose")
 
         recommended_heap_size = _get_recommended_heap_size_bytes(zephyr_board)
-<<<<<<< HEAD
-        heap_size_bytes = options.get("heap_size_bytes") or recommended_heap_size
-=======
         workspace_size_bytes = options.get("workspace_size_bytes") or recommended_heap_size
->>>>>>> 6c343613
         board_mem_size = _get_board_mem_size_bytes(zephyr_base, zephyr_board)
 
         compile_definitions = options.get("compile_definitions")
@@ -709,11 +705,6 @@
                 tf.extractall(project_dir)
 
     def build(self, options):
-<<<<<<< HEAD
-        verbose = options.get("verbose")
-
-=======
->>>>>>> 6c343613
         if BUILD_DIR.exists():
             shutil.rmtree(BUILD_DIR)
         BUILD_DIR.mkdir()
@@ -801,17 +792,10 @@
         if self._is_fvp(zephyr_board, emu_platform == "armfvp"):
             arm_fvp_path = options["arm_fvp_path"]
             verbose = options.get("verbose")
-<<<<<<< HEAD
-            transport = ZephyrFvpTransport(arm_fvp_path, verbose)
-        elif self._is_qemu(zephyr_board):
-            gdbserver_port = options.get("gdbserver_port")
-            transport = ZephyrQemuTransport(gdbserver_port)
-=======
             transport = ZephyrFvpTransport(west_cmd, arm_fvp_path, verbose)
         elif self._is_qemu(zephyr_board):
             gdbserver_port = options.get("gdbserver_port")
             transport = ZephyrQemuTransport(west_cmd, gdbserver_port)
->>>>>>> 6c343613
         else:
             zephyr_base = options["zephyr_base"]
             serial_number = options.get("serial_number")
@@ -976,11 +960,7 @@
 class ZephyrQemuTransport:
     """The user-facing Zephyr QEMU transport class."""
 
-<<<<<<< HEAD
-    def __init__(self, gdbserver_port: int = None):
-=======
     def __init__(self, west_cmd: str, gdbserver_port: int = None):
->>>>>>> 6c343613
         self._gdbserver_port = gdbserver_port
         self.proc = None
         self.pipe_dir = None
