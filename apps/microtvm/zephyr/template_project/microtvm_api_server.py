# Licensed to the Apache Software Foundation (ASF) under one
# or more contributor license agreements.  See the NOTICE file
# distributed with this work for additional information
# regarding copyright ownership.  The ASF licenses this file
# to you under the Apache License, Version 2.0 (the
# "License"); you may not use this file except in compliance
# with the License.  You may obtain a copy of the License at
#
#   http://www.apache.org/licenses/LICENSE-2.0
#
# Unless required by applicable law or agreed to in writing,
# software distributed under the License is distributed on an
# "AS IS" BASIS, WITHOUT WARRANTIES OR CONDITIONS OF ANY
# KIND, either express or implied.  See the License for the
# specific language governing permissions and limitations
# under the License.

import atexit
import collections
import collections.abc
import enum
import fcntl
import logging
import os
import os.path
import pathlib
import queue
import re
import select
import shlex
import shutil
import subprocess
import sys
import tarfile
import tempfile
import threading
import time
import json

import serial
import serial.tools.list_ports
import yaml

from tvm.micro.project_api import server


_LOG = logging.getLogger(__name__)


API_SERVER_DIR = pathlib.Path(os.path.dirname(__file__) or os.path.getcwd())


BUILD_DIR = API_SERVER_DIR / "build"


MODEL_LIBRARY_FORMAT_RELPATH = "model.tar"


IS_TEMPLATE = not (API_SERVER_DIR / MODEL_LIBRARY_FORMAT_RELPATH).exists()


BOARDS = API_SERVER_DIR / "boards.json"

# Used to check Zephyr version installed on the host.
# We only check two levels of the version.
ZEPHYR_VERSION = 2.5


# Data structure to hold the information microtvm_api_server.py needs
# to communicate with each of these boards.
try:
    with open(BOARDS) as boards:
        BOARD_PROPERTIES = json.load(boards)
except FileNotFoundError:
    raise FileNotFoundError(f"Board file {{{BOARDS}}} does not exist.")


def check_call(cmd_args, *args, **kwargs):
    cwd_str = "" if "cwd" not in kwargs else f" (in cwd: {kwargs['cwd']})"
    _LOG.info("run%s: %s", cwd_str, " ".join(shlex.quote(a) for a in cmd_args))
    return subprocess.check_call(cmd_args, *args, **kwargs)


CACHE_ENTRY_RE = re.compile(r"(?P<name>[^:]+):(?P<type>[^=]+)=(?P<value>.*)")


CMAKE_BOOL_MAP = dict(
    [(k, True) for k in ("1", "ON", "YES", "TRUE", "Y")]
    + [(k, False) for k in ("0", "OFF", "NO", "FALSE", "N", "IGNORE", "NOTFOUND", "")]
)


class CMakeCache(collections.abc.Mapping):
    def __init__(self, path):
        self._path = path
        self._dict = None

    def __iter__(self):
        return iter(self._dict)

    def __getitem__(self, key):
        if self._dict is None:
            self._dict = self._read_cmake_cache()

        return self._dict[key]

    def __len__(self):
        return len(self._dict)

    def _read_cmake_cache(self):
        """Read a CMakeCache.txt-like file and return a dictionary of values."""
        entries = collections.OrderedDict()
        with open(self._path, encoding="utf-8") as f:
            for line in f:
                m = CACHE_ENTRY_RE.match(line.rstrip("\n"))
                if not m:
                    continue

                if m.group("type") == "BOOL":
                    value = CMAKE_BOOL_MAP[m.group("value").upper()]
                else:
                    value = m.group("value")

                entries[m.group("name")] = value

        return entries


CMAKE_CACHE = CMakeCache(BUILD_DIR / "CMakeCache.txt")


class BoardError(Exception):
    """Raised when an attached board cannot be opened (i.e. missing /dev nodes, etc)."""


class BoardAutodetectFailed(Exception):
    """Raised when no attached hardware is found matching the board= given to ZephyrCompiler."""


def _get_flash_runner():
    flash_runner = CMAKE_CACHE.get("ZEPHYR_BOARD_FLASH_RUNNER")
    if flash_runner is not None:
        return flash_runner

    with open(CMAKE_CACHE["ZEPHYR_RUNNERS_YAML"]) as f:
        doc = yaml.load(f, Loader=yaml.FullLoader)
    return doc["flash-runner"]


def _get_device_args(options):
    flash_runner = _get_flash_runner()

    if flash_runner == "nrfjprog":
        return _get_nrf_device_args(options)

    if flash_runner == "openocd":
        return _get_openocd_device_args(options)

    raise BoardError(
        f"Don't know how to find serial terminal for board {CMAKE_CACHE['BOARD']} with flash "
        f"runner {flash_runner}"
    )


# kwargs passed to usb.core.find to find attached boards for the openocd flash runner.
BOARD_USB_FIND_KW = {
    "nucleo_l4r5zi": {"idVendor": 0x0483, "idProduct": 0x374B},
    "nucleo_f746zg": {"idVendor": 0x0483, "idProduct": 0x374B},
    "stm32f746g_disco": {"idVendor": 0x0483, "idProduct": 0x374B},
    "mimxrt1050_evk": {"idVendor": 0x1366, "idProduct": 0x0105},
}


def openocd_serial(options):
    """Find the serial port to use for a board with OpenOCD flash strategy."""
    if "openocd_serial" in options:
        return options["openocd_serial"]

    import usb  # pylint: disable=import-outside-toplevel

    find_kw = BOARD_USB_FIND_KW[CMAKE_CACHE["BOARD"]]
    boards = usb.core.find(find_all=True, **find_kw)
    serials = []
    for b in boards:
        serials.append(b.serial_number)

    if len(serials) == 0:
        raise BoardAutodetectFailed(f"No attached USB devices matching: {find_kw!r}")
    serials.sort()

    autodetected_openocd_serial = serials[0]
    _LOG.debug("zephyr openocd driver: autodetected serial %s", serials[0])

    return autodetected_openocd_serial


def _get_openocd_device_args(options):
    return ["--serial", openocd_serial(options)]


def _get_nrf_device_args(options):
    nrfjprog_args = ["nrfjprog", "--ids"]
    nrfjprog_ids = subprocess.check_output(nrfjprog_args, encoding="utf-8")
    if not nrfjprog_ids.strip("\n"):
        raise BoardAutodetectFailed(f'No attached boards recognized by {" ".join(nrfjprog_args)}')

    boards = nrfjprog_ids.split("\n")[:-1]
    if len(boards) > 1:
        if options["nrfjprog_snr"] is None:
            raise BoardError(
                "Multiple boards connected; specify one with nrfjprog_snr=: " f'{", ".join(boards)}'
            )

        if str(options["nrfjprog_snr"]) not in boards:
            raise BoardError(
                f"nrfjprog_snr ({options['nrfjprog_snr']}) not found in {nrfjprog_args}: {boards}"
            )

        return ["--snr", options["nrfjprog_snr"]]

    if not boards:
        return []

    return ["--snr", boards[0]]


PROJECT_TYPES = []
if IS_TEMPLATE:
    for d in (API_SERVER_DIR / "src").iterdir():
        if d.is_dir():
            PROJECT_TYPES.append(d.name)


PROJECT_OPTIONS = [
    server.ProjectOption(
        "extra_files_tar",
        help="If given, during generate_project, uncompress the tarball at this path into the project dir.",
    ),
    server.ProjectOption(
        "gdbserver_port", help=("If given, port number to use when running the local gdbserver.")
    ),
    server.ProjectOption(
        "nrfjprog_snr",
        help=("When used with nRF targets, serial # of the attached board to use, from nrfjprog."),
    ),
    server.ProjectOption(
        "openocd_serial",
        help=("When used with OpenOCD targets, serial # of the attached board to use."),
    ),
    server.ProjectOption(
        "project_type",
        help="Type of project to generate.",
        choices=tuple(PROJECT_TYPES),
    ),
    server.ProjectOption("verbose", help="Run build with verbose output.", choices=(True, False)),
    server.ProjectOption(
        "west_cmd",
        help=(
            "Path to the west tool. If given, supersedes both the zephyr_base "
            "option and ZEPHYR_BASE environment variable."
        ),
    ),
    server.ProjectOption("zephyr_base", help="Path to the zephyr base directory."),
    server.ProjectOption(
        "zephyr_board",
        choices=list(BOARD_PROPERTIES),
        help="Name of the Zephyr board to build for.",
    ),
    server.ProjectOption(
        "config_main_stack_size",
        help="Sets CONFIG_MAIN_STACK_SIZE for Zephyr board.",
    ),
    server.ProjectOption(
<<<<<<< HEAD
        "compile_definitions",
        help="Extra definitions added project compile.",
=======
        "warning_as_error",
        choices=(True, False),
        help="Treat warnings as errors and raise an Exception.",
>>>>>>> 133a7dce
    ),
]


class Handler(server.ProjectAPIHandler):
    def __init__(self):
        super(Handler, self).__init__()
        self._proc = None

    def server_info_query(self, tvm_version):
        return server.ServerInfo(
            platform_name="zephyr",
            is_template=IS_TEMPLATE,
            model_library_format_path=""
            if IS_TEMPLATE
            else (API_SERVER_DIR / MODEL_LIBRARY_FORMAT_RELPATH),
            project_options=PROJECT_OPTIONS,
        )

    # These files and directories will be recursively copied into generated projects from the CRT.
    CRT_COPY_ITEMS = ("include", "Makefile", "src")

    # Maps extra line added to prj.conf to a tuple or list of zephyr_board for which it is needed.
    EXTRA_PRJ_CONF_DIRECTIVES = {
        "CONFIG_TIMER_RANDOM_GENERATOR=y": (
            "qemu_x86",
            "qemu_riscv32",
            "qemu_cortex_r5",
            "qemu_riscv64",
        ),
        "CONFIG_ENTROPY_GENERATOR=y": (
            "mps2_an521",
            "nrf5340dk_nrf5340_cpuapp",
            "nucleo_f746zg",
            "nucleo_l4r5zi",
            "stm32f746g_disco",
        ),
    }

    def _create_prj_conf(self, project_dir, options):
        with open(project_dir / "prj.conf", "w") as f:
            f.write(
                "# For UART used from main().\n"
                "CONFIG_RING_BUFFER=y\n"
                "CONFIG_UART_CONSOLE=n\n"
                "CONFIG_UART_INTERRUPT_DRIVEN=y\n"
                "\n"
            )
            f.write("# For TVMPlatformAbort().\n" "CONFIG_REBOOT=y\n" "\n")

            if options["project_type"] == "host_driven":
                f.write("# For RPC server C++ bindings.\n" "CONFIG_CPLUSPLUS=y\n" "\n")

            f.write("# For math routines\n" "CONFIG_NEWLIB_LIBC=y\n" "\n")

            if self._has_fpu(options["zephyr_board"]):
                f.write("# For models with floating point.\n" "CONFIG_FPU=y\n" "\n")

            # Set main stack size, if needed.
            if options.get("config_main_stack_size") is not None:
                f.write(f"CONFIG_MAIN_STACK_SIZE={options['config_main_stack_size']}\n")

            f.write("# For random number generation.\n" "CONFIG_TEST_RANDOM_GENERATOR=y\n")

            f.write("\n# Extra prj.conf directives\n")
            for line, board_list in self.EXTRA_PRJ_CONF_DIRECTIVES.items():
                if options["zephyr_board"] in board_list:
                    f.write(f"{line}\n")

            f.write("\n")

    API_SERVER_CRT_LIBS_TOKEN = "<API_SERVER_CRT_LIBS>"

    CRT_LIBS_BY_PROJECT_TYPE = {
        "host_driven": "microtvm_rpc_server microtvm_rpc_common common",
        "aot_demo": "memory microtvm_rpc_common common",
    }

    def _get_platform_version(self) -> float:
        with open(pathlib.Path(os.getenv("ZEPHYR_BASE")) / "VERSION", "r") as f:
            lines = f.readlines()
            for line in lines:
                line = line.replace(" ", "").replace("\n", "").replace("\r", "")
                if "VERSION_MAJOR" in line:
                    version_major = line.split("=")[1]
                if "VERSION_MINOR" in line:
                    version_minor = line.split("=")[1]

        return float(f"{version_major}.{version_minor}")

    def generate_project(self, model_library_format_path, standalone_crt_dir, project_dir, options):
        # Check Zephyr version
        version = self._get_platform_version()
        if version != ZEPHYR_VERSION:
            message = f"Zephyr version found is not supported: found {version}, expected {ZEPHYR_VERSION}."
            if options.get("warning_as_error") is not None and options["warning_as_error"]:
                raise server.ServerError(message=message)
            _LOG.warning(message)

        project_dir = pathlib.Path(project_dir)
        # Make project directory.
        project_dir.mkdir()

        # Copy ourselves to the generated project. TVM may perform further build steps on the generated project
        # by launching the copy.
        shutil.copy2(__file__, project_dir / os.path.basename(__file__))

        # Copy boards.json file to generated project.
        shutil.copy2(BOARDS, project_dir / BOARDS.name)

        # Place Model Library Format tarball in the special location, which this script uses to decide
        # whether it's being invoked in a template or generated project.
        project_model_library_format_tar_path = project_dir / MODEL_LIBRARY_FORMAT_RELPATH
        shutil.copy2(model_library_format_path, project_model_library_format_tar_path)

        # Extract Model Library Format tarball.into <project_dir>/model.
        extract_path = os.path.splitext(project_model_library_format_tar_path)[0]
        with tarfile.TarFile(project_model_library_format_tar_path) as tf:
            os.makedirs(extract_path)
            tf.extractall(path=extract_path)

        if self._is_qemu(options):
            shutil.copytree(API_SERVER_DIR / "qemu-hack", project_dir / "qemu-hack")

        # Populate CRT.
        crt_path = project_dir / "crt"
        crt_path.mkdir()
        for item in self.CRT_COPY_ITEMS:
            src_path = os.path.join(standalone_crt_dir, item)
            dst_path = crt_path / item
            if os.path.isdir(src_path):
                shutil.copytree(src_path, dst_path)
            else:
                shutil.copy2(src_path, dst_path)

        # Populate Makefile.
        with open(API_SERVER_DIR / "CMakeLists.txt.template", "r") as cmake_template_f:
            with open(project_dir / "CMakeLists.txt", "w") as cmake_f:
                for line in cmake_template_f:
                    if self.API_SERVER_CRT_LIBS_TOKEN in line:
                        crt_libs = self.CRT_LIBS_BY_PROJECT_TYPE[options["project_type"]]
                        line = line.replace("<API_SERVER_CRT_LIBS>", crt_libs)

                    cmake_f.write(line)

                if options.get("compile_definitions"):
                    flags = options.get("compile_definitions")
                    for item in flags:
                        cmake_f.write(f"target_compile_definitions(app PUBLIC {item})\n")

        self._create_prj_conf(project_dir, options)

        # Populate crt-config.h
        crt_config_dir = project_dir / "crt_config"
        crt_config_dir.mkdir()
        shutil.copy2(
            API_SERVER_DIR / "crt_config" / "crt_config.h", crt_config_dir / "crt_config.h"
        )

        # Populate src/
        src_dir = project_dir / "src"
        shutil.copytree(API_SERVER_DIR / "src" / options["project_type"], src_dir)

        # Populate extra_files
        if options.get("extra_files_tar"):
            with tarfile.open(options["extra_files_tar"], mode="r:*") as tf:
                tf.extractall(project_dir)

    def build(self, options):
        BUILD_DIR.mkdir()

        cmake_args = ["cmake", ".."]
        if options.get("verbose"):
            cmake_args.append("-DCMAKE_VERBOSE_MAKEFILE:BOOL=TRUE")

        if options.get("zephyr_base"):
            cmake_args.append(f"-DZEPHYR_BASE:STRING={options['zephyr_base']}")

        if options.get("west_cmd"):
            cmake_args.append(f"-DWEST={options['west_cmd']}")

        cmake_args.append(f"-DBOARD:STRING={options['zephyr_board']}")

        check_call(cmake_args, cwd=BUILD_DIR)

        args = ["make", "-j2"]
        if options.get("verbose"):
            args.append("VERBOSE=1")
        check_call(args, cwd=BUILD_DIR)

    # A list of all zephyr_board values which are known to launch using QEMU. Many platforms which
    # launch through QEMU by default include "qemu" in their name. However, not all do. This list
    # includes those tested platforms which do not include qemu.
    _KNOWN_QEMU_ZEPHYR_BOARDS = ("mps2_an521",)

    @classmethod
    def _is_qemu(cls, options):
        return (
            "qemu" in options["zephyr_board"]
            or options["zephyr_board"] in cls._KNOWN_QEMU_ZEPHYR_BOARDS
        )

    @classmethod
    def _has_fpu(cls, zephyr_board):
        fpu_boards = [name for name, board in BOARD_PROPERTIES.items() if board["fpu"]]
        return zephyr_board in fpu_boards

    def flash(self, options):
        if self._is_qemu(options):
            return  # NOTE: qemu requires no flash step--it is launched from open_transport.

        zephyr_board = options["zephyr_board"]

        # The nRF5340DK requires an additional `nrfjprog --recover` before each flash cycle.
        # This is because readback protection is enabled by default when this device is flashed.
        # Otherwise, flashing may fail with an error such as the following:
        #  ERROR: The operation attempted is unavailable due to readback protection in
        #  ERROR: your device. Please use --recover to unlock the device.
        if zephyr_board.startswith("nrf5340dk") and _get_flash_runner() == "nrfjprog":
            recover_args = ["nrfjprog", "--recover"]
            recover_args.extend(_get_nrf_device_args(options))
            check_call(recover_args, cwd=API_SERVER_DIR / "build")

        check_call(["make", "flash"], cwd=API_SERVER_DIR / "build")

    def open_transport(self, options):
        if self._is_qemu(options):
            transport = ZephyrQemuTransport(options)
        else:
            transport = ZephyrSerialTransport(options)

        to_return = transport.open()
        self._transport = transport
        atexit.register(lambda: self.close_transport())
        return to_return

    def close_transport(self):
        if self._transport is not None:
            self._transport.close()
            self._transport = None

    def read_transport(self, n, timeout_sec):
        if self._transport is None:
            raise server.TransportClosedError()

        return self._transport.read(n, timeout_sec)

    def write_transport(self, data, timeout_sec):
        if self._transport is None:
            raise server.TransportClosedError()

        return self._transport.write(data, timeout_sec)


def _set_nonblock(fd):
    flag = fcntl.fcntl(fd, fcntl.F_GETFL)
    fcntl.fcntl(fd, fcntl.F_SETFL, flag | os.O_NONBLOCK)
    new_flag = fcntl.fcntl(fd, fcntl.F_GETFL)
    assert (new_flag & os.O_NONBLOCK) != 0, "Cannot set file descriptor {fd} to non-blocking"


class ZephyrSerialTransport:
    @classmethod
    def _lookup_baud_rate(cls, options):
        zephyr_base = options.get("zephyr_base", os.environ["ZEPHYR_BASE"])
        sys.path.insert(0, os.path.join(zephyr_base, "scripts", "dts"))
        try:
            import dtlib  # pylint: disable=import-outside-toplevel
        finally:
            sys.path.pop(0)

        dt_inst = dtlib.DT(BUILD_DIR / "zephyr" / "zephyr.dts")
        uart_baud = (
            dt_inst.get_node("/chosen")
            .props["zephyr,console"]
            .to_path()
            .props["current-speed"]
            .to_num()
        )
        _LOG.debug("zephyr transport: found UART baudrate from devicetree: %d", uart_baud)

        return uart_baud

    @classmethod
    def _find_nrf_serial_port(cls, options):
        com_ports = subprocess.check_output(
            ["nrfjprog", "--com"] + _get_device_args(options), encoding="utf-8"
        )
        ports_by_vcom = {}
        for line in com_ports.split("\n")[:-1]:
            parts = line.split()
            ports_by_vcom[parts[2]] = parts[1]

        return ports_by_vcom["VCOM2"]

    @classmethod
    def _find_openocd_serial_port(cls, options):
        serial_number = openocd_serial(options)
        ports = [p for p in serial.tools.list_ports.grep(serial_number)]
        if len(ports) != 1:
            raise Exception(
                f"_find_openocd_serial_port: expected 1 port to match {serial_number}, "
                f"found: {ports!r}"
            )

        return ports[0].device

    @classmethod
    def _find_jlink_serial_port(cls, options):
        return cls._find_openocd_serial_port(options)

    @classmethod
    def _find_serial_port(cls, options):
        flash_runner = _get_flash_runner()

        if flash_runner == "nrfjprog":
            return cls._find_nrf_serial_port(options)

        if flash_runner == "openocd":
            return cls._find_openocd_serial_port(options)

        if flash_runner == "jlink":
            return cls._find_jlink_serial_port(options)

        raise RuntimeError(f"Don't know how to deduce serial port for flash runner {flash_runner}")

    def __init__(self, options):
        self._options = options
        self._port = None

    def open(self):
        port_path = self._find_serial_port(self._options)
        self._port = serial.Serial(port_path, baudrate=self._lookup_baud_rate(self._options))
        return server.TransportTimeouts(
            session_start_retry_timeout_sec=2.0,
            session_start_timeout_sec=5.0,
            session_established_timeout_sec=5.0,
        )

    def close(self):
        self._port.close()
        self._port = None

    def read(self, n, timeout_sec):
        self._port.timeout = timeout_sec
        to_return = self._port.read(n)
        if not to_return:
            raise server.IoTimeoutError()

        return to_return

    def write(self, data, timeout_sec):
        self._port.write_timeout = timeout_sec
        bytes_written = 0
        while bytes_written < len(data):
            n = self._port.write(data)
            data = data[n:]
            bytes_written += n


class ZephyrQemuMakeResult(enum.Enum):
    QEMU_STARTED = "qemu_started"
    MAKE_FAILED = "make_failed"
    EOF = "eof"


class ZephyrQemuTransport:
    """The user-facing Zephyr QEMU transport class."""

    def __init__(self, options):
        self.options = options
        self.proc = None
        self.pipe_dir = None
        self.read_fd = None
        self.write_fd = None
        self._queue = queue.Queue()

    def open(self):
        self.pipe_dir = pathlib.Path(tempfile.mkdtemp())
        self.pipe = self.pipe_dir / "fifo"
        self.write_pipe = self.pipe_dir / "fifo.in"
        self.read_pipe = self.pipe_dir / "fifo.out"
        os.mkfifo(self.write_pipe)
        os.mkfifo(self.read_pipe)

        if "gdbserver_port" in self.options:
            if "env" in self.kwargs:
                self.kwargs["env"] = copy.copy(self.kwargs["env"])
            else:
                self.kwargs["env"] = os.environ.copy()

            self.kwargs["env"]["TVM_QEMU_GDBSERVER_PORT"] = str(self.options["gdbserver_port"])

        self.proc = subprocess.Popen(
            ["make", "run", f"QEMU_PIPE={self.pipe}"],
            cwd=BUILD_DIR,
            stdout=subprocess.PIPE,
        )
        self._wait_for_qemu()

        # NOTE: although each pipe is unidirectional, open both as RDWR to work around a select
        # limitation on linux. Without this, non-blocking I/O can't use timeouts because named
        # FIFO are always considered ready to read when no one has opened them for writing.
        self.read_fd = os.open(self.read_pipe, os.O_RDWR | os.O_NONBLOCK)
        self.write_fd = os.open(self.write_pipe, os.O_RDWR | os.O_NONBLOCK)
        _set_nonblock(self.read_fd)
        _set_nonblock(self.write_fd)

        return server.TransportTimeouts(
            session_start_retry_timeout_sec=2.0,
            session_start_timeout_sec=10.0,
            session_established_timeout_sec=10.0,
        )

    def close(self):
        did_write = False
        if self.write_fd is not None:
            try:
                server.write_with_timeout(
                    self.write_fd, b"\x01x", 1.0
                )  # Use a short timeout since we will kill the process
                did_write = True
            except server.IoTimeoutError:
                pass
            os.close(self.write_fd)
            self.write_fd = None

        if self.proc:
            if not did_write:
                self.proc.terminate()
            try:
                self.proc.wait(5.0)
            except subprocess.TimeoutExpired:
                self.proc.kill()

        if self.read_fd:
            os.close(self.read_fd)
            self.read_fd = None

        if self.pipe_dir is not None:
            shutil.rmtree(self.pipe_dir)
            self.pipe_dir = None

    def read(self, n, timeout_sec):
        return server.read_with_timeout(self.read_fd, n, timeout_sec)

    def write(self, data, timeout_sec):
        to_write = bytearray()
        escape_pos = []
        for i, b in enumerate(data):
            if b == 0x01:
                to_write.append(b)
                escape_pos.append(i)
            to_write.append(b)

        while to_write:
            num_written = server.write_with_timeout(self.write_fd, to_write, timeout_sec)
            to_write = to_write[num_written:]

    def _qemu_check_stdout(self):
        for line in self.proc.stdout:
            line = str(line)
            _LOG.info("%s", line)
            if "[QEMU] CPU" in line:
                self._queue.put(ZephyrQemuMakeResult.QEMU_STARTED)
            else:
                line = re.sub("[^a-zA-Z0-9 \n]", "", line)
                pattern = r"recipe for target (\w*) failed"
                if re.search(pattern, line, re.IGNORECASE):
                    self._queue.put(ZephyrQemuMakeResult.MAKE_FAILED)
        self._queue.put(ZephyrQemuMakeResult.EOF)

    def _wait_for_qemu(self):
        threading.Thread(target=self._qemu_check_stdout, daemon=True).start()
        while True:
            try:
                item = self._queue.get(timeout=120)
            except Exception:
                raise TimeoutError("QEMU setup timeout.")

            if item == ZephyrQemuMakeResult.QEMU_STARTED:
                break

            if item in [ZephyrQemuMakeResult.MAKE_FAILED, ZephyrQemuMakeResult.EOF]:
                raise RuntimeError("QEMU setup failed.")

            raise ValueError(f"{item} not expected.")


if __name__ == "__main__":
    server.main(Handler())<|MERGE_RESOLUTION|>--- conflicted
+++ resolved
@@ -271,14 +271,13 @@
         help="Sets CONFIG_MAIN_STACK_SIZE for Zephyr board.",
     ),
     server.ProjectOption(
-<<<<<<< HEAD
-        "compile_definitions",
-        help="Extra definitions added project compile.",
-=======
         "warning_as_error",
         choices=(True, False),
         help="Treat warnings as errors and raise an Exception.",
->>>>>>> 133a7dce
+    ),
+    server.ProjectOption(
+        "compile_definitions",
+        help="Extra definitions added project compile.",
     ),
 ]
 
