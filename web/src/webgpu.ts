/*
 * Licensed to the Apache Software Foundation (ASF) under one
 * or more contributor license agreements.  See the NOTICE file
 * distributed with this work for additional information
 * regarding copyright ownership.  The ASF licenses this file
 * to you under the Apache License, Version 2.0 (the
 * "License"); you may not use this file except in compliance
 * with the License.  You may obtain a copy of the License at
 *
 *   http://www.apache.org/licenses/LICENSE-2.0
 *
 * Unless required by applicable law or agreed to in writing,
 * software distributed under the License is distributed on an
 * "AS IS" BASIS, WITHOUT WARRANTIES OR CONDITIONS OF ANY
 * KIND, either express or implied.  See the License for the
 * specific language governing permissions and limitations
 * under the License.
 */
import "@webgpu/types";
import { assert } from "./support";
import { Pointer } from "./ctypes";
import { Memory } from "./memory";

/** A pointer to points to the raw address space. */
export type GPUPointer = number;

/**
 * DetectGPU device in the environment.
 */
export async function detectGPUDevice(): Promise<GPUDevice | undefined | null> {
  if (typeof navigator !== "undefined" && navigator.gpu !== undefined) {
    const adapter = await navigator.gpu.requestAdapter();
    return await adapter?.requestDevice();
  } else {
    return undefined;
  }
}

interface FunctionInfo {
  name: string;
  arg_types: Array<string>;
  launch_param_tags: Array<string>;
}

/**
 * WebGPU context
 * Manages all the webgpu resources here.
 */
export class WebGPUContext {
  device: GPUDevice;
  memory: Memory;

  //private readBuffer:;
  private bufferTable: Array<GPUBuffer | undefined> = [undefined];
  private bufferTableFreeId: Array<number> = [];
  private pendingRead: Promise<void> = Promise.resolve();
  private numPendingReads = 0;

  constructor(memory: Memory, device: GPUDevice) {
    this.memory = memory;
    this.device = device;
  }

  /**
   * Wait for all pending GPU tasks to complete
   */
  async sync(): Promise<void> {
    if (this.numPendingReads != 0) {
      await Promise.all([
        this.device.queue.onSubmittedWorkDone(),
        this.pendingRead
      ])
    } else {
      await this.device.queue.onSubmittedWorkDone()
    }
  }

  /**
   * Create a PackedFunc that runs the given shader
   *
   * @param info The function information in json.
   * @param code The shader data(in WGSL)
   */
  createShader(info: string, code: string): Function {
    const finfo = JSON.parse(info);
    const layoutEntries: Array<GPUBindGroupLayoutEntry> = [];
    for (let i = 0; i < finfo.arg_types.length; ++i) {
      const dtype = finfo.arg_types[i];
      if (dtype == "handle") {
        layoutEntries.push({
          binding: i,
<<<<<<< HEAD
          visibility: GPUShaderStage.COMPUTE
=======
          visibility: GPUShaderStage.COMPUTE,
          buffer :  {
            type: "storage"
          }
>>>>>>> 6c343613
        });
      } else {
        throw new Error("Cannot handle argument type " + dtype + " in WebGPU shader");
      }
    }
    const bindGroupLayout = this.device.createBindGroupLayout({
      entries: layoutEntries
    });

    const textDecoder = new TextDecoder('utf-8')
    const codeString = textDecoder.decode(data.buffer)

    const pipeline = this.device.createComputePipeline({
      layout: this.device.createPipelineLayout({
        bindGroupLayouts: [ bindGroupLayout ]
      }),
      compute: {
        module: this.device.createShaderModule({
<<<<<<< HEAD
          code: codeString
=======
          code: code
>>>>>>> 6c343613
        }),
        entryPoint: "main"
      }
    });

    const dispatchToDim: Array<number> = [];

    for (let i = 0; i < finfo.launch_param_tags.length; ++i) {
      const tag: string = finfo.launch_param_tags[i];
      if (tag.startsWith("blockIdx.")) {
        const target: number = tag.charCodeAt(tag.length - 1) - ("x".charCodeAt(0));
        assert(target >= 0 && target < 3);
        dispatchToDim.push(target);
      } else if (tag.startsWith("threadIdx.")) {
        const target: number = tag.charCodeAt(tag.length - 1) - ("x".charCodeAt(0));
        assert(target >= 0 && target < 3);
        dispatchToDim.push(target + 3);
      } else {
        throw new Error("Cannot handle thread_axis " + tag);
      }
    }

    const submitShader = (...args: Array<GPUPointer | number>): void => {
      const commandEncoder = this.device.createCommandEncoder();
      const compute = commandEncoder.beginComputePass();
      compute.setPipeline(pipeline);
      const bindGroupEntries: Array<GPUBindGroupEntry> = [];
      assert(args.length == layoutEntries.length + dispatchToDim.length);

      for (let i = 0; i < layoutEntries.length; ++i) {
        bindGroupEntries.push({
          binding: i,
          resource: {
            buffer: this.gpuBufferFromPtr(args[i])
          }
        });
      }

      compute.setBindGroup(0, this.device.createBindGroup({
        layout: bindGroupLayout,
        entries: bindGroupEntries
      }));
      const wl: Array<number> = [1, 1, 1, 1, 1, 1];
      for (let i = 0; i < dispatchToDim.length; ++i) {
        wl[dispatchToDim[i]] = args[layoutEntries.length + i];
      }
      compute.dispatchWorkgroups(wl[0], wl[1], wl[2])
      compute.end()
      const command = commandEncoder.finish();
      this.device.queue.submit([command]);
    };

    return submitShader;
  }

  /**
   * Get the device API according to its name
   * @param The name of the API.
   * @returns The corresponding device api.
   */
  getDeviceAPI(name: string): Function {
    if (name == "deviceAllocDataSpace") {
      return (nbytes: number): GPUPointer => {
        return this.deviceAllocDataSpace(nbytes);
      };
    } else if (name == "deviceFreeDataSpace") {
      return (ptr: GPUPointer): void => {
        return this.deviceFreeDataSpace(ptr);
      };
    } else if (name == "deviceCopyToGPU") {
      return (
        from: Pointer,
        to: GPUPointer,
        toOffset: number,
        nbytes: number
      ): void => {
        this.deviceCopyToGPU(from, to, toOffset, nbytes);
      };
    } else if (name == "deviceCopyFromGPU") {
      return (
        from: GPUPointer,
        fromOffset: number,
        to: Pointer,
        nbytes: number
      ): void => {
        this.deviceCopyFromGPU(from, fromOffset, to, nbytes);
      };
    } else if (name == "deviceCopyWithinGPU") {
      return (
        from: GPUPointer,
        fromOffset: number,
        to: Pointer,
        toOffset: number,
        nbytes: number
      ): void => {
        this.deviceCopyWithinGPU(from, fromOffset, to, toOffset, nbytes);
      };
    } else {
      throw new Error("Unknown DeviceAPI function " + name);
    }

  }

  // DeviceAPI
  private deviceAllocDataSpace(nbytes: number): GPUPointer {
    const buffer = this.device.createBuffer({
      size: nbytes,
      usage: GPUBufferUsage.STORAGE | GPUBufferUsage.COPY_SRC | GPUBufferUsage.COPY_DST,
    });
    return this.attachToBufferTable(buffer);
  }

  private deviceFreeDataSpace(ptr: GPUPointer): void {
    const idx = ptr;
    const buffer = this.bufferTable[idx];
    this.bufferTable[idx] = undefined;
    assert(buffer !== undefined);
    this.bufferTableFreeId.push(idx);
    buffer.destroy();
  }

  private deviceCopyToGPU(
    from: Pointer,
    to: GPUPointer,
    toOffset: number,
    nbytes: number
  ): void {
    // Perhaps it would be more useful to use a staging buffer?
    const gpuTemp = this.device.createBuffer({
      mappedAtCreation: true,
      size: nbytes,
      usage: GPUBufferUsage.MAP_WRITE | GPUBufferUsage.COPY_SRC
    });

    const cpuTemp = gpuTemp.getMappedRange();

    const viewU8 = new Uint8Array(cpuTemp);
    viewU8.set(this.memory.loadRawBytes(from, nbytes));
    gpuTemp.unmap();

    const copyEncoder = this.device.createCommandEncoder();
    copyEncoder.copyBufferToBuffer(
      gpuTemp,
      0,
      this.gpuBufferFromPtr(to),
      toOffset,
      nbytes
    );
    const copyCommands = copyEncoder.finish();
    this.device.queue.submit([copyCommands]);
    gpuTemp.destroy();
  }

  private deviceCopyFromGPU(
    from: GPUPointer,
    fromOffset: number,
    to: Pointer,
    nbytes: number
  ): void {
    // Perhaps it would be more useful to resuse a staging buffer?
    const gpuTemp = this.device.createBuffer({
      size: nbytes,
      usage: GPUBufferUsage.MAP_READ | GPUBufferUsage.COPY_DST,
    });

    const copyEncoder = this.device.createCommandEncoder();
    copyEncoder.copyBufferToBuffer(
      this.gpuBufferFromPtr(from),
      fromOffset,
      gpuTemp,
      0,
      nbytes
    );
    const copyCommands = copyEncoder.finish();
    this.device.queue.submit([copyCommands]);

    this.numPendingReads += 1;

    const readEvent = gpuTemp.mapAsync(GPUMapMode.READ).then(() => {
      const data = gpuTemp.getMappedRange();
      this.memory.storeRawBytes(to, new Uint8Array(data));
      this.numPendingReads -= 1;
      gpuTemp.destroy();
    });

    if (this.numPendingReads == 1) {
      this.pendingRead = readEvent;
    } else {
      this.pendingRead = Promise.all([
        this.pendingRead,
        readEvent,
        // eslint-disable-next-line @typescript-eslint/no-empty-function
      ]).then(() => {});
    }
  }

  private deviceCopyWithinGPU(
    from: GPUPointer,
    fromOffset: number,
    to: Pointer,
    toOffset: number,
    nbytes: number
  ): void {
    const copyEncoder = this.device.createCommandEncoder();
    copyEncoder.copyBufferToBuffer(
      this.gpuBufferFromPtr(from),
      fromOffset,
      this.gpuBufferFromPtr(to),
      toOffset,
      nbytes
    );
    const copyCommands = copyEncoder.finish();
    this.device.queue.submit([copyCommands]);
  }

  private gpuBufferFromPtr(ptr: GPUPointer): GPUBuffer {
    const buffer = this.bufferTable[ptr];
    assert(buffer !== undefined);
    return buffer;
  }

  private attachToBufferTable(buffer: GPUBuffer): GPUPointer {
    if (this.bufferTableFreeId.length != 0) {
      const idx = this.bufferTableFreeId.pop() as number;
      this.bufferTable[idx] = buffer;
      return idx;
    } else {
      const idx = this.bufferTable.length;
      this.bufferTable.push(buffer);
      return idx;
    }
  }
}<|MERGE_RESOLUTION|>--- conflicted
+++ resolved
@@ -89,14 +89,10 @@
       if (dtype == "handle") {
         layoutEntries.push({
           binding: i,
-<<<<<<< HEAD
-          visibility: GPUShaderStage.COMPUTE
-=======
           visibility: GPUShaderStage.COMPUTE,
           buffer :  {
             type: "storage"
           }
->>>>>>> 6c343613
         });
       } else {
         throw new Error("Cannot handle argument type " + dtype + " in WebGPU shader");
@@ -115,11 +111,7 @@
       }),
       compute: {
         module: this.device.createShaderModule({
-<<<<<<< HEAD
-          code: codeString
-=======
           code: code
->>>>>>> 6c343613
         }),
         entryPoint: "main"
       }
