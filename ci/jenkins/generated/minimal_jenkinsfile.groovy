--- conflicted
+++ resolved
@@ -60,11 +60,7 @@
 // 'python3 jenkins/generate.py'
 // Note: This timestamp is here to ensure that updates to the Jenkinsfile are
 // always rebased on main before merging:
-<<<<<<< HEAD
-// Generated at 2023-01-20T22:52:37.006864
-=======
 // Generated at 2023-02-02T20:12:16.540335
->>>>>>> 6c343613
 
 import org.jenkinsci.plugins.pipeline.modeldefinition.Utils
 // These are set at runtime from data in ci/jenkins/docker-images.yml, update
