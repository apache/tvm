--- conflicted
+++ resolved
@@ -37,27 +37,11 @@
 
   string(REGEX MATCHALL "(^| )-D[A-Za-z0-9_=.]*" VTA_DEFINITIONS "${__vta_defs}")
 
-<<<<<<< HEAD
-  file(GLOB VTA_RUNTIME_SRCS vta/src/*.cc)
-  # Add sim driver sources
-  if(${VTA_TARGET} STREQUAL "sim")
-    file(GLOB __vta_target_srcs vta/src/sim/*.cc vta/src/vmem/*.cc vta/src/vmem/*.h)
-  endif()
-  # Add tsim driver sources
-  if(${VTA_TARGET} STREQUAL "tsim")
-    file(GLOB __vta_target_srcs vta/src/tsim/*.cc vta/src/tsim/*.h vta/src/vmem/*.cc vta/src/vmem/*.h)
-    file(GLOB RUNTIME_DPI_SRCS vta/src/dpi/module.cc)
-    list(APPEND RUNTIME_SRCS ${RUNTIME_DPI_SRCS})
-  endif()
-  # Add pynq driver sources
-  if(${VTA_TARGET} STREQUAL "pynq" OR ${VTA_TARGET} STREQUAL "ultra96")
-    file(GLOB __vta_target_srcs vta/src/pynq/*.cc)
-=======
   # Fast simulator driver build
   if(USE_VTA_FSIM)
     # Add fsim driver sources
     file(GLOB FSIM_RUNTIME_SRCS vta/src/*.cc)
-    list(APPEND FSIM_RUNTIME_SRCS vta/src/sim/sim_driver.cc)
+    list(APPEND FSIM_RUNTIME_SRCS vta/src/sim/sim_driver.cc vta/src/vmem/*.cc vta/src/vmem/*.h)
     # Target lib: vta_fsim
     add_library(vta_fsim SHARED ${FSIM_RUNTIME_SRCS})
     target_include_directories(vta_fsim PUBLIC vta/include)
@@ -69,7 +53,6 @@
     if(APPLE)
       set_target_properties(vta_fsim PROPERTIES LINK_FLAGS "-undefined dynamic_lookup")
     endif(APPLE)
->>>>>>> 83bef9ff
   endif()
 
   # Cycle accurate simulator driver build
