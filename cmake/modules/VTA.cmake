--- conflicted
+++ resolved
@@ -61,20 +61,18 @@
     target_link_libraries(vta ${__cma_lib})
   endif()
 
-<<<<<<< HEAD
   # DE10-Nano rules
   if(${VTA_TARGET} STREQUAL "de10-nano")
     target_include_directories(vta PUBLIC
       "/usr/local/intelFPGA_lite/18.0/embedded/ds-5/sw/gcc/arm-linux-gnueabihf/include")
   endif()
-=======
+
   if(NOT USE_VTA_TSIM STREQUAL "OFF")
     include_directories("vta/include")
     file(GLOB RUNTIME_DPI_SRCS vta/src/dpi/module.cc)
     list(APPEND RUNTIME_SRCS ${RUNTIME_DPI_SRCS})
   endif()
 
->>>>>>> c5fdb000
 else()
   message(STATUS "Cannot found python in env, VTA build is skipped..")
 endif()