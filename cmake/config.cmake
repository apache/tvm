--- conflicted
+++ resolved
@@ -218,11 +218,6 @@
 # otherwise use ETHOSN_HW (OFF) to use the software test infrastructure
 set(USE_ETHOSN_HW OFF)
 
-<<<<<<< HEAD
-# Whether use VITIS-AI codegen
-set(USE_VITIS_AI OFF)
- 
-=======
 # Whether to build with TensorRT codegen or runtime
 # Examples are available here: docs/deploy/tensorrt.rst.
 #
@@ -233,7 +228,9 @@
 set(USE_TENSORRT_CODEGEN OFF)
 set(USE_TENSORRT_RUNTIME OFF)
 
->>>>>>> e1b053ac
+# Whether use VITIS-AI codegen
+set(USE_VITIS_AI OFF)
+ 
 # Build ANTLR parser for Relay text format
 # Possible values:
 # - ON: enable ANTLR by searching default locations (cmake find_program for antlr4 and /usr/local for jar)
