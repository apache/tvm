# Licensed to the Apache Software Foundation (ASF) under one
# or more contributor license agreements.  See the NOTICE file
# distributed with this work for additional information
# regarding copyright ownership.  The ASF licenses this file
# to you under the Apache License, Version 2.0 (the
# "License"); you may not use this file except in compliance
# with the License.  You may obtain a copy of the License at
#
#   http://www.apache.org/licenses/LICENSE-2.0
#
# Unless required by applicable law or agreed to in writing,
# software distributed under the License is distributed on an
# "AS IS" BASIS, WITHOUT WARRANTIES OR CONDITIONS OF ANY
# KIND, either express or implied.  See the License for the
# specific language governing permissions and limitations
# under the License.

#--------------------------------------------------------------------
#  Template custom cmake configuration for compiling
#
#  This file is used to override the build options in build.
#  If you want to change the configuration, please use the following
#  steps. Assume you are on the root directory. First copy the this
#  file so that any local changes will be ignored by git
#
#  $ mkdir build
#  $ cp cmake/config.cmake build
#
#  Next modify the according entries, and then compile by
#
#  $ cd build
#  $ cmake ..
#
#  Then build in parallel with 8 threads
#
#  $ make -j8
#--------------------------------------------------------------------

#---------------------------------------------
# Backend runtimes.
#---------------------------------------------

# Whether enable CUDA during compile,
#
# Possible values:
# - ON: enable CUDA with cmake's auto search
# - OFF: disable CUDA
# - /path/to/cuda: use specific path to cuda toolkit
set(USE_CUDA OFF)

# Whether enable ROCM runtime
#
# Possible values:
# - ON: enable ROCM with cmake's auto search
# - OFF: disable ROCM
# - /path/to/rocm: use specific path to rocm
set(USE_ROCM OFF)

# Whether enable SDAccel runtime
set(USE_SDACCEL OFF)

# Whether enable Intel FPGA SDK for OpenCL (AOCL) runtime
set(USE_AOCL OFF)

# Whether enable OpenCL runtime
#
# Possible values:
# - ON: enable OpenCL with cmake's auto search
# - OFF: disable OpenCL
# - /path/to/opencl-sdk: use specific path to opencl-sdk
set(USE_OPENCL OFF)

# Whether enable Metal runtime
set(USE_METAL OFF)

# Whether enable Vulkan runtime
#
# Possible values:
# - ON: enable Vulkan with cmake's auto search
# - OFF: disable vulkan
# - /path/to/vulkan-sdk: use specific path to vulkan-sdk
set(USE_VULKAN OFF)

# Whether enable OpenGL runtime
set(USE_OPENGL OFF)

# Whether enable MicroTVM runtime
set(USE_MICRO OFF)

# Whether enable RPC runtime
set(USE_RPC ON)

# Whether to build the C++ RPC server binary
set(USE_CPP_RPC OFF)

# Whether embed stackvm into the runtime
set(USE_STACKVM_RUNTIME OFF)

# Whether enable tiny embedded graph runtime.
set(USE_GRAPH_RUNTIME ON)

<<<<<<< HEAD
# Whether enable additional graph debug functions
set(USE_GRAPH_RUNTIME_DEBUG OFF)

# Whether enable tiny graph runtime for cudaGraph Launch
set(USE_GRAPH_RUNTIME_CUGRAPH OFF)

# Whether enable additional vm profiler functions
set(USE_VM_PROFILER OFF)
=======
# Whether to enable the profiler for the graph runtime and vm
set(USE_PROFILER ON)
>>>>>>> d288bbc5

# Whether enable uTVM standalone runtime
set(USE_MICRO_STANDALONE_RUNTIME OFF)

# Whether build with LLVM support
# Requires LLVM version >= 4.0
#
# Possible values:
# - ON: enable llvm with cmake's find search
# - OFF: disable llvm, note this will disable CPU codegen
#        which is needed for most cases
# - /path/to/llvm-config: enable specific LLVM when multiple llvm-dev is available.
set(USE_LLVM OFF)

#---------------------------------------------
# Contrib libraries
#---------------------------------------------
# Whether to build with BYODT software emulated posit custom datatype
#
# Possible values:
# - ON: enable BYODT posit, requires setting UNIVERSAL_PATH
# - OFF: disable BYODT posit
#
# set(UNIVERSAL_PATH /path/to/stillwater-universal) for ON
set(USE_BYODT_POSIT OFF)

# Whether use BLAS, choices: openblas, atlas, apple
set(USE_BLAS none)

# Whether to use MKL
# Possible values:
# - ON: Enable MKL
# - /path/to/mkl: mkl root path
# - OFF: Disable MKL
# set(USE_MKL /opt/intel/mkl) for UNIX
# set(USE_MKL ../IntelSWTools/compilers_and_libraries_2018/windows/mkl) for WIN32
# set(USE_MKL <path to venv or site-packages directory>) if using `pip install mkl`
set(USE_MKL OFF)

# Whether use MKLDNN library, choices: ON, OFF, path to mkldnn library
set(USE_MKLDNN OFF)

# Whether use OpenMP thread pool, choices: gnu, intel
# Note: "gnu" uses gomp library, "intel" uses iomp5 library
set(USE_OPENMP none)

# Whether use contrib.random in runtime
set(USE_RANDOM ON)

# Whether use NNPack
set(USE_NNPACK OFF)

# Possible values:
# - ON: enable tflite with cmake's find search
# - OFF: disable tflite
# - /path/to/libtensorflow-lite.a: use specific path to tensorflow lite library
set(USE_TFLITE OFF)

# /path/to/tensorflow: tensorflow root path when use tflite library
set(USE_TENSORFLOW_PATH none)

# Required for full builds with TFLite. Not needed for runtime with TFLite.
# /path/to/flatbuffers: flatbuffers root path when using tflite library
set(USE_FLATBUFFERS_PATH none)

# Possible values:
# - OFF: disable tflite support for edgetpu
# - /path/to/edgetpu: use specific path to edgetpu library
set(USE_EDGETPU OFF)

# Possible values:
# - ON: enable cuDNN with cmake's auto search in CUDA directory
# - OFF: disable cuDNN
# - /path/to/cudnn: use specific path to cuDNN path
set(USE_CUDNN OFF)

# Whether use cuBLAS
set(USE_CUBLAS OFF)

# Whether use MIOpen
set(USE_MIOPEN OFF)

# Whether use MPS
set(USE_MPS OFF)

# Whether use rocBlas
set(USE_ROCBLAS OFF)

# Whether use contrib sort
set(USE_SORT ON)

# Whether use MKL-DNN (DNNL) codegen
set(USE_DNNL_CODEGEN OFF)

# Whether to use Arm Compute Library (ACL) codegen
# We provide 2 separate flags since we cannot build the ACL runtime on x86.
# This is useful for cases where you want to cross-compile a relay graph
# on x86 then run on AArch.
#
# An example of how to use this can be found here: docs/deploy/arm_compute_lib.rst.
#
# USE_ARM_COMPUTE_LIB - Support for compiling a relay graph offloading supported
#                       operators to Arm Compute Library. OFF/ON
# USE_ARM_COMPUTE_LIB_GRAPH_RUNTIME - Run Arm Compute Library annotated functions via the ACL
#                                     runtime. OFF/ON/"path/to/ACL"
set(USE_ARM_COMPUTE_LIB OFF)
set(USE_ARM_COMPUTE_LIB_GRAPH_RUNTIME OFF)

# Whether to build with Arm Ethos-N support
# Possible values:
# - OFF: disable Arm Ethos-N support
# - path/to/arm-ethos-N-stack: use a specific version of the
#   Ethos-N driver stack
set(USE_ETHOSN OFF)
# If USE_ETHOSN is enabled, use ETHOSN_HW (ON) if Ethos-N hardware is available on this machine
# otherwise use ETHOSN_HW (OFF) to use the software test infrastructure
set(USE_ETHOSN_HW OFF)

# Whether to build with TensorRT codegen or runtime
# Examples are available here: docs/deploy/tensorrt.rst.
#
# USE_TENSORRT_CODEGEN - Support for compiling a relay graph where supported operators are
#                        offloaded to TensorRT. OFF/ON
# USE_TENSORRT_RUNTIME - Support for running TensorRT compiled modules, requires presense of
#                        TensorRT library. OFF/ON/"path/to/TensorRT"
set(USE_TENSORRT_CODEGEN OFF)
set(USE_TENSORRT_RUNTIME OFF)

# Whether use VITIS-AI codegen
set(USE_VITIS_AI OFF)

# Build Verilator codegen and runtime
set(USE_VERILATOR OFF)

# Build ANTLR parser for Relay text format
# Possible values:
# - ON: enable ANTLR by searching default locations (cmake find_program for antlr4 and /usr/local for jar)
# - OFF: disable ANTLR
# - /path/to/antlr-*-complete.jar: path to specific ANTLR jar file
set(USE_ANTLR OFF)

# Whether use Relay debug mode
set(USE_RELAY_DEBUG OFF)

# Whether to build fast VTA simulator driver
set(USE_VTA_FSIM OFF)

# Whether to build cycle-accurate VTA simulator driver
set(USE_VTA_TSIM OFF)

# Whether to build VTA FPGA driver (device side only)
set(USE_VTA_FPGA OFF)

# Whether use Thrust
set(USE_THRUST OFF)

# Whether to build the TensorFlow TVMDSOOp module
set(USE_TF_TVMDSOOP OFF)

# Whether to use STL's std::unordered_map or TVM's POD compatible Map
set(USE_FALLBACK_STL_MAP OFF)

# Whether to use hexagon device
set(USE_HEXAGON_DEVICE OFF)
set(USE_HEXAGON_SDK /path/to/sdk)

# Whether to use ONNX codegen
set(USE_TARGET_ONNX OFF)

# Whether enable BNNS runtime
set(USE_BNNS OFF)<|MERGE_RESOLUTION|>--- conflicted
+++ resolved
@@ -99,19 +99,11 @@
 # Whether enable tiny embedded graph runtime.
 set(USE_GRAPH_RUNTIME ON)
 
-<<<<<<< HEAD
-# Whether enable additional graph debug functions
-set(USE_GRAPH_RUNTIME_DEBUG OFF)
-
 # Whether enable tiny graph runtime for cudaGraph Launch
 set(USE_GRAPH_RUNTIME_CUGRAPH OFF)
 
-# Whether enable additional vm profiler functions
-set(USE_VM_PROFILER OFF)
-=======
 # Whether to enable the profiler for the graph runtime and vm
 set(USE_PROFILER ON)
->>>>>>> d288bbc5
 
 # Whether enable uTVM standalone runtime
 set(USE_MICRO_STANDALONE_RUNTIME OFF)
