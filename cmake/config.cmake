# Licensed to the Apache Software Foundation (ASF) under one
# or more contributor license agreements.  See the NOTICE file
# distributed with this work for additional information
# regarding copyright ownership.  The ASF licenses this file
# to you under the Apache License, Version 2.0 (the
# "License"); you may not use this file except in compliance
# with the License.  You may obtain a copy of the License at
#
#   http://www.apache.org/licenses/LICENSE-2.0
#
# Unless required by applicable law or agreed to in writing,
# software distributed under the License is distributed on an
# "AS IS" BASIS, WITHOUT WARRANTIES OR CONDITIONS OF ANY
# KIND, either express or implied.  See the License for the
# specific language governing permissions and limitations
# under the License.

#--------------------------------------------------------------------
#  Template custom cmake configuration for compiling
#
#  This file is used to override the build options in build.
#  If you want to change the configuration, please use the following
#  steps. Assume you are on the root directory. First copy the this
#  file so that any local changes will be ignored by git
#
#  $ mkdir build
#  $ cp cmake/config.cmake build
#
#  Next modify the according entries, and then compile by
#
#  $ cd build
#  $ cmake ..
#
#  Then build in parallel with 8 threads
#
#  $ make -j8
#--------------------------------------------------------------------

#---------------------------------------------
# Backend runtimes.
#---------------------------------------------

# Whether enable CUDA during compile,
#
# Possible values:
# - ON: enable CUDA with cmake's auto search
# - OFF: disable CUDA
# - /path/to/cuda: use specific path to cuda toolkit
set(USE_CUDA OFF)

# Whether enable ROCM runtime
#
# Possible values:
# - ON: enable ROCM with cmake's auto search
# - OFF: disable ROCM
# - /path/to/rocm: use specific path to rocm
set(USE_ROCM OFF)

# Whether enable SDAccel runtime
set(USE_SDACCEL OFF)

# Whether enable Intel FPGA SDK for OpenCL (AOCL) runtime
set(USE_AOCL OFF)

# Whether enable OpenCL runtime
set(USE_OPENCL OFF)

# Whether enable Metal runtime
set(USE_METAL OFF)

# Whether enable Vulkan runtime
#
# Possible values:
# - ON: enable Vulkan with cmake's auto search
# - OFF: disable vulkan
# - /path/to/vulkan-sdk: use specific path to vulkan-sdk
set(USE_VULKAN OFF)

# Whether enable OpenGL runtime
set(USE_OPENGL OFF)

# Whether enable MicroTVM runtime
set(USE_MICRO OFF)

# Whether to enable SGX runtime
#
# Possible values for USE_SGX:
# - /path/to/sgxsdk: path to Intel SGX SDK
# - OFF: disable SGX
#
# SGX_MODE := HW|SIM
set(USE_SGX OFF)
set(SGX_MODE "SIM")
set(RUST_SGX_SDK "/path/to/rust-sgx-sdk")

# Whether enable RPC runtime
set(USE_RPC ON)

# Whether embed stackvm into the runtime
set(USE_STACKVM_RUNTIME OFF)

# Whether enable tiny embedded graph runtime.
set(USE_GRAPH_RUNTIME ON)

# Whether enable additional graph debug functions
set(USE_GRAPH_RUNTIME_DEBUG OFF)

# Whether enable additional vm profiler functions
set(USE_VM_PROFILER OFF)

# Whether enable uTVM standalone runtime
set(USE_MICRO_STANDALONE_RUNTIME OFF)

# Whether build with LLVM support
# Requires LLVM version >= 4.0
#
# Possible values:
# - ON: enable llvm with cmake's find search
# - OFF: disable llvm
# - /path/to/llvm-config: enable specific LLVM when multiple llvm-dev is available.
set(USE_LLVM OFF)

#---------------------------------------------
# Contrib libraries
#---------------------------------------------
# Whether use BLAS, choices: openblas, mkl, atlas, apple
set(USE_BLAS none)

# /path/to/mkl: mkl root path when use mkl blas library
# set(USE_MKL_PATH /opt/intel/mkl) for UNIX
# set(USE_MKL_PATH ../IntelSWTools/compilers_and_libraries_2018/windows/mkl) for WIN32
# set(USE_MKL_PATH <path to venv or site-packages directory>) if using `pip install mkl`
set(USE_MKL_PATH none)

# Whether use MKLDNN library, choices: ON, OFF, path to mkldnn library
set(USE_MKLDNN OFF)

# Whether use OpenMP thread pool, choices: gnu, intel
# Note: "gnu" uses gomp library, "intel" uses iomp5 library
set(USE_OPENMP none)

# Whether use contrib.random in runtime
set(USE_RANDOM OFF)

# Whether use NNPack
set(USE_NNPACK OFF)

# Possible values:
# - ON: enable tflite with cmake's find search
# - OFF: disable tflite
# - /path/to/libtensorflow-lite.a: use specific path to tensorflow lite library
set(USE_TFLITE OFF)

# /path/to/tensorflow: tensorflow root path when use tflite library
set(USE_TENSORFLOW_PATH none)

# Possible values:
# - OFF: disable tflite support for edgetpu
# - /path/to/edgetpu: use specific path to edgetpu library
set(USE_EDGETPU OFF)

# Whether use CuDNN
set(USE_CUDNN OFF)

# Whether use cuBLAS
set(USE_CUBLAS OFF)

# Whether use MIOpen
set(USE_MIOPEN OFF)

# Whether use MPS
set(USE_MPS OFF)

# Whether use rocBlas
set(USE_ROCBLAS OFF)

# Whether use contrib sort
set(USE_SORT ON)

# Whether use MKL-DNN (DNNL) codegen
set(USE_DNNL_CODEGEN OFF)

# Build ANTLR parser for Relay text format
# Possible values:
# - ON: enable ANTLR by searching default locations (cmake find_program for antlr4 and /usr/local for jar)
# - OFF: disable ANTLR
# - /path/to/antlr-*-complete.jar: path to specific ANTLR jar file
set(USE_ANTLR OFF)

# Whether use Relay debug mode
set(USE_RELAY_DEBUG OFF)

# Whether to build fast VTA simulator driver
set(USE_VTA_FSIM ON)

# Whether to build cycle-accurate VTA simulator driver
set(USE_VTA_TSIM ON)

# Whether to build VTA FPGA driver (device side only)
set(USE_VTA_FPGA OFF)

# Whether to build the example external runtime module
set(USE_EXAMPLE_EXT_RUNTIME OFF)

<<<<<<< HEAD
# Whether to build the TensorFlow TVMDSOOp module
set(USE_TF_TVMDSOOP OFF)
=======
# Whether use Thrust
set(USE_THRUST OFF)
>>>>>>> 3aabbd9c
<|MERGE_RESOLUTION|>--- conflicted
+++ resolved
@@ -202,10 +202,8 @@
 # Whether to build the example external runtime module
 set(USE_EXAMPLE_EXT_RUNTIME OFF)
 
-<<<<<<< HEAD
-# Whether to build the TensorFlow TVMDSOOp module
-set(USE_TF_TVMDSOOP OFF)
-=======
 # Whether use Thrust
 set(USE_THRUST OFF)
->>>>>>> 3aabbd9c
+
+# Whether to build the TensorFlow TVMDSOOp module
+set(USE_TF_TVMDSOOP OFF)