# Licensed to the Apache Software Foundation (ASF) under one
# or more contributor license agreements.  See the NOTICE file
# distributed with this work for additional information
# regarding copyright ownership.  The ASF licenses this file
# to you under the Apache License, Version 2.0 (the
# "License"); you may not use this file except in compliance
# with the License.  You may obtain a copy of the License at
#
#   http://www.apache.org/licenses/LICENSE-2.0
#
# Unless required by applicable law or agreed to in writing,
# software distributed under the License is distributed on an
# "AS IS" BASIS, WITHOUT WARRANTIES OR CONDITIONS OF ANY
# KIND, either express or implied.  See the License for the
# specific language governing permissions and limitations
# under the License.

#--------------------------------------------------------------------
#  Template custom cmake configuration for compiling
#
#  This file is used to override the build options in build.
#  If you want to change the configuration, please use the following
#  steps. Assume you are on the root directory. First copy the this
#  file so that any local changes will be ignored by git
#
#  $ mkdir build
#  $ cp cmake/config.cmake build
#
#  Next modify the according entries, and then compile by
#
#  $ cd build
#  $ cmake ..
#
#  Then build in parallel with 8 threads
#
#  $ make -j8
#--------------------------------------------------------------------

#---------------------------------------------
# Backend runtimes.
#---------------------------------------------

# Whether enable CUDA during compile,
#
# Possible values:
# - ON: enable CUDA with cmake's auto search
# - OFF: disable CUDA
# - /path/to/cuda: use specific path to cuda toolkit
set(USE_CUDA OFF)

# Whether enable ROCM runtime
#
# Possible values:
# - ON: enable ROCM with cmake's auto search
# - OFF: disable ROCM
# - /path/to/rocm: use specific path to rocm
set(USE_ROCM OFF)

# Whether enable SDAccel runtime
set(USE_SDACCEL OFF)

# Whether enable Intel FPGA SDK for OpenCL (AOCL) runtime
set(USE_AOCL OFF)

# Whether enable OpenCL runtime
#
# Possible values:
# - ON: enable OpenCL with cmake's auto search
# - OFF: disable OpenCL
# - /path/to/opencl-sdk: use specific path to opencl-sdk
set(USE_OPENCL OFF)

# Whether enable Metal runtime
set(USE_METAL OFF)

# Whether enable Vulkan runtime
#
# Possible values:
# - ON: enable Vulkan with cmake's auto search
# - OFF: disable vulkan
# - /path/to/vulkan-sdk: use specific path to vulkan-sdk
set(USE_VULKAN OFF)

# Whether enable OpenGL runtime
set(USE_OPENGL OFF)

# Whether enable MicroTVM runtime
set(USE_MICRO OFF)

# Whether enable RPC runtime
set(USE_RPC ON)

# Whether to build the C++ RPC server binary
set(USE_CPP_RPC OFF)

# Whether to build the iOS RPC server application
set(USE_IOS_RPC OFF)

# Whether embed stackvm into the runtime
set(USE_STACKVM_RUNTIME OFF)

# Whether enable tiny embedded graph executor.
set(USE_GRAPH_EXECUTOR ON)

# Whether enable tiny graph executor with CUDA Graph
set(USE_GRAPH_EXECUTOR_CUDA_GRAPH OFF)

# Whether enable pipeline executor.
set(USE_PIPELINE_EXECUTOR OFF)

# Whether to enable the profiler for the graph executor and vm
set(USE_PROFILER ON)

# Whether enable microTVM standalone runtime
set(USE_MICRO_STANDALONE_RUNTIME OFF)

# Whether build with LLVM support
# Requires LLVM version >= 4.0
#
# Possible values:
# - ON: enable llvm with cmake's find search
# - OFF: disable llvm, note this will disable CPU codegen
#        which is needed for most cases
# - /path/to/llvm-config: enable specific LLVM when multiple llvm-dev is available.
set(USE_LLVM OFF)

#---------------------------------------------
# Contrib libraries
#---------------------------------------------
# Whether to build with BYODT software emulated posit custom datatype
#
# Possible values:
# - ON: enable BYODT posit, requires setting UNIVERSAL_PATH
# - OFF: disable BYODT posit
#
# set(UNIVERSAL_PATH /path/to/stillwater-universal) for ON
set(USE_BYODT_POSIT OFF)

# Whether use BLAS, choices: openblas, atlas, apple
set(USE_BLAS none)

# Whether to use MKL
# Possible values:
# - ON: Enable MKL
# - /path/to/mkl: mkl root path
# - OFF: Disable MKL
# set(USE_MKL /opt/intel/mkl) for UNIX
# set(USE_MKL ../IntelSWTools/compilers_and_libraries_2018/windows/mkl) for WIN32
# set(USE_MKL <path to venv or site-packages directory>) if using `pip install mkl`
set(USE_MKL OFF)

# Whether use MKLDNN library, choices: ON, OFF, path to mkldnn library
set(USE_MKLDNN OFF)

# Whether use OpenMP thread pool, choices: gnu, intel
# Note: "gnu" uses gomp library, "intel" uses iomp5 library
set(USE_OPENMP none)

# Whether use contrib.random in runtime
set(USE_RANDOM ON)

# Whether use NNPack
set(USE_NNPACK OFF)

# Possible values:
# - ON: enable tflite with cmake's find search
# - OFF: disable tflite
# - /path/to/libtensorflow-lite.a: use specific path to tensorflow lite library
set(USE_TFLITE OFF)

# /path/to/tensorflow: tensorflow root path when use tflite library
set(USE_TENSORFLOW_PATH none)

# Required for full builds with TFLite. Not needed for runtime with TFLite.
# /path/to/flatbuffers: flatbuffers root path when using tflite library
set(USE_FLATBUFFERS_PATH none)

# Possible values:
# - OFF: disable tflite support for edgetpu
# - /path/to/edgetpu: use specific path to edgetpu library
set(USE_EDGETPU OFF)

# Possible values:
# - ON: enable cuDNN with cmake's auto search in CUDA directory
# - OFF: disable cuDNN
# - /path/to/cudnn: use specific path to cuDNN path
set(USE_CUDNN OFF)

# Whether use cuBLAS
set(USE_CUBLAS OFF)

# Whether use MIOpen
set(USE_MIOPEN OFF)

# Whether use MPS
set(USE_MPS OFF)

# Whether use rocBlas
set(USE_ROCBLAS OFF)

# Whether use contrib sort
set(USE_SORT ON)

# Whether use MKL-DNN (DNNL) codegen
set(USE_DNNL_CODEGEN OFF)

# Whether to use Arm Compute Library (ACL) codegen
# We provide 2 separate flags since we cannot build the ACL runtime on x86.
# This is useful for cases where you want to cross-compile a relay graph
# on x86 then run on AArch.
#
# An example of how to use this can be found here: docs/deploy/arm_compute_lib.rst.
#
# USE_ARM_COMPUTE_LIB - Support for compiling a relay graph offloading supported
#                       operators to Arm Compute Library. OFF/ON
# USE_ARM_COMPUTE_LIB_GRAPH_EXECUTOR - Run Arm Compute Library annotated functions via the ACL
#                                     runtime. OFF/ON/"path/to/ACL"
set(USE_ARM_COMPUTE_LIB OFF)
set(USE_ARM_COMPUTE_LIB_GRAPH_EXECUTOR OFF)

# Whether to build with Arm Ethos-N support
# Possible values:
# - OFF: disable Arm Ethos-N support
# - path/to/arm-ethos-N-stack: use a specific version of the
#   Ethos-N driver stack
set(USE_ETHOSN OFF)
# If USE_ETHOSN is enabled, use ETHOSN_HW (ON) if Ethos-N hardware is available on this machine
# otherwise use ETHOSN_HW (OFF) to use the software test infrastructure
set(USE_ETHOSN_HW OFF)

# Whether to build with Arm(R) Ethos(TM)-U NPU codegen support
set(USE_ETHOSU OFF)

# Whether to build with CMSIS-NN external library support.
# See https://github.com/ARM-software/CMSIS_5
set(USE_CMSISNN OFF)

# Whether to build with TensorRT codegen or runtime
# Examples are available here: docs/deploy/tensorrt.rst.
#
# USE_TENSORRT_CODEGEN - Support for compiling a relay graph where supported operators are
#                        offloaded to TensorRT. OFF/ON
# USE_TENSORRT_RUNTIME - Support for running TensorRT compiled modules, requires presense of
#                        TensorRT library. OFF/ON/"path/to/TensorRT"
set(USE_TENSORRT_CODEGEN OFF)
set(USE_TENSORRT_RUNTIME OFF)

# Whether use VITIS-AI codegen
set(USE_VITIS_AI OFF)

# Build Verilator codegen and runtime
set(USE_VERILATOR OFF)

# Build ANTLR parser for Relay text format
# Possible values:
# - ON: enable ANTLR by searching default locations (cmake find_program for antlr4 and /usr/local for jar)
# - OFF: disable ANTLR
# - /path/to/antlr-*-complete.jar: path to specific ANTLR jar file
set(USE_ANTLR OFF)

# Whether use Relay debug mode
set(USE_RELAY_DEBUG OFF)

# Whether to build fast VTA simulator driver
set(USE_VTA_FSIM OFF)

# Whether to build cycle-accurate VTA simulator driver
set(USE_VTA_TSIM OFF)

# Whether to build VTA FPGA driver (device side only)
set(USE_VTA_FPGA OFF)

# Whether use Thrust
set(USE_THRUST OFF)

# Whether to build the TensorFlow TVMDSOOp module
set(USE_TF_TVMDSOOP OFF)

# Whether to build the PyTorch custom class module
set(USE_PT_TVMDSOOP OFF)

# Whether to use STL's std::unordered_map or TVM's POD compatible Map
set(USE_FALLBACK_STL_MAP OFF)

# Whether to use hexagon device
set(USE_HEXAGON_DEVICE OFF)
set(USE_HEXAGON_SDK /path/to/sdk)

# Whether to build the hexagon launcher
set(USE_HEXAGON_LAUNCHER OFF)

# Whether to build the minimal support android rpc server for hexagon
set(USE_HEXAGON_PROXY_RPC OFF)

# Hexagon architecture to target when compiling TVM itself (not the target for
# compiling _by_ TVM). This applies to components like the TVM runtime, but is
# also used to select correct include/library paths from the Hexagon SDK when
# building offloading runtime for Android.
# Valid values are v60, v62, v65, v66, v68.
set(USE_HEXAGON_ARCH "v66")

# Whether to use ONNX codegen
set(USE_TARGET_ONNX OFF)

# Whether enable BNNS runtime
set(USE_BNNS OFF)

# Whether to use libbacktrace
# Libbacktrace provides line and column information on stack traces from errors.
# It is only supported on linux and macOS.
# Possible values:
# - AUTO: auto set according to system information and feasibility
# - ON: enable libbacktrace
# - OFF: disable libbacktrace
set(USE_LIBBACKTRACE AUTO)

# Whether to build static libtvm_runtime.a, the default is to build the dynamic
# version: libtvm_runtime.so.
#
# The static runtime library needs to be linked into executables with the linker
# option --whole-archive (or its equivalent). The reason is that the TVM registry
# mechanism relies on global constructors being executed at program startup.
# Global constructors alone are not sufficient for the linker to consider a
# library member to be used, and some of such library members (object files) may
# not be included in the final executable. This would make the corresponding
# runtime functions to be unavailable to the program.
set(BUILD_STATIC_RUNTIME OFF)


# Caches the build so that building is faster when switching between branches.
# If you switch branches, build and then encounter a linking error, you may
# need to regenerate the build tree through "make .." (the cache will
# still provide significant speedups).
# Possible values:
# - AUTO: search for path to ccache, disable if not found.
# - ON: enable ccache by searching for the path to ccache, report an error if not found
# - OFF: disable ccache
# - /path/to/ccache: use specific path to ccache
set(USE_CCACHE AUTO)

# Whether to enable PAPI support in profiling. PAPI provides access to hardware
# counters while profiling.
# Possible values:
# - ON: enable PAPI support. Will search PKG_CONFIG_PATH for a papi.pc
# - OFF: disable PAPI support.
# - /path/to/folder/containing/: Path to folder containing papi.pc.
set(USE_PAPI OFF)

<<<<<<< HEAD
# Whether to use LibTorch as backend
# To enable pass the path to the root libtorch (or PyTorch) directory
# OFF or /path/to/torch/
set(USE_LIBTORCH OFF)
=======
# Whether to use GoogleTest for C++ unit tests. When enabled, the generated
# build file (e.g. Makefile) will have a target "cpptest".
# Possible values:
# - ON: enable GoogleTest. The package `GTest` will be required for cmake
#   to succeed.
# - OFF: disable GoogleTest.
# - AUTO: cmake will attempt to find the GTest package, if found GTest will
#   be enabled, otherwise it will be disabled.
# Note that cmake will use `find_package` to find GTest. Please use cmake's
# predefined variables to specify the path to the GTest package if needed.
set(USE_GTEST AUTO)

# Enable using CUTLASS as a BYOC backend
# Need to have USE_CUDA=ON
set(USE_CUTLASS OFF)

# Enable to show a summary of TVM options
set(SUMMARIZE OFF)
>>>>>>> 57556fe9
<|MERGE_RESOLUTION|>--- conflicted
+++ resolved
@@ -346,12 +346,6 @@
 # - /path/to/folder/containing/: Path to folder containing papi.pc.
 set(USE_PAPI OFF)
 
-<<<<<<< HEAD
-# Whether to use LibTorch as backend
-# To enable pass the path to the root libtorch (or PyTorch) directory
-# OFF or /path/to/torch/
-set(USE_LIBTORCH OFF)
-=======
 # Whether to use GoogleTest for C++ unit tests. When enabled, the generated
 # build file (e.g. Makefile) will have a target "cpptest".
 # Possible values:
@@ -370,4 +364,8 @@
 
 # Enable to show a summary of TVM options
 set(SUMMARIZE OFF)
->>>>>>> 57556fe9
+
+# Whether to use LibTorch as backend
+# To enable pass the path to the root libtorch (or PyTorch) directory
+# OFF or /path/to/torch/
+set(USE_LIBTORCH OFF)