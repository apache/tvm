--- conflicted
+++ resolved
@@ -248,13 +248,10 @@
 .dgl
 .caffe2
 
-<<<<<<< HEAD
 # Document internationalization
 *.mo
-=======
 # Local docs build
 _docs/
 jvm/target
 .config/configstore/
-.ci-py-scripts/
->>>>>>> 55849e65
+.ci-py-scripts/