--- conflicted
+++ resolved
@@ -31,12 +31,9 @@
 from __future__ import absolute_import as _abs
 
 import logging
-<<<<<<< HEAD
 import typing
 from typing import Union
-=======
 from collections.abc import Iterable
->>>>>>> ddfa1da6
 
 import numpy as np
 
