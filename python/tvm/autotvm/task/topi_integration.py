# pylint: disable=unused-variable,invalid-name,unused-argument
"""
Decorators for registering tunable templates to TOPI.

These decorators can make your simple implementation be able to use different configurations
for different workloads.
Here we directly use all arguments to the TOPI call as "workload", so make sure all the arguments
(except tvm.Tensor) in you calls are hashable. For tvm.Tensor, we will serialize it to a hashable
tuple.

See tvm/topi/python/topi/arm_cpu/depthwise_conv2d.py for example usage.
"""

from ... import _api_internal, tensor, placeholder, create_schedule

from .task import args_to_workload, dispatcher, register
from ..util import get_const_tuple

# A table that records all registered dispatcher for all targets
_REGISTERED_DISPATCHER = {
}


def serialize_args(args):
    """serialize arguments of a topi function to a hashable tuple.

    Parameters
    ----------
    args: list of hashable or Tensor
    """
    ret = []
    for t in args:
        if isinstance(t, tensor.Tensor):
            ret.append(('TENSOR', get_const_tuple(t.shape), t.dtype))
        else:
            ret.append(t)
    return tuple(ret)


def deserialize_args(args):
    """The inverse function of :code:`serialize_args`.

    Parameters
    ----------
    args: list of hashable or Tensor
    """
    ret = []
    for t in args:
        if isinstance(t, tuple) and t[0] == 'TENSOR':
            ret.append(placeholder(shape=t[1], dtype=t[2]))
        else:
            ret.append(t)
    return ret


# Task extractor for nnvm graph, relay program
class TaskExtractEnv:
    """Global environment for extracting tuning tasks from nnvm graph"""
    current = None

    def __init__(self):
        import topi

        # topi compute -> autotvm task name
        self.topi_to_task = {
            topi.nn.conv2d: "topi_nn_conv2d",
            topi.nn.depthwise_conv2d_nchw: "topi_nn_depthwise_conv2d_nchw",
            topi.nn.group_conv2d_nchw: "topi_nn_group_conv2d_nchw",
            topi.nn.conv2d_transpose_nchw: "topi_nn_conv2d_transpose_nchw",
            topi.nn.dense: "topi_nn_dense",
<<<<<<< HEAD
            topi.nn.bitserial_conv2d_nchw: "topi_nn_bitserial_conv2d_nchw",
            topi.nn.bitserial_conv2d_nhwc: "topi_nn_bitserial_conv2d_nhwc",
=======
            topi.nn.deformable_conv2d_nchw: "topi_nn_deformable_conv2d_nchw",
>>>>>>> 7afbca56
        }

        self.topi_to_schedule = {
            topi.nn.conv2d: [topi.generic.schedule_conv2d_nchw,
                             topi.generic.schedule_conv2d_nhwc],
            topi.nn.depthwise_conv2d_nchw: [topi.generic.schedule_depthwise_conv2d_nchw,
                                            topi.generic.schedule_depthwise_conv2d_nhwc],
            topi.nn.group_conv2d_nchw: [topi.generic.schedule_group_conv2d_nchw],
            topi.nn.conv2d_transpose_nchw: [topi.generic.schedule_conv2d_transpose_nchw],
            topi.nn.dense: [topi.generic.schedule_dense],
<<<<<<< HEAD
            topi.nn.bitserial_conv2d_nchw: [topi.generic.schedule_bitserial_conv2d_nchw],
            topi.nn.bitserial_conv2d_nhwc: [topi.generic.schedule_bitserial_conv2d_nhwc],
=======
            topi.nn.deformable_conv2d_nchw: [topi.generic.schedule_deformable_conv2d_nchw],
>>>>>>> 7afbca56
        }

        self._register_tracing()
        self._register_topi_task()
        self.task_collection = []
        self.wanted_topi_funcs = list(self.topi_to_task.keys())

    def _register_tracing(self):
        """Register tracing function to track the topi function call"""
        # register topi compute for "tracing" target
        for topi_compute in self.topi_to_task:
            def _local_scope(compute_func):
                """start a scope to hold the local function in for loop"""

                @compute_func.register("tracing", )
                def _tracing_topi_compute(*args, **kwargs):
                    assert not kwargs, "Do not support extracting tuning tasks when" \
                                       "kwargs is used in TOPI function call." \
                                       "Please modify it to use only positional args."

                    if compute_func in self.wanted_topi_funcs:  # record this call
                        key = (self.topi_to_task[compute_func], serialize_args(args))
                        if key not in self.task_collection:
                            self.task_collection.append(key)

                    return compute_func.fdefault(*args)
            _local_scope(topi_compute)

        # register topi schedule for "tracing" target
        for topi_compute in self.topi_to_task:
            for topi_schedule in self.topi_to_schedule[topi_compute]:
                def _local_scope_(schedule_func):
                    """start a scope to hold the local function in for loop"""

                    @schedule_func.register("tracing", )
                    def _tracing_topi_compute(outs):
                        outs = [outs] if isinstance(outs, tensor.Tensor) else outs
                        return create_schedule([x.op for x in outs])
                _local_scope_(topi_schedule)

    def _register_topi_task(self):
        """register tuning wrapper for topi function"""
        import topi

        # Tuning wrapper for topi functions
        @register("topi_nn_conv2d")
        def _topi_nn_conv2d(*args, **kwargs):
            assert not kwargs, "Do not support kwargs in template function call"
            args = deserialize_args(args)
            A, W = args[:2]
            layout = args[-2]
            assert layout == 'NCHW', "only support NCHW currently"
            C = topi.nn.conv2d(*args, **kwargs)
            s = topi.generic.schedule_conv2d_nchw([C])
            return s, [A, W, C]

        @register("topi_nn_depthwise_conv2d_nchw")
        def _topi_nn_depthwise_conv2d_nchw(*args, **kwargs):
            assert not kwargs, "Do not support kwargs in template function call"
            args = deserialize_args(args)
            A, W = args[:2]
            C = topi.nn.depthwise_conv2d_nchw(*args, **kwargs)
            s = topi.generic.schedule_depthwise_conv2d_nchw([C])
            return s, [A, W, C]

        @register("topi_nn_group_conv2d_nchw")
        def _topi_nn_group_conv2d_nchw(*args, **kwargs):
            assert not kwargs, "Do not support kwargs in template function call"
            args = deserialize_args(args)
            A, W = args[:2]
            C = topi.nn.group_conv2d_nchw(*args, **kwargs)
            s = topi.generic.schedule_group_conv2d_nchw([C])
            return s, [A, W, C]

        @register("topi_nn_conv2d_transpose_nchw")
        def _topi_nn_conv2d_transpose_nchw(*args, **kwargs):
            assert not kwargs, "Do not support kwargs in template function call"
            args = deserialize_args(args)
            A, W = args[:2]
            C = topi.nn.conv2d_transpose_nchw(*args, **kwargs)
            s = topi.generic.schedule_conv2d_transpose_nchw([C])
            return s, [A, W, C]

        @register("topi_nn_dense")
        def _topi_nn_dense(*args, **kwargs):
            assert not kwargs, "Do not support kwargs in template function call"
            args = deserialize_args(args)
            data, weight, bias = args
            C = topi.nn.dense(*args, **kwargs)
            s = topi.generic.schedule_dense([C])
            if bias is not None:
                return s, [data, weight, bias, C]
            return s, [data, weight, C]
       
        @register("topi_nn_bitserial_conv2d_nhwc")
        def _topi_bitserial_conv2d_nhwc(*args, **kwargs):
            args = deserialize_args(args)
            C = topi.nn.bitserial_conv2d_nhwc(*args, **kwargs)
            s = topi.generic.nn.schedule_bitserial_conv2d_nhwc([C])
            data = args[0]
            kernel = args[1]
            return s, [data, kernel, C]

        @register("topi_nn_bitserial_conv2d_nchw")
        def _topi_bitserial_conv2d_nchw(*args, **kwargs):
            args = deserialize_args(args)
            C = topi.nn.bitserial_conv2d_nchw(*args, **kwargs)
            s = topi.generic.nn.schedule_bitserial_conv2d_nchw([C])
            data = args[0]
            kernel = args[1]
            return s, [data, kernel, C]

        @register("topi_nn_deformable_conv2d_nchw")
        def _topi_nn_deformable_conv2d_nchw(*args, **kwargs):
            assert not kwargs, "Do not support kwargs in template function call"
            args = deserialize_args(args)
            A, Offset, W = args[:3]
            C = topi.nn.deformable_conv2d_nchw(*args, **kwargs)
            s = topi.generic.schedule_deformable_conv2d_nchw([C])
            return s, [A, Offset, W, C]

    def reset(self, wanted_topi_funcs):
        """Reset task collections

        Parameters
        ----------
        wanted_topi_funcs: List of function
            The topi function to be extracted
        """
        self.task_collection = []
        self.wanted_topi_funcs = wanted_topi_funcs

    def get_tasks(self):
        """Get collected tasks

        Returns
        -------
        tasks: List of tuple(name, args)
            A list of tasks extracted from the nnvm graph
        """
        return self.task_collection

    @staticmethod
    def get():
        """Get the single instance of TaskExtractEnv

        Returns
        -------
        env: TaskExtractEnv
            The single instance of TaskExtractEnv
        """
        if not TaskExtractEnv.current:
            TaskExtractEnv.current = TaskExtractEnv()
        return TaskExtractEnv.current


def register_topi_compute(topi_compute, target_keys, template_keys, func=None):
    """Register a tunable template for a topi compute function.

    After the registration, this topi compute will become a configuration dispatcher. It uses
    all its argument as workload and dispatches configurations according to the input workload.

    It also stores this "workload" to its final ComputeOp, which can be used to reconstruct
    "workload" in the following topi_schedule call.

    Parameters
    ----------
    topi_compute: GenericFunc
        The topi compute function that will be overloaded
    target_keys: str or list of str
        The compilation target. The same as the argument of GenericFunc.register.
    template_keys: str or list of str
        The template key.
        We might have several strategies for a single operator (e.g. direct, im2col, winograd).
        The template key is used to identity the algorithm strategy.
        Every operator must have a "direct" template, which is used by default.
    func: None or callable
        If it is None, return a decorator.
        If is callable, decorate this function.

    Returns
    -------
    decorator: callable
        A decorator

    Examples
    --------
    See tvm/topi/python/topi/arm_cpu/depthwise_conv2d.py for example usage.
    """
    def _decorator(f):
        targets = [target_keys] if isinstance(target_keys, str) else target_keys
        for target_key in targets:
            if target_key not in _REGISTERED_DISPATCHER:
                _REGISTERED_DISPATCHER[target_key] = {}
            if topi_compute not in _REGISTERED_DISPATCHER[target_key]:
                @topi_compute.register(target_key)
                @dispatcher
                def config_dispatcher(*args, **kwargs):
                    """override topi call as a config dispatcher"""
                    assert not kwargs, "Do not support kwargs in template function call"
                    return args_to_workload(args, topi_compute)
                _REGISTERED_DISPATCHER[target_key][topi_compute] = config_dispatcher

            config_dispatcher = _REGISTERED_DISPATCHER[target_key][topi_compute]

            @config_dispatcher.register(template_keys)
            def template_call(cfg, *args, **kwargs):
                """call the topi func and attach workload to compute node"""
                assert not kwargs, "Do not support kwargs in template function call"

                if f == topi_compute.fdefault:
                    node = f(*args, **kwargs)
                else:
                    node = f(cfg, *args, **kwargs)

                # attach workload to return op
                op = node.op
                attrs = {}
                for k, v in node.op.attrs.items():
                    attrs[k] = v
                attrs['workload'] = args_to_workload(args, topi_compute)
                if isinstance(op, tensor.ComputeOp):
                    op = _api_internal._ComputeOp(
                        op.name, op.tag, attrs, op.axis, op.body)
                elif isinstance(op, tensor.ExternOp):
                    op = _api_internal._ExternOp(
                        op.name, op.tag, attrs,
                        op.inputs, op.input_placeholders,
                        op.output_placeholders, op.body)
                else:
                    raise RuntimeError("Unsupported op type: " + str(type(op)))

                if isinstance(node, tensor.Tensor):
                    return op.output(0)
                return [op.output(i) for i in range(len(node))]

        return f

    if func:
        _decorator(func)

    return _decorator


def register_topi_schedule(topi_schedule, target_keys, template_keys, func=None):
    """Register a tunable template for a topi schedule function.

    After the registration. This topi schedule will become a configuration dispatcher. It dispatches
    configurations according to the input workload.

    Note that this function will try to find "workload" from all the ComputeOp in the input.
    You can attach "workload" to your compute op by using :any:`register_topi_compute`.

    Parameters
    ----------
    topi_schedule: GenericFunc
        The topi schedule function that will be overloaded
    target_keys: str or list of str
        The compilation target
    template_keys: str or list of str
        The template key.
        We might have several strategies for a single operator (e.g. direct, im2col, winograd).
        The template key is used to identity the algorithm strategy.
        Every operator must have a "direct" template, which is used by default.
    func: None or callable
        If it is None, return a decorator.
        If is callable, decorate this function.

    Returns
    -------
    decorator: callable
        A decorator

    Examples
    --------
    See tvm/topi/python/topi/arm_cpu/depthwise_conv2d.py for example usage.
    """
    def _decorator(f):
        targets = [target_keys] if isinstance(target_keys, str) else target_keys
        for target_key in targets:
            if target_key not in _REGISTERED_DISPATCHER:
                _REGISTERED_DISPATCHER[target_key] = {}
            if topi_schedule not in _REGISTERED_DISPATCHER[target_key]:
                @topi_schedule.register(target_key)
                @dispatcher
                def config_dispatcher(outs, *args, **kwargs):
                    """override topi call as a workload dispatcher"""
                    def traverse(tensors):
                        """traverse all ops to find attached workload"""
                        for t in tensors:
                            op = t.op
                            if 'workload' in op.attrs:
                                return op.attrs['workload']
                            wkl = traverse(op.input_tensors)
                            if wkl:
                                return wkl
                        return None

                    outs = [outs] if isinstance(outs, tensor.Tensor) else outs
                    workload = traverse(outs)

                    if workload is None:
                        raise RuntimeError("Cannot find workload in attribute of this schedule")

                    return args_to_workload(workload)

                _REGISTERED_DISPATCHER[target_key][topi_schedule] = config_dispatcher

            config_dispatcher = _REGISTERED_DISPATCHER[target_key][topi_schedule]

            @config_dispatcher.register(template_keys)
            def template_call(cfg, outs, *args, **kwargs):
                """call the schedule func"""
                if f == topi_schedule.fdefault:
                    return f(outs, *args, **kwargs)
                return f(cfg, outs, *args, **kwargs)

        return f

    if func:
        _decorator(func)

    return _decorator<|MERGE_RESOLUTION|>--- conflicted
+++ resolved
@@ -68,12 +68,9 @@
             topi.nn.group_conv2d_nchw: "topi_nn_group_conv2d_nchw",
             topi.nn.conv2d_transpose_nchw: "topi_nn_conv2d_transpose_nchw",
             topi.nn.dense: "topi_nn_dense",
-<<<<<<< HEAD
             topi.nn.bitserial_conv2d_nchw: "topi_nn_bitserial_conv2d_nchw",
             topi.nn.bitserial_conv2d_nhwc: "topi_nn_bitserial_conv2d_nhwc",
-=======
             topi.nn.deformable_conv2d_nchw: "topi_nn_deformable_conv2d_nchw",
->>>>>>> 7afbca56
         }
 
         self.topi_to_schedule = {
@@ -84,12 +81,9 @@
             topi.nn.group_conv2d_nchw: [topi.generic.schedule_group_conv2d_nchw],
             topi.nn.conv2d_transpose_nchw: [topi.generic.schedule_conv2d_transpose_nchw],
             topi.nn.dense: [topi.generic.schedule_dense],
-<<<<<<< HEAD
             topi.nn.bitserial_conv2d_nchw: [topi.generic.schedule_bitserial_conv2d_nchw],
             topi.nn.bitserial_conv2d_nhwc: [topi.generic.schedule_bitserial_conv2d_nhwc],
-=======
             topi.nn.deformable_conv2d_nchw: [topi.generic.schedule_deformable_conv2d_nchw],
->>>>>>> 7afbca56
         }
 
         self._register_tracing()
