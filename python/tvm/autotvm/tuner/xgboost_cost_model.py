# Licensed to the Apache Software Foundation (ASF) under one
# or more contributor license agreements.  See the NOTICE file
# distributed with this work for additional information
# regarding copyright ownership.  The ASF licenses this file
# to you under the Apache License, Version 2.0 (the
# "License"); you may not use this file except in compliance
# with the License.  You may obtain a copy of the License at
#
#   http://www.apache.org/licenses/LICENSE-2.0
#
# Unless required by applicable law or agreed to in writing,
# software distributed under the License is distributed on an
# "AS IS" BASIS, WITHOUT WARRANTIES OR CONDITIONS OF ANY
# KIND, either express or implied.  See the License for the
# specific language governing permissions and limitations
# under the License.
# pylint: disable=invalid-name
"""XGBoost as cost model"""

import multiprocessing
import logging
import time
import os

if os.name == 'nt':
    # Pathos' Pool does pickling via dill, which can pickle
    # functions, which is required because Windows doesn't
    # support fork()
    from pathos.helpers import mp as pathos_multiprocess
    from pathos.helpers import ProcessPool
#pylint: disable=wrong-import-position
import numpy as np
try:
    import xgboost as xgb
except ImportError:
    xgb = None

from .. import feature
from ..util import get_rank
from .metric import max_curve, recall_curve, cover_curve
from .model_based_tuner import CostModel, FeatureCache
#pylint: enable=wrong-import-position
logger = logging.getLogger('autotvm')

class XGBoostCostModel(CostModel):
    """XGBoost as cost model

    Parameters
    ----------
    task: Task
        The tuning task
    feature_type: str, optional
        If is 'itervar', use features extracted from IterVar (loop variable).
        If is 'knob', use flatten ConfigEntity directly.
        If is 'curve', use sampled curve feature (relation feature).

        Note on choosing feature type:
        For single task tuning, 'itervar' and 'knob' are good.
                                'itervar' is more accurate but 'knob' is much faster.
                                There are some constraints on 'itervar', if you meet
                                problems with feature extraction when using 'itervar',
                                you can switch to 'knob'.

        For cross-shape tuning (e.g. many convolutions with different shapes),
                               'itervar' and 'curve' has better transferability,
                               'knob' is faster.
        For cross-device or cross-operator tuning, you can use 'curve' only.
    loss_type: str
        If is 'reg', use regression loss to train cost model.
                     The cost model predicts the normalized flops.
        If is 'rank', use pairwise rank loss to train cost model.
                     The cost model predicts relative rank score.
    num_threads: int, optional
        The number of threads.
    log_interval: int, optional
        If is not none, the cost model will print training log every `log_interval` iterations.
    upper_model: XGBoostCostModel, optional
        The upper model used in transfer learning
    """
    def __init__(self, task, feature_type, loss_type, num_threads=None, log_interval=25,
                 upper_model=None):
        super(XGBoostCostModel, self).__init__()

        if xgb is None:
            raise RuntimeError("XGBoost is required for XGBoostCostModel. "
                               "Please install its python package first. "
                               "Help: (https://xgboost.readthedocs.io/en/latest/) ")

        self.task = task
        self.target = task.target
        self.space = task.config_space

        self.fea_type = feature_type
        self.loss_type = loss_type
        self.num_threads = num_threads
        self.log_interval = log_interval

        if loss_type == 'reg':
            self.xgb_params = {
                'max_depth': 3,
                'gamma': 0.0001,
                'min_child_weight': 1,

                'subsample': 1.0,

                'eta': 0.3,
                'lambda': 1.00,
                'alpha': 0,

                'objective': 'reg:linear',
            }
        elif loss_type == 'rank':
            self.xgb_params = {
                'max_depth': 3,
                'gamma': 0.0001,
                'min_child_weight': 1,

                'subsample': 1.0,

                'eta': 0.3,
                'lambda': 1.00,
                'alpha': 0,

                'objective': 'rank:pairwise',
            }
        else:
            raise RuntimeError("Invalid loss type: " + loss_type)

        self.xgb_params['silent'] = 1
        if num_threads:
            self.xgb_params['nthread'] = num_threads
        self.bst = None

        if feature_type == 'itervar':
            self.feature_extract_func = _extract_itervar_feature_index
        elif feature_type == 'knob':
            self.feature_extract_func = _extract_knob_feature_index
        elif feature_type == 'curve':
            self.feature_extract_func = _extract_curve_feature_index
        else:
            raise RuntimeError("Invalid feature type " + feature_type)

        if upper_model:  # share a same feature cache with upper model
            self.feature_cache = upper_model.feature_cache
        else:
            self.feature_cache = FeatureCache()
        self.upper_model = upper_model
        self.feature_extra_ct = 0
        self.pool = None
        self.base_model = None

        self._sample_size = 0
        self._reset_pool(self.space, self.target, self.task)

    def _reset_pool(self, space, target, task):
        """reset processing pool for feature extraction"""

        if self.upper_model:  # base model will reuse upper model's pool,
            self.upper_model._reset_pool(space, target, task)
            return

        self._close_pool()

        if os.name == 'nt':
            # For Windows, we need space, target, task to be pickled and set on the
            # Pool's process side, where the *nix impl simply sets globals
            # then forks.
            # To ensure each process in the pool is properly set, we have to do
            # some synchronization by sending an async call, setting space, target and task, then
            # waiting for the queue to have an item set
            num_threads = self.num_threads
            pool_size = num_threads if num_threads is not None else multiprocessing.cpu_count()
            if self.pool is None:
                self.pool = ProcessPool(pool_size)
            manager = pathos_multiprocess.Manager()
            pipe_syncs = []

            # A simple pathos.map would be cleaner, but it seems that in some cases,
            # some of the pools processes will be missed, with some processes running
            # the method twice.  It seems that just passing a Queue in this manner,
            # hits all the processes in the pool. Some assertion could be built to verify
            for _ in range(pool_size):
                queue = manager.Queue(1)
                results = {
                    "queue": queue,
                    "apipe": self.pool.apply_async(_set_pool_process_state,
                                                   args=(space, target, task, queue))
                }
                pipe_syncs.append(results)

            # wait loop until all async calls have completed
            while True:
                all_ready = True
                for pipe_sync in pipe_syncs:
                    if pipe_sync["apipe"].ready() is False:
                        all_ready = False
                        break
                if all_ready:
                    break
                time.sleep(0.05)
            # complete the async requests on the pool
            for pipe_sync in pipe_syncs:
                pipe_sync["apipe"].get()
                # This may not be needed
                pipe_sync["queue"].get(block=True)
        else:
            # use global variable to pass common arguments
            global _extract_space, _extract_target, _extract_task
            _extract_space = space
            _extract_target = target
            _extract_task = task
            self.pool = multiprocessing.Pool(self.num_threads)

    def _close_pool(self, force_close=False):
        if os.name == 'nt' and not force_close:
            return

        if self.pool:
            self.pool.terminate()
            self.pool.join()
            self.pool = None

    def _get_pool(self):
        if self.upper_model:
            return self.upper_model._get_pool()
        return self.pool

    def _base_model_discount(self):
        return 1.0 / (2 ** (self._sample_size / 64.0))

    def fit(self, xs, ys, plan_size):
        tic = time.time()
        self._reset_pool(self.space, self.target, self.task)

        x_train = self._get_feature(xs)
        y_train = np.array(ys)
        y_max = np.max(y_train)
        y_train = y_train / max(y_max, 1e-8)

        valid_index = y_train > 1e-6
        index = np.random.permutation(len(x_train))
        dtrain = xgb.DMatrix(x_train[index], y_train[index])
        self._sample_size = len(x_train)

        if self.base_model:
            discount = self._base_model_discount()
            if discount < 0.05:  # discard base model
                self.base_model.upper_model = None
                self.base_model = None
            else:
                dtrain.set_base_margin(discount * self.base_model.predict(xs, output_margin=True))
        self.bst = xgb.train(self.xgb_params, dtrain,
                             num_boost_round=8000,
                             callbacks=[custom_callback(
                                 stopping_rounds=20,
                                 metric='tr-a-recall@%d' % plan_size,
                                 evals=[(dtrain, 'tr')],
                                 maximize=True,
                                 fevals=[
                                     xgb_average_recalln_curve_score(plan_size),
                                 ],
                                 verbose_eval=self.log_interval)])

        logger.debug("XGB train: %.2f\tobs: %d\terror: %d\tn_cache: %d",
                     time.time() - tic, len(xs),
                     len(xs) - np.sum(valid_index),
                     self.feature_cache.size(self.fea_type))

    def fit_log(self, records, plan_size):
        tic = time.time()

        # filter data, only pick the data with a same task
        data = []
        for inp, res in records:
            if inp.task.name == self.task.name and \
                            inp.config.template_key == self.task.config_space.template_key:
                data.append((inp, res))

        logger.debug("XGB load %d entries from history log file", len(data))

        # extract feature
        self._reset_pool(self.space, self.target, self.task)
        pool = self._get_pool()
        if self.fea_type == 'itervar':
            feature_extract_func = _extract_itervar_feature_log
        elif self.fea_type == 'knob':
            feature_extract_func = _extract_knob_feature_log
        elif self.fea_type == 'curve':
            feature_extract_func = _extract_curve_feature_log
        else:
            raise RuntimeError("Invalid feature type: " + self.fea_type)
        res = pool.map(feature_extract_func, data)

        # filter out feature with different shapes
        fea_len = len(self._get_feature([0])[0])

        xs, ys = [], []
        for x, y in res:
            if len(x) == fea_len:
                xs.append(x)
                ys.append(y)

        if len(xs) < 500:  # no enough samples
            return False

        xs, ys = np.array(xs), np.array(ys)
        x_train = xs
        y_train = ys
        y_max = np.max(y_train)
        y_train = y_train / max(y_max, 1e-8)

        index = np.random.permutation(len(x_train))
        dtrain = xgb.DMatrix(x_train[index], y_train[index])

        plan_size *= 2
        self.bst = xgb.train(self.xgb_params, dtrain,
                             num_boost_round=400,
                             callbacks=[custom_callback(
                                 stopping_rounds=100,
                                 metric='tr-a-recall@%d' % plan_size,
                                 evals=[(dtrain, 'tr')],
                                 maximize=True,
                                 fevals=[
                                     xgb_average_recalln_curve_score(plan_size),
                                 ],
                                 verbose_eval=self.log_interval)])

        logger.debug("XGB train: %.2f\tobs: %d", time.time() - tic, len(xs))

        return True

    def predict(self, xs, output_margin=False):
        feas = self._get_feature(xs)
        dtest = xgb.DMatrix(feas)

        if self.base_model:
            dtest.set_base_margin(self._base_model_discount() *
                                  self.base_model.predict(xs, output_margin=True))

        return self.bst.predict(dtest, output_margin=output_margin)

    def load_basemodel(self, base_model):
        self.base_model = base_model
        self.base_model._close_pool()
        self.base_model.upper_model = self

    def spawn_base_model(self):
        return XGBoostCostModel(self.task, self.fea_type, self.loss_type,
                                self.num_threads, self.log_interval, self)

    def _get_feature(self, indexes):
        """get features for indexes, run extraction if we do not have cache for them"""
        # free feature cache
        if self.feature_cache.size(self.fea_type) >= 100000:
            self.feature_cache.clear(self.fea_type)

        fea_cache = self.feature_cache.get(self.fea_type)

        indexes = np.array(indexes)
        need_extract = [x for x in indexes if x not in fea_cache]

        if need_extract:
            pool = self._get_pool()
            feas = pool.map(self.feature_extract_func, need_extract)
            for i, fea in zip(need_extract, feas):
                fea_cache[i] = fea

        feature_len = None
        for idx in indexes:
            if fea_cache[idx] is not None:
                feature_len = fea_cache[idx].shape[-1]
                break

        ret = np.empty((len(indexes), feature_len), dtype=np.float32)
        for i, ii in enumerate(indexes):
            t = fea_cache[ii]
            ret[i, :] = t if t is not None else 0
        return ret

    def __del__(self):
        self._close_pool(force_close=True)


_extract_space = None
_extract_target = None
_extract_task = None

if os.name == 'nt':
    def _set_pool_process_state(space, target, task, sync_queue):
        """sets process state for when fork() is not available """
        global _extract_space, _extract_target, _extract_task
        _extract_space = space
        _extract_target = target
        _extract_task = task
        # Notify caller that we are done. We may be able to remove this
        sync_queue.put(None)

def _extract_itervar_feature_index(index):
    """extract iteration var feature for an index in extract_space"""
    try:
        config = _extract_space.get(index)
        with _extract_target:
            sch, args = _extract_task.instantiate(config)
        fea = feature.get_itervar_feature_flatten(sch, args, take_log=True)
        fea = np.concatenate((fea, list(config.get_other_option().values())))
        return fea
    except Exception:  # pylint: disable=broad-except
        return None

def _extract_itervar_feature_log(arg):
    """extract iteration var feature for log items"""
    try:
        inp, res = arg
        config = inp.config
        with inp.target:
            sch, args = inp.task.instantiate(config)
        fea = feature.get_itervar_feature_flatten(sch, args, take_log=True)
        x = np.concatenate((fea, list(config.get_other_option().values())))

        if res.error_no == 0:
            y = inp.task.flop / np.mean(res.costs)
        else:
            y = 0.0
        return x, y
    except Exception:  # pylint: disable=broad-except
        return None

def _extract_knob_feature_index(index):
    """extract knob feature for an index in extract_space"""
    try:
        config = _extract_space.get(index)
        return config.get_flatten_feature()
    except Exception:  # pylint: disable=broad-except
        return None

def _extract_knob_feature_log(arg):
    """extract knob feature for log items"""
    try:
        inp, res = arg
        config = inp.config
        x = config.get_flatten_feature()

        if res.error_no == 0:
            with inp.target:  # necessary, for calculating flops of this task
                inp.task.instantiate(config)
            y = inp.task.flop / np.mean(res.costs)
        else:
            y = 0.0
        return x, y
    except Exception:  # pylint: disable=broad-except
        return None

def _extract_curve_feature_index(index):
    """extract sampled curve feature for an index in extract_space"""
    try:
        config = _extract_space.get(index)
        with _extract_target:
            sch, args = _extract_task.instantiate(config)
        fea = feature.get_buffer_curve_sample_flatten(sch, args, sample_n=20)
        fea = np.concatenate((fea, list(config.get_other_option().values())))
        return np.array(fea)
    except Exception:  # pylint: disable=broad-except
        return None

def _extract_curve_feature_log(arg):
    """extract sampled curve feature for log items"""
    try:
        inp, res = arg
        config = inp.config
        with inp.target:
            sch, args = inp.task.instantiate(config)
        fea = feature.get_buffer_curve_sample_flatten(sch, args, sample_n=20)
        x = np.concatenate((fea, list(config.get_other_option().values())))

        if res.error_no == 0:
            y = inp.task.flop / np.mean(res.costs)
        else:
            y = 0.0
        return x, y
    except Exception:  # pylint: disable=broad-except
        return None

def custom_callback(stopping_rounds, metric, fevals, evals=(), log_file=None,
                    maximize=False, verbose_eval=True):
    """callback function for xgboost to support multiple custom evaluation functions"""
<<<<<<< HEAD
    #pylint: disable=import-outside-toplevel
=======
    # pylint: disable=import-outside-toplevel
>>>>>>> b7364b42
    from xgboost.core import EarlyStopException
    from xgboost.callback import _fmt_metric
    from xgboost.training import aggcv
    #pylint: enable=import-outside-toplevel
    state = {}
    metric_shortname = metric.split("-")[1]

    def init(env):
        """internal function"""
        bst = env.model

        state['maximize_score'] = maximize
        state['best_iteration'] = 0
        if maximize:
            state['best_score'] = float('-inf')
        else:
            state['best_score'] = float('inf')

        if bst is not None:
            if bst.attr('best_score') is not None:
                state['best_score'] = float(bst.attr('best_score'))
                state['best_iteration'] = int(bst.attr('best_iteration'))
                state['best_msg'] = bst.attr('best_msg')
            else:
                bst.set_attr(best_iteration=str(state['best_iteration']))
                bst.set_attr(best_score=str(state['best_score']))
        else:
            assert env.cvfolds is not None

    def callback(env):
        """internal function"""
        if not state:
            init(env)

        bst = env.model
        i = env.iteration
        cvfolds = env.cvfolds

        res_dict = {}

        ##### evaluation #####
        if cvfolds is not None:
            for feval in fevals:
                tmp = aggcv([f.eval(i, feval) for f in cvfolds])
                for k, mean, std in tmp:
                    res_dict[k] = [mean, std]
        else:
            for feval in fevals:
                bst_eval = bst.eval_set(evals, i, feval)
                res = [x.split(':') for x in bst_eval.split()]
                for kv in res[1:]:
                    res_dict[kv[0]] = [float(kv[1])]
        eval_res = []
        keys = list(res_dict.keys())
        keys.sort(key=lambda x: x if metric_shortname not in x else "a" + x)
        for key in keys:
            v = res_dict[key]
            eval_res.append([key] + v)

        ##### print eval result #####
        infos = ["XGB iter: %3d" % i]
        for item in eval_res:
            if 'null' in item[0]:
                continue
            infos.append("%s: %.6f" % (item[0], item[1]))

        if not isinstance(verbose_eval, bool) and verbose_eval and i % verbose_eval == 0:
            logger.debug("\t".join(infos))
        if log_file:
            with open(log_file, "a") as fout:
                fout.write("\t".join(infos) + '\n')

        ##### choose score and do early stopping #####
        score = None
        for item in eval_res:
            if item[0] == metric:
                score = item[1]
                break
        assert score is not None

        best_score = state['best_score']
        best_iteration = state['best_iteration']
        maximize_score = state['maximize_score']
        if (maximize_score and score > best_score) or \
                (not maximize_score and score < best_score):
            msg = '[%d] %s' % (
                env.iteration,
                '\t'.join([_fmt_metric(x) for x in eval_res]))
            state['best_msg'] = msg
            state['best_score'] = score
            state['best_iteration'] = env.iteration
            # save the property to attributes, so they will occur in checkpoint.
            if env.model is not None:
                env.model.set_attr(best_score=str(state['best_score']),
                                   best_iteration=str(state['best_iteration']),
                                   best_msg=state['best_msg'])
        elif env.iteration - best_iteration >= stopping_rounds:
            best_msg = state['best_msg']
            if verbose_eval and env.rank == 0:
                logger.debug("XGB stopped. Best iteration: %s ", best_msg)
            raise EarlyStopException(best_iteration)

    return callback


# feval wrapper for xgboost
def xgb_max_curve_score(N):
    """evaluate max curve score for xgb"""
    def feval(preds, labels):
        labels = labels.get_label()
        trials = np.argsort(preds)[::-1]
        scores = labels[trials]
        curve = max_curve(scores)
        return "Smax@%d" % N, curve[N] / np.max(labels)
    return feval

def xgb_recalln_curve_score(N):
    """evaluate recall-n curve score for xgb"""
    def feval(preds, labels):
        labels = labels.get_label()
        trials = np.argsort(preds)[::-1]
        ranks = get_rank(labels[trials])
        curve = recall_curve(ranks)
        return "recall@%d" % N, curve[N]
    return feval

def xgb_average_recalln_curve_score(N):
    """evaluate average recall-n curve score for xgb"""
    def feval(preds, labels):
        labels = labels.get_label()
        trials = np.argsort(preds)[::-1]
        ranks = get_rank(labels[trials])
        curve = recall_curve(ranks)
        return "a-recall@%d" % N, np.sum(curve[:N]) / N
    return feval

def xgb_recallk_curve_score(N, topk):
    """evaluate recall-k curve score for xgb"""
    def feval(preds, labels):
        labels = labels.get_label()
        trials = np.argsort(preds)[::-1]
        ranks = get_rank(labels[trials])
        curve = recall_curve(ranks, topk)
        return "recall@%d" % topk, curve[N]
    return feval

def xgb_cover_curve_score(N):
    """evaluate cover curve score for xgb"""
    def feval(preds, labels):
        labels = labels.get_label()
        trials = np.argsort(preds)[::-1]
        ranks = get_rank(labels[trials])
        curve = cover_curve(ranks)
        return "cover@%d" % N, curve[N]
    return feval

def xgb_null_score(_):
    """empty score function for xgb"""
    def feval(__, ___):
        return "null", 0
    return feval<|MERGE_RESOLUTION|>--- conflicted
+++ resolved
@@ -483,11 +483,7 @@
 def custom_callback(stopping_rounds, metric, fevals, evals=(), log_file=None,
                     maximize=False, verbose_eval=True):
     """callback function for xgboost to support multiple custom evaluation functions"""
-<<<<<<< HEAD
-    #pylint: disable=import-outside-toplevel
-=======
     # pylint: disable=import-outside-toplevel
->>>>>>> b7364b42
     from xgboost.core import EarlyStopException
     from xgboost.callback import _fmt_metric
     from xgboost.training import aggcv
