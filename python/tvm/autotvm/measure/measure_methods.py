# Licensed to the Apache Software Foundation (ASF) under one
# or more contributor license agreements.  See the NOTICE file
# distributed with this work for additional information
# regarding copyright ownership.  The ASF licenses this file
# to you under the Apache License, Version 2.0 (the
# "License"); you may not use this file except in compliance
# with the License.  You may obtain a copy of the License at
#
#   http://www.apache.org/licenses/LICENSE-2.0
#
# Unless required by applicable law or agreed to in writing,
# software distributed under the License is distributed on an
# "AS IS" BASIS, WITHOUT WARRANTIES OR CONDITIONS OF ANY
# KIND, either express or implied.  See the License for the
# specific language governing permissions and limitations
# under the License.
# pylint: disable=invalid-name,too-many-function-args,too-many-nested-blocks
"""
Functions that run on executor for measurement.

These functions are responsible for building the tvm module, uploading it to
remote devices, recording the running time costs, and checking the correctness of the output.
"""

import logging
import shutil
import os
import threading
import time
from random import getrandbits
from collections import namedtuple
import tempfile

import numpy as np
import json
import sys
from importlib import import_module

import tvm._ffi
import tvm.ir.transform
from tvm import nd, rpc as _rpc, target as _target
from tvm.error import TVMError
from tvm.driver import build
from tvm.contrib import nvcc, ndk, tar

from ..util import get_const_tuple
from ..env import AutotvmGlobalScope
from ..task.space import InstantiationError

from .measure import MeasureResult, MeasureErrorNo, Builder, Runner
from .local_executor import LocalExecutor

logger = logging.getLogger('autotvm')

class BuildResult(namedtuple("BuildResult", ('filename', 'arg_info', 'error', 'time_cost'))):
    """
    Stores all the necessary inputs for a measurement.

    Parameters
    ----------
    filename : str
        The filename of generated library
    arg_info : Tuple
        The shape and dtype information of tvm tensor arguments
    error : Exception
        The error happens during compilation.
    time_cost : float
        The time cost of building
    """

class LocalBuilder(Builder):
    """Run compilation on local machine

    Parameters
    ----------
    timeout: float
        The timeout of a compilation
    n_parallel: int
        The number of tasks run in parallel. "None" will use all cpu cores
    build_func: callable or str
        If is 'default', use default build function
        If is 'ndk', use function for android ndk
        If is callable, use it as custom build function, expect lib_format field.
    """
    def __init__(self, timeout=10, n_parallel=None, build_func='default'):
        super(LocalBuilder, self).__init__(timeout, n_parallel)

        if isinstance(build_func, str):
            if build_func == 'default':
                build_func = tar.tar
            elif build_func == 'ndk':
                build_func = ndk.create_shared
            else:
                raise ValueError("Invalid build_func" + build_func)
        self.build_func = _WrappedBuildFunc(build_func)
        self.executor = LocalExecutor(timeout=timeout)
        self.tmp_dir = tempfile.mkdtemp()

    def build(self, measure_inputs):
        results = []

        shutil.rmtree(self.tmp_dir, ignore_errors=True)
        self.tmp_dir = tempfile.mkdtemp()

        for i in range(0, len(measure_inputs), self.n_parallel):
            futures = []
            for inp in measure_inputs[i:i + self.n_parallel]:
                ret = self.executor.submit(self.build_func,
                                           inp,
                                           self.tmp_dir,
                                           **self.build_kwargs)
                futures.append(ret)

            for future in futures:
                res = future.get()

                if isinstance(res, Exception):
                    # timeout or fleet error, return MeasureResult directly
                    results.append(MeasureResult((res,), MeasureErrorNo.BUILD_TIMEOUT,
                                                 self.timeout, time.time()))
                elif res.error is not None:
                    # instantiation error
                    if isinstance(res.error, InstantiationError):
                        results.append(MeasureResult((res.error,),
                                                     MeasureErrorNo.INSTANTIATION_ERROR,
                                                     res.time_cost, time.time()))
                    else:
                        if "InstantiationError" in str(res.error):
                            msg = str(res.error)
                            try:
                                msg = msg.split('\n')[-2].split(": ")[1]
                            except Exception:  # pylint: disable=broad-except
                                pass
                            results.append(MeasureResult((InstantiationError(msg),),
                                                         MeasureErrorNo.INSTANTIATION_ERROR,
                                                         res.time_cost, time.time()))
                        else:  # tvm error
                            results.append(MeasureResult((res.error,),
                                                         MeasureErrorNo.COMPILE_HOST,
                                                         res.time_cost, time.time()))
                else:
                    # return BuildResult
                    results.append(res)

        return results


class RPCRunner(Runner):
    """Run generated code on remove devices.
    This function will ask a RPC Tracker to get device for measurement.

    Parameters
    ----------
    timeout: float
        The timeout of a compilation
    n_parallel: int
        The number of tasks run in parallel. "None" will use all cpu cores
    key: str
        The key of the device registered in the tracker
    host: str
        The host address of RPC Tracker
    port: int
        The port of RPC Tracker
    number: int
        The number of times to run the generated code for taking average.
        We call these runs as one `repeat` of measurement.
    repeat : int, optional
        The number of times to repeat the measurement.
        In total, the generated code will be run (1 + number x repeat) times,
        where the first "1" is warm up and will be discarded.
        The returned result contains `repeat` costs,
        each of which is an average of `number` costs.
    min_repeat_ms: int, optional
        The minimum duration of one `repeat` in milliseconds.
        By default, one `repeat` contains `number` runs. If this parameter is set,
        the parameters `number` will be dynamically adjusted to meet the
        minimum duration requirement of one `repeat`.
        i.e., When the run time of one `repeat` falls below this time, the `number` parameter
        will be automatically increased.
    cooldown_interval: float, optional
        The cool down interval between two measurements.
    check_correctness: bool, optional
        Whether check correctness after measurement. This will use llvm cpu target to
        call your template and get the reference output.
        This can work for TOPI templates, but may not work for your custom template.
    enable_cpu_cache_flush: bool
        Whether to flush cache on CPU between repeated measurements.
        Flushing cache can make the measured latency of one operator closer to
        its actual latency during end-to-end inference.
        To make this option effective, the argument `number` should also be set to 1.
        This is only has effect on CPU task.
    """
    def __init__(self,
                 key, host, port, priority=1,
                 timeout=10, n_parallel=None,
                 number=4, repeat=3, min_repeat_ms=0, cooldown_interval=0.1,
<<<<<<< HEAD
                 check_correctness=False):
        static_tune = os.getenv("TVM_STATIC_TUNE_EXPERIMENTAL")
        if static_tune:
            if n_parallel is None or n_parallel > 1:
                print("static tune only allows n_parallel == 1")
                n_parallel = 1

            if check_correctness == True:
                print("static tune does not support check_correctness")
                check_correctness = False

=======
                 check_correctness=False, enable_cpu_cache_flush=False):
>>>>>>> 3150db76
        super(RPCRunner, self).__init__(timeout, n_parallel)

        self.key = key
        self.host = host
        self.port = port
        self.priority = priority
        self.timeout = timeout

        self.number = number
        self.repeat = repeat
        self.min_repeat_ms = min_repeat_ms

        self.ref_input = None
        self.ref_output = None
        self.enable_cpu_cache_flush = enable_cpu_cache_flush
        self.check_correctness = check_correctness
        self.cooldown_interval = cooldown_interval

        self.executor = LocalExecutor()

    def set_task(self, task):
        self.task = task

        if check_remote(task.target, self.key, self.host, self.port):
            logger.info("Get devices for measurement successfully!")
        else:
            raise RuntimeError("Cannot get remote devices from the tracker. "
                               "Please check the status of tracker by "
                               "'python -m tvm.exec.query_rpc_tracker --port [THE PORT YOU USE]' "
                               "and make sure you have free devices on the queue status.")

        if self.check_correctness:
            # use llvm cpu to generate a reference input/output
            # this option works for tuning topi, but might not work for you custom op
            with _target.create("llvm"):
                s, arg_bufs = task.instantiate(task.config_space.get(0))
            self.ref_input = [np.random.uniform(size=get_const_tuple(x.shape)).astype(x.dtype)
                              for x in arg_bufs]
            func = build(s, arg_bufs, "llvm")
            tvm_buf = [nd.array(x) for x in self.ref_input]
            func(*tvm_buf)
            self.ref_output = [x.asnumpy() for x in tvm_buf]

    def get_build_kwargs(self):
        kwargs = {}
        if 'cuda' in self.task.target.keys or 'opencl' in self.task.target.keys or \
           'rocm' in self.task.target.keys or 'vulkan' in self.task.target.keys:
            remote = request_remote(self.key, self.host, self.port)
            ctx = remote.context(str(self.task.target), 0)
            max_dims = ctx.max_thread_dimensions
            kwargs['check_gpu'] = {
                'max_shared_memory_per_block': ctx.max_shared_memory_per_block,
                'max_threads_per_block': ctx.max_threads_per_block,
                'max_thread_x': max_dims[0],
                'max_thread_y': max_dims[1],
                'max_thread_z': max_dims[2],
            }

            if 'cuda' in self.task.target.keys:
                kwargs["cuda_arch"] = "sm_" + "".join(ctx.compute_version.split('.'))
        if self.task.target.device_name == 'micro_dev':
            kwargs.setdefault('build_option', {})['tir.disable_vectorize'] = True

        return kwargs

    def run(self, measure_inputs, build_results):
        results = []
        remote_args = (self.key, self.host, self.port, self.priority, self.timeout)

        for i in range(0, len(measure_inputs), self.n_parallel):
            futures = []
            for measure_inp, build_res in zip(measure_inputs[i:i+self.n_parallel],
                                              build_results[i:i+self.n_parallel]):
                ret = self.executor.submit(run_through_rpc,
                                           measure_inp,
                                           build_res,
                                           self.number,
                                           self.repeat,
                                           self.min_repeat_ms,
                                           self.cooldown_interval,
                                           remote_args,
                                           self.ref_input,
                                           self.ref_output,
                                           self.enable_cpu_cache_flush)
                futures.append(ret)

            for future in futures:
                res = future.get()
                if isinstance(res, Exception):   # executor error or timeout
                    results.append(MeasureResult((str(res),), MeasureErrorNo.RUN_TIMEOUT,
                                                 self.timeout, time.time()))
                else:
                    results.append(res)

        return results

class LocalRunner(RPCRunner):
    """Run generated code on local devices.

    Parameters
    ----------
    timeout: float
        The timeout of a compilation
    number: int
        The number of times to run the generated code for taking average.
        We call these runs as one `repeat` of measurement.
    repeat : int, optional
        The number of times to repeat the measurement.
        In total, the generated code will be run (1 + number x repeat) times,
        where the first one is warm up and will be discarded.
        The returned result contains `repeat` costs,
        each of which is an average of `number` costs.
    min_repeat_ms: int, optional
        The minimum duration of one `repeat` in milliseconds.
        By default, one `repeat` contains `number` runs. If this parameter is set,
        the parameters `number` will be dynamically adjusted to meet the
        minimum duration requirement of one `repeat`.
        i.e., When the run time of one `repeat` falls below this time, the `number` parameter
        will be automatically increased.
    cooldown_interval: float, optional
        The cool down interval between two measurements.
    check_correctness: bool, optional
        Whether check correctness after measurement. This will use llvm cpu target to
        call your template and get the reference output.
        This can work for TOPI templates, but may not work for your custom template.
    enable_cpu_cache_flush: bool
        Whether to flush cache on CPU between repeated measurements.
        Flushing cache can make the measured latency of one operator closer to
        its actual latency during end-to-end inference.
        To make this option effective, the argument `number` should also be set to 1.
        This is only has effect on CPU task.
    Note
    ----
    This is a "fake" local mode. We start a silent rpc tracker and rpc server
    for the user. In this way we reuse timeout/isolation mechanism in RPC infrastructure.
    """
    def __init__(self,
                 timeout=10,
                 number=4, repeat=3, min_repeat_ms=0, cooldown_interval=0.1,
                 check_correctness=False, enable_cpu_cache_flush=False):
        super(LocalRunner, self).__init__('', None, None, 0,
                                          timeout=timeout, n_parallel=1,
                                          number=number, repeat=repeat,
                                          min_repeat_ms=min_repeat_ms,
                                          cooldown_interval=cooldown_interval,
                                          check_correctness=check_correctness,
                                          enable_cpu_cache_flush=enable_cpu_cache_flush)
        self.tracker = None
        self.server = None

    def set_task(self, task):
        # pylint: disable=import-outside-toplevel
        from ...rpc.tracker import Tracker
        from ...rpc.server import Server

        self.task = task
        tracker = Tracker('0.0.0.0', port=9000, port_end=10000, silent=True)
        device_key = '$local$device$%d' % tracker.port
        server = Server('0.0.0.0', port=9000, port_end=10000,
                        key=device_key,
                        use_popen=True, silent=True,
                        tracker_addr=(tracker.host, tracker.port))
        self.key = device_key
        self.host = tracker.host
        self.port = tracker.port

        super(LocalRunner, self).set_task(task)
        return server, tracker


def _build_func_common(measure_input, check_gpu=None, cuda_arch=None, build_option=None):
    """Common part for building a configuration"""
    target, task, config = measure_input
    with target:
        s, args = task.instantiate(config)

        # check invalidity of template and code hash consistency
        if not config.valid():
            raise InstantiationError(config.errors)

        opts = build_option or {}
        if check_gpu:  # Add verify pass to filter out invalid configs in advance.
            opts["tir.add_lower_pass"] = [(2, gpu_verify_pass(**check_gpu))]
        if cuda_arch:
            set_cuda_target_arch(cuda_arch)

        # if target is vta, we need to use vta build
        if hasattr(measure_input.target, 'device_name') and \
            measure_input.target.device_name == 'vta':
            # pylint: disable=import-outside-toplevel
            import vta

            static_tune = os.getenv("TVM_STATIC_TUNE_EXPERIMENTAL")
            if static_tune:
                debug_flag = 1 << 6
            else:
                debug_flag = 0

            with vta.build_config(debug_flag=debug_flag):
                func = vta.build(s, args, target_host=task.target_host)
        else:
            with tvm.ir.transform.PassContext(config=opts):
                func = build(s, args, target_host=task.target_host)
    return func, tuple((get_const_tuple(x.shape), x.dtype) for x in args)


class _WrappedBuildFunc():
    """
    Wrap build_func to a function that can be used in measure.

    Note: this is a class instead of a closure so that it can be pickled when
    using multiprocessing.

    Parameters
    ----------
    build_func : The compilation function
        We expect fcompile to contain an attr "output_format"

    Returns
    -------
    wrapped_build_func : callable
        The wrapped build function
    """
    def __init__(self, build_func):
        if not hasattr(build_func, "output_format"):
            raise AttributeError("Expect build_func to have the attribute output_format.")
        self.build_func = build_func

    def __call__(self, measure_input, tmp_dir, **kwargs):
        """
        Wrapped build func.

        Parameters
        ----------
        measure_input: MeasureInput
            The input of measurement

        tmp_dir: str
            The path of temporary directory to export generated library
        """
        tic = time.time()
        try:
            filename = os.path.join(tmp_dir, "tmp_func_%0x.%s" % (
                getrandbits(64), self.build_func.output_format))
            # TODO(tvm-team) consider linline _build_func_common
            func, arg_info = _build_func_common(measure_input, **kwargs)
            func.export_library(filename, self.build_func)
        except Exception as e:  # pylint: disable=broad-except
            return BuildResult(None, None, e, time.time() - tic)
        return BuildResult(filename, arg_info, None, time.time() - tic)

def run_through_rpc(measure_input, build_result,
                    number, repeat, min_repeat_ms, cooldown_interval,
                    remote_args, ref_input=None, ref_output=None,
                    enable_cpu_cache_flush=False):
    """Run a generated library through rpc

    Parameters
    ----------
    measure_input: MeasureInput
        The raw measure input
    build_result: BuildResult
        The result returned from Builder. This contains the path to the generated library.
    number: int
        The number of times to run the generated code for taking average.
        We call these runs as one `repeat` of measurement.
    repeat : int, optional
        The number of times to repeat the measurement.
        In total, the generated code will be run (1 + number x repeat) times,
        where the first one is warm up and will be discarded.
        The returned result contains `repeat` costs,
        each of which is an average of `number` costs.
    min_repeat_ms: int, optional
        The minimum duration of one `repeat` in milliseconds.
        By default, one `repeat` contains `number` runs. If this parameter is set,
        the parameters `number` will be dynamically adjusted to meet the
        minimum duration requirement of one `repeat`.
        i.e., When the run time of one `repeat` falls below this time, the `number` parameter
        will be automatically increased.
    cooldown_interval: float
        The cool down interval between two measurements
    remote_args: Tuple
        The argument for request_remote
    ref_input: List of np.ndarray
        The reference input used for checking correctness
    ref_output: List of np.ndarray
        The reference output used for checking correctness
    enable_cpu_cache_flush: bool
        Whether to flush cache on CPU between repeated measurements.
        Flushing cache can make the measured latency of one operator closer to
        its actual latency during end-to-end inference.
        To make this option effective, the argument `number` should also be set to 1.
        This is only has effect on CPU task.
    """
    if isinstance(build_result, MeasureResult):
        return build_result

    tic = time.time()
    errno = MeasureErrorNo.NO_ERROR
    static_tune = os.getenv("TVM_STATIC_TUNE_EXPERIMENTAL")
    try:
        # upload built module
        remote = request_remote(*remote_args)
        remote.upload(build_result.filename)
        func = remote.load_module(os.path.split(build_result.filename)[1])
        ctx = remote.context(str(measure_input.target), 0)
<<<<<<< HEAD
=======

        # Limitation:
        # We can not get PackFunction directly in the remote mode as it is wrapped
        # under the std::function. We could lift the restriction later once we fold
        # the PackedFunc as an object. Currently, we pass function name to work
        # around it.
        f_prepare = 'cache_flush_cpu_non_first_arg' if enable_cpu_cache_flush else ''
        time_f = func.time_evaluator(
            func.entry_name, ctx, number=number, repeat=repeat, min_repeat_ms=min_repeat_ms,
            f_preproc=f_prepare)
>>>>>>> 3150db76

        # set input
        if ref_input:
            args = [nd.array(x, ctx=ctx) for x in ref_input]
        else:
            # create empty arrays on the remote device and copy them once.
            # This can avoid some memory issues that make the measurement results unreliable.
            args = [nd.empty(x[0], dtype=x[1], ctx=ctx) for x in build_result.arg_info]
            args = [nd.array(x, ctx=ctx) for x in args]
            ctx.sync()

        if static_tune is None:
            time_f = func.time_evaluator(
                func.entry_name, ctx, number=number, repeat=repeat, min_repeat_ms=min_repeat_ms)
            costs = time_f(*args).results

            # clean up remote files
            remote.remove(build_result.filename)
            remote.remove(os.path.splitext(build_result.filename)[0] + '.so')
            remote.remove('')
        else:
            func(*args)
            cost = 0
            insn_dump = os.getenv('TVM_INSN_DUMP_FILE', "insn.json")
            insn_cost_file = os.getenv('TVM_INSN_COST_FILE', "cost.py")
            path, filename = os.path.split(insn_cost_file)
            sys.path.append(path)
            module_path = filename[:-3]  # remove the .py suffix
            module = import_module(module_path)
            cal_cost = getattr(module, "cal_cost")
            with open(insn_dump) as json_file:
                insns = json.load(json_file)
                for insn in insns:
                    cost += cal_cost(insn)

            costs = [cost] * repeat

        if len(costs) > 2:  # remove largest and smallest value to reduce variance
            costs = list(costs)
            costs.sort()
            costs = tuple(costs[1:-1])

        # check correctness of output
        if ref_output:
            for expected, real in zip(ref_output, args):
                if not np.allclose(expected, real.asnumpy(), rtol=1e-4):
                    logger.warning("Wrong Answer!")
                    errno = MeasureErrorNo.WRONG_ANSWER
    except TVMError as exc:
        msg = str(exc)
        if "Stack trace returned" in msg:
            msg = msg[:msg.index("Stack trace returned")]
        if "CUDA Source" in msg:
            msg = msg[:msg.index("CUDA Source")]
        costs = (RuntimeError(msg[:1024]),)
        errno = MeasureErrorNo.RUNTIME_DEVICE
    except Exception as exc:
        costs = (exc,)
        errno = MeasureErrorNo.UNKNOWN_ERROR

    tstamp = time.time()
    time.sleep(cooldown_interval)
    return MeasureResult(costs, errno, tstamp - tic + build_result.time_cost, tstamp)


def request_remote(device_key, host=None, port=None, priority=1, timeout=60):
    """Request a remote session

    Parameters
    ----------
    device_key: string
        The device key of registered device in tracker
    host: host, optional
        The host address of rpc tracker.
        If is none, will use environment variable "TVM_TRACKER_HOST"
    port: int, optional
        The port of rpc tracker.
        If is none, will use environment variable "TVM_TRACKER_PORT"
    priority: int, optional
        The priority of this request, larger is more prior
    timeout: float, optional
        The timeout of this session (units: second)

    Returns
    ------
    session: RPCSession
    """
    static_tune = os.getenv("TVM_STATIC_TUNE_EXPERIMENTAL")
    if static_tune:
        return _rpc.LocalSession()

    # connect to the tracker
    host = host or os.environ['TVM_TRACKER_HOST']
    port = port or int(os.environ['TVM_TRACKER_PORT'])

    tracker = _rpc.connect_tracker(host, port)
    remote = tracker.request(device_key, priority=priority,
                             session_timeout=timeout)
    return remote


def check_remote(target, device_key, host=None, port=None, priority=100, timeout=10):
    """
    Check the availability of a remote device

    Parameters
    ----------
    target: Target
        The wanted compilation target
    device_key: string
        device key of registered device in tracker
    host: host, optional
        The host address of rpc tracker.
        If is none, will use environment variable "TVM_TRACKER_HOST"
    port: int, optional
        The port address of rpc tracker.
        If is none, will use environment variable "TVM_TRACKER_PORT"
    priority: int, optional
        The priority of this request, larger is more prior
    timeout: float, optional
        The timeout of this check (units: seconds).

    Returns
    -------
    available: bool
        True if can find available device
    """
    def _check():
        remote = request_remote(device_key, host, port, priority)
        ctx = remote.context(str(target))
        while not ctx.exist:  # wait until we get an available device
            pass
    t = threading.Thread(target=_check,)
    t.start()
    t.join(timeout)
    return not t.is_alive()


@tvm._ffi.register_func
def tvm_callback_cuda_compile(code):
    """use nvcc to generate ptx code for better optimization"""
    curr_cuda_target_arch = AutotvmGlobalScope.current.cuda_target_arch
    # e.g., target arch could be [
    #   "-gencode", "arch=compute_52,code=sm_52",
    #   "-gencode", "arch=compute_70,code=sm_70"
    # ]
    target = "fatbin" if isinstance(curr_cuda_target_arch, list) else "ptx"
    ptx = nvcc.compile_cuda(code, target=target, arch=AutotvmGlobalScope.current.cuda_target_arch)
    return ptx


def set_cuda_target_arch(arch):
    """set target architecture of nvcc compiler

    Parameters
    ----------
    arch: str or list
        The argument of nvcc -arch. (e.g. "sm_51", "sm_62")
        it can also be a count of gencode arguments pass to nvcc command line,
        e.g., ["-gencode", "arch=compute_52,code=sm_52", "-gencode", "arch=compute_70,code=sm_70"]
    """
    AutotvmGlobalScope.current.cuda_target_arch = arch


def gpu_verify_pass(**kwargs):
    """Verify the validity of a gpu kernel.
    This pass will check memory usage and number of threads per block.
    """
    def verify_pass(f, *_):
        valid = tvm.tir.analysis.verify_gpu_code(f, kwargs)
        if not valid:
            raise InstantiationError("Skipped because of invalid gpu kernel")
        return f
    return tvm.tir.transform.prim_func_pass(verify_pass, opt_level=0)<|MERGE_RESOLUTION|>--- conflicted
+++ resolved
@@ -194,8 +194,7 @@
                  key, host, port, priority=1,
                  timeout=10, n_parallel=None,
                  number=4, repeat=3, min_repeat_ms=0, cooldown_interval=0.1,
-<<<<<<< HEAD
-                 check_correctness=False):
+                 check_correctness=False, enable_cpu_cache_flush=False):
         static_tune = os.getenv("TVM_STATIC_TUNE_EXPERIMENTAL")
         if static_tune:
             if n_parallel is None or n_parallel > 1:
@@ -206,9 +205,6 @@
                 print("static tune does not support check_correctness")
                 check_correctness = False
 
-=======
-                 check_correctness=False, enable_cpu_cache_flush=False):
->>>>>>> 3150db76
         super(RPCRunner, self).__init__(timeout, n_parallel)
 
         self.key = key
@@ -515,8 +511,6 @@
         remote.upload(build_result.filename)
         func = remote.load_module(os.path.split(build_result.filename)[1])
         ctx = remote.context(str(measure_input.target), 0)
-<<<<<<< HEAD
-=======
 
         # Limitation:
         # We can not get PackFunction directly in the remote mode as it is wrapped
@@ -527,7 +521,6 @@
         time_f = func.time_evaluator(
             func.entry_name, ctx, number=number, repeat=repeat, min_repeat_ms=min_repeat_ms,
             f_preproc=f_prepare)
->>>>>>> 3150db76
 
         # set input
         if ref_input:
