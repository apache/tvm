--- conflicted
+++ resolved
@@ -515,13 +515,6 @@
 
             func = vta.build(s, args, target_host=task.target_host)
         else:
-<<<<<<< HEAD
-            with tvm.ir.transform.PassContext(config=opts):
-                import warnings
-                with warnings.catch_warnings():
-                    warnings.simplefilter("ignore")
-                    func = build(s, args, target_host=task.target_host, runtime=runtime)
-=======
             current_pass_context: tvm.ir.transform.PassContext = (
                 tvm.ir.transform.PassContext.current()
             )
@@ -545,7 +538,6 @@
                 config=current_config,
             ):
                 func = build(s, args, target_host=task.target_host, runtime=runtime)
->>>>>>> 9ff2a5e7
     return func, tuple((get_const_tuple(x.shape), x.dtype) for x in args)
 
 
