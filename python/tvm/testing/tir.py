--- conflicted
+++ resolved
@@ -240,10 +240,6 @@
 
     return sch
 
-<<<<<<< HEAD
-
-=======
->>>>>>> 0c19e6d9
 def wmma_schedule(
     workload,
     k_inner,
@@ -304,16 +300,6 @@
         _, f_1, f_2 = sch.split(fused, factors=[None, num_ty, warp_size])
         sch.bind(f_2, "threadIdx.x")
         sch.bind(f_1, "threadIdx.y")
-<<<<<<< HEAD
-        # sch.vectorize(f_3)
-        # offset = 8
-        # sch.storage_align(block_read, 0, axis=-2, factor=32, offset=offset)
-=======
-        #sch.vectorize(f_3)
-        #offset = 8
-        #sch.storage_align(block_read, 0, axis=-2, factor=32, offset=offset)
->>>>>>> 0c19e6d9
-
         return block_read
 
     fetch_to_shared(block_outer, 0, 2)
@@ -328,10 +314,6 @@
     C_warp = sch.cache_write(block_outer, 0, "wmma.accumulator")
     sch.reverse_compute_at(C_warp, thread_idy)
 
-<<<<<<< HEAD
-=======
-
->>>>>>> 0c19e6d9
     ii, jj = sch.get_loops(C_warp)[-2:]
     io, ii = sch.split(ii, factors=[None, wmma_m])
     jo, ji = sch.split(jj, factors=[None, wmma_n])
@@ -340,10 +322,6 @@
     sch.decompose_reduction(block_outer, sch.get_loops(block_outer)[3])
     block_init_c = sch.get_block("C_init")
 
-<<<<<<< HEAD
-=======
-
->>>>>>> 0c19e6d9
     def tile_wmma_fragment(block_read, height, width):
         i, j = sch.get_loops(block_read)[-2:]
         i0, i1 = sch.split(i, factors=[None, height])
@@ -360,4 +338,4 @@
     sch.tensorize(sch.get_loops(block_init_c)[-2], wmma_fill_intrin)
     sch.tensorize(sch.get_loops(C_warp)[-2], wmma_store_intrin)
 
-    return sch+    return sch
