--- conflicted
+++ resolved
@@ -23,11 +23,7 @@
 import subprocess
 import tarfile
 import logging
-<<<<<<< HEAD
-from typing import Any, NamedTuple, Union, Tuple, Optional, List, Dict
-=======
 from typing import Any, NamedTuple, Union, Tuple, Optional, List, Dict, Callable
->>>>>>> 6c343613
 import numpy as np
 
 import tvm
@@ -755,15 +751,7 @@
 
         include_path = os.path.join(base_path, "include")
         os.mkdir(include_path)
-<<<<<<< HEAD
-        crt_root = tvm.micro.get_microtvm_template_projects("crt")
-        shutil.copy2(
-            os.path.join(crt_root, "crt_config-template.h"),
-            os.path.join(include_path, "crt_config.h"),
-        )
-=======
         tvm.micro.copy_crt_config_header("crt", include_path)
->>>>>>> 6c343613
 
         workspace_bytes = 0
         for compiled_model in models:
