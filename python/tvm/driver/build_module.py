--- conflicted
+++ resolved
@@ -260,14 +260,6 @@
 
     # TODO(mbs): Both CompilationConfig and TIRToRuntime implement the same host target
     #  defaulting logic, but there's currently no way to get back the decided host.
-<<<<<<< HEAD
-    #if target_host is not None:
-    #    warnings.warn(
-    #        "target_host parameter is going to be deprecated. "
-    #        "Please pass in tvm.target.Target(target, host=target_host) instead."
-    #    )
-
-=======
     if target_host is not None:
         warnings.warn(
             "target_host parameter is going to be deprecated. "
@@ -275,7 +267,6 @@
         )
 
     annotated_mods, target_host = Target.canon_target_map_and_host(annotated_mods, target_host)
->>>>>>> 4ef1465d
     if not target_host:
         for tar, mod in annotated_mods.items():
             device_type = ndarray.device(tar.kind.name, 0).device_type
