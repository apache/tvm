--- conflicted
+++ resolved
@@ -175,12 +175,8 @@
     # Phase 1
     pass_list += [
         tvm.tir.transform.InjectPrefetch(),
-<<<<<<< HEAD
-        tvm.tir.transform.StorageFlatten(64, cfg.instrument_bound_checkers),
+        tvm.tir.transform.StorageFlatten(64, instrument_bound_checkers),
         tvm.tir.transform.BF16Legalize(),
-=======
-        tvm.tir.transform.StorageFlatten(64, instrument_bound_checkers),
->>>>>>> 95b3ad97
         tvm.tir.transform.NarrowDataType(32),
         tvm.tir.transform.Simplify(),
     ]
