--- conflicted
+++ resolved
@@ -261,21 +261,12 @@
     # TODO(mbs): Both CompilationConfig and TIRToRuntime implement the same host target
     #  defaulting logic, but there's currently no way to get back the decided host.
     if target_host is not None:
-<<<<<<< HEAD
-        # did nothing
-        warn = None
-        # warnings.warn(
-        #     "target_host parameter is going to be deprecated. "
-        #     "Please pass in tvm.target.Target(target, host=target_host) instead."
-        # )
-=======
         warnings.warn(
             "target_host parameter is going to be deprecated. "
             "Please pass in tvm.target.Target(target, host=target_host) instead."
         )
 
     annotated_mods, target_host = Target.canon_target_map_and_host(annotated_mods, target_host)
->>>>>>> d92d47ad
     if not target_host:
         for tar, mod in annotated_mods.items():
             device_type = ndarray.device(tar.kind.name, 0).device_type
