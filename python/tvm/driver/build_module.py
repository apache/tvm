--- conflicted
+++ resolved
@@ -87,170 +87,8 @@
     return binds, arg_list
 
 
-<<<<<<< HEAD
 def lower(sch, args, name="main", binds=None, simple_mode=False):
     return ffi.lower(sch, args, name, binds)
-=======
-def form_irmodule(sch, args, name, binds):
-    """According to the given schedule, form a function.
-
-    Parameters
-    ----------
-    sch : tvm.te.schedule.Schedule
-        The given scheduler to form the raw body
-
-    args : list of Buffer or Tensor or Var
-        The argument lists to the function.
-
-    name : str
-        The name of result function.
-
-    binds : dict of :any:`Tensor` to :any:`Buffer`, optional
-        The binds information
-
-    Returns
-    -------
-    The body formed according to the given schedule
-    """
-    # normalize schedule first
-    pass_ctx = PassContext.current()
-    sch = sch.normalize()
-    bounds = schedule.InferBound(sch)
-    stmt = schedule.ScheduleOps(sch, bounds)
-
-    compact = schedule.VerifyCompactBuffer(stmt)
-    binds, arg_list = get_binds(args, compact, binds)
-
-    stmt = schedule.SchedulePostProcRewriteForTensorCore(stmt, sch, binds)
-    func = schedule.SchedulePostProcToPrimFunc(arg_list, stmt, binds)
-
-    func = func.with_attr("global_symbol", name)
-
-    if pass_ctx.config.get("tir.noalias", True):
-        func = func.with_attr("tir.noalias", True)
-    return tvm.IRModule({name: func})
-
-
-def lower(
-    inputs: Union[schedule.Schedule, PrimFunc, IRModule],
-    args: Optional[List[Union[Buffer, tensor.Tensor, Var]]] = None,
-    name: str = "main",
-    binds: Optional[Mapping[tensor.Tensor, Buffer]] = None,
-    simple_mode: bool = False,
-) -> IRModule:
-    """Lowering step before build into target.
-
-    Parameters
-    ----------
-    input : Union[schedule.Schedule, PrimFunc, IRModule]
-        The TE schedule or TensorIR PrimFunc/IRModule to be built
-
-    args : Optional[List[Union[Buffer, tensor.Tensor, Var]]]
-        The argument lists to the function for TE schedule.
-        It should be None if we want to lower TensorIR.
-
-    name : str
-        The name of result function.
-
-    binds : Optional[Mapping[tensor.Tensor, Buffer]]
-        Dictionary that maps the Tensor to Buffer which specified the data layout
-        requirement of the function. By default, a new compact buffer is created
-        for each tensor in the argument.
-
-    simple_mode : bool
-        Whether only output simple and compact statement, this will skip
-        LoopPartition, api wrapper generation and Unrolling.
-
-    Returns
-    -------
-    m : IRModule
-       The result IRModule
-    """
-    # config setup
-    pass_ctx = PassContext.current()
-    instrument_bound_checkers = bool(pass_ctx.config.get("tir.instrument_bound_checkers", False))
-    disable_vectorize = bool(pass_ctx.config.get("tir.disable_vectorize", False))
-    add_lower_pass = pass_ctx.config.get("tir.add_lower_pass", [])
-
-    lower_phase0 = [x[1] for x in add_lower_pass if x[0] == 0]
-    lower_phase1 = [x[1] for x in add_lower_pass if x[0] == 1]
-    lower_phase2 = [x[1] for x in add_lower_pass if x[0] == 2]
-    lower_phase3 = [x[1] for x in add_lower_pass if x[0] > 2]
-
-    # Phase 0
-    pass_list = lower_phase0
-    is_legacy_te_schedule: bool = False
-
-    if isinstance(inputs, schedule.Schedule):
-        if args is None:
-            raise ValueError("args must be given for lowering from TE schedule")
-        mod = form_irmodule(inputs, args, name, binds)
-        is_legacy_te_schedule = True
-    elif isinstance(inputs, PrimFunc):
-        func = inputs.with_attr("global_symbol", name)
-        if pass_ctx.config.get("tir.noalias", True):
-            func = func.with_attr("tir.noalias", True)
-        mod = tvm.IRModule({name: func})
-    elif isinstance(inputs, IRModule):
-        mod = inputs
-    else:
-        raise TypeError(
-            f"tvm.lower expected te.Schedule, PrimFunc or IRModule, but got {type(inputs)}"
-        )
-
-    # Phase 1
-    if is_legacy_te_schedule:
-        pass_list += [
-            tvm.tir.transform.InjectPrefetch(),
-            tvm.tir.transform.StorageFlatten(64, instrument_bound_checkers),
-        ]
-    else:
-        pass_list += [
-            tvm.tir.transform.LowerInitBlock(),
-            tvm.tir.transform.PlanAndUpdateBufferAllocationLocation(),
-            tvm.tir.transform.ConvertBlocksToOpaque(),
-            tvm.tir.transform.CompactBufferAllocation(),
-            tvm.tir.transform.FlattenBuffer(),
-        ]
-    pass_list += [
-        tvm.tir.transform.BF16Legalize(),
-        tvm.tir.transform.NarrowDataType(32),
-        tvm.tir.transform.Simplify(),
-    ]
-
-    pass_list += lower_phase1
-
-    # Phase 2
-    if not simple_mode:
-        pass_list += [(tvm.tir.transform.LoopPartition())]
-
-    pass_list += [
-        tvm.tir.transform.VectorizeLoop(not disable_vectorize),
-        tvm.tir.transform.InjectVirtualThread(),
-        tvm.tir.transform.InjectDoubleBuffer(),
-        tvm.tir.transform.StorageRewrite(),
-        tvm.tir.transform.UnrollLoop(),
-    ]
-    pass_list += lower_phase2
-
-    # Phase 3
-    pass_list += [
-        tvm.tir.transform.Simplify(),
-        tvm.tir.transform.RemoveNoOp(),
-    ]
-
-    pass_list += [tvm.tir.transform.RewriteUnsafeSelect()]
-    pass_list += [tvm.tir.transform.HoistIfThenElse()]
-    pass_list += lower_phase3
-
-    # Instrument BoundCheckers
-    if instrument_bound_checkers:
-        pass_list += [tvm.tir.transform.InstrumentBoundCheckers()]
-
-    optimize = tvm.transform.Sequential(pass_list)
-    mod = optimize(mod)
-    return mod
->>>>>>> c30fbf13
 
 
 def _build_for_device(input_mod, target, target_host):
