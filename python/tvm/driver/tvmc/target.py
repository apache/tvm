# Licensed to the Apache Software Foundation (ASF) under one
# or more contributor license agreements.  See the NOTICE file
# distributed with this work for additional information
# regarding copyright ownership.  The ASF licenses this file
# to you under the Apache License, Version 2.0 (the
# "License"); you may not use this file except in compliance
# with the License.  You may obtain a copy of the License at
#
#   http://www.apache.org/licenses/LICENSE-2.0
#
# Unless required by applicable law or agreed to in writing,
# software distributed under the License is distributed on an
# "AS IS" BASIS, WITHOUT WARRANTIES OR CONDITIONS OF ANY
# KIND, either express or implied.  See the License for the
# specific language governing permissions and limitations
# under the License.
"""
This file contains functions for processing target inputs for the TVMC CLI
"""

import os
import logging
import json
import re

import tvm
from tvm.driver import tvmc
from tvm.driver.tvmc import TVMCException
from tvm.driver.tvmc.composite_target import get_codegen_by_target, get_codegen_names
from tvm.ir.attrs import make_node, _ffi_api as attrs_api
from tvm.ir.transform import PassContext
from tvm.target import Target, TargetKind

# pylint: disable=invalid-name
logger = logging.getLogger("TVMC")

# We can't tell the type inside an Array but all current options are strings so
# it can default to that. Bool is used alongside Integer but aren't distinguished
# between as both are represented by IntImm
INTERNAL_TO_NATIVE_TYPE = {"runtime.String": str, "IntImm": int, "Array": str}
INTERNAL_TO_HELP = {"runtime.String": " string", "IntImm": "", "Array": " options"}


def _valid_target_kinds():
    codegen_names = tvmc.composite_target.get_codegen_names()
    return filter(lambda target: target not in codegen_names, Target.list_kinds())


def _generate_target_kind_args(parser, kind_name):
    target_group = parser.add_argument_group(f"target {kind_name}")
    for target_option, target_type in TargetKind.options_from_name(kind_name).items():
        if target_type in INTERNAL_TO_NATIVE_TYPE:
            target_group.add_argument(
                f"--target-{kind_name}-{target_option}",
                type=INTERNAL_TO_NATIVE_TYPE[target_type],
                help=f"target {kind_name} {target_option}{INTERNAL_TO_HELP[target_type]}",
            )


def _generate_codegen_args(parser, codegen_name):
    codegen = get_codegen_by_target(codegen_name)
    pass_configs = PassContext.list_configs()

    if codegen["config_key"] is not None and codegen["config_key"] in pass_configs:
        target_group = parser.add_argument_group(f"target {codegen_name}")
        attrs = make_node(pass_configs[codegen["config_key"]]["type"])
        fields = attrs_api.AttrsListFieldInfo(attrs)
        for field in fields:
            for tvm_type, python_type in INTERNAL_TO_NATIVE_TYPE.items():
                if field.type_info.startswith(tvm_type):
                    target_option = field.name
                    target_group.add_argument(
                        f"--target-{codegen_name}-{target_option}",
                        type=python_type,
                        help=field.description,
                    )


def generate_target_args(parser):
    """Walks through the TargetKind registry and generates arguments for each Target's options"""
    parser.add_argument(
        "--target",
        help="compilation target as plain string, inline JSON or path to a JSON file",
        required=False,
    )
    for target_kind in _valid_target_kinds():
        _generate_target_kind_args(parser, target_kind)
    for codegen_name in get_codegen_names():
        _generate_codegen_args(parser, codegen_name)


def _reconstruct_target_kind_args(args, kind_name):
    kind_options = {}
    for target_option, target_type in TargetKind.options_from_name(kind_name).items():
        if target_type in INTERNAL_TO_NATIVE_TYPE:
            var_name = f"target_{kind_name.replace('-', '_')}_{target_option.replace('-', '_')}"
            option_value = getattr(args, var_name)
            if option_value is not None:
                kind_options[target_option] = getattr(args, var_name)
    return kind_options


def _reconstruct_codegen_args(args, codegen_name):
    codegen = get_codegen_by_target(codegen_name)
    pass_configs = PassContext.list_configs()
    codegen_options = {}

    if codegen["config_key"] is not None and codegen["config_key"] in pass_configs:
        attrs = make_node(pass_configs[codegen["config_key"]]["type"])
        fields = attrs_api.AttrsListFieldInfo(attrs)
        for field in fields:
            for tvm_type in INTERNAL_TO_NATIVE_TYPE:
                if field.type_info.startswith(tvm_type):
                    target_option = field.name
                    var_name = (
                        f"target_{codegen_name.replace('-', '_')}_{target_option.replace('-', '_')}"
                    )
                    option_value = getattr(args, var_name)
                    if option_value is not None:
                        codegen_options[target_option] = option_value
<<<<<<< HEAD

    if codegen_name is "cmsis-nn"
=======
    if codegen_name == "cmsis-nn"
>>>>>>> 4af40350
        print ("Args of CMSIS-NN", codegen_options)
    return codegen_options


def reconstruct_target_args(args):
    """Reconstructs the target options from the arguments"""
    reconstructed = {}
    for target_kind in _valid_target_kinds():
        kind_options = _reconstruct_target_kind_args(args, target_kind)
        if kind_options:
            reconstructed[target_kind] = kind_options

    for codegen_name in get_codegen_names():
        codegen_options = _reconstruct_codegen_args(args, codegen_name)
        if codegen_options:
            reconstructed[codegen_name] = codegen_options

    return reconstructed


def validate_targets(parse_targets, additional_target_options=None):
    """
    Apply a series of validations in the targets provided via CLI.
    """
    tvm_target_kinds = tvm.target.Target.list_kinds()
    targets = [t["name"] for t in parse_targets]

    if len(targets) > len(set(targets)):
        raise TVMCException("Duplicate target definitions are not allowed")

    if targets[-1] not in tvm_target_kinds:
        tvm_target_names = ", ".join(tvm_target_kinds)
        raise TVMCException(
            f"The last target needs to be a TVM target. Choices: {tvm_target_names}"
        )

    tvm_targets = [t for t in targets if t in _valid_target_kinds()]
    if len(tvm_targets) > 2:
        verbose_tvm_targets = ", ".join(tvm_targets)
        raise TVMCException(
            "Only two of the following targets can be used at a time. "
            f"Found: {verbose_tvm_targets}."
        )

    if additional_target_options is not None:
        for target_name in additional_target_options:
            if not any([target for target in parse_targets if target["name"] == target_name]):
                first_option = list(additional_target_options[target_name].keys())[0]
                raise TVMCException(
                    f"Passed --target-{target_name}-{first_option}"
                    f" but did not specify {target_name} target"
                )


def tokenize_target(target):
    """
    Extract a list of tokens from a target specification text.

    It covers some corner-cases that are not covered by the built-in
    module 'shlex', such as the use of "+" as a punctuation character.


    Example
    -------

    For the input `foo -op1=v1 -op2="v ,2", bar -op3=v-4` we
    should obtain:

        ["foo", "-op1=v1", "-op2="v ,2"", ",", "bar", "-op3=v-4"]

    Parameters
    ----------
    target : str
        Target options sent via CLI arguments

    Returns
    -------
    list of str
        a list of parsed tokens extracted from the target string
    """

    # Regex to tokenize the "--target" value. It is split into five parts
    # to match with:
    #  1. target and option names e.g. llvm, -mattr=, -mcpu=
    #  2. option values, all together, without quotes e.g. -mattr=+foo,+opt
    #  3. option values, when single quotes are used e.g. -mattr='+foo, +opt'
    #  4. option values, when double quotes are used e.g. -mattr="+foo ,+opt"
    #  5. commas that separate different targets e.g. "my-target, llvm"
    target_pattern = (
        r"(\-{0,2}[\w\-]+\=?"
        r"(?:[\w\+\-\.]+(?:,[\w\+\-\.])*"
        r"|[\'][\w\+\-,\s\.]+[\']"
        r"|[\"][\w\+\-,\s\.]+[\"])*"
        r"|,)"
    )

    return re.findall(target_pattern, target)


def parse_target(target):
    """
    Parse a plain string of targets provided via a command-line
    argument.

    To send more than one codegen, a comma-separated list
    is expected. Options start with -<option_name>=<value>.

    We use python standard library 'shlex' to parse the argument in
    a POSIX compatible way, so that if options are defined as
    strings with spaces or commas, for example, this is considered
    and parsed accordingly.


    Example
    -------

    For the input `--target="foo -op1=v1 -op2="v ,2", bar -op3=v-4"` we
    should obtain:

      [
        {
            name: "foo",
            opts: {"op1":"v1", "op2":"v ,2"},
            raw: 'foo -op1=v1 -op2="v ,2"'
        },
        {
            name: "bar",
            opts: {"op3":"v-4"},
            raw: 'bar -op3=v-4'
        }
      ]

    Parameters
    ----------
    target : str
        Target options sent via CLI arguments

    Returns
    -------
    codegens : list of dict
        This list preserves the order in which codegens were
        provided via command line. Each Dict contains three keys:
        'name', containing the name of the codegen; 'opts' containing
        a key-value for all options passed via CLI; 'raw',
        containing the plain string for this codegen
    """
    codegen_names = tvmc.composite_target.get_codegen_names()
    codegens = []

    tvm_target_kinds = tvm.target.Target.list_kinds()
    parsed_tokens = tokenize_target(target)

    split_codegens = []
    current_codegen = []
    split_codegens.append(current_codegen)
    for token in parsed_tokens:
        # every time there is a comma separating
        # two codegen definitions, prepare for
        # a new codegen
        if token == ",":
            current_codegen = []
            split_codegens.append(current_codegen)
        else:
            # collect a new token for the current
            # codegen being parsed
            current_codegen.append(token)

    # at this point we have a list of lists,
    # each item on the first list is a codegen definition
    # in the comma-separated values
    for codegen_def in split_codegens:
        # the first is expected to be the name
        name = codegen_def[0]
        is_tvm_target = name in tvm_target_kinds and name not in codegen_names
        raw_target = " ".join(codegen_def)
        all_opts = codegen_def[1:] if len(codegen_def) > 1 else []
        opts = {}
        for opt in all_opts:
            try:
                # deal with -- prefixed flags
                if opt.startswith("--"):
                    opt_name = opt[2:]
                    opt_value = True
                else:
                    opt = opt[1:] if opt.startswith("-") else opt
                    opt_name, opt_value = opt.split("=", maxsplit=1)

                    # remove quotes from the value: quotes are only parsed if they match,
                    # so it is safe to assume that if the string starts with quote, it ends
                    # with quote.
                    opt_value = opt_value[1:-1] if opt_value[0] in ('"', "'") else opt_value
            except ValueError:
                raise ValueError(f"Error when parsing '{opt}'")

            opts[opt_name] = opt_value

        codegens.append(
            {"name": name, "opts": opts, "raw": raw_target, "is_tvm_target": is_tvm_target}
        )

    return codegens


def is_inline_json(target):
    try:
        json.loads(target)
        return True
    except json.decoder.JSONDecodeError:
        return False


def _combine_target_options(target, additional_target_options=None):
    if additional_target_options is None:
        return target
    if target["name"] in additional_target_options:
        target["opts"].update(additional_target_options[target["name"]])
    return target


def _recombobulate_target(target):
    name = target["name"]
    opts = " ".join([f"-{key}={value}" for key, value in target["opts"].items()])
    return f"{name} {opts}"


def target_from_cli(target, additional_target_options=None):
    """
    Create a tvm.target.Target instance from a
    command line interface (CLI) string.

    Parameters
    ----------
    target : str
        compilation target as plain string,
        inline JSON or path to a JSON file

    additional_target_options: Optional[Dict[str, Dict[str,str]]]
        dictionary of additional target options to be
        combined with parsed targets

    Returns
    -------
    tvm.target.Target
        an instance of target device information
    extra_targets : list of dict
        This list preserves the order in which extra targets were
        provided via command line. Each Dict contains three keys:
        'name', containing the name of the codegen; 'opts' containing
        a key-value for all options passed via CLI; 'raw',
        containing the plain string for this codegen
    """
    extra_targets = []

    if os.path.isfile(target):
        with open(target) as target_file:
            logger.debug("target input is a path: %s", target)
            target = "".join(target_file.readlines())
    elif is_inline_json(target):
        logger.debug("target input is inline JSON: %s", target)
    else:
        logger.debug("target input is plain text: %s", target)
        try:
            parsed_targets = parse_target(target)
        except ValueError as error:
            raise TVMCException(f"Error parsing target string '{target}'.\nThe error was: {error}")

        validate_targets(parsed_targets, additional_target_options)
        tvm_targets = [
            _combine_target_options(t, additional_target_options)
            for t in parsed_targets
            if t["is_tvm_target"]
        ]

        # Validated target strings have 1 or 2 tvm targets, otherwise
        # `validate_targets` above will fail.
        if len(tvm_targets) == 1:
            target = _recombobulate_target(tvm_targets[0])
            target_host = None
        else:
            assert len(tvm_targets) == 2
            target = _recombobulate_target(tvm_targets[0])
            target_host = _recombobulate_target(tvm_targets[1])

        extra_targets = [
            _combine_target_options(t, additional_target_options)
            for t in parsed_targets
            if not t["is_tvm_target"]
        ]

    return tvm.target.Target(target, host=target_host), extra_targets<|MERGE_RESOLUTION|>--- conflicted
+++ resolved
@@ -118,12 +118,8 @@
                     option_value = getattr(args, var_name)
                     if option_value is not None:
                         codegen_options[target_option] = option_value
-<<<<<<< HEAD
-
-    if codegen_name is "cmsis-nn"
-=======
-    if codegen_name == "cmsis-nn"
->>>>>>> 4af40350
+
+    if codegen_name is "cmsis-nn":
         print ("Args of CMSIS-NN", codegen_options)
     return codegen_options
 
