--- conflicted
+++ resolved
@@ -123,17 +123,11 @@
     pass_configs = PassContext.list_configs()
     codegen_options = {}
     default_tgt = codegen["default_target"]
-<<<<<<< HEAD
 
     # Do not fetch codegen options, if the default target alone is choosen by user
     if codegen_name not in args.target and default_tgt is not None and default_tgt in args.target:
         return codegen_options
-=======
->>>>>>> 26383942
-
-    # Do not fetch codegen options, if the default target alone is choosen by user
-    if codegen_name not in args.target and default_tgt is not None and default_tgt in args.target:
-        return codegen_options
+
     if codegen["config_key"] is not None and codegen["config_key"] in pass_configs:
         attrs = make_node(pass_configs[codegen["config_key"]]["type"])
         fields = attrs_api.AttrsListFieldInfo(attrs)
