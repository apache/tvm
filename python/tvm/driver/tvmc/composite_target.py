# Licensed to the Apache Software Foundation (ASF) under one
# or more contributor license agreements.  See the NOTICE file
# distributed with this work for additional information
# regarding copyright ownership.  The ASF licenses this file
# to you under the Apache License, Version 2.0 (the
# "License"); you may not use this file except in compliance
# with the License.  You may obtain a copy of the License at
#
#   http://www.apache.org/licenses/LICENSE-2.0
#
# Unless required by applicable law or agreed to in writing,
# software distributed under the License is distributed on an
# "AS IS" BASIS, WITHOUT WARRANTIES OR CONDITIONS OF ANY
# KIND, either express or implied.  See the License for the
# specific language governing permissions and limitations
# under the License.
"""
Provides support to composite target on TVMC.
"""
import logging

from tvm.relay.op.contrib.arm_compute_lib import partition_for_arm_compute_lib
from tvm.relay.op.contrib.ethosn import partition_for_ethosn
<<<<<<< HEAD
from tvm.relay.op.contrib.vitis_ai import partition_for_vitis_ai
from tvm.contrib.target import vitis_ai  # pylint: disable=unused-import
=======
from tvm.relay.op.contrib.bnns import partition_for_bnns
>>>>>>> fe25b9e7

from .common import TVMCException


# pylint: disable=invalid-name
logger = logging.getLogger("TVMC")

# Global dictionary to map targets with the configuration key
# to be used in the PassContext (if any), and a function
# responsible for partitioning to that target.
REGISTERED_CODEGEN = {
    "compute-library": {
        "config_key": None,
        "pass_pipeline": partition_for_arm_compute_lib,
    },
    "ethos-n77": {
        "config_key": "relay.ext.ethos-n.options",
        "pass_pipeline": partition_for_ethosn,
    },
<<<<<<< HEAD
    "vitis-ai": {
        "config_key": "relay.ext.vitis_ai.options",
        "pass_pipeline": partition_for_vitis_ai,
=======
    "bnns": {
        "config_key": None,
        "pass_pipeline": partition_for_bnns,
>>>>>>> fe25b9e7
    },
}


def get_codegen_names():
    """Return a list of all registered codegens.

    Returns
    -------
    list of str
        all registered targets
    """
    return list(REGISTERED_CODEGEN.keys())


def get_codegen_by_target(name):
    """Return a codegen entry by name.

    Returns
    -------
    dict
        requested target information
    """
    try:
        return REGISTERED_CODEGEN[name]
    except KeyError:
        raise TVMCException("Composite target %s is not defined in TVMC." % name)<|MERGE_RESOLUTION|>--- conflicted
+++ resolved
@@ -21,12 +21,9 @@
 
 from tvm.relay.op.contrib.arm_compute_lib import partition_for_arm_compute_lib
 from tvm.relay.op.contrib.ethosn import partition_for_ethosn
-<<<<<<< HEAD
+from tvm.relay.op.contrib.bnns import partition_for_bnns
 from tvm.relay.op.contrib.vitis_ai import partition_for_vitis_ai
 from tvm.contrib.target import vitis_ai  # pylint: disable=unused-import
-=======
-from tvm.relay.op.contrib.bnns import partition_for_bnns
->>>>>>> fe25b9e7
 
 from .common import TVMCException
 
@@ -46,15 +43,13 @@
         "config_key": "relay.ext.ethos-n.options",
         "pass_pipeline": partition_for_ethosn,
     },
-<<<<<<< HEAD
-    "vitis-ai": {
-        "config_key": "relay.ext.vitis_ai.options",
-        "pass_pipeline": partition_for_vitis_ai,
-=======
     "bnns": {
         "config_key": None,
         "pass_pipeline": partition_for_bnns,
->>>>>>> fe25b9e7
+    },
+    "vitis-ai": {
+        "config_key": "relay.ext.vitis_ai.options",
+        "pass_pipeline": partition_for_vitis_ai
     },
 }
 
