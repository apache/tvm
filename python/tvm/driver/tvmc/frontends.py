--- conflicted
+++ resolved
@@ -241,20 +241,8 @@
         if version != 3:
             raise TVMCException("input file not tflite version 3")
 
-<<<<<<< HEAD
         logger.debug("parse TFLite model and convert into Relay computation graph")
         mod, params = relay.frontend.from_tflite(tflite_model)
-=======
-        logger.debug("tflite_input_type")
-        input_shapes, dtype_dict = TFLiteFrontend._input_type(tflite_model)
-        if shape_dict is not None:
-            input_shapes.update(shape_dict)
-
-        logger.debug("parse TFLite model and convert into Relay computation graph")
-        mod, params = relay.frontend.from_tflite(
-            tflite_model, shape_dict=input_shapes, dtype_dict=dtype_dict
-        )
->>>>>>> 68b7e714
         return mod, params
 
 
