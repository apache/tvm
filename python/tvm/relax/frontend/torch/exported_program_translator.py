--- conflicted
+++ resolved
@@ -389,12 +389,9 @@
             "reshape.default": self._reshape,
             # tensor creation
             "_to_copy.default": self._to_copy,
-<<<<<<< HEAD
-=======
             "arange.default": self._arange,
             "arange.start": self._arange,
             "arange.start_step": self._arange,
->>>>>>> 5c0aa4f8
             "detach.default": self._detach,
             "detach_.default": self._detach,
             "contiguous.default": lambda node: self.env[node.args[0]],  # no-op
@@ -402,10 +399,7 @@
             "empty.memory_format": self._empty,
             "empty_like.default": self._empty_like,
             "fill.Scalar": self._fill,
-<<<<<<< HEAD
             "index_select.default": self._index_select,
-=======
->>>>>>> 5c0aa4f8
             "lift_fresh_copy.default": self._to_copy,
             "new_ones.default": self._new_ones,
             "one_hot.default": self._one_hot,
