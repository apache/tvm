--- conflicted
+++ resolved
@@ -790,11 +790,8 @@
                 relax.op.ones_like(self.env[node.args[0]])
             ),
             "tensor": self._tensor,
-<<<<<<< HEAD
             "zero_": self._zeros_inplace,
-=======
             "copy_": self._inplace_copy,
->>>>>>> 111ddf74
             # datatype
             "astype": self._type,
             "float": self._float,
