# Licensed to the Apache Software Foundation (ASF) under one
# or more contributor license agreements.  See the NOTICE file
# distributed with this work for additional information
# regarding copyright ownership.  The ASF licenses this file
# to you under the Apache License, Version 2.0 (the
# "License"); you may not use this file except in compliance
# with the License.  You may obtain a copy of the License at
#
#   http://www.apache.org/licenses/LICENSE-2.0
#
# Unless required by applicable law or agreed to in writing,
# software distributed under the License is distributed on an
# "AS IS" BASIS, WITHOUT WARRANTIES OR CONDITIONS OF ANY
# KIND, either express or implied.  See the License for the
# specific language governing permissions and limitations
# under the License.

# pylint: disable=invalid-name, inconsistent-return-statements, unidiomatic-typecheck
# pylint: disable=import-outside-toplevel
"""PyTorch FX frontend of Relax."""
from typing import Callable, Dict, List, Optional, Tuple, Union
from functools import reduce

import tvm
from tvm import relax


class TorchFXImporter:
    """An importer from PyTorch FX to Relax."""

    import torch  # type: ignore
    from torch import fx

    def __init__(self) -> None:
        import torch  # type: ignore
        from torch import fx

        self.env: Dict[fx.node.Node, relax.Expr] = {}
        self.params: Dict[torch.Tensor, relax.Expr] = {}
        self.named_modules: Dict[str, torch.Module] = None
        self.block_builder: relax.BlockBuilder = None
        self.create_convert_map()

    ########## Utilities ##########
    @staticmethod
    def _fetch_attr(model, target: str):
        import torch  # type: ignore

        target_atoms = target.split(".")
        attr_itr = model
        for i, atom in enumerate(target_atoms):
            if not hasattr(attr_itr, atom):
                raise RuntimeError(
                    f"Node referenced non existing target {'.'.join(target_atoms[:i])}"
                )
            attr_itr = getattr(attr_itr, atom)
        if isinstance(attr_itr, torch.Tensor):
            return TorchFXImporter._convert_torch_tensor_to_relax(attr_itr)
        return attr_itr

    @staticmethod
    def _convert_data_type(input_type, env: Optional[Dict] = None):
        """converts the PyTorch scalar type input_type to a TVM dtype."""
        import torch  # type: ignore

        if env is not None and input_type in env:
            input_type = env[input_type]

        input_type = input_type.lower() if isinstance(input_type, str) else input_type
        if input_type in ["float", "float32", "torch.float32", torch.float32]:
            return "float32"
        elif input_type in ["float16", "torch.float16", torch.float16]:
            return "float16"
        elif input_type in ["int64", "torch.int64", torch.int64]:
            return "int64"
        elif input_type in ["int32", "torch.int32", torch.int32]:
            return "int32"
        elif input_type in ["bool", "torch.bool", torch.bool]:
            return "bool"
        else:
            raise NotImplementedError("input_type {} is not handled yet".format(input_type))

    @staticmethod
    def _convert_torch_tensor_to_relax(tensor: torch.Tensor) -> relax.Var:
        tensor = tensor.detach().cpu()
        dtype = TorchFXImporter._convert_data_type(str(tensor.data.dtype))
        return relax.const(tensor.data.numpy(), dtype)

    @staticmethod
    def shape_of(tensor):
        """Get the shape of a tensor."""
        import torch  # type: ignore

        if isinstance(tensor, relax.Expr):
            if not isinstance(tensor.struct_info, relax.TensorStructInfo):
                raise TypeError("The input Expr of shape_of should be a Tensor")
            return tensor.struct_info.shape
        elif isinstance(tensor, torch.Tensor):
            return tensor.shape
        raise ValueError("Unsupported type: {}".format(type(tensor)))

    def retrieve_args(self, node):
        return self._retrieve_args(node.args)

    def _retrieve_args(self, node):
        from torch import fx

        if isinstance(node, fx.node.Node):
            return self.env[node]
        elif isinstance(node, tuple):
            return tuple(self._retrieve_args(x) for x in node)
        elif isinstance(node, list):
            return [self._retrieve_args(x) for x in node]
        elif isinstance(node, dict):
            return {self._retrieve_args(k): self._retrieve_args(v) for k, v in node.items()}
        else:
            return node

    @staticmethod
    def _promote_binary_op_args(lhs, rhs):
        if isinstance(lhs, relax.Expr) and isinstance(rhs, relax.Expr):
            return lhs, rhs
        elif isinstance(lhs, relax.Expr):
            assert isinstance(lhs.struct_info, relax.TensorStructInfo)
            return lhs, relax.const(rhs, lhs.struct_info.dtype)
        elif isinstance(rhs, relax.Expr):
            assert isinstance(rhs.struct_info, relax.TensorStructInfo)
            return relax.const(lhs, rhs.struct_info.dtype), rhs
        else:
            assert False

    def _call_binary_op(self, op, lhs, rhs):
        lhs, rhs = TorchFXImporter._promote_binary_op_args(lhs, rhs)
        return self.block_builder.emit(op(lhs, rhs))

    ########## Arithmetic ##########

    def _cos(self, node: fx.node.Node) -> relax.Var:
        return self.block_builder.emit(relax.op.cos(self.env[node.args[0]]))

    def _exp(self, node: fx.node.Node) -> relax.Var:
        return self.block_builder.emit(relax.op.exp(self.env[node.args[0]]))

    def _sin(self, node: fx.node.Node) -> relax.Var:
        return self.block_builder.emit(relax.op.sin(self.env[node.args[0]]))

    def _sigmoid(self, node: fx.node.Node) -> relax.Var:
        return self.block_builder.emit(relax.op.sigmoid(self.env[node.args[0]]))

    def _sqrt(self, node: fx.node.Node) -> relax.Expr:
        arg = self.env[node.args[0]]
        if isinstance(arg, (int, float)):
            arg = relax.const(arg, "float32")
        return self.block_builder.emit(relax.op.sqrt(arg))

    def _rsqrt(self, node: fx.node.Node) -> relax.Expr:
        arg = self.env[node.args[0]]
        if isinstance(arg, (int, float)):
            arg = relax.const(arg, "float32")
        return self.block_builder.emit(relax.op.rsqrt(arg))

    def _round(self, node: fx.node.Node) -> relax.Expr:
        if "decimals" in node.kwargs and node.kwargs["decimals"] != 0:
            raise ValueError("specifying decimals for round is not supported yet")
        arg = self.env[node.args[0]]
        return self.block_builder.emit(relax.op.round(arg))

    def _add(self, node: fx.node.Node) -> relax.Expr:
        lhs, rhs = self.retrieve_args(node)
        if isinstance(lhs, relax.Var) or isinstance(rhs, relax.Var):
            return self._call_binary_op(relax.op.add, lhs, rhs)
        elif isinstance(lhs, relax.expr.Constant):
            return self._call_binary_op(
                relax.op.add, lhs, relax.const(rhs, dtype=lhs.struct_info.dtype)
            )
        elif isinstance(rhs, relax.expr.Constant):
            return self._call_binary_op(
                relax.op.add, relax.const(lhs, dtype=rhs.struct_info.dtype), rhs
            )
        return lhs + rhs

    def _max(self, node: fx.node.Node) -> relax.Expr:
        lhs, rhs = self.retrieve_args(node)
        if isinstance(lhs, relax.Var) or isinstance(rhs, relax.Var):
            return self._call_binary_op(relax.op.maximum, lhs, rhs)

    def _floordiv(self, node: fx.node.Node) -> relax.Expr:
        lhs, rhs = self.retrieve_args(node)
        if isinstance(lhs, relax.Var) or isinstance(rhs, relax.Var):
            return self._call_binary_op(relax.op.floor_divide, lhs, rhs)
        return lhs // rhs

    def _mul(self, node: fx.node.Node) -> relax.Expr:
        lhs, rhs = self.retrieve_args(node)
        if isinstance(lhs, relax.Var) or isinstance(rhs, relax.Var):
            return self._call_binary_op(relax.op.multiply, lhs, rhs)
        return lhs * rhs

    def _pow(self, node: fx.node.Node) -> relax.Expr:
        lhs, rhs = self.retrieve_args(node)
        if isinstance(lhs, relax.Var) or isinstance(rhs, relax.Var):
            return self._call_binary_op(relax.op.power, lhs, rhs)
        return lhs**rhs

    def _neg(self, node: fx.node.Node) -> relax.Expr:
        x = self.env[node.args[0]]
        return self.block_builder.emit(relax.op.negative(x))

    def _sub(self, node: fx.node.Node) -> relax.Expr:
        lhs, rhs = self.retrieve_args(node)
        if isinstance(lhs, relax.Var) or isinstance(rhs, relax.Var):
            return self._call_binary_op(relax.op.subtract, lhs, rhs)
        return lhs - rhs

    def _truediv(self, node: fx.node.Node) -> relax.Expr:
        lhs, rhs = self.retrieve_args(node)
        if isinstance(lhs, relax.Var) or isinstance(rhs, relax.Var):
            return self._call_binary_op(relax.op.divide, lhs, rhs)
        return lhs / rhs

    def _clamp(self, node: fx.node.Node) -> relax.Expr:
        args = self.retrieve_args(node)
        a_min = node.kwargs["min"]
        a_max = node.kwargs["max"]
        if not isinstance(a_min, (int, float)):
            raise ValueError(
                f"TVM only supports constant min value for torch.clamp/clip, "
                f"but got {a_min} with type {type(a_min)}"
            )
        if not isinstance(a_max, (int, float)):
            raise ValueError(
                f"TVM only supports constant max value for torch.clamp/clip, "
                f"but got {a_max} with type {type(a_max)}"
            )
        return self.block_builder.emit(relax.op.clip(args[0], a_min, a_max))

    def _gelu(self, node: fx.node.Node) -> relax.Expr:
        if "approximate" not in node.kwargs:
            approximate = "none"
        else:
            approximate = node.kwargs["approximate"]
        if approximate == "none":
            return self.block_builder.emit(relax.op.nn.gelu(self.env[node.args[0]]))
        elif approximate == "tanh":
            return self.block_builder.emit(relax.op.nn.gelu_tanh(self.env[node.args[0]]))
        else:
            raise KeyError("Unregonized approximate algorithm for gelu: {}.".format(approximate))

    ########## Compare ##########

    def _lt(self, node: fx.node.Node) -> relax.Expr:
        lhs, rhs = self.retrieve_args(node)
        return self._call_binary_op(relax.op.less, lhs, rhs)

    def _eq(self, node: fx.node.Node) -> relax.Expr:
        lhs, rhs = self.retrieve_args(node)
        return self._call_binary_op(relax.op.equal, lhs, rhs)

    ########## Creation ##########

    def _arange(self, node: fx.node.Node) -> relax.Var:
        import torch

        start_end_step = [None, None, None]
        if "start" in node.kwargs:
            start_end_step[0] = node.kwargs["start"]
        if "end" in node.kwargs:
            start_end_step[1] = node.kwargs["end"]
        if "step" in node.kwargs:
            start_end_step[2] = node.kwargs["step"]

        if len(node.args) == 1:
            assert start_end_step[1] is None
            start_end_step[1] = node.args[0]
        elif len(node.args) == 2:
            assert start_end_step[0] is None
            assert start_end_step[1] is None
            start_end_step[0] = node.args[0]
            start_end_step[1] = node.args[1]
        elif len(node.args) == 3:
            assert start_end_step[0] is None
            assert start_end_step[1] is None
            assert start_end_step[2] is None
            start_end_step[0] = node.args[0]
            start_end_step[1] = node.args[1]
            start_end_step[2] = node.args[2]

        if start_end_step[0] is None:
            start_end_step[0] = 0
        if start_end_step[2] is None:
            start_end_step[2] = 1

        if "dtype" in node.kwargs:
            dtype = TorchFXImporter._convert_data_type(str(node.kwargs["dtype"]), self.env)
        elif any([isinstance(x, float) for x in start_end_step]):
            dtype = TorchFXImporter._convert_data_type(torch.get_default_dtype())
        else:
            dtype = "int64"
        start_end_step = [
            self.env[x] if isinstance(x, torch.fx.node.Node) else x for x in start_end_step
        ]
        return relax.op.arange(*start_end_step, dtype=dtype)

    def _empty(self, node: fx.node.Node) -> relax.Var:
        dtype = TorchFXImporter._convert_data_type(str(node.kwargs["dtype"]), self.env)
        return self.block_builder.emit(relax.op.zeros(node.args, dtype))

    def _inplace_fill(self, node: fx.node.Node) -> relax.Var:
        args = self.retrieve_args(node)
        x = args[0]
        dtype = x.struct_info.dtype
        value = args[1] if isinstance(args[1], relax.Expr) else relax.const(args[1], dtype)
        filled = self.block_builder.emit(relax.op.full(x.struct_info.shape, value, dtype))
        self.env[node.args[0]] = filled
        return filled

    def _tensor(self, node: fx.node.Node) -> relax.Var:
        dtype = node.kwargs["dtype"] if "dtype" in node.kwargs else None
        if isinstance(node.args[0], float):
            return relax.const(node.args[0], dtype if dtype is not None else "float32")
        elif isinstance(node.args[0], int):
            return relax.const(node.args[0], dtype if dtype is not None else "int64")
        raise ValueError("torch.tensor with value not a float or int is not accepted")

    def _tril_triu(self, op: Callable) -> Callable:
        from torch import fx

        def convert(node: fx.node.Node) -> relax.Var:
            x = self.env[node.args[0]]
            k = node.args[1] if len(node.args) > 1 else 0
            assert isinstance(k, int)
            return self.block_builder.emit(op(x, k))

        return convert

    def _inplace_tril_triu(self, op: Callable) -> Callable:
        from torch import fx

        def convert(node: fx.node.Node) -> relax.Var:
            x = self.env[node.args[0]]
            k = node.args[1] if len(node.args) > 1 else 0
            assert isinstance(k, int)

            mutated = self.block_builder.emit(op(x, k))
            self.env[node.args[0]] = mutated
            return mutated

        return convert

    def _new_ones(self, node: fx.node.Node) -> relax.Var:
        args = self.retrieve_args(node)
        self_var = args[0]
        size = args[1:]
        if not isinstance(size, (list, tuple)):
            size = (size,)
        size = relax.ShapeExpr(size)
        return self.block_builder.emit(
            relax.op.full(
                size,
                relax.const(1, self_var.struct_info.dtype),
                self_var.struct_info.dtype,
            )
        )

    def _ones(self, node: fx.node.Node) -> relax.Var:
        import torch

        args = self.retrieve_args(node)
        size = args[0]
        if not isinstance(size, (list, tuple)):
            size = (size,)
        size = relax.ShapeExpr(size)
        dtype = (
            TorchFXImporter._convert_data_type(str(node.kwargs["dtype"]), self.env)
            if "dtype" in node.kwargs
            else TorchFXImporter._convert_data_type(torch.get_default_dtype(), self.env)
        )
        return self.block_builder.emit(
            relax.op.full(
                size,
                relax.const(1, dtype),
                dtype,
            )
        )

    def _full(self, node: fx.node.Node) -> relax.Var:
        import torch

        args = self.retrieve_args(node)
        size = args[0]
        if not isinstance(size, (list, tuple)):
            size = (size,)
        size = relax.ShapeExpr(size)
        dtype = (
            TorchFXImporter._convert_data_type(str(node.kwargs["dtype"]), self.env)
            if "dtype" in node.kwargs
            else TorchFXImporter._convert_data_type(torch.get_default_dtype(), self.env)
        )
        value = args[1] if isinstance(args[1], relax.expr.Constant) else relax.const(args[1], dtype)
        return self.block_builder.emit(
            relax.op.full(
                size,
                value,
                dtype,
            )
        )

    ########## Statistical ##########

    def _sum(self, node: fx.node.Node) -> relax.Var:
        args = self.retrieve_args(node)
        keepdim = node.kwargs["keepdim"] if "keepdim" in node.kwargs else False
        if len(args) == 1:
            return self.block_builder.emit(relax.op.sum(args[0], keepdims=keepdim))
        return self.block_builder.emit(relax.op.sum(args[0], args[1]))

    def _mean(self, node: fx.node.Node) -> relax.Var:
        args = self.retrieve_args(node)
        keepdim = node.kwargs["keepdim"] if "keepdim" in node.kwargs else False
        if len(args) == 1:
            return self.block_builder.emit(relax.op.mean(args[0], keepdims=keepdim))
        return self.block_builder.emit(relax.op.mean(args[0], args[1], keepdims=keepdim))

    ########## DataType ##########

    def _float(self, node: fx.node.Node) -> relax.Var:
        return self.block_builder.emit(relax.op.astype(self.env[node.args[0]], "float32"))

    def _half(self, node: fx.node.Node) -> relax.Var:
        return self.block_builder.emit(relax.op.astype(self.env[node.args[0]], "float16"))

    def _type(self, node: fx.node.Node) -> relax.Var:
        x = self.env[node.args[0]]
        dtype = TorchFXImporter._convert_data_type(node.args[1], self.env)
        return self.block_builder.emit(relax.op.astype(x, dtype))

    def _to(self, node: fx.node.Node) -> relax.Var:
        import torch

        x = self.env[node.args[0]]
        if len(node.args) == 2:
            if isinstance(node.args[1], torch.dtype):
                dtype = TorchFXImporter._convert_data_type(node.args[1], self.env)
                return self.block_builder.emit(relax.op.astype(x, dtype))
        elif "dtype" in node.kwargs:
            dtype = TorchFXImporter._convert_data_type(node.kwargs["dtype"], self.env)
            return self.block_builder.emit(relax.op.astype(x, dtype))
        return x

    ########## Linear Algebra ##########

    def _matmul_impl(self, a: relax.Expr, b: relax.Expr):
        return self.block_builder.emit(relax.op.linear_algebra.matmul(a, b, out_dtype="float32"))

    def _matmul(self, node: fx.node.Node) -> relax.Var:
        args = self.retrieve_args(node)
        res = self._matmul_impl(
            args[0],
            args[1],
        )
        return res

    def _addmm(self, node: fx.node.Node) -> relax.Var:
        x = self.env[node.args[0]]
        y = self.env[node.args[1]]
        z = self.env[node.args[2]]
        matmul = self.block_builder.emit(relax.op.linear_algebra.matmul(y, z, out_dtype="float32"))
        return self.block_builder.emit(relax.op.add(x, matmul))

    def _baddbmm(self, node: fx.node.Node) -> relax.Var:
        x = self.env[node.args[0]]
        a = self.env[node.args[1]]
        b = self.env[node.args[2]]
        alpha = node.kwargs["alpha"] if "alpha" in node.kwargs else 1
        beta = node.kwargs["beta"] if "beta" in node.kwargs else 1

        res = None
        if alpha != 0:
            res = self.block_builder.emit(relax.op.matmul(a, b))
            if alpha != 1:
                dtype = res.struct_info.dtype
                res = self.block_builder.emit(relax.op.multiply(res, relax.const(alpha, dtype)))
        if beta != 0:
            dtype = x.struct_info.dtype
            if beta != 1:
                bias = self.block_builder.emit(relax.op.multiply(x, relax.const(beta, dtype)))
            else:
                bias = x
            res = bias if res is None else self.block_builder.emit(relax.op.add(res, bias))
        return res

    ########## Manipulation ##########

    def _cat(self, node: fx.node.Node) -> relax.Var:
        args = self.retrieve_args(node)
        return self.block_builder.emit(relax.op.concat(args[0], axis=node.kwargs["dim"]))

    def _expand(self, node: fx.node.Node) -> relax.Var:
        args = self.retrieve_args(node)
        return self.block_builder.emit(relax.op.broadcast_to(args[0], args[1:]))

    def _flatten(self, node: fx.node.Node) -> relax.Var:
        x = self.env[node.args[0]]
        if node.target in self.named_modules:
            module = self.named_modules[node.target]
            start_dim = module.start_dim
            end_dim = module.end_dim
        else:
            start_dim = node.args[1] if len(node.args) >= 2 else 0
            end_dim = node.args[2] if len(node.args) == 3 else -1
        shape = self.shape_of(x)
        start_dim = start_dim if start_dim >= 0 else len(shape) + start_dim
        end_dim = end_dim if end_dim >= 0 else len(shape) + end_dim
        flattened = reduce(lambda x, y: x * y, [shape[i] for i in range(start_dim, end_dim + 1)])
        new_shape = (
            [shape[i] for i in range(0, start_dim)]
            + [flattened]
            + [shape[i] for i in range(end_dim + 1, len(shape))]
        )
        return self.block_builder.emit(relax.op.reshape(x, new_shape))

    def _permute(self, node: fx.node.Node) -> relax.Var:
        args = self.retrieve_args(node)
        return self.block_builder.emit(relax.op.permute_dims(args[0], args[1:]))

    def _reshape(self, node: fx.node.Node) -> relax.Var:
        import torch  # type: ignore

        args = self.retrieve_args(node)
        if isinstance(args[1], (torch.Size, tuple, list)):
            return self.block_builder.emit(relax.op.reshape(args[0], tuple(args[1])))
        return self.block_builder.emit(relax.op.reshape(args[0], args[1:]))

    def _split(self, node: fx.node.Node) -> relax.Var:
        x = self.env[node.args[0]]
        split_size = node.args[1]
        if "dim" in node.kwargs:
            dim = node.kwargs["dim"]
        else:
            dim = 0
        n_section = (self.shape_of(x)[dim].value + split_size - 1) // split_size
        return self.block_builder.emit(relax.op.split(x, n_section, dim))

    def _chunk(self, node: fx.node.Node) -> relax.Var:
        x = self.env[node.args[0]]
        chunks = node.args[1]

        if "dim" in node.kwargs:
            dim = node.kwargs["dim"]
        elif len(node.args) > 2:
            dim = node.args[2]
        else:
            dim = 0
        return self.block_builder.emit(relax.op.split(x, chunks, dim))

    def _transpose(self, node: fx.node.Node) -> relax.Var:
        args = self.retrieve_args(node)
        full_idx = list(range(len(self.shape_of(args[0]))))
        full_idx[args[1]], full_idx[args[2]] = full_idx[args[2]], full_idx[args[1]]
        return self.block_builder.emit(relax.op.permute_dims(args[0], full_idx))

    def _squeeze(self, node: fx.node.Node) -> relax.Var:
        x = self.env[node.args[0]]

        if "dim" in node.kwargs:
            dim = node.kwargs["dim"]
        elif len(node.args) > 1:
            dim = node.args[1]
        else:
            dim = None
        return self.block_builder.emit(relax.op.squeeze(x, dim))

    def _cumsum(self, node: fx.node.Node) -> relax.Var:
        x = self.env[node.args[0]]

        if "dim" in node.kwargs:
            dim = node.kwargs["dim"]
        elif len(node.args) > 1:
            dim = node.args[1]
        else:
            dim = None
        if "dtype" in node.kwargs:
            dtype = TorchFXImporter._convert_data_type(str(node.kwargs["dtype"]), self.env)
        else:
            dtype = None
        if "out" in node.kwargs:
            raise ValueError("specifying out for cumsum is not supported yet")

        return self.block_builder.emit(relax.op.cumsum(x, dim, dtype))

    def _index_select(self, node: fx.node.Node) -> relax.Var:
        x = self.env[node.args[0]]
        dim = node.args[1]
        index = self.env[node.args[2]]
        return self.block_builder.emit(relax.op.take(x, index, dim))

    def _masked_fill(self, node: fx.node.Node) -> relax.Var:
        x = self.env[node.args[0]]
        mask = self.env[node.args[1]]
        value = node.args[2]
        rx_value = relax.const(value)
        values = self.block_builder.emit(relax.op.full_like(x, rx_value))
        return self.block_builder.emit(relax.op.where(mask, values, x))

    def _inplace_masked_fill(self, node: fx.node.Node) -> relax.Var:
        x = self.env[node.args[0]]
        mask = self.env[node.args[1]]
        value = node.args[2]
        rx_value = relax.const(value)
        values = self.block_builder.emit(relax.op.full_like(x, rx_value))
        output = self.block_builder.emit(relax.op.where(mask, values, x))
        self.env[node.args[0]] = output
        return output

    ########## Search ##########

    def _argmax_argmin(self, op: Callable) -> Callable:
        from torch import fx

        def convert(node: fx.node.Node):
            x = self.env[node.args[0]]
            dim = None
            keepdims = False

            if len(node.args) > 1:
                dim = node.args[1]
            if len(node.args) > 2:
                keepdims = node.args[2]

            if "dim" in node.kwargs:
                dim = node.kwargs["dim"]
            if "keepdim" in node.kwargs:
                keepdims = node.kwargs["keepdim"]
            if "keepdims" in node.kwargs:
                keepdims = node.kwargs["keepdims"]

            return self.block_builder.emit(op(x, dim, keepdims))

        return convert

    ########## Neural Network ##########

    def _linear(self, node: fx.node.Node) -> relax.Var:
        x = self.env[node.args[0]]
        module = self.named_modules[node.target]
        weight = self.params[module.weight]
        bias = None if module.bias is None else self.params[module.bias]
        return self.block_builder.emit(relax.op.linear(x, weight, bias, "float32"))

    def _conv1d(self, node: fx.node.Node) -> relax.Var:
        x = self.env[node.args[0]]
        module = self.named_modules[node.target]
        weight = self.params[module.weight]

        conv1d = self.block_builder.emit(
            relax.op.nn.conv1d(
                x,
                weight,
                strides=module.stride,
                padding=module.padding,
                dilation=module.dilation,
                groups=module.groups,
                data_layout="NCW",
                kernel_layout="OIW",
                out_dtype="float32",
            )
        )

        if module.bias is None:
            return conv1d

        bias = self.params[module.bias]
        assert len(self.shape_of(bias)) == 1
        bias = relax.op.reshape(bias, (1, -1, 1))

        return self.block_builder.emit(relax.op.add(conv1d, bias))

    def _conv2d(self, node: fx.node.Node) -> relax.Var:
        x = self.env[node.args[0]]
        module = self.named_modules[node.target]
        weight = self.params[module.weight]

        conv2d = self.block_builder.emit(
            relax.op.nn.conv2d(
                x,
                weight,
                strides=module.stride,
                padding=module.padding,
                dilation=module.dilation,
                groups=module.groups,
                data_layout="NCHW",
                kernel_layout="OIHW",
                out_dtype="float32",
            )
        )

        if module.bias is None:
            return conv2d

        bias = self.params[module.bias]
        assert len(self.shape_of(bias)) == 1
        bias = relax.op.reshape(bias, (1, -1, 1, 1))

        return self.block_builder.emit(relax.op.add(conv2d, bias))

    def _max_pool2d(self, node: fx.node.Node) -> relax.Var:
        x = self.env[node.args[0]]
        if node.target in self.named_modules:
            module = self.named_modules[node.target]
            kernel = module.kernel_size
            stride = module.stride
            padding = module.padding
            dilation = module.dilation
            ceil_mode = module.ceil_mode
        else:
            nargs = len(node.args)
            kernel = node.args[1] if nargs > 1 else node.kwargs["kernel_size"]
            stride = node.args[2] if nargs > 2 else node.kwargs["stride"]
            padding = node.args[3] if nargs > 3 else node.kwargs["padding"]
            dilation = node.args[4] if nargs > 4 else node.kwargs["dilation"]
            ceil_mode = node.args[5] if nargs > 5 else node.kwargs["ceil_mode"]

        stride = kernel if stride is None else stride

        return self.block_builder.emit(
            relax.op.nn.max_pool2d(
                x,
                pool_size=kernel,
                strides=stride,
                padding=padding,
                dilation=dilation,
                layout="NCHW",
                ceil_mode=ceil_mode,
            )
        )

    def _avg_pool2d(self, node: fx.node.Node) -> relax.Var:
        x = self.env[node.args[0]]
        if node.target in self.named_modules:
            module = self.named_modules[node.target]
            kernel = module.kernel_size
            stride = module.stride
            padding = module.padding
            ceil_mode = module.ceil_mode
        else:
            nargs = len(node.args)
            kernel = node.args[1] if nargs > 1 else node.kwargs["kernel_size"]
            stride = node.args[2] if nargs > 2 else node.kwargs["stride"]
            padding = node.args[3] if nargs > 3 else node.kwargs["padding"]
            ceil_mode = node.args[4] if nargs > 4 else node.kwargs["ceil_mode"]

        stride = kernel if stride is None else stride

        return self.block_builder.emit(
            relax.op.nn.avg_pool2d(
                x,
                pool_size=kernel,
                strides=stride,
                padding=padding,
                layout="NCHW",
                ceil_mode=ceil_mode,
            )
        )

    def _adaptive_avg_pool2d(self, is_module: bool) -> Callable:
        from torch import fx

        def _impl(node: fx.node.Node) -> relax.Var:
            if is_module:
                module = self.named_modules[node.target]
                x = self.env[node.args[0]]
                output_size = module.output_size
            else:
                x = self.env[node.args[0]]
                output_size = node.args[1]
            return self.block_builder.emit(
                relax.op.nn.adaptive_avg_pool2d(x, output_size, layout="NCHW")
            )

        return _impl

    def _softmax(self, node: fx.node.Node) -> relax.Var:
        x = self.env[node.args[0]]
        if node.target in self.named_modules:
            module = self.named_modules[node.target]
            dim = module.dim
        else:
            nargs = len(node.args)
            dim = node.args[1] if nargs > 1 else node.kwargs["dim"]
        assert dim is not None
        return self.block_builder.emit(relax.op.nn.softmax(x, dim))

    def _leakyrelu(self, node: fx.node.Node) -> relax.Var:
        x = self.env[node.args[0]]
        if node.target in self.named_modules:
            module = self.named_modules[node.target]
            alpha = module.negative_slope
        else:
            nargs = len(node.args)
            alpha = node.args[1] if nargs > 1 else node.kwargs["negative_slope"]
        assert alpha is not None
        return self.block_builder.emit(relax.op.nn.leakyrelu(x, alpha))

    def _batch_norm_2d(self, node: fx.node.Node) -> relax.Var:
        x = self.env[node.args[0]]
        module = self.named_modules[node.target]
        weight = self.params[module.weight]
        bias = self.params[module.bias]
        dtype = TorchFXImporter._convert_data_type(str(module.running_mean.dtype))
        running_mean = relax.const(module.running_mean.cpu().detach().numpy(), dtype)
        running_var = relax.const(module.running_var.cpu().detach().numpy(), dtype)
        eps = module.eps

        res_tuple = self.block_builder.emit(
            relax.op.nn.batch_norm(
                x,
                weight,
                bias,
                running_mean,
                running_var,
                axis=1,
                epsilon=eps,
            )
        )

        return self.block_builder.emit(relax.TupleGetItem(res_tuple, 0))

    def _layer_norm(self, node: fx.node.Node) -> relax.Var:
        import torch  # type: ignore
        import numpy as np  # type: ignore

        x = self.env[node.args[0]]

        # functional.layer_norm
        if node.target not in self.named_modules:
            # static or symbolic
            normalized_shape = (
                node.args[1] if type(node.args[1]) == tuple else self.env[node.args[1]]
            )
            dim_num = len(normalized_shape)
            axes = list(range(-dim_num, 0))

            gamma = self.env[node.kwargs["weight"]]
            beta = node.kwargs["bias"]
            if beta is None:
                shape_tuple = [int(s) for s in normalized_shape.values]
                beta = relax.const(np.zeros(shape_tuple), x.struct_info.dtype)
            else:
                beta = self.env[beta]
            eps = node.kwargs["eps"]

            return self.block_builder.emit(
                relax.op.nn.layer_norm(
                    x,
                    gamma,
                    beta,
                    axes=axes,
                    epsilon=eps,
                )
            )

        module = self.named_modules[node.target]

        if module.elementwise_affine:
            gamma = self.params[module.weight]
            beta = self.params[module.bias]
        else:
            gamma = relax.const(torch.ones_like(module.normalized_shape), x.struct_info.dtype)
            beta = relax.const(torch.zeros_like(module.normalized_shape), x.struct_info.dtype)
        dim_num = len(module.normalized_shape)
        axes = list(range(-dim_num, 0))

        return self.block_builder.emit(
            relax.op.nn.layer_norm(
                x,
                gamma,
                beta,
                axes=axes,
                epsilon=module.eps,
            )
        )

    def _group_norm(self, node: fx.node.Node) -> relax.Var:
        import torch  # type: ignore

        x = self.env[node.args[0]]
        module = self.named_modules[node.target]

        if module.affine:
            gamma = self.params[module.weight]
            beta = self.params[module.bias]
        else:
            gamma = relax.const(torch.ones_like(module.num_channels), x.checked_type)
            beta = relax.const(torch.zeros_like(module.num_channels), x.checked_type)

        dim = len(self.shape_of(x))
        return self.block_builder.emit(
            relax.op.nn.group_norm(
                x,
                gamma,
                beta,
                num_groups=module.num_groups,
                channel_axis=1,
                axes=list(range(2, dim)),
                epsilon=module.eps,
            )
        )

    def _embedding(self, node: fx.node.Node) -> relax.Var:
        x = self.env[node.args[0]]
        module = self.named_modules[node.target]
        weight = self.params[module.weight]
        x = self.block_builder.emit(relax.op.astype(x, "int32"))

        ndim = x.struct_info.ndim
        if ndim == 1:
            return self.block_builder.emit(relax.op.take(weight, x, axis=0))
        else:
            x_shape = x.struct_info.shape.values
            emb_size = weight.struct_info.shape.values[-1]
            x = self.block_builder.emit(relax.op.reshape(x, shape=[-1]))
            embedding = self.block_builder.emit(relax.op.take(weight, x, axis=0))
            return self.block_builder.emit(relax.op.reshape(embedding, [*x_shape, emb_size]))

    def _interpolate(self, node: fx.node.Node) -> relax.Var:
        # torch.nn.functional.interpolate(
        #   input, size=None, scale_factor=None, mode='nearest', align_corners=None,
        #   recompute_scale_factor=None, antialias=False)
        # (TODO) this is a temporary implementation for interpolate that only considers NCHW layout
        # it basically replicates the implementation in tvm.relay.frontend.pytorch
        data = self.env[node.args[0]]
        size = (
            node.args[1]
            if len(node.args) > 1
            else (node.kwargs["size"] if "size" in node.kwargs else None)
        )
        scale_factor = (
            node.args[2]
            if len(node.args) > 2
            else (node.kwargs["scale_factor"] if "scale_factor" in node.kwargs else None)
        )
        method = (
            node.args[3]
            if len(node.args) > 3
            else (node.kwargs["method"] if "method" in node.kwargs else "nearest")
        )
        align_corners = (
            node.args[4]
            if len(node.args) > 4
            else (node.kwargs["align_corners"] if "align_corners" in node.kwargs else None)
        )
        recompute_scale_factor = (
            node.args[5]
            if len(node.args) > 5
            else (
                node.kwargs["recompute_scale_factor"]
                if "recompute_scale_factor" in node.kwargs
                else None
            )
        )
        antialias = (
            node.args[6]
            if len(node.args) > 6
            else (node.kwargs["antialias"] if "antialias" in node.kwargs else False)
        )

        assert recompute_scale_factor is None
        assert antialias is False

        if size is None:
            shape = self.shape_of(data)
            assert isinstance(shape, relax.ShapeExpr)
            size = tuple(int(shape[i].value * scale_factor) for i in range(2, len(shape)))

        if method.startswith("nearest"):
            method = "nearest_neighbor"
        elif method[0:2] == "bi":
            method = method[2:]

        if method == "nearest_neighbor":
            coord_trans = "asymmetric"
        elif align_corners:
            coord_trans = "align_corners"
        else:
            coord_trans = "half_pixel"

        return self.block_builder.emit(
            relax.op.image.resize2d(
                data, size, layout="NCHW", method=method, coordinate_transformation_mode=coord_trans
            )
        )

    def _cross_entropy(self, node: fx.node.Node) -> relax.Expr:
        preds = self.env[node.args[0]]
        targets = self.env[node.args[1]]

        # functional.cross_entropy
        if node.target not in self.named_modules:
            weights = node.kwargs["weight"]
            if weights is not None:
                weights = self.env[weights]
            reduction = node.kwargs["reduction"]
            ignore_index = node.kwargs["ignore_index"]

            return self.block_builder.emit(
                relax.op.nn.nll_loss(
                    relax.op.nn.log_softmax(preds), targets, weights, reduction, ignore_index
                )
            )

        module = self.named_modules[node.target]

        weights = module.weight
        if weights is not None:
            if weights in self.params:
                weights = self.params[weights]
            else:
                weights = relax.const(weights.numpy(), preds.struct_info.dtype)
        reduction = module.reduction
        ignore_index = module.ignore_index

        return self.block_builder.emit(
            relax.op.nn.nll_loss(
                relax.op.nn.log_softmax(preds), targets, weights, reduction, ignore_index
            )
        )

    def _scaled_dot_product_attention(self, node: fx.node.Node) -> relax.Var:
        assert (
            len(node.args) <= 4
        ), "Dropout is not supported, and is_causal should be called by kwargs."
        transpose_S_H = lambda tensor: relax.op.permute_dims(tensor, [0, 2, 1, 3])
        query = transpose_S_H(self.env[node.args[0]])
        key = transpose_S_H(self.env[node.args[1]])
        value = transpose_S_H(self.env[node.args[2]])
        causal_mask = "TopLeft" if node.kwargs.get("is_causal", False) else None

        if len(node.args) == 4:
            mask = self.env[node.args[3]]
            msg = "Only a float mask is supported for the attn_mask input."
            assert "float" in mask.struct_info.dtype, msg
            attn = relax.op.nn.attention(query, key, value, bias=mask, causal_mask=causal_mask)
        else:
            attn = relax.op.nn.attention(query, key, value, causal_mask=causal_mask)

        return self.block_builder.emit(attn)

    ########## Others ##########

    def _size(self, node: fx.node.Node) -> relax.Expr:
        x = self.env[node.args[0]]
        shape = self.shape_of(x)
        if len(node.args) == 1:
            assert isinstance(shape, relax.ShapeExpr)
            return shape
        assert len(node.args) == 2
        idx = node.args[1]
        return self.shape_of(x)[idx].value

    def _getattr(self, node: fx.node.Node) -> relax.Var:
        if isinstance(self.env[node.args[0]], relax.Expr):
            if node.args[1] == "dtype":
                return self.env[node.args[0]].struct_info.dtype
            elif node.args[1] == "shape":
                return self.shape_of(self.env[node.args[0]])
        return getattr(self.env[node.args[0]], node.args[1])

    def _getitem(self, node: fx.node.Node) -> relax.Var:
        x = self.env[node.args[0]]
        if isinstance(x, (list, tuple, relax.ShapeExpr, relax.Tuple)):
            return x[node.args[1]]
        elif isinstance(x, relax.Var):
            if isinstance(x.struct_info, relax.TupleStructInfo):
                return self.block_builder.emit(relax.TupleGetItem(x, node.args[1]))

            assert isinstance(x.struct_info, relax.TensorStructInfo)
            begin = []
            end = []
            stride = []
            axes = []
            expand_dim = []
            i = 0
            shape = self.shape_of(x)
            non_ellipsis_cnt = 0
            for index in node.args[1]:
                if isinstance(index, (int, slice)):
                    non_ellipsis_cnt += 1
            for index in node.args[1]:
                if isinstance(index, int):
                    begin.append(index)
                    end.append(index + 1)
                    stride.append(1)
                    axes.append(i)
                    i = i + 1
                elif isinstance(index, slice):
                    begin.append(0 if index.start is None else index.start)
                    end.append(shape[i] if index.stop is None else index.stop)
                    stride.append(1 if index.step is None else index.step)
                    axes.append(i)
                    i = i + 1
                elif index is None:
                    expand_dim.append(len(axes) + len(expand_dim))
                elif index is Ellipsis:
                    for _ in range(len(shape) - non_ellipsis_cnt):
                        begin.append(0)
                        end.append(shape[i])
                        stride.append(1)
                        axes.append(i)
                        i += 1
                else:
                    raise ValueError("Unsupported index type: " + str(type(index)))
            while i < len(shape):
                begin.append(0)
                end.append(shape[i])
                stride.append(1)
                axes.append(i)
                i += 1
            sliced = self.block_builder.emit(relax.op.strided_slice(x, axes, begin, end, stride))
            sliced_shape = list(self.shape_of(sliced))
            for i in expand_dim:
                sliced_shape.insert(i, 1)
            return self.block_builder.emit(relax.op.reshape(sliced, sliced_shape))
        elif isinstance(x, relax.Constant):
            dtype = x.struct_info.dtype
            return relax.const(x.data.numpy()[node.args[1]], dtype)
        else:
            assert False

    def create_convert_map(self):
        from torch import nn
        from torch import fx

        self.convert_map: Dict[Union[nn.Module, str], Callable[[fx.node.Node], relax.Var]] = {
            # call_module
            nn.Linear: self._linear,
            nn.Conv1d: self._conv1d,
            nn.Conv2d: self._conv2d,
            nn.MaxPool2d: self._max_pool2d,
            nn.AvgPool2d: self._avg_pool2d,
            nn.AdaptiveAvgPool2d: self._adaptive_avg_pool2d(is_module=True),
            nn.Softmax: self._softmax,
            nn.ReLU: lambda node: self.block_builder.emit(relax.op.nn.relu(self.env[node.args[0]])),
            nn.LeakyReLU: self._leakyrelu,
            nn.ReLU6: lambda node: self.block_builder.emit(
                relax.op.clip(self.env[node.args[0]], 0, 6)
            ),
            nn.SiLU: lambda node: self.block_builder.emit(relax.op.nn.silu(self.env[node.args[0]])),
            nn.Flatten: self._flatten,
            nn.BatchNorm2d: self._batch_norm_2d,
            nn.LayerNorm: self._layer_norm,
            nn.GroupNorm: self._group_norm,
            nn.Dropout: lambda node: self.env[node.args[0]],
            nn.Identity: lambda node: self.env[node.args[0]],
            nn.modules.sparse.Embedding: self._embedding,
            nn.CrossEntropyLoss: self._cross_entropy,
            # call_function and call_method
            "cos": self._cos,
            "exp": self._exp,
            "sin": self._sin,
            "iadd": self._add,
            "add": self._add,
            "floordiv": self._floordiv,
            "mul": self._mul,
            "sub": self._sub,
            "pow": self._pow,
            "sigmoid": self._sigmoid,
            "sqrt": self._sqrt,
            "round": self._round,
            "lt": self._lt,
            "eq": self._eq,
            "truediv": self._truediv,
            "fill_": self._inplace_fill,
            "new_ones": self._new_ones,
            "arange": self._arange,
            "empty": self._empty,
            "tensor": self._tensor,
            "tril": self._tril_triu(relax.op.tril),
            "triu": self._tril_triu(relax.op.triu),
            "tril_": self._inplace_tril_triu(relax.op.tril),
            "triu_": self._inplace_tril_triu(relax.op.triu),
            "sum": self._sum,
            "float": self._float,
            "half": self._half,
            "type": self._type,
            "astype": self._type,
            "matmul": self._matmul,
            "addmm": self._addmm,
            "baddbmm": self._baddbmm,
            "bmm": self._matmul,
            "cat": self._cat,
            "expand": self._expand,
            "flatten": self._flatten,
            "permute": self._permute,
            "reshape": self._reshape,
            "split": self._split,
            "cumsum": self._cumsum,
            "chunk": self._chunk,
            "transpose": self._transpose,
            "squeeze": self._squeeze,
            "unsqueeze": lambda node: self.block_builder.emit(
                relax.op.expand_dims(self.env[node.args[0]], node.args[1])
            ),
            "view": self._reshape,
            "argmax": self._argmax_argmin(relax.op.argmax),
            "argmin": self._argmax_argmin(relax.op.argmin),
            "softmax": self._softmax,
            "dropout": lambda node: self.env[node.args[0]],
            "clamp": self._clamp,
            "relu": lambda node: self.block_builder.emit(relax.op.nn.relu(self.env[node.args[0]])),
<<<<<<< HEAD
            "leaky_relu": self._leakyrelu,
            "gelu": lambda node: self.block_builder.emit(relax.op.nn.gelu(self.env[node.args[0]])),
=======
            "gelu": self._gelu,
>>>>>>> ab8ac582
            "silu": lambda node: self.block_builder.emit(relax.op.nn.silu(self.env[node.args[0]])),
            "tanh": lambda node: self.block_builder.emit(relax.op.tanh(self.env[node.args[0]])),
            "interpolate": self._interpolate,
            "size": self._size,
            "getattr": self._getattr,
            "getitem": self._getitem,
            "contiguous": lambda node: self.env[node.args[0]],
            "to": self._to,
            "avg_pool2d": self._avg_pool2d,
            "adaptive_avg_pool2d": self._adaptive_avg_pool2d(is_module=False),
            "layer_norm": self._layer_norm,
            "index_select": self._index_select,
            "masked_fill": self._masked_fill,
            "ones": self._ones,
            "full": self._full,
            "masked_fill_": self._inplace_masked_fill,
            "mean": self._mean,
            "rsqrt": self._rsqrt,
            "neg": self._neg,
            "max": self._max,
            "cross_entropy": self._cross_entropy,
            "scaled_dot_product_attention": self._scaled_dot_product_attention,
        }

    def from_fx(
        self,
        model,
        input_info: List[Tuple[Tuple[int], str]],
        keep_params_as_input: bool,
        unwrap_unit_return_tuple: bool,
        no_bind_return_tuple: bool,
    ) -> tvm.IRModule:
        """Convert a PyTorch FX GraphModule to a Relax program."""
        from torch import fx

        self.named_modules = dict(model.named_modules())

        graph: fx.Graph = model.graph
        # Create input variables.
        inputs = list()
        for idx, (shape, dtype) in enumerate(input_info):
            inputs.append(
                relax.Var(
                    f"inp_{idx}", relax.TensorStructInfo(shape, self._convert_data_type(dtype))
                )
            )

        # Initialize the block builder with a function and a dataflow block.
        func_name = "main"
        self.block_builder = relax.BlockBuilder()
        params = []
        if keep_params_as_input:
            func_attrs = {"num_input": len(inputs)}
            for name, param in sorted(model.named_parameters(), key=lambda x: x[0]):
                shape = param.data.shape
                dtype = self._convert_data_type(str(param.data.dtype))
                inputs.append(relax.Var(name, relax.TensorStructInfo(shape, dtype)))
                self.params[param] = inputs[-1]
                params.append(tvm.nd.array(param.data.cpu().numpy()))
        else:
            func_attrs = None

        with self.block_builder.function(name=func_name, params=inputs.copy(), attrs=func_attrs):
            output = None
            with self.block_builder.dataflow():
                # Translate model parameters.
                for _, param in model.named_parameters():
                    shape = param.data.shape
                    dtype = self._convert_data_type(str(param.data.dtype))
                    if dtype in ("float32", "float16"):
                        if not keep_params_as_input:
                            self.params[param] = relax.const(param.data.cpu().numpy(), dtype)
                    else:
                        raise ValueError("Unsupported data type for model parameters: %s" % dtype)
                # Translate the model.
                for node in graph.nodes:
                    if node.op == "placeholder":
                        assert len(inputs) > 0, "Provided inputs is less than actual inputs"
                        self.env[node] = inputs.pop(0)
                    elif node.op == "output":
                        args = self.retrieve_args(node)
                        assert len(args) == 1

                        # return tuple
                        if isinstance(args[0], (tuple, list, relax.Tuple)):
                            # unit tuple
                            if unwrap_unit_return_tuple and len(args[0]) == 1:
                                output = self.block_builder.emit_output(args[0][0])
                            elif no_bind_return_tuple:
                                output = []
                                for ret in args[0]:
                                    output.append(self.block_builder.emit_output(ret))

                        if output is None:
                            output = self.block_builder.emit_output(args[0])
                        break
                    elif node.op == "get_attr":
                        self.env[node] = TorchFXImporter._fetch_attr(model, node.target)
                    elif node.op == "call_module":
                        module = self.named_modules[node.target]
                        assert (
                            type(module) in self.convert_map
                        ), f"Unsupported module type {type(module)}"
                        self.env[node] = self.convert_map[type(module)](node)
                    elif node.op == "call_function":
                        func_name = node.name.rstrip("0123456789_")
                        assert (
                            func_name in self.convert_map
                        ), f"Unsupported function type {func_name}"
                        self.env[node] = self.convert_map[func_name](node)
                    elif node.op == "call_method":
                        assert (
                            node.target in self.convert_map
                        ), f"Unsupported function target {node.target}"
                        self.env[node] = self.convert_map[node.target](node)
                    else:
                        raise ValueError(f"Unsupported op {node.op}")
            assert output is not None
            self.block_builder.emit_func_output(output)

        mod = self.block_builder.get()
        if keep_params_as_input:
            mod["main"] = mod["main"].with_attr("params", params)
        return mod


def from_fx(
    model,
    input_info: List[Tuple[Tuple[int], str]],
    *,
    keep_params_as_input: bool = False,
    unwrap_unit_return_tuple: bool = False,
    no_bind_return_tuple: bool = False,
) -> tvm.IRModule:
    """Convert a PyTorch FX GraphModule to a Relax program

    Parameters
    ----------
    model : fx.GraphModule
        The PyTorch FX GraphModule to convert.

    input_info : List[Tuple[Tuple[int], str]]
        A list of shapes and data types of input tensors.

    keep_params_as_input : bool
        Whether to keep model parameters as input variables.

    unwrap_unit_return_tuple : bool
        A boolean flag indicating if to the return value when it is an unit tuple.
        When the return value is not a unit tuple, no unwrap will take place.

    no_bind_return_tuple : bool
        A boolean flag indicating whether to bind the return tuple as a relax var.
        If the flag is true and the return value is a tuple, it will not bind it to a var.

    Returns
    -------
    output : tvm.IRModule
        The import result IRModule, with the function "main" containing the
        translated logic.
        If `keep_params_as_input` is true, the "main" function have an attribute
        "params" that contains the weights of the input model. The weights
        can be detached by `relax.frontend.detach_params`.

    Examples
    --------
    Users can use the FX tracer or dynamo.export() to extract
    a fx.GraphModule from a PyTorch model. The following codes show
    how to convert a PyTorch model to a Relax program.

    .. code-block:: python

        # Import the importer.
        import numpy as np
        import torch
        from tvm.relax.frontend.torch_fx import from_fx
        from torch import _dynamo as dynamo

        # Define the module
        class MyModule(torch.nn.Module):
            def __init__(self):
                super().__init__()
                self.linear = torch.nn.Linear(in_features=10, out_features=7, bias=True)

            def forward(self, input):
                return self.linear(input)

        # Instantiate the model and create the input info dict.
        torch_model = MyModule()
        input_info = [((128, 10), "float32")]
        input_tensors = [
            torch.astensor(np.random.randn(*shape).astype(dtype))
            for shape, dtype in input_info
        ]

        # Use FX tracer to trace the PyTorch model.
        graph_module = fx.symbolic_trace(torch_model)

        # Use the dynamo.export() to export the PyTorch model to FX.
        try:
            graph_module = dynamo.export(torch_model, *input_tensors)
        except:
            raise RuntimeError("Failed to export the PyTorch model to FX.")

        # Use the importer to import the PyTorch model to Relax.
        mod: tvm.IRModule = from_fx(graph_module, input_info)

        # Print out the imported model.
        print(mod.script())

    Notes
    -----
    For a given PyTorch model, to lookup the names of the model inputs in
    FX, one can use

    .. code-block:: python

        fx.symbolic_trace(model).graph.print_tabular()

    to print out the tabular representation of the PyTorch module, and then
    check the placeholder rows in the beginning of the tabular.
    """
    return TorchFXImporter().from_fx(
        model, input_info, keep_params_as_input, unwrap_unit_return_tuple, no_bind_return_tuple
    )<|MERGE_RESOLUTION|>--- conflicted
+++ resolved
@@ -1207,12 +1207,8 @@
             "dropout": lambda node: self.env[node.args[0]],
             "clamp": self._clamp,
             "relu": lambda node: self.block_builder.emit(relax.op.nn.relu(self.env[node.args[0]])),
-<<<<<<< HEAD
             "leaky_relu": self._leakyrelu,
-            "gelu": lambda node: self.block_builder.emit(relax.op.nn.gelu(self.env[node.args[0]])),
-=======
             "gelu": self._gelu,
->>>>>>> ab8ac582
             "silu": lambda node: self.block_builder.emit(relax.op.nn.silu(self.env[node.args[0]])),
             "tanh": lambda node: self.block_builder.emit(relax.op.tanh(self.env[node.args[0]])),
             "interpolate": self._interpolate,
