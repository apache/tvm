--- conflicted
+++ resolved
@@ -179,11 +179,7 @@
     return _wrap_nested(_op.matmul(a._expr, b._expr, out_dtype=out_dtype), name)
 
 
-<<<<<<< HEAD
 def conv1d(
-=======
-def conv2d(
->>>>>>> f18e2976
     x: Tensor,
     weight: Tensor,
     bias: Optional[Tensor] = None,
@@ -191,7 +187,6 @@
     padding: Optional[Union[int, Tuple, str]] = 0,
     dilation: Optional[Union[int, Tuple]] = 1,
     groups: Optional[int] = 1,
-<<<<<<< HEAD
     name: str = "conv1d",
 ) -> Tensor:
     r"""1D convolution.
@@ -218,31 +213,18 @@
     Semantically, the operator will convert the layout to the canonical layout
     (`NCW` for data and `OIW` for weight), perform the computation,
     then convert to the out_layout.
-=======
-    name: str = "conv2d",
-) -> Tensor:
-    """Applies a 2D convolution over an input image composed of sevaral input planes
->>>>>>> f18e2976
-
-    Parameters
-    ----------
-    x : Tensor
-<<<<<<< HEAD
+
+    Parameters
+    ----------
+    x : Tensor
         The input data to the operator.
 
     weight : Tensor
         The weight expressions.
-=======
-        Input tensor of shape [B, N, H, W]
-
-    weight : Tensor
-        Filters of shape [O, N/groups, kH, kW]
->>>>>>> f18e2976
 
     bias : Optional[Tensor]
         Optional bias tensor of shape [O].
 
-<<<<<<< HEAD
     strides : Optional[Union[int, Tuple]]
         The strides of convolution. It is required to have length 1.
 
@@ -257,36 +239,16 @@
     groups : Optional[int]
         Number of groups to split the input into for grouped convolution.
         The number of input and output channels should be divisible by the number of groups.
-=======
-    stride : Optional[Union[int, Tuple]]
-        The stride of the convolving kernel. Can be a single number
-        or tuple of (sH, sW).
-
-    padding : Optional[[Union[int, Tuple]]]
-        Implicit paddings on both sides of the input.
-
-    dilation : Optional[Union[int, Tuple]]
-        The spacing between kernel elements. Can be a single number of tuple (dH, dW).
-
-    groups : Optional[int]
-        Split input into a number of groups.
->>>>>>> f18e2976
-
-    name : str
-        Name hint.
-
-    Returns
-    -------
-    result : Tensor
-<<<<<<< HEAD
+
+    name : str
+        Name hint.
+
+    Returns
+    -------
+    result : Tensor
         The computed result.
     """
     conv_out = _op.nn.conv1d(
-=======
-        The computed result with shape [B, O, oH, oW].
-    """
-    conv_out = _op.nn.conv2d(
->>>>>>> f18e2976
         data=x._expr,
         weight=weight._expr,
         strides=stride,
@@ -295,11 +257,65 @@
         groups=groups,
     )
     if bias is not None:
-<<<<<<< HEAD
         conv_out = _op.add(conv_out, _op.reshape(bias._expr, [1, -1, 1]))
-=======
+
+    return _wrap_nested(conv_out, name)
+
+
+def conv2d(
+    x: Tensor,
+    weight: Tensor,
+    bias: Optional[Tensor] = None,
+    stride: Optional[Union[int, Tuple]] = 1,
+    padding: Optional[Union[int, Tuple, str]] = 0,
+    dilation: Optional[Union[int, Tuple]] = 1,
+    groups: Optional[int] = 1,
+    name: str = "conv2d",
+) -> Tensor:
+    """Applies a 2D convolution over an input image composed of sevaral input planes
+
+    Parameters
+    ----------
+    x : Tensor
+        Input tensor of shape [B, N, H, W]
+
+    weight : Tensor
+        Filters of shape [O, N/groups, kH, kW]
+
+    bias : Optional[Tensor]
+        Optional bias tensor of shape [O].
+
+    stride : Optional[Union[int, Tuple]]
+        The stride of the convolving kernel. Can be a single number
+        or tuple of (sH, sW).
+
+    padding : Optional[[Union[int, Tuple]]]
+        Implicit paddings on both sides of the input.
+
+    dilation : Optional[Union[int, Tuple]]
+        The spacing between kernel elements. Can be a single number of tuple (dH, dW).
+
+    groups : Optional[int]
+        Split input into a number of groups.
+
+    name : str
+        Name hint.
+
+    Returns
+    -------
+    result : Tensor
+        The computed result with shape [B, O, oH, oW].
+    """
+    conv_out = _op.nn.conv2d(
+        data=x._expr,
+        weight=weight._expr,
+        strides=stride,
+        padding=padding,
+        dilation=dilation,
+        groups=groups,
+    )
+    if bias is not None:
         conv_out = _op.add(conv_out, _op.reshape(bias._expr, [1, -1, 1, 1]))
->>>>>>> f18e2976
 
     return _wrap_nested(conv_out, name)
 
