# Licensed to the Apache Software Foundation (ASF) under one
# or more contributor license agreements.  See the NOTICE file
# distributed with this work for additional information
# regarding copyright ownership.  The ASF licenses this file
# to you under the Apache License, Version 2.0 (the
# "License"); you may not use this file except in compliance
# with the License.  You may obtain a copy of the License at
#
#   http://www.apache.org/licenses/LICENSE-2.0
#
# Unless required by applicable law or agreed to in writing,
# software distributed under the License is distributed on an
# "AS IS" BASIS, WITHOUT WARRANTIES OR CONDITIONS OF ANY
# KIND, either express or implied.  See the License for the
# specific language governing permissions and limitations
# under the License.
# pylint: disable=wildcard-import, redefined-builtin
"""Relax core operators."""

# Operators
from .base import *
from .binary import *
from .datatype import *
from .index import *
from .manipulate import *
from .op_attrs import *
from .statistical import *
from .set import *
from .ternary import *
from .unary import *
from . import builtin
<<<<<<< HEAD
from . import memory
from . import nn
=======
from . import image
from . import memory


def _register_op_make():
    # pylint: disable=import-outside-toplevel
    from . import _ffi_api
    from .. import expr

    expr._op_ffi_api = _ffi_api  # type: ignore


_register_op_make()
>>>>>>> f53a1164
<|MERGE_RESOLUTION|>--- conflicted
+++ resolved
@@ -29,12 +29,9 @@
 from .ternary import *
 from .unary import *
 from . import builtin
-<<<<<<< HEAD
+from . import image
 from . import memory
 from . import nn
-=======
-from . import image
-from . import memory
 
 
 def _register_op_make():
@@ -45,5 +42,4 @@
     expr._op_ffi_api = _ffi_api  # type: ignore
 
 
-_register_op_make()
->>>>>>> f53a1164
+_register_op_make()