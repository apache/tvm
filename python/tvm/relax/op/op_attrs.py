# Licensed to the Apache Software Foundation (ASF) under one
# or more contributor license agreements.  See the NOTICE file
# distributed with this work for additional information
# regarding copyright ownership.  The ASF licenses this file
# to you under the Apache License, Version 2.0 (the
# "License"); you may not use this file except in compliance
# with the License.  You may obtain a copy of the License at
#
#   http://www.apache.org/licenses/LICENSE-2.0
#
# Unless required by applicable law or agreed to in writing,
# software distributed under the License is distributed on an
# "AS IS" BASIS, WITHOUT WARRANTIES OR CONDITIONS OF ANY
# KIND, either express or implied.  See the License for the
# specific language governing permissions and limitations
# under the License.
"""The attributes node used for Relax operators"""
from tvm.ir import Attrs
import tvm._ffi


@tvm._ffi.register_object("relax.attrs.AstypeAttrs")
class AstypeAttrs(Attrs):
    """Attributes used in astype operator"""


@tvm._ffi.register_object("relax.attrs.TakeAttrs")
class TakeAttrs(Attrs):
    """Attributes used in take operator"""


@tvm._ffi.register_object("relax.attrs.StridedSliceAttrs")
class StridedSliceAttrs(Attrs):
    """Attributes used in strided_slice operator"""


<<<<<<< HEAD
@tvm._ffi.register_object("relax.attrs.Conv2DAttrs")
class Conv2DAttrs(Attrs):
    """Attributes for nn.conv2d"""


@tvm._ffi.register_object("relax.attrs.MaxPool2DAttrs")
class MaxPool2DAttrs(Attrs):
    """Attributes for nn.max_pool2d"""


@tvm._ffi.register_object("relax.attrs.AdaptivePool2DAttrs")
class AdaptivePool2DAttrs(Attrs):
    """Attributes for 2d adaptive pool operator"""


@tvm._ffi.register_object("relax.attrs.SoftmaxAttrs")
class SoftmaxAttrs(Attrs):
    """Attributes for nn.softmax"""


@tvm._ffi.register_object("relax.attrs.BatchNormAttrs")
class BatchNormAttrs(Attrs):
    """Attributes used in batch_norm operator"""


@tvm._ffi.register_object("relax.attrs.LayerNormAttrs")
class LayerNormAttrs(Attrs):
    """Attributes used in layer_norm operator"""


@tvm._ffi.register_object("relax.attrs.DropoutAttrs")
class DropoutAttrs(Attrs):
    """Attributes for dropout operator"""
=======
@tvm._ffi.register_object("relax.attrs.StatisticalAttrs")
class StatisticalAttrs(Attrs):
    """Attributes used in statistical operator"""


@tvm._ffi.register_object("relax.attrs.Resize2DAttrs")
class Resize2DAttrs(Attrs):
    """Attributes used in image resize2d operator"""


@tvm._ffi.register_object("relax.attrs.UniqueAttrs")
class UniqueAttrs(Attrs):
    """Attributes used for the unique operator"""
>>>>>>> f53a1164
<|MERGE_RESOLUTION|>--- conflicted
+++ resolved
@@ -34,7 +34,6 @@
     """Attributes used in strided_slice operator"""
 
 
-<<<<<<< HEAD
 @tvm._ffi.register_object("relax.attrs.Conv2DAttrs")
 class Conv2DAttrs(Attrs):
     """Attributes for nn.conv2d"""
@@ -68,7 +67,8 @@
 @tvm._ffi.register_object("relax.attrs.DropoutAttrs")
 class DropoutAttrs(Attrs):
     """Attributes for dropout operator"""
-=======
+
+
 @tvm._ffi.register_object("relax.attrs.StatisticalAttrs")
 class StatisticalAttrs(Attrs):
     """Attributes used in statistical operator"""
@@ -81,5 +81,4 @@
 
 @tvm._ffi.register_object("relax.attrs.UniqueAttrs")
 class UniqueAttrs(Attrs):
-    """Attributes used for the unique operator"""
->>>>>>> f53a1164
+    """Attributes used for the unique operator"""