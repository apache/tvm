--- conflicted
+++ resolved
@@ -18,15 +18,12 @@
 # pylint: disable=invalid-name,too-many-locals
 
 """Utility functions for Relax"""
-<<<<<<< HEAD
-=======
 
 import functools
 import inspect
 import itertools
 import string
 
->>>>>>> 36efa36f
 from typing import Tuple as typing_Tuple
 from typing import Any, Callable, List, Dict, Optional
 
