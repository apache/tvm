# Licensed to the Apache Software Foundation (ASF) under one
# or more contributor license agreements.  See the NOTICE file
# distributed with this work for additional information
# regarding copyright ownership.  The ASF licenses this file
# to you under the Apache License, Version 2.0 (the
# "License"); you may not use this file except in compliance
# with the License.  You may obtain a copy of the License at
#
#   http://www.apache.org/licenses/LICENSE-2.0
#
# Unless required by applicable law or agreed to in writing,
# software distributed under the License is distributed on an
# "AS IS" BASIS, WITHOUT WARRANTIES OR CONDITIONS OF ANY
# KIND, either express or implied.  See the License for the
# specific language governing permissions and limitations
# under the License.
# pylint: disable=invalid-name
"""Relax transformation passes."""
import functools
import inspect
import types
from typing import Callable, Dict, List, Mapping, Optional, Sequence, Tuple, Union

import numpy as np  # type: ignore

import tvm.ir
from tvm.relax import Expr, Var
from tvm.relax.dpl import DFPattern
from tvm.runtime import NDArray, Object
from tvm.tir import IndexMap, PrimFunc

from . import _ffi_api
from .legalize_ops.common import LegalizeFunc
from ..expr import Var


@tvm._ffi.register_object("relax.FunctionPass")
class FunctionPass(tvm.ir.transform.Pass):
    """A pass that works on each tvm.relax.Function in a module. A function
    pass class should be created through `function_pass`.
    """


@tvm._ffi.register_object("relax.DataflowBlockPass")
class DataflowBlockPass(tvm.ir.transform.Pass):
    """A pass that works on each tvm.relax.DataflowBlock in a module."""


def Gradient(
    func_name: str, require_grads: Optional[Union[Var, List[Var]]] = None, target_index: int = 0
) -> tvm.ir.transform.Pass:
    """Reverse-mode automatic differentiation.

    This pass will differentiate one function in the IRModule. Now the input function must have only
    one dataflow block.

    For a given function specified by `func_name`, it generates a new function with the name
    `func_name + "_adjoint"`. The new function computes the gradient of the **differentiation
    target** with respect to the arguments specified by `require_grads` of the original function.

    If the function has only one return value, the return value will be specified as target. If the
    function has more than one return values, the target will be specified as the target_index-th
    return value. The target must be a scalar (0-dim tensor).

    The new function will be like:

    .. code-block:: python

        @R.function
        def main_adjoint(original_parameters):
            with R.dataflow():
                # the bindings of the original function
                ...
                # calculating the gradients
                ...
                R.output(original_outputs, grad_1, grad_2, ...)
            return (original_return_value, (grad_1, grad_2, ...))

    This AD pass also supports checkpointing as described in
    "Training deep nets with sublinear memory cost." - Chen, Tianqi, et al. (2016).
    See tvm.relax.testing.nn.checkpoint for more details.

    Parameters
    ----------
    func_name : str
        The name of the specific function.

    require_grads : Optional[Union[relax.Var, List[relax.Var]]]
        The relax variables whose adjoints is needed. Must be parameters of the given function and
        should not be duplicate. If it is not specified, adjoints of all parameters would be
        computed.

    target_index : int
        If the specified function has more than one return values, specify the index of the return
        value as the target. If it is not specified, the first return value will be the target.

    Returns
    -------
    ret : tvm.ir.transform.Pass
        The Pass.

    Examples
    --------
    The following code shows how to use this pass:

    .. code-block:: python

        @I.ir_module
        class Module:
            @R.function
            def main(
                x: R.Tensor((3, 3), dtype="float32"), y: R.Tensor((3, 3), dtype="float32")
            ) -> R.Tensor((), dtype="float32"):
                with R.dataflow():
                    lv1: R.Tensor((3, 3), dtype="float32") = R.add(x, y)
                    # use R.sum to reduce the tensor to a scalar
                    lv2: R.Tensor((), dtype="float32") = R.sum(lv1, axis=None, keepdims=False)
                    R.output(lv2)
                return lv2

        After = relax.transform.Gradient("main")(Module)

    The module after the Gradient pass will be:

    .. code-block:: python

        @I.ir_module
        class After:
            @R.function
            def main(
                x: R.Tensor((3, 3), dtype="float32"), y: R.Tensor((3, 3), dtype="float32")
            ) -> R.Tensor((), dtype="float32"):
                with R.dataflow():
                    lv1: R.Tensor((3, 3), dtype="float32") = R.add(x, y)
                    lv2: R.Tensor((), dtype="float32") = R.sum(lv1, axis=None, keepdims=False)
                    R.output(lv2)
                return lv2

            @R.function
            def main_adjoint(
                x: R.Tensor((3, 3), dtype="float32"), y: R.Tensor((3, 3), dtype="float32")
            ) -> R.Tuple(
                R.Tensor((), dtype="float32"),
                R.Tuple(R.Tensor((3, 3), dtype="float32"), R.Tensor((3, 3), dtype="float32")),
            ):
                with R.dataflow():
                    # original bindings
                    lv1: R.Tensor((3, 3), dtype="float32") = R.add(x, y)
                    lv2: R.Tensor((), dtype="float32") = R.sum(lv1, axis=None, keepdims=False)
                    # bindings w.r.t. intermediate variables
                    lv2_adjoint: R.Tensor((), dtype="float32") = R.ones((), dtype="float32")
                    lv1_adjoint: R.Tensor((3, 3), dtype="float32") = R.broadcast_to(
                        lv2_adjoint, (3, 3)
                    )
                    # bindings w.r.t. parameters
                    x_adjoint: R.Tensor((3, 3), dtype="float32") = lv1_adjoint
                    y_adjoint: R.Tensor((3, 3), dtype="float32") = lv1_adjoint
                    R.output(lv2, x_adjoint, y_adjoint)
                # return value: (orig_return_values, tuple(adjoints))
                return (lv2, (x_adjoint, y_adjoint))

    The second example is returning multiple values and specifying the target with `target_index`:

    .. code-block:: python

        @I.ir_module
        class Module:
            @R.function
            def main(
                x: R.Tensor((3, 3), dtype="float32"), y: R.Tensor((3, 3), dtype="float32")
            ) -> R.Tuple(R.Tensor((), dtype="float32"), R.Tensor((), dtype="float32")):
                with R.dataflow():
                    lv1: R.Tensor((), dtype="float32") = R.sum(x, axis=None, keepdims=False)
                    lv2: R.Tensor((), dtype="float32") = R.sum(y, axis=None, keepdims=False)
                    R.output(lv1, lv2)
                return (lv1, lv2)

        After = relax.transform.Gradient("main", target_index=1)(Module)

    The module after the Gradient pass will be:

    .. code-block:: python

        @I.ir_module
        class Module:
            @R.function
            def main(
                x: R.Tensor((3, 3), dtype="float32"), y: R.Tensor((3, 3), dtype="float32")
            ) -> R.Tuple(R.Tensor((), dtype="float32"), R.Tensor((), dtype="float32")):
                with R.dataflow():
                    lv1: R.Tensor((), dtype="float32") = R.sum(x, axis=None, keepdims=False)
                    lv2: R.Tensor((), dtype="float32") = R.sum(y, axis=None, keepdims=False)
                    R.output(lv1, lv2)
                return (lv1, lv2)

            @R.function
            def main_adjoint(
                x: R.Tensor((3, 3), dtype="float32"), y: R.Tensor((3, 3), dtype="float32")
            ) -> R.Tuple(
                R.Tuple(R.Tensor((), dtype="float32"), R.Tensor((), dtype="float32")),
                R.Tuple(R.Tensor((3, 3), dtype="float32"), R.Tensor((3, 3), dtype="float32")),
            ):
                with R.dataflow():
                    # original bindings
                    lv1: R.Tensor((), dtype="float32") = R.sum(x, axis=None, keepdims=False)
                    lv2: R.Tensor((), dtype="float32") = R.sum(y, axis=None, keepdims=False)
                    # bindings w.r.t. intermediate variables
                    # gradient of intermediate variables that is not related to the target will not
                    # be calculated
                    lv2_adjoint: R.Tensor((), dtype="float32") = R.ones((), dtype="float32")
                    # bindings w.r.t. parameters
                    x_adjoint: R.Tensor((3, 3), dtype="float32") = R.zeros((3, 3), dtype="float32")
                    y_adjoint: R.Tensor((3, 3), dtype="float32") = R.broadcast_to(
                        lv2_adjoint, (3, 3)
                    )
                    R.output(lv1, lv2, x_adjoint, y_adjoint)
                # return value: (orig_return_values, tuple(adjoints))
                return ((lv1, lv2), (x_adjoint, y_adjoint))
    """
    if require_grads is not None and not isinstance(require_grads, list):
        require_grads = [require_grads]

    return _ffi_api.Gradient(func_name, require_grads, target_index)  # type: ignore


def ToNonDataflow() -> tvm.ir.transform.Pass:
    """Transform all dataflow structure to non-dataflow version.

    Returns
    -------
    ret: tvm.ir.transform.Pass
    """
    return _ffi_api.ToNonDataflow()  # type: ignore


def RemovePurityChecking() -> tvm.ir.transform.Pass:
    """Activate relax.force_pure on all pure functions in the module
    and unwrap all pure override ops into the normal versions.

    This effectively means that there will be no more purity tracking,
    useful for low-level code generation.

    Returns
    -------
    ret: tvm.ir.transform.Pass
        The Pass.

    Note
    ----
    Should be used after ToNonDataflow()
    """
    return _ffi_api.RemovePurityChecking()  # type: ignore


def LambdaLift() -> tvm.ir.transform.Pass:
    """A pass that lifts local functions into global.

    Returns
    -------
    ret : tvm.ir.transform.Pass
    """
    return _ffi_api.LambdaLift()


def CallTIRRewrite() -> tvm.ir.transform.Pass:
    """Perform explicit tensor allocation for call_tir and call_dps_packed.

    Returns
    -------
    ret: tvm.ir.transform.Pass
    """
    return _ffi_api.CallTIRRewrite()  # type: ignore


def Normalize() -> tvm.ir.transform.Pass:
    """Transforming Relax IR to normal form, i.e., the expressions are normalized(no nesting
    and hence the AST is in ANF), and all ``checked_type_`` and ``shape_`` of expressions are
    available.

    Returns
    -------
    ret: tvm.ir.transform.Pass
    """
    return _ffi_api.Normalize()  # type: ignore


def NormalizeGlobalVar() -> tvm.ir.transform.Pass:
    """Possibly rename the GlobalVar in an IRModule to ensure these properties:

    1. (Invariant) First ensure every public function has the same name as its "global_symbol"
    attribute
    2. To ensure 1., we may need to rename private functions with conflicting names;
    3. Finally, the name of every GlobalVar is unique in the IRModule.

    Returns
    -------
    ret: tvm.ir.transform.Pass
    """
    return _ffi_api.NormalizeGlobalVar()  # type: ignore


def CanonicalizeBindings() -> tvm.ir.transform.Pass:
    """
    Canonicalizes variable definitions
    (e.g., if there is y = x and z = y, it replaces uses of y and z with x).
    Also simplifies match cast nodes (eliminating redundant checks)
    and tuple indices.

    Best combined with constant folding and the elimination of unused definitions.

    Note: If a dataflow var is used only in a binding to the dataflow block
    output var (i.e., a non-dataflow var), this pass will also remove the dataflow var
    and replaces the output var's binding with the dataflow var's direct definition.

    Returns
    -------
    ret: tvm.ir.transform.Pass
    """
    return _ffi_api.CanonicalizeBindings()  # type: ignore


def EliminateCommonSubexpr(call_only=False) -> FunctionPass:
    """Eliminate common subexpressions within functions.

    Note: For nested functions, this pass performs CSE *within* those functions

    Parameters
    ----------
    call_only : bool
        If True, enable eliminating only call nodes.

    Returns
    -------
    ret : tvm.transform.Pass
        The registered pass that eliminates common subexpressions.
    """
    return _ffi_api.EliminateCommonSubexpr(call_only)  # type: ignore


def UpdateVDevice(new_vdevice: tvm.ir.VDevice, index: int) -> tvm.ir.transform.Pass:
    """Update virtual device.

    Parameters
    ----------
    new_vdevice : tvm.ir.VDevice
        The new virtual device.
    index : int
        The device index indicates the device on which the update will be performed.

    Returns
    -------
    ret : tvm.ir.transform.Pass
        The registered pass that modifies the virtual device.
    """
    return _ffi_api.UpdateVDevice(new_vdevice, index)  # type: ignore


def RewriteDataflowReshape() -> tvm.ir.transform.Pass:
    """Convert all reshape-like call_tir to VM reshape operator call.
    The VM reshape operator calls will be further lowered to a CreateView
    operation at runtime, instead of doing real data copy.
    Here "reshape-like" includes reshape, expand_dims, flatten, etc.

    Returns
    -------
    ret : tvm.ir.transform.Pass
    """
    return _ffi_api.RewriteDataflowReshape()  # type: ignore


def StaticPlanBlockMemory() -> tvm.ir.transform.Pass:
    """The static memory planning pass on BindingBlock level.
    The pass will reuse allocated memory to its best effort, in order to
    reduce the total amount of allocated memory size.

    The pass "supports" dynamic shape in the way of TIR variable upper bound
    annotation. We can optionally annotate the attribute "tir_var_upper_bound"
    to Relax functions. The attribute value is a dict from strings to integers,
    denoting the name of TIR variables to the upper bound values of the TIR vars.
    Note: The annotated upper bound attribute only applies to TIR vars in the
    function signature for clarity.

    For example, we can annotate a Relax function with
    :code:`R.func_attr({"tir_var_upper_bound": {"n": 1024}})`.
    It means the maximum value of variable that names "n" in the function
    signature will have upper bound 1024. And we will use 1024 as its value
    during memory planning.

    Returns
    -------
    ret : tvm.ir.transform.Pass
    """
    return _ffi_api.StaticPlanBlockMemory()  # type: ignore


def LowerAllocTensor() -> tvm.ir.transform.Pass:
    """Lower remaining instances of R.builtin.alloc_tensor

    The static memory planner removes static instances of
    `R.builtin.alloc_tensor`, replacing with `R.memory.alloc_storage`
    and `R.memory.alloc_tensor`.  However, `R.builtin.alloc_tensor`
    still remains for any dynamic allocations.

    This transform replaces any remaining `R.builtin.alloc_tensor`
    instances with `R.memory.alloc_storage` and
    `R.memory.alloc_tensor`.  If no `R.builtin.alloc_tensor` are
    present, this pass has no effect.

    Returns
    -------
    ret : tvm.ir.transform.Pass
    """
    return _ffi_api.LowerAllocTensor()  # type: ignore


def KillAfterLastUse() -> tvm.ir.transform.Pass:
    """Drop all tensor/storage objects after last use

    Returns
    -------
    ret : tvm.ir.transform.Pass
    """
    return _ffi_api.KillAfterLastUse()  # type: ignore


def VMBuiltinLower() -> tvm.ir.transform.Pass:
    """Lowering generic intrinsic to VM intrinsics.

    Returns
    -------
    ret: tvm.ir.transform.Pass
    """
    return _ffi_api.VMBuiltinLower()  # type: ignore


def VMShapeLower(*, emit_err_ctx: bool = True) -> tvm.ir.transform.Pass:
    """Lower the symbolic shape and argument and match-cast structinfo matching.

    Parameters
    ----------
    emit_err_ctx: Optional[bool]
        Whether emit err context string, can be turned off for testing purposes.

    Returns
    -------
    ret: tvm.ir.transform.Pass
    """
    return _ffi_api.VMShapeLower(emit_err_ctx)  # type: ignore


def AttachGlobalSymbol() -> tvm.ir.transform.Pass:
    """Attach global_symbol to Relax functions and TIR Primfuncs for codegen.

    Returns
    -------
    ret: tvm.ir.transform.Pass
    """
    return _ffi_api.AttachGlobalSymbol()  # type: ignore


def BindParams(
    func_name: str,
    params: Dict[Union[str, Var], Union[tvm.runtime.NDArray, np.ndarray]],
) -> tvm.ir.transform.Pass:
    """Bind params of function of the module to constant tensors.

    Parameters
    ----------
    func_name: str
        The function name to be bound

    params : Dict[
                Union[str,relax.Var],
                Union[tvm.runtime.NDArray, np.ndarray],
             ]

        The map from parameter or parameter name to constant
        tensors.

    Returns
    -------
    ret: tvm.ir.transform.Pass
    """
    tvm_params = {}
    for k, v in params.items():
        if isinstance(v, np.ndarray):
            v = tvm.nd.array(v)
        assert isinstance(
            v, tvm.runtime.NDArray
        ), f"param values are expected to be TVM.NDArray or numpy.ndarray, but got {type(v)}"
        tvm_params[k] = v

    return _ffi_api.BindParams(func_name, tvm_params)  # type: ignore


def BindSymbolicVars(
    binding_map: Mapping[Union[str, tvm.tir.Var], tvm.tir.PrimExpr],
    func_name: Optional[str] = None,
) -> tvm.ir.transform.Pass:
    """Bind params of function of the module to constant tensors.

    Parameters
    ----------
    binding_map : Mapping[Union[str, tvm.tir.Var], tvm.tir.PrimExpr]
        The map from symbolic varname to integer.

    func_name : Optional[str]
        The function name to be bound. If None (default), all
        functions within the module will be updated.

    Returns
    -------
    ret: tvm.ir.transform.Pass
    """
    # Relax uses int64 for symbolic variables, but the FFI
    # converts python integers into int32.
    binding_map = {
        key: tvm.tir.const(value, "int64") if isinstance(value, int) else value
        for key, value in binding_map.items()
    }
    return _ffi_api.BindSymbolicVars(binding_map, func_name)  # type: ignore


def RunCodegen(
    target_options: Optional[dict] = None,
    entry_functions: Optional[List[str]] = None,
) -> tvm.ir.transform.Pass:
    """Produce the runtime::Module with an annotated codegen and global symbol.

    Parameters
    ----------
    target_options: Optional[dict]
        Pairs of a target name and compilation options
    entry_functions: Optional[List[str]]
        The set of entry functions to start from.

    Returns
    -------
    ret : tvm.transform.Pass
        The registered pass to remove unused functions.
    """
    if entry_functions is None:
        entry_functions = ["main"]
    # enable cutlass byoc registries
    # pylint: disable=unused-import,import-outside-toplevel
    from tvm.contrib import cutlass as _cutlass

    return _ffi_api.RunCodegen(target_options, entry_functions)  # type: ignore


def FoldConstant() -> tvm.ir.transform.Pass:
    """Fold constant expressions.

    Returns
    -------
    ret: tvm.ir.transform.Pass
    """
    return _ffi_api.FoldConstant()  # type: ignore


<<<<<<< HEAD
def RemoveUnusedParameters() -> tvm.ir.transform.Pass:
    """Remove unused arguments to internal functions
=======
def ExpandTupleArguments() -> tvm.ir.transform.Pass:
    """Expand tuple arguments to internal functions
>>>>>>> fe9d2fe5

    Returns
    -------
    ret: tvm.ir.transform.Pass
    """
<<<<<<< HEAD
    return _ffi_api.RemoveUnusedParameters()  # type: ignore
=======
    return _ffi_api.ExpandTupleArguments()  # type: ignore
>>>>>>> fe9d2fe5


def RemoveUnusedOutputs() -> tvm.ir.transform.Pass:
    """Remove unused outputs from internal functions

    Returns
    -------
    ret: tvm.ir.transform.Pass
    """
    return _ffi_api.RemoveUnusedOutputs()  # type: ignore


def AnnotateTIROpPattern() -> tvm.ir.transform.Pass:
    """Annotate Op Pattern Kind for TIR functions

    Returns
    -------
    ret: tvm.ir.transform.Pass
    """
    return _ffi_api.AnnotateTIROpPattern()  # type: ignore


def FuseOps(fuse_opt_level=-1) -> tvm.ir.transform.Pass:
    """This pass groups bindings in a dataflow block of Relax functions and generate a new grouped
    Relax function for each group, according to the fusion algorithm described in the pass
    implementation. By grouping bindings into new Relax functions, we substitute the bindings in
    the function being manipulated into function calls to the new grouped function.

    A follow-up pass named "FuseTIR" will generate a TIR PrimFunc for each grouped function.

    Parameters
    ----------
    fuse_opt_level : int
        The level of fuse optimization. -1 indicates that the level will be
        inferred from pass context.

    Returns
    -------
    ret : tvm.transform.Pass
        The registered pass for operator fusion.
    """
    return _ffi_api.FuseOps(fuse_opt_level)  # type: ignore


def FuseTIR() -> tvm.ir.transform.Pass:
    """Fuse primitive relax function into a larger TIR function if possible

    Returns
    -------
    ret : tvm.transform.Pass
        The registered pass for tir fusion.
    """
    return _ffi_api.FuseTIR()  # type: ignore


@tvm._ffi.register_object("relax.transform.PatternCheckContext")
class PatternCheckContext(Object):
    """
    The input of check function `FusionPattern.check`.

    Parameters
    ----------
    matched_expr: Expr
        The expression that's matched with the FusionPattern.pattern.

    annotated_expr: Mapping[str, Expr]
        A map which contains all expressions matched by the sub patterns in
        FusionPattern.annotation_patterns.

    matched_bindings: Mapping[Var, Expr]
        Map from variable to its value. It contains variables from bindings that is
        being fused by FuseOpsByPattern.

    var_usages: Mapping[Var, Sequence[Var]]
        A map mapping variable definitions to a set of uses. It has all variables
        used in the function.

    value_to_bound_var: Mapping[Expr, Var]
        Map from value to its bound variable. It doesn't have variables after the
        matched expression.
    """

    matched_expr: Expr
    annotated_expr: Mapping[str, Expr]
    matched_bindings: Mapping[Var, Expr]
    var_usages: Mapping[Var, Sequence[Var]]
    value_to_bound_var: Mapping[Expr, Var]


@tvm._ffi.register_object("relax.transform.FusionPattern")
class FusionPattern(Object):
    """
    The pattern used by `FuseOpsByPattern`. It's mainly DFPattern but with other
    information to help during the fusion pass.

    Parameters
    ----------
    name: str
        The name of pattern. Usually it starts with the name of backend, like 'cutlass.matmul'.

    pattern: DFPattern
        The dataflow pattern that will be used to match expressions that can be handled
        by external backends.

    annotation_patterns: Mapping[str, DFPattern]
        The map which is used to extract important expressions from the pattern match
        result. All DFPattern in this map should be part of the `pattern`.

    check: Callable[[PatternCheckContext], bool]
        The function to check whether the match result is accepted.
    """

    name: str
    pattern: DFPattern
    annotation_patterns: Mapping[str, DFPattern]
    check: Callable[[PatternCheckContext], bool]
    attrs_getter: Callable[[Dict[str, Expr]], Dict[str, str]]

    def __init__(
        self,
        name: str,
        pattern: DFPattern,
        annotation_patterns: Optional[Mapping[str, DFPattern]] = None,
        check: Optional[Callable[[PatternCheckContext], bool]] = None,
        attrs_getter: Optional[Callable[[Dict[str, Expr]], Dict[str, str]]] = None,
    ):
        if annotation_patterns is None:
            annotation_patterns = {}
        self.__init_handle_by_constructor__(
            _ffi_api.FusionPattern, name, pattern, annotation_patterns, check, attrs_getter
        )  # type: ignore


def FuseOpsByPattern(
    patterns: List[Union[FusionPattern, Tuple]],
    bind_constants: bool = True,
    annotate_codegen: bool = False,
) -> tvm.ir.transform.Pass:
    """Apply pattern matching to each function in the given module, and group matched expressions
    into a new function.

    The end result is similar to FuseOps, but fusion is driven completely by the provided patterns.

    Parameters
    ----------
    patterns : List[Union[FusionPattern, Tuple]]
        A list of patterns to be matched. The order of the patterns determines the order of priority
        in which they are matched. Higher-priority patterns should come earlier in the list.

        In addition to FusionPattern, a tuple can be passed as item of this list. The pattern
        will be constructed through :code:`FusionPattern(*item)`

    bind_constants : bool
        Whether or not to keep bound constants in the grouped function.

    annotate_codegen : bool
        If True, wrap each created composite function with another function, whose body consists
        only of a call to the composite function, and annotate the outer function with "Codegen"
        and "global_symbol" attributes. The "Codegen" attribute is set as the prefix of the
        corresponding pattern name. For example, "dnnl" if the pattern name is "dnnl.conv2d_relu".

        This must be True if the created composite functions are intended to be offloaded to
        an external backend without using the MergeCompositeFunctions pass.

    Returns
    -------
    ret : tvm.transform.Pass
        The registered pass for pattern-based fusion.

    """
    converted_patterns = []
    for pattern in patterns:
        if isinstance(pattern, tuple):
            converted_patterns.append(FusionPattern(*pattern))
        elif isinstance(pattern, FusionPattern):
            converted_patterns.append(pattern)
        else:
            raise ValueError(f"Invalid pattern: {pattern}")

    return _ffi_api.FuseOpsByPattern(
        converted_patterns,
        bind_constants,
        annotate_codegen,
    )  # type: ignore


def MergeCompositeFunctions() -> tvm.ir.transform.Pass:
    """Group one or multiple composite functions created by FuseOpsByPattern into a new function.
    The new function will be annotated with "Codegen" and "global_symbol" attributes, and it
    is intented to be offloaded to an external backend.

    Returns
    -------
    ret : tvm.transform.Pass
        The registered pass for merging composite functions.
    """
    return _ffi_api.MergeCompositeFunctions()  # type: ignore


def LiftTransformParams() -> tvm.ir.transform.Pass:
    """Lift transformation of the parameters of a function.

    When some inputs of the function is marked as 'parameters' (the model weights), this pass
    identifies the transformation of the parameters and lifts them to a separate function called
    `transform_params`. `transform_params` takes a tuple of the original parameters as input and
    returns a tuple of the transformed parameters. The original function will be rewritten to accept
    a tuple of transformed parameters as input.

    Users are expected to invoke the `transform_params` function in runtime and pass the transformed
    parameters to the original function as input.

    Returns
    -------
    ret : tvm.transform.Pass
        The registered pass for lifting transformation of parameters.
    """
    return _ffi_api.LiftTransformParams()  # type: ignore


def BundleModelParams() -> tvm.ir.transform.Pass:
    """Bundle several model parameters into a single tuple paramters

    For each function, if the function has the attribute "num_input",
    separate between run-time parameters and compile-time weights.
    Run-time parameters (e.g. activations) are the first `num_input`
    parameters, and the remainder are compile-time weights.

    Returns
    -------
    ret : tvm.transform.Pass
        The registered pass for lifting transformation of parameters.

    """
    return _ffi_api.BundleModelParams()  # type: ignore


def LegalizeOps(
    customize_legalize_map: Optional[Dict[str, LegalizeFunc]] = None, enable_warning: bool = False
):
    """Legalize high-level operator calls in Relax functions to call_tir
    with corresponding low-level TIR PrimFuncs.

    For each high-level operator, we register the way of legalizing it as a
    function, which takes a context BlockBuilder and the Call being legalized
    as input, and returns the legalized call. Here the input BlockBuilder is
    mainly used for adding the PrimFunc created by call_te into the context
    IRModule.

    The legalization function for each operator is registered as an attribute (with
    attribute key `FLegalize`) of the operator.

    This pass provides customizability for users to use their own legalization
    function for operators. The pass takes an optional customized map,
    with the key to be the operator name (`str`) and value to be the function
    (`LegalizeFunc`). The default legalization function will be overridden by the customized
    one.

    Parameters
    ----------
    customize_legalize_map : Optional[Dict[str, LegalizeFunc]]
        The customized operator legalization function map. The customized function will override
        the default one.

    enable_warning : bool
        A boolean value indicating if to print warnings for CallNode whose op's
        legalization function is not registered. By default we don't print
        warnings.

    Returns
    -------
    ret : tvm.transform.Pass
        The registered pass

    Examples
    --------
    The following code shows how to use this pass:

    .. code-block:: python

        # Define the pass input IRModule
        @tvm.script.ir_module
        class Module:
            @R.function
            def main(
                x: R.Tensor((2, 3), "float32"), y: R.Tensor((2, 3), "float32")
            ) -> R.Tensor((2, 3), "float32"):
                z: R.Tensor((2, 3), "float32") = R.add(x, y)
                r: R.Tensor((2, 3), "float32") = R.multiply(y, z)
                return r

        # Define the customized legalization function for "relax.add"
        def customize_legalize_add(bb: relax.BlockBuilder, call: relax.Call) -> relax.Expr:
            from tvm import topi
            return bb.call_te(topi.add, call.args[1], call.args[0])

        # Apply the pass with the customized function to the module.
        mod = LegalizeOps({"relax.add": customize_legalize_add})(Module)

    Print out the result by `mod.show()`, we can see the IRModule after
    legalization becomes

    .. code-block:: python

        @tvm.script.ir_module
        class Module:
            @R.function
            def main(
                x: R.Tensor((2, 3), "float32"), y: R.Tensor((2, 3), "float32")
            ) -> R.Tensor((2, 3), "float32"):
                z = R.call_tir(add, (y, x), (2, 3), dtype="float32")
                r = R.call_tir(multiply, (y, z), (2, 3), dtype="float32")
                return r

            @T.prim_func
            def add(
                A: T.Buffer((2, 3), "float32"),
                B: T.Buffer((2, 3), "float32"),
                T_add: T.Buffer((2, 3), "float32"),
            ):
                T.func_attr({"tir.noalias": True})
                for ax0, ax1 in T.grid(2, 3):
                    with T.block("T_add"):
                        v_ax0, v_ax1 = T.axis.remap("SS", [ax0, ax1])
                        T.reads(A[v_ax0, v_ax1], B[v_ax0, v_ax1])
                        T.writes(T_add[v_ax0, v_ax1])
                        T_add[v_ax0, v_ax1] = A[v_ax0, v_ax1] + B[v_ax0, v_ax1]

            @T.prim_func
            def multiply(
                A: T.Buffer((2, 3), "float32"),
                B: T.Buffer((2, 3), "float32"),
                T_multiply: T.Buffer((2, 3), "float32"),
            ):
                T.func_attr({"tir.noalias": True})
                for ax0, ax1 in T.grid(2, 3):
                    with T.block("T_multiply"):
                        v_ax0, v_ax1 = T.axis.remap("SS", [ax0, ax1])
                        T.reads(A[v_ax0, v_ax1], B[v_ax0, v_ax1])
                        T.writes(T_multiply[v_ax0, v_ax1])
                        T_multiply[v_ax0, v_ax1] = A[v_ax0, v_ax1] * B[v_ax0, v_ax1]
    """

    return _ffi_api.LegalizeOps(customize_legalize_map, enable_warning)  # type: ignore


def RealizeVDevice() -> tvm.ir.transform.Pass:
    """Propagate virtual device information.

    Returns
    -------
    ret : tvm.transform.Pass
        The registered pass
    """

    return _ffi_api.RealizeVDevice()  # type: ignore


def MetaScheduleApplyDatabase(
    work_dir: Optional[str] = None, enable_warning: bool = False
) -> tvm.ir.transform.Pass:
    """Apply the best schedule from tuning database.

    Parameters
    ----------
    work_dir : Optional[str]
       work directory to deduce default database if database is not provided
       (it will be ignored when an user passes database)
    enable_warning : bool
        A boolean value indicating if to print warnings for TIR functions not
        showing up in the database. By default we don't print warning.

    Returns
    -------
    ret : tvm.transform.Pass
        The registered pass
    """
    return _ffi_api.MetaScheduleApplyDatabase(work_dir, enable_warning)  # type: ignore


def MetaScheduleTuneTIR(
    work_dir: str,
    max_trials_global: int,
) -> tvm.ir.transform.Pass:
    """Tune TIR with MetaSchedule.
    Parameters
    ----------
    work_dir: str
       work directory
    max_trials_gloabl: int
       maximum number of total trials allowed for tuning
    Returns
    -------
    ret: tvm.ir.transform.Pass
    """
    return _ffi_api.MetaScheduleTuneTIR(work_dir, max_trials_global)  # type: ignore


def MetaScheduleTuneIRMod(
    params: Dict[str, NDArray],
    work_dir: str,
    max_trials_global: int,
    max_trials_per_task: Optional[int] = None,
    op_names: Optional[List[str]] = None,
) -> tvm.ir.transform.Pass:
    """Tune Relax IRModule with MetaSchedule.

    Parameters
    ----------
    params: Dict[str, NDArray]
       model params
    work_dir: str
       work directory
    max_trials_gloabl: int
       maximum number of total trials allowed for tuning
    max_trials_per_task: int
       maximum number of trials per task
    op_names: Optional[List[str]]
       A list of operator names to specify which op to tune. When it is None, all operators
        are tuned.

    Returns
    -------
    ret: tvm.ir.transform.Pass
    """
    return _ffi_api.MetaScheduleTuneIRMod(
        params, work_dir, max_trials_global, max_trials_per_task, op_names
    )  # type: ignore


def FewShotTuning(
    valid_count: int = 1,
    benchmark: bool = False,
) -> tvm.ir.transform.Pass:
    """The pass is designed for few shot tuning for static shape PrimFuncs. It examines all the
    blocks within the PrimFunc and conducts loop fusion, splitting, and other transformations based
    on MetaSchedule schedule rules but directly samples from the search space instead of using the
    tuning algorithm. User can specify the number of valid counts to try and whether to use runner
    for benchmarking.

    Parameters
    ----------
    valid_count: int
        The number of valid counts to try.
    benchmark: bool
        Whether to use runner for benchmarking.

    Returns
    -------
    ret: tvm.ir.transform.Pass
    """
    return _ffi_api.FewShotTuning(valid_count, benchmark)  # type: ignore


def DecomposeOpsForInference(func_name: Optional[str] = None) -> tvm.ir.transform.Pass:
    """Decompose composite operators that are composed by other operators during inference.
    For example, the result of batch norm (a triple) will be simplified. Attention, tensor_to_shape,
    etc. can be also decomposed into a number of simplified operators as well.

    Parameters
    ----------
    func_name: Optional[str]
        The name of the specified function. If not specified, the pass will run in
        all functions.

    Returns
    -------
    ret : tvm.transform.Pass
        The registered pass
    """
    return _ffi_api.DecomposeOpsForInference(func_name)  # type: ignore


def DecomposeOpsForTraining(func_name: Optional[str] = None) -> tvm.ir.transform.Pass:
    """Decompose composite operators that are composed by other operators during training.
    For example, the result of batch norm (a triple) will be simplified. Attention, tensor_to_shape,
    etc. can be also decomposed into a number of simplified operators as well.

    Parameters
    ----------
    func_name: Optional[str]
        The name of the specified function. If not specified, the pass will run in
        all functions.

    Returns
    -------
    ret : tvm.transform.Pass
        The registered pass
    """
    return _ffi_api.DecomposeOpsForTraining(func_name)  # type: ignore


def AlterOpImpl(
    op_impl_map: Dict[str, PrimFunc],
    op_buffer_transforms: Dict[str, List[Union[IndexMap, Callable]]],
    op_buffer_axis_separators: Dict[str, List[Union[IndexMap.AXIS_SEPARATOR, Callable]]],
):
    """Replace all PrimFunc's which have matching 'operator_name' attribute, with replacement
    PrimFunc that could possibly have different layouts on i/o buffers. The layout
    transformations on i/o buffers is present in the op_buffer_transforms map. Inserts the layout
    transformations in the call sites of PrimFuncs being replaced to transform i/o
    tensors into expected layout by new PrimFunc.

    Parameters
    ----------
    op_impl_map: Dict[str, PrimFunc]
        op_kind to PrimFunc map
    op_buffer_transforms: Dict[str, List[Union[IndexMap, Callable]]
        op_kind to layout transformation map for each of the buffers
    op_buffer_axis_separators: Dict[str, List[Union[IndexMap.AXIS_SEPARATOR, Callable]]]
        op_kind to axis_separator for each index_map

    Returns
    -------
    ret: tvm.ir.transform.Pass
    """
    for operator_name, transform_list in op_buffer_transforms.items():
        l = []
        for transform in transform_list:
            if isinstance(transform, Callable):
                transform = IndexMap.from_func_with_separators(transform)[0]
            l.append(transform)
        op_buffer_transforms[operator_name] = l

    return _ffi_api.AlterOpImpl(
        op_impl_map, op_buffer_transforms, op_buffer_axis_separators
    )  # type: ignore


def ConvertLayout(desired_layouts: Dict[str, List[str]]) -> tvm.ir.transform.Pass:
    """Automatic layout conversion pass.

    Parameters
    ----------
    desired_layouts : Dict[str, List[str]]
        The desired layout of conv2d ops is a map from the name of the op to the desired layout
        of the desired feature map, weight and output. For example, if we want to convert the
        layout of conv2d from NCHW to NHWC, we can set the desired layout of conv2d to be
        ``{"relax.nn.conv2d": ["NHWC", "OHWI"]}``.

    Returns
    -------
    ret : tvm.transform.Pass
        The registered pass for layout conversion.
    """
    return _ffi_api.ConvertLayout(desired_layouts)  # type: ignore


def DeadCodeElimination(entry_functions: Optional[List[str]] = None) -> tvm.ir.transform.Pass:
    """Remove dead code in the IRModule.
    Currently it removes:

       1. Unused local VarBindings in a DataflowBlock.
       2. Unused DataflowBlocks in a function.
       3. Unused Relax functions in the module.
          We detect the call chain from the entry function, and remove all unused functions.


    Notes
    -----
    For function-wise DCE, use py:func:`tvm.relax.analysis.remove_all_unused`.

    Parameters
    ----------
    entry_functions: Optional[List[str]]
        The set of entry functions to start from.

    Returns
    -------
    ret : tvm.transform.Pass
        The registered pass.
    """
    if entry_functions is None:
        entry_functions = []
    return _ffi_api.DeadCodeElimination(entry_functions)  # type: ignore


def ToMixedPrecision(
    out_dtype="float32", fp16_input_names: Optional[List[str]] = None
) -> tvm.ir.transform.Pass:
    """Automatic mixed precision pass. Currently the pass assumes the input module to be fp32
    only, and will automatically cast fp32 to fp16 for certain ops.

    Parameters
    ----------
    out_dtype : str
        The output data type of gemm/conv, which is the data type of the accumulator.
    fp16_input_names : List[str]
        The names of function parameters whose dtype should become fp16. The  function signature
        would change accordingly.

    Returns
    -------
    ret : tvm.transform.Pass
        The registered pass for mixed precision.
    """
    return _ffi_api.ToMixedPrecision(out_dtype, fp16_input_names)  # type: ignore


def SplitCallTIRByPattern(patterns: List[PrimFunc], fcodegen: Callable) -> tvm.ir.transform.Pass:
    """Split a PrimFunc into 2 parts: the first part is a TIR PrimFunc which is
       matched with some pattern, and the second part is the rest of the original
       PrimFunc. It will call fcodegen to generate the code for the matched pattern
       to replace it with a ExternFunc call.

    Parameters
    ----------
    patterns : List[PrimFunc]
        The list of patterns to match.

    fcodegen: Callable[[List[MatchResult]], List[Object]]
        The function to generate the code for the matched patterns.

    Returns
    -------
    ret : tvm.transform.Pass
        The registered pass for splitting call_tir.
    """
    return _ffi_api.SplitCallTIRByPattern(patterns, fcodegen)  # type: ignore


def CombineParallelMatmul(check=None):
    """Combine multiple matmul operators sharing the same LHS matrix into one,
    followed by slicing. When all matmul branches in a tree have the same set of fused ops,
    the fused ops are applied to the combined matmul output before slicing.

    Currently, only a limited set of fused ops is supported. It includes bias add,
    relu, gelu, gelu_tanh and silu activation.

    Parameters
    ----------
    check : Callable[[Var, List[Var], List[Var], Dict[Var, Expr]], bool]
        A function to filter out unwanted branches, with the signature
        (input, [rhs], [bias], binding) -> bool.

    Returns
    -------
    ret : tvm.transform.Pass
        The corresponding pass.
    """
    if check is None:
        check = lambda *_: True
    return _ffi_api.CombineParallelMatmul(check)  # type: ignore


def RewriteCUDAGraph() -> tvm.ir.transform.Pass:
    """Rewrite a Relax module for executing with CUDA graph. This pass identifies the regions that
    can be executed with CUDA graph and lifts them into new functions for runtime graph capturing.

    Returns
    -------
    ret: tvm.ir.transform.Pass
        The registered pass for rewriting cuda graph
    """
    return _ffi_api.RewriteCUDAGraph()  # type: ignore


def AllocateWorkspace() -> tvm.ir.transform.Pass:
    """Allocate a workspace, represented by a tensor of size big enough for all external
    functions that require a temporary storage, and append it to the arguments of external
    functions.

    An external function can specify its workspace requirement by the kWorkspaceSize attribute.

    Returns
    -------
    ret: tvm.ir.transform.Pass
        The registered pass for allocating workspace.
    """
    return _ffi_api.AllocateWorkspace()  # type: ignore


def _wrap_class_function_pass(pass_cls, pass_info):
    """Wrap a python class as function pass."""

    class PyFunctionPass(FunctionPass):
        """Internal wrapper class to create a class instance."""

        def __init__(self, *args, **kwargs):
            # initialize handle in case pass_cls creation failed.
            self.handle = None
            inst = pass_cls(*args, **kwargs)

            # it is important not to capture self to
            # avoid a cyclic dependency
            def _pass_func(func, mod, ctx):
                return inst.transform_function(func, mod, ctx)

            self.__init_handle_by_constructor__(
                _ffi_api.MakeFunctionPass, _pass_func, pass_info  # type: ignore
            )
            self._inst = inst

        def __getattr__(self, name):
            # fall back to instance attribute if there is not any
            return self._inst.__getattribute__(name)

    functools.update_wrapper(PyFunctionPass.__init__, pass_cls.__init__)
    PyFunctionPass.__name__ = pass_cls.__name__
    PyFunctionPass.__doc__ = pass_cls.__doc__
    PyFunctionPass.__module__ = pass_cls.__module__
    return PyFunctionPass


def function_pass(
    pass_func=None,
    opt_level=None,
    name=None,
    required=None,
    traceable=False,
) -> Union[Callable, FunctionPass]:
    """Decorate a function pass.

    This function returns a callback when pass_func
    is provided. Otherwise, it returns the created function pass using the
    given optimization function.

    Parameters
    ----------
    pass_func : Optional[Callable[(Function, Module, PassContext) -> Function]]
        The transformation function or class.

    opt_level : int
        The optimization level of this function pass.

    name : Optional[str]
        The name of the function pass. The name could be empty. In this case, the
        name of the optimization function will be used as the pass name.

    required : Optional[List[str]]
        The list of passes that the function pass is dependent on.

    traceable: Boolean
        Boolean variable whether the function pass is traceable

    Returns
    -------
    create_function_pass : Union[Callable, FunctionPass]

        A decorator will be returned if pass_func is not provided,
        otherwise return the decorated result.
        The returned decorator has two behaviors depending on the input:
        A new FunctionPass will be returned when we decorate a pass function.
        A new FunctionPass class will be returned when we decorate a class type.

    Examples
    --------
    The following code block decorates a function pass class.

    .. code-block:: python

        @relax.transform.function_pass(opt_level=1)
        class TestReplaceFunc:
            def __init__(self, new_func):
                self.new_func = new_func

            def transform_function(self, func, mod, ctx):
                # just for demo purposes
                # transform func to new_func
                return self.new_func

        @R.function
        def f1(x: Tensor[(m, n), "float32"]):
            return x

        @tvm.script.ir_module
        class InputMod:
            @R.function
            def f2(x: Tensor[(m, n), "float32"]):
                gv0 = relax.add(x, x)
                return gv0
        # fpass is now a special pass that replaces every
        # function to f1
        fpass = TestReplaceFunc(f1)
        # now every function in InputMod is replaced by f1
        updated_mod = fpass(InputMod)


    The following code creates a function pass by decorating
    a user defined transform function.

    .. code-block:: python

        @relax.transform.function_pass(opt_level=2)
        def transform(func, mod, ctx):
            # my transformations here.
            return func

        function_pass = transform
        assert isinstance(function_pass, relax.transform.FunctionPass)
        assert function_pass.info.opt_level == 2

        # Given a module m, the optimization could be invoked as the follwoing:
        updated_mod = function_pass(m)
        # Now transform should have been applied to every function in
        # the provided module m. And the updated module will be returned.
    """

    if opt_level is None:
        raise ValueError("Please provide opt_level for the function pass.")

    required = required if required else []
    if not isinstance(required, (list, tuple)):
        raise TypeError("Required is expected to be the type of " + "list/tuple.")

    def create_function_pass(pass_arg):
        """Internal function that creates a function pass"""
        fname = name if name else pass_arg.__name__
        info = tvm.transform.PassInfo(opt_level, fname, required, traceable)
        if inspect.isclass(pass_arg):
            return _wrap_class_function_pass(pass_arg, info)
        if not isinstance(pass_arg, (types.FunctionType, types.LambdaType)):
            raise TypeError("pass_func must be a callable for Function pass")
        return _ffi_api.MakeFunctionPass(pass_arg, info)  # type: ignore

    if pass_func:
        return create_function_pass(pass_func)
    return create_function_pass


def _wrap_class_dataflowblock_pass(pass_cls, pass_info):
    """Wrap a python class as dataflowblock pass"""

    class PyDataflowBlockPass(DataflowBlockPass):
        """Internal wrapper class to create a class instance."""

        def __init__(self, *args, **kwargs):
            # initialize handle in case pass_cls creation failed.
            self.handle = None
            inst = pass_cls(*args, **kwargs)

            # it is important not to capture self to
            # avoid a cyclic dependency
            def _pass_func(func, mod, ctx):
                return inst.transform_dataflowblock(func, mod, ctx)

            self.__init_handle_by_constructor__(
                _ffi_api.MakeDataflowBlockPass, _pass_func, pass_info  # type: ignore
            )
            self._inst = inst

        def __getattr__(self, name):
            # fall back to instance attribute if there is not any
            return self._inst.__getattribute__(name)

    functools.update_wrapper(PyDataflowBlockPass.__init__, pass_cls.__init__)
    PyDataflowBlockPass.__name__ = pass_cls.__name__
    PyDataflowBlockPass.__doc__ = pass_cls.__doc__
    PyDataflowBlockPass.__module__ = pass_cls.__module__
    return PyDataflowBlockPass


def dataflowblock_pass(
    pass_func=None, opt_level=None, name=None, required=None, traceable=False
) -> Union[Callable, DataflowBlockPass]:
    """Decorate a dataflowblock pass.

    This function returns a callback when pass_func
    is provided. Otherwise, it returns the created dataflowblock pass using the
    given optimization function.

    Parameters
    ----------
    pass_func : Optional[Callable[(DataflowBlock, Module, PassContext) -> DataflowBlock]]
        The transformation function or class.

    opt_level : int
        The optimization level of this dataflowblock pass.

    name : Optional[str]
        The name of the dataflowblock pass. The name could be empty. In this case, the
        name of the optimization function will be used as the pass name.

    required : Optional[List[str]]
        The list of passes that the dataflowblock pass is dependent on.

    traceable: Boolean
        Boolean variable whether the dataflowblock pass is traceable

    Returns
    -------
    create_dataflowblock_pass : Union[Callable, DataflowBlockPass]

        A decorator will be returned if pass_func is not provided,
        otherwise return the decorated result.
        The returned decorator has two behaviors depending on the input:
        A new DataflowBlockPass will be returned when we decorate a pass function.
        A new DataflowBlockPass class will be returned when we decorate a class type.

    Examples
    --------
    The following code block decorates a dataflowblock pass class.

    .. code-block:: python

        @relax.transform.dataflowblock_pass(opt_level=1)
        class TestReplaceBinding:
            # Simple test function to replace the first VarBinding to another.

            def __init__(self):
                # create a new VarBinding
                m, n = tir.Var("m", "int64"), tir.Var("n", "int64")
                lv0 = relax.Var("lv1", relax.TensorStructInfo([m, n], "float32"))
                val = relax.const(np.random.rand(24, 56))
                self.new_binding = relax.VarBinding(lv0, val)

            def transform_dataflowblock(self, block, mod, ctx):
                # just for demo purposes
                # Replace the first binding in the DataflowBlock
                new_bindings = [self.new_binding, block.bindings[1]]
                new_block = relax.expr.DataflowBlock(new_bindings, block.span)
                return new_block

        @tvm.script.ir_module
        class InputMod:
            @R.function
            def f1(x: Tensor[(m, n), "float32"]):
                with relax.dataflow():
                    lv0 = relax.multiply(x, x)
                    gv0 = relax.add(x, x)
                    relax.output(gv0)
                return gv0
        # block_pass is now a special pass that replaces every
        # first binding to the constant value binding
        block_pass = TestReplaceBinding()
        # now every first binding in DataflowBlock of InputMod
        # is replaced by new_binding
        updated_mod = block_pass(InputMod)


    The following code creates a dataflowblock pass by decorating
    a user defined transform function.

    .. code-block:: python

        @relax.transform.dataflowblock_pass(opt_level=2)
        def transform(block, mod, ctx):
            # my transformations here.
            return block

        block_pass = transform
        assert isinstance(block_pass, relax.transform.DataflowBlockPass)
        assert block_pass.info.opt_level == 2

        # Given a module m, the optimization could be invoked as the follwoing:
        updated_mod = block_pass(m)
        # Now transform should have been applied to every DataflowBlock in
        # the provided module m. And the updated module will be returned.
    """

    if opt_level is None:
        raise ValueError("Please provide opt_level for the dataflowblock pass.")

    required = required if required else []
    if not isinstance(required, (list, tuple)):
        raise TypeError("Required is expected to be the type of " + "list/tuple.")

    def create_dataflowblock_pass(pass_arg):
        """Internal function that creates a dataflowblock pass"""
        fname = name if name else pass_arg.__name__
        info = tvm.transform.PassInfo(opt_level, fname, required, traceable)
        if inspect.isclass(pass_arg):
            return _wrap_class_dataflowblock_pass(pass_arg, info)
        if not isinstance(pass_arg, (types.FunctionType, types.LambdaType)):
            raise TypeError("pass_func must be a callable for DataflowBlock pass")
        return _ffi_api.MakeDataflowBlockPass(pass_arg, info)  # type: ignore

    if pass_func:
        return create_dataflowblock_pass(pass_func)
    return create_dataflowblock_pass<|MERGE_RESOLUTION|>--- conflicted
+++ resolved
@@ -558,23 +558,24 @@
     return _ffi_api.FoldConstant()  # type: ignore
 
 
-<<<<<<< HEAD
+def ExpandTupleArguments() -> tvm.ir.transform.Pass:
+    """Expand tuple arguments to internal functions
+
+    Returns
+    -------
+    ret: tvm.ir.transform.Pass
+    """
+    return _ffi_api.ExpandTupleArguments()  # type: ignore
+
+
 def RemoveUnusedParameters() -> tvm.ir.transform.Pass:
     """Remove unused arguments to internal functions
-=======
-def ExpandTupleArguments() -> tvm.ir.transform.Pass:
-    """Expand tuple arguments to internal functions
->>>>>>> fe9d2fe5
-
-    Returns
-    -------
-    ret: tvm.ir.transform.Pass
-    """
-<<<<<<< HEAD
+
+    Returns
+    -------
+    ret: tvm.ir.transform.Pass
+    """
     return _ffi_api.RemoveUnusedParameters()  # type: ignore
-=======
-    return _ffi_api.ExpandTupleArguments()  # type: ignore
->>>>>>> fe9d2fe5
 
 
 def RemoveUnusedOutputs() -> tvm.ir.transform.Pass:
