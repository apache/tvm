# Licensed to the Apache Software Foundation (ASF) under one
# or more contributor license agreements.  See the NOTICE file
# distributed with this work for additional information
# regarding copyright ownership.  The ASF licenses this file
# to you under the Apache License, Version 2.0 (the
# "License"); you may not use this file except in compliance
# with the License.  You may obtain a copy of the License at
#
#   http://www.apache.org/licenses/LICENSE-2.0
#
# Unless required by applicable law or agreed to in writing,
# software distributed under the License is distributed on an
# "AS IS" BASIS, WITHOUT WARRANTIES OR CONDITIONS OF ANY
# KIND, either express or implied.  See the License for the
# specific language governing permissions and limitations
# under the License.
# pylint: disable=invalid-name
"""Relax transformation passes."""
import functools
import inspect
import types
from typing import Callable, Dict, List, Mapping, Optional, Sequence, Tuple, Union

import numpy as np  # type: ignore

import tvm.ir
from tvm.relax import Expr, Var, StructInfo
from tvm.relax.dpl import DFPattern
from tvm.runtime import NDArray, Object
from tvm.tir import IndexMap, PrimFunc

from . import _ffi_api
from .legalize_ops.common import LegalizeFunc
from ..expr import Var


@tvm._ffi.register_object("relax.FunctionPass")
class FunctionPass(tvm.ir.transform.Pass):
    """A pass that works on each tvm.relax.Function in a module. A function
    pass class should be created through `function_pass`.
    """


@tvm._ffi.register_object("relax.DataflowBlockPass")
class DataflowBlockPass(tvm.ir.transform.Pass):
    """A pass that works on each tvm.relax.DataflowBlock in a module."""


def Gradient(
    func_name: str, require_grads: Optional[Union[Var, List[Var]]] = None, target_index: int = 0
) -> tvm.ir.transform.Pass:
    """Reverse-mode automatic differentiation.

    This pass will differentiate one function in the IRModule. Now the input function must have only
    one dataflow block.

    For a given function specified by `func_name`, it generates a new function with the name
    `func_name + "_adjoint"`. The new function computes the gradient of the **differentiation
    target** with respect to the arguments specified by `require_grads` of the original function.

    If the function has only one return value, the return value will be specified as target. If the
    function has more than one return values, the target will be specified as the target_index-th
    return value. The target must be a scalar (0-dim tensor).

    The new function will be like:

    .. code-block:: python

        @R.function
        def main_adjoint(original_parameters):
            with R.dataflow():
                # the bindings of the original function
                ...
                # calculating the gradients
                ...
                R.output(original_outputs, grad_1, grad_2, ...)
            return (original_return_value, (grad_1, grad_2, ...))

    This AD pass also supports checkpointing as described in
    "Training deep nets with sublinear memory cost." - Chen, Tianqi, et al. (2016).
    See tvm.relax.testing.nn.checkpoint for more details.

    Parameters
    ----------
    func_name : str
        The name of the specific function.

    require_grads : Optional[Union[relax.Var, List[relax.Var]]]
        The relax variables whose adjoints is needed. Must be parameters of the given function and
        should not be duplicate. If it is not specified, adjoints of all parameters would be
        computed.

    target_index : int
        If the specified function has more than one return values, specify the index of the return
        value as the target. If it is not specified, the first return value will be the target.

    Returns
    -------
    ret : tvm.ir.transform.Pass
        The Pass.

    Examples
    --------
    The following code shows how to use this pass:

    .. code-block:: python

        @I.ir_module
        class Module:
            @R.function
            def main(
                x: R.Tensor((3, 3), dtype="float32"), y: R.Tensor((3, 3), dtype="float32")
            ) -> R.Tensor((), dtype="float32"):
                with R.dataflow():
                    lv1: R.Tensor((3, 3), dtype="float32") = R.add(x, y)
                    # use R.sum to reduce the tensor to a scalar
                    lv2: R.Tensor((), dtype="float32") = R.sum(lv1, axis=None, keepdims=False)
                    R.output(lv2)
                return lv2

        After = relax.transform.Gradient("main")(Module)

    The module after the Gradient pass will be:

    .. code-block:: python

        @I.ir_module
        class After:
            @R.function
            def main(
                x: R.Tensor((3, 3), dtype="float32"), y: R.Tensor((3, 3), dtype="float32")
            ) -> R.Tensor((), dtype="float32"):
                with R.dataflow():
                    lv1: R.Tensor((3, 3), dtype="float32") = R.add(x, y)
                    lv2: R.Tensor((), dtype="float32") = R.sum(lv1, axis=None, keepdims=False)
                    R.output(lv2)
                return lv2

            @R.function
            def main_adjoint(
                x: R.Tensor((3, 3), dtype="float32"), y: R.Tensor((3, 3), dtype="float32")
            ) -> R.Tuple(
                R.Tensor((), dtype="float32"),
                R.Tuple(R.Tensor((3, 3), dtype="float32"), R.Tensor((3, 3), dtype="float32")),
            ):
                with R.dataflow():
                    # original bindings
                    lv1: R.Tensor((3, 3), dtype="float32") = R.add(x, y)
                    lv2: R.Tensor((), dtype="float32") = R.sum(lv1, axis=None, keepdims=False)
                    # bindings w.r.t. intermediate variables
                    lv2_adjoint: R.Tensor((), dtype="float32") = R.ones((), dtype="float32")
                    lv1_adjoint: R.Tensor((3, 3), dtype="float32") = R.broadcast_to(
                        lv2_adjoint, (3, 3)
                    )
                    # bindings w.r.t. parameters
                    x_adjoint: R.Tensor((3, 3), dtype="float32") = lv1_adjoint
                    y_adjoint: R.Tensor((3, 3), dtype="float32") = lv1_adjoint
                    R.output(lv2, x_adjoint, y_adjoint)
                # return value: (orig_return_values, tuple(adjoints))
                return (lv2, (x_adjoint, y_adjoint))

    The second example is returning multiple values and specifying the target with `target_index`:

    .. code-block:: python

        @I.ir_module
        class Module:
            @R.function
            def main(
                x: R.Tensor((3, 3), dtype="float32"), y: R.Tensor((3, 3), dtype="float32")
            ) -> R.Tuple(R.Tensor((), dtype="float32"), R.Tensor((), dtype="float32")):
                with R.dataflow():
                    lv1: R.Tensor((), dtype="float32") = R.sum(x, axis=None, keepdims=False)
                    lv2: R.Tensor((), dtype="float32") = R.sum(y, axis=None, keepdims=False)
                    R.output(lv1, lv2)
                return (lv1, lv2)

        After = relax.transform.Gradient("main", target_index=1)(Module)

    The module after the Gradient pass will be:

    .. code-block:: python

        @I.ir_module
        class Module:
            @R.function
            def main(
                x: R.Tensor((3, 3), dtype="float32"), y: R.Tensor((3, 3), dtype="float32")
            ) -> R.Tuple(R.Tensor((), dtype="float32"), R.Tensor((), dtype="float32")):
                with R.dataflow():
                    lv1: R.Tensor((), dtype="float32") = R.sum(x, axis=None, keepdims=False)
                    lv2: R.Tensor((), dtype="float32") = R.sum(y, axis=None, keepdims=False)
                    R.output(lv1, lv2)
                return (lv1, lv2)

            @R.function
            def main_adjoint(
                x: R.Tensor((3, 3), dtype="float32"), y: R.Tensor((3, 3), dtype="float32")
            ) -> R.Tuple(
                R.Tuple(R.Tensor((), dtype="float32"), R.Tensor((), dtype="float32")),
                R.Tuple(R.Tensor((3, 3), dtype="float32"), R.Tensor((3, 3), dtype="float32")),
            ):
                with R.dataflow():
                    # original bindings
                    lv1: R.Tensor((), dtype="float32") = R.sum(x, axis=None, keepdims=False)
                    lv2: R.Tensor((), dtype="float32") = R.sum(y, axis=None, keepdims=False)
                    # bindings w.r.t. intermediate variables
                    # gradient of intermediate variables that is not related to the target will not
                    # be calculated
                    lv2_adjoint: R.Tensor((), dtype="float32") = R.ones((), dtype="float32")
                    # bindings w.r.t. parameters
                    x_adjoint: R.Tensor((3, 3), dtype="float32") = R.zeros((3, 3), dtype="float32")
                    y_adjoint: R.Tensor((3, 3), dtype="float32") = R.broadcast_to(
                        lv2_adjoint, (3, 3)
                    )
                    R.output(lv1, lv2, x_adjoint, y_adjoint)
                # return value: (orig_return_values, tuple(adjoints))
                return ((lv1, lv2), (x_adjoint, y_adjoint))
    """
    if require_grads is not None and not isinstance(require_grads, list):
        require_grads = [require_grads]

    return _ffi_api.Gradient(func_name, require_grads, target_index)  # type: ignore


def ToNonDataflow() -> tvm.ir.transform.Pass:
    """Transform all dataflow structure to non-dataflow version.

    Returns
    -------
    ret: tvm.ir.transform.Pass
    """
    return _ffi_api.ToNonDataflow()  # type: ignore


def RemovePurityChecking() -> tvm.ir.transform.Pass:
    """Activate relax.force_pure on all pure functions in the module
    and unwrap all pure override ops into the normal versions.

    This effectively means that there will be no more purity tracking,
    useful for low-level code generation.

    Returns
    -------
    ret: tvm.ir.transform.Pass
        The Pass.

    Note
    ----
    Should be used after ToNonDataflow()
    """
    return _ffi_api.RemovePurityChecking()  # type: ignore


def LambdaLift() -> tvm.ir.transform.Pass:
    """A pass that lifts local functions into global.

    Returns
    -------
    ret : tvm.ir.transform.Pass
    """
    return _ffi_api.LambdaLift()


def ConvertToDataflow(min_size: int = 2) -> tvm.ir.transform.Pass:
    """A pass that converts consecutive dataflow operations
    inside binding blocks into dataflow blocks.

    Params
    ------
    min_size: int
        The minimum number of consecutive dataflow bindings
        the pass needs to extract a new block.

    Returns
    -------
    ret: tvm.ir.transform.Pass
        The pass.
    """
    return _ffi_api.ConvertToDataflow(min_size)


def CallTIRRewrite() -> tvm.ir.transform.Pass:
    """Perform explicit tensor allocation for call_tir and call_dps_packed.

    Returns
    -------
    ret: tvm.ir.transform.Pass
    """
    return _ffi_api.CallTIRRewrite()  # type: ignore


def Normalize() -> tvm.ir.transform.Pass:
    """Transforming Relax IR to normal form, i.e., the expressions are normalized(no nesting
    and hence the AST is in ANF), and all ``checked_type_`` and ``shape_`` of expressions are
    available.

    Returns
    -------
    ret: tvm.ir.transform.Pass
    """
    return _ffi_api.Normalize()  # type: ignore


def NormalizeGlobalVar() -> tvm.ir.transform.Pass:
    """Possibly rename the GlobalVar in an IRModule to ensure these properties:

    1. (Invariant) First ensure every public function has the same name as its "global_symbol"
    attribute
    2. To ensure 1., we may need to rename private functions with conflicting names;
    3. Finally, the name of every GlobalVar is unique in the IRModule.

    Returns
    -------
    ret: tvm.ir.transform.Pass
    """
    return _ffi_api.NormalizeGlobalVar()  # type: ignore


def CanonicalizeBindings() -> tvm.ir.transform.Pass:
    """
    Canonicalizes variable definitions
    (e.g., if there is y = x and z = y, it replaces uses of y and z with x).
    Also simplifies match cast nodes (eliminating redundant checks)
    and tuple indices.

    Best combined with constant folding and the elimination of unused definitions.

    Note: If a dataflow var is used only in a binding to the dataflow block
    output var (i.e., a non-dataflow var), this pass will also remove the dataflow var
    and replaces the output var's binding with the dataflow var's direct definition.

    Returns
    -------
    ret: tvm.ir.transform.Pass
    """
    return _ffi_api.CanonicalizeBindings()  # type: ignore


def EliminateCommonSubexpr(call_only=False) -> FunctionPass:
    """Eliminate common subexpressions within functions.

    Note: For nested functions, this pass performs CSE *within* those functions

    Parameters
    ----------
    call_only : bool
        If True, enable eliminating only call nodes.

    Returns
    -------
    ret : tvm.transform.Pass
        The registered pass that eliminates common subexpressions.
    """
    return _ffi_api.EliminateCommonSubexpr(call_only)  # type: ignore


def UpdateVDevice(new_vdevice: tvm.ir.VDevice, index: int) -> tvm.ir.transform.Pass:
    """Update virtual device.

    Parameters
    ----------
    new_vdevice : tvm.ir.VDevice
        The new virtual device.
    index : int
        The device index indicates the device on which the update will be performed.

    Returns
    -------
    ret : tvm.ir.transform.Pass
        The registered pass that modifies the virtual device.
    """
    return _ffi_api.UpdateVDevice(new_vdevice, index)  # type: ignore


def RewriteDataflowReshape() -> tvm.ir.transform.Pass:
    """Convert all reshape-like call_tir to VM reshape operator call.
    The VM reshape operator calls will be further lowered to a CreateView
    operation at runtime, instead of doing real data copy.
    Here "reshape-like" includes reshape, expand_dims, flatten, etc.

    Returns
    -------
    ret : tvm.ir.transform.Pass
    """
    return _ffi_api.RewriteDataflowReshape()  # type: ignore


def StaticPlanBlockMemory() -> tvm.ir.transform.Pass:
    """The static memory planning pass on BindingBlock level.
    The pass will reuse allocated memory to its best effort, in order to
    reduce the total amount of allocated memory size.

    The pass "supports" dynamic shape in the way of TIR variable upper bound
    annotation. We can optionally annotate the attribute "tir_var_upper_bound"
    to Relax functions. The attribute value is a dict from strings to integers,
    denoting the name of TIR variables to the upper bound values of the TIR vars.
    Note: The annotated upper bound attribute only applies to TIR vars in the
    function signature for clarity.

    For example, we can annotate a Relax function with
    :code:`R.func_attr({"tir_var_upper_bound": {"n": 1024}})`.
    It means the maximum value of variable that names "n" in the function
    signature will have upper bound 1024. And we will use 1024 as its value
    during memory planning.

    Returns
    -------
    ret : tvm.ir.transform.Pass
    """
    return _ffi_api.StaticPlanBlockMemory()  # type: ignore


def LowerAllocTensor() -> tvm.ir.transform.Pass:
    """Lower remaining instances of R.builtin.alloc_tensor

    The static memory planner removes static instances of
    `R.builtin.alloc_tensor`, replacing with `R.memory.alloc_storage`
    and `R.memory.alloc_tensor`.  However, `R.builtin.alloc_tensor`
    still remains for any dynamic allocations.

    This transform replaces any remaining `R.builtin.alloc_tensor`
    instances with `R.memory.alloc_storage` and
    `R.memory.alloc_tensor`.  If no `R.builtin.alloc_tensor` are
    present, this pass has no effect.

    Returns
    -------
    ret : tvm.ir.transform.Pass
    """
    return _ffi_api.LowerAllocTensor()  # type: ignore


def KillAfterLastUse() -> tvm.ir.transform.Pass:
    """Drop all tensor/storage objects after last use

    Returns
    -------
    ret : tvm.ir.transform.Pass
    """
    return _ffi_api.KillAfterLastUse()  # type: ignore


def VMBuiltinLower() -> tvm.ir.transform.Pass:
    """Lowering generic intrinsic to VM intrinsics.

    Returns
    -------
    ret: tvm.ir.transform.Pass
    """
    return _ffi_api.VMBuiltinLower()  # type: ignore


def VMShapeLower(*, emit_err_ctx: bool = True) -> tvm.ir.transform.Pass:
    """Lower the symbolic shape and argument and match-cast structinfo matching.

    Parameters
    ----------
    emit_err_ctx: Optional[bool]
        Whether emit err context string, can be turned off for testing purposes.

    Returns
    -------
    ret: tvm.ir.transform.Pass
    """
    return _ffi_api.VMShapeLower(emit_err_ctx)  # type: ignore


def AttachGlobalSymbol() -> tvm.ir.transform.Pass:
    """Attach global_symbol to Relax functions and TIR Primfuncs for codegen.

    Returns
    -------
    ret: tvm.ir.transform.Pass
    """
    return _ffi_api.AttachGlobalSymbol()  # type: ignore


def BindParams(
    func_name: str,
    params: Dict[Union[str, Var], Union[tvm.runtime.NDArray, np.ndarray]],
) -> tvm.ir.transform.Pass:
    """Bind params of function of the module to constant tensors.

    Parameters
    ----------
    func_name: str
        The function name to be bound

    params : Dict[
                Union[str,relax.Var],
                Union[tvm.runtime.NDArray, np.ndarray],
             ]

        The map from parameter or parameter name to constant
        tensors.

    Returns
    -------
    ret: tvm.ir.transform.Pass
    """
    tvm_params = {}
    for k, v in params.items():
        if isinstance(v, np.ndarray):
            v = tvm.nd.array(v)
        assert isinstance(
            v, tvm.runtime.NDArray
        ), f"param values are expected to be TVM.NDArray or numpy.ndarray, but got {type(v)}"
        tvm_params[k] = v

    return _ffi_api.BindParams(func_name, tvm_params)  # type: ignore


def BindSymbolicVars(
    binding_map: Mapping[Union[str, tvm.tir.Var], tvm.tir.PrimExpr],
    func_name: Optional[str] = None,
) -> tvm.ir.transform.Pass:
    """Bind params of function of the module to constant tensors.

    Parameters
    ----------
    binding_map : Mapping[Union[str, tvm.tir.Var], tvm.tir.PrimExpr]
        The map from symbolic varname to integer.

    func_name : Optional[str]
        The function name to be bound. If None (default), all
        functions within the module will be updated.

    Returns
    -------
    ret: tvm.ir.transform.Pass
    """
    # Relax uses int64 for symbolic variables, but the FFI
    # converts python integers into int32.
    binding_map = {
        key: tvm.tir.const(value, "int64") if isinstance(value, int) else value
        for key, value in binding_map.items()
    }
    return _ffi_api.BindSymbolicVars(binding_map, func_name)  # type: ignore


def RunCodegen(
    target_options: Optional[dict] = None,
    entry_functions: Optional[List[str]] = None,
) -> tvm.ir.transform.Pass:
    """Produce the runtime::Module with an annotated codegen and global symbol.

    Parameters
    ----------
    target_options: Optional[dict]
        Pairs of a target name and compilation options
    entry_functions: Optional[List[str]]
        The set of entry functions to start from.

    Returns
    -------
    ret : tvm.transform.Pass
        The registered pass to remove unused functions.
    """
    if entry_functions is None:
        entry_functions = ["main"]
    # enable cutlass byoc registries
    # pylint: disable=unused-import,import-outside-toplevel
    from tvm.contrib import cutlass as _cutlass

    return _ffi_api.RunCodegen(target_options, entry_functions)  # type: ignore


def FoldConstant() -> tvm.ir.transform.Pass:
    """Fold constant expressions.

    Returns
    -------
    ret: tvm.ir.transform.Pass
    """
    return _ffi_api.FoldConstant()  # type: ignore


def ExpandTupleArguments() -> tvm.ir.transform.Pass:
    """Expand tuple arguments to internal functions

    Returns
    -------
    ret: tvm.ir.transform.Pass
    """
    return _ffi_api.ExpandTupleArguments()  # type: ignore


def RemoveUnusedParameters() -> tvm.ir.transform.Pass:
    """Remove unused arguments to internal functions

    Returns
    -------
    ret: tvm.ir.transform.Pass
    """
    return _ffi_api.RemoveUnusedParameters()  # type: ignore


def RemoveUnusedOutputs() -> tvm.ir.transform.Pass:
    """Remove unused outputs from internal functions

    Returns
    -------
    ret: tvm.ir.transform.Pass
    """
    return _ffi_api.RemoveUnusedOutputs()  # type: ignore


def InlinePrivateFunctions() -> tvm.ir.transform.Pass:
    """Inline all private relax functions

    Returns
    -------
    ret: tvm.ir.transform.Pass
    """
    return _ffi_api.InlinePrivateFunctions()  # type: ignore


def AnnotateTIROpPattern() -> tvm.ir.transform.Pass:
    """Annotate Op Pattern Kind for TIR functions

    Returns
    -------
    ret: tvm.ir.transform.Pass
    """
    return _ffi_api.AnnotateTIROpPattern()  # type: ignore


def FuseOps(fuse_opt_level=-1) -> tvm.ir.transform.Pass:
    """This pass groups bindings in a dataflow block of Relax functions and generate a new grouped
    Relax function for each group, according to the fusion algorithm described in the pass
    implementation. By grouping bindings into new Relax functions, we substitute the bindings in
    the function being manipulated into function calls to the new grouped function.

    A follow-up pass named "FuseTIR" will generate a TIR PrimFunc for each grouped function.

    Parameters
    ----------
    fuse_opt_level : int
        The level of fuse optimization. -1 indicates that the level will be
        inferred from pass context.

    Returns
    -------
    ret : tvm.transform.Pass
        The registered pass for operator fusion.
    """
    return _ffi_api.FuseOps(fuse_opt_level)  # type: ignore


def FuseTIR() -> tvm.ir.transform.Pass:
    """Fuse primitive relax function into a larger TIR function if possible

    Returns
    -------
    ret : tvm.transform.Pass
        The registered pass for tir fusion.
    """
    return _ffi_api.FuseTIR()  # type: ignore


@tvm._ffi.register_object("relax.transform.PatternCheckContext")
class PatternCheckContext(Object):
    """
    The input of check function `FusionPattern.check`.

    Parameters
    ----------
    matched_expr: Expr
        The expression that's matched with the FusionPattern.pattern.

    annotated_expr: Mapping[str, Expr]
        A map which contains all expressions matched by the sub patterns in
        FusionPattern.annotation_patterns.

    matched_bindings: Mapping[Var, Expr]
        Map from variable to its value. It contains variables from bindings that is
        being fused by FuseOpsByPattern.

    var_usages: Mapping[Var, Sequence[Var]]
        A map mapping variable definitions to a set of uses. It has all variables
        used in the function.

    value_to_bound_var: Mapping[Expr, Var]
        Map from value to its bound variable. It doesn't have variables after the
        matched expression.
    """

    matched_expr: Expr
    annotated_expr: Mapping[str, Expr]
    matched_bindings: Mapping[Var, Expr]
    var_usages: Mapping[Var, Sequence[Var]]
    value_to_bound_var: Mapping[Expr, Var]


@tvm._ffi.register_object("relax.transform.FusionPattern")
class FusionPattern(Object):
    """
    The pattern used by `FuseOpsByPattern`. It's mainly DFPattern but with other
    information to help during the fusion pass.

    Parameters
    ----------
    name: str
        The name of pattern. Usually it starts with the name of backend, like 'cutlass.matmul'.

    pattern: DFPattern
        The dataflow pattern that will be used to match expressions that can be handled
        by external backends.

    annotation_patterns: Mapping[str, DFPattern]
        The map which is used to extract important expressions from the pattern match
        result. All DFPattern in this map should be part of the `pattern`.

    check: Callable[[PatternCheckContext], bool]
        The function to check whether the match result is accepted.
    """

    name: str
    pattern: DFPattern
    annotation_patterns: Mapping[str, DFPattern]
    check: Callable[[PatternCheckContext], bool]
    attrs_getter: Callable[[Dict[str, Expr]], Dict[str, str]]

    def __init__(
        self,
        name: str,
        pattern: DFPattern,
        annotation_patterns: Optional[Mapping[str, DFPattern]] = None,
        check: Optional[Callable[[PatternCheckContext], bool]] = None,
        attrs_getter: Optional[Callable[[Dict[str, Expr]], Dict[str, str]]] = None,
    ):
        if annotation_patterns is None:
            annotation_patterns = {}
        self.__init_handle_by_constructor__(
            _ffi_api.FusionPattern, name, pattern, annotation_patterns, check, attrs_getter
        )  # type: ignore


def FuseOpsByPattern(
    patterns: List[Union[FusionPattern, Tuple]],
    bind_constants: bool = True,
    annotate_codegen: bool = False,
) -> tvm.ir.transform.Pass:
    """Apply pattern matching to each function in the given module, and group matched expressions
    into a new function.

    The end result is similar to FuseOps, but fusion is driven completely by the provided patterns.

    Parameters
    ----------
    patterns : List[Union[FusionPattern, Tuple]]
        A list of patterns to be matched. The order of the patterns determines the order of priority
        in which they are matched. Higher-priority patterns should come earlier in the list.

        In addition to FusionPattern, a tuple can be passed as item of this list. The pattern
        will be constructed through :code:`FusionPattern(*item)`

    bind_constants : bool
        Whether or not to keep bound constants in the grouped function.

    annotate_codegen : bool
        If True, wrap each created composite function with another function, whose body consists
        only of a call to the composite function, and annotate the outer function with "Codegen"
        and "global_symbol" attributes. The "Codegen" attribute is set as the prefix of the
        corresponding pattern name. For example, "dnnl" if the pattern name is "dnnl.conv2d_relu".

        This must be True if the created composite functions are intended to be offloaded to
        an external backend without using the MergeCompositeFunctions pass.

    Returns
    -------
    ret : tvm.transform.Pass
        The registered pass for pattern-based fusion.

    """
    converted_patterns = []
    for pattern in patterns:
        if isinstance(pattern, tuple):
            converted_patterns.append(FusionPattern(*pattern))
        elif isinstance(pattern, FusionPattern):
            converted_patterns.append(pattern)
        else:
            raise ValueError(f"Invalid pattern: {pattern}")

    return _ffi_api.FuseOpsByPattern(
        converted_patterns,
        bind_constants,
        annotate_codegen,
    )  # type: ignore


def MergeCompositeFunctions() -> tvm.ir.transform.Pass:
    """Group one or multiple composite functions created by FuseOpsByPattern into a new function.
    The new function will be annotated with "Codegen" and "global_symbol" attributes, and it
    is intented to be offloaded to an external backend.

    Returns
    -------
    ret : tvm.transform.Pass
        The registered pass for merging composite functions.
    """
    return _ffi_api.MergeCompositeFunctions()  # type: ignore


def LiftTransformParams() -> tvm.ir.transform.Pass:
    """Lift transformation of the parameters of a function.

    When some inputs of the function is marked as 'parameters' (the model weights), this pass
    identifies the transformation of the parameters and lifts them to a separate function called
    `transform_params`. `transform_params` takes a tuple of the original parameters as input and
    returns a tuple of the transformed parameters. The original function will be rewritten to accept
    a tuple of transformed parameters as input.

    Users are expected to invoke the `transform_params` function in runtime and pass the transformed
    parameters to the original function as input.

    Returns
    -------
    ret : tvm.transform.Pass
        The registered pass for lifting transformation of parameters.
    """
    return _ffi_api.LiftTransformParams()  # type: ignore


def BundleModelParams() -> tvm.ir.transform.Pass:
    """Bundle several model parameters into a single tuple paramters

    For each function, if the function has the attribute "num_input",
    separate between run-time parameters and compile-time weights.
    Run-time parameters (e.g. activations) are the first `num_input`
    parameters, and the remainder are compile-time weights.

    Returns
    -------
    ret : tvm.transform.Pass
        The registered pass for lifting transformation of parameters.

    """
    return _ffi_api.BundleModelParams()  # type: ignore


def LegalizeOps(
    customize_legalize_map: Optional[Dict[str, LegalizeFunc]] = None, enable_warning: bool = False
):
    """Legalize high-level operator calls in Relax functions to call_tir
    with corresponding low-level TIR PrimFuncs.

    For each high-level operator, we register the way of legalizing it as a
    function, which takes a context BlockBuilder and the Call being legalized
    as input, and returns the legalized call. Here the input BlockBuilder is
    mainly used for adding the PrimFunc created by call_te into the context
    IRModule.

    The legalization function for each operator is registered as an attribute (with
    attribute key `FLegalize`) of the operator.

    This pass provides customizability for users to use their own legalization
    function for operators. The pass takes an optional customized map,
    with the key to be the operator name (`str`) and value to be the function
    (`LegalizeFunc`). The default legalization function will be overridden by the customized
    one.

    Parameters
    ----------
    customize_legalize_map : Optional[Dict[str, LegalizeFunc]]
        The customized operator legalization function map. The customized function will override
        the default one.

    enable_warning : bool
        A boolean value indicating if to print warnings for CallNode whose op's
        legalization function is not registered. By default we don't print
        warnings.

    Returns
    -------
    ret : tvm.transform.Pass
        The registered pass

    Examples
    --------
    The following code shows how to use this pass:

    .. code-block:: python

        # Define the pass input IRModule
        @tvm.script.ir_module
        class Module:
            @R.function
            def main(
                x: R.Tensor((2, 3), "float32"), y: R.Tensor((2, 3), "float32")
            ) -> R.Tensor((2, 3), "float32"):
                z: R.Tensor((2, 3), "float32") = R.add(x, y)
                r: R.Tensor((2, 3), "float32") = R.multiply(y, z)
                return r

        # Define the customized legalization function for "relax.add"
        def customize_legalize_add(bb: relax.BlockBuilder, call: relax.Call) -> relax.Expr:
            from tvm import topi
            return bb.call_te(topi.add, call.args[1], call.args[0])

        # Apply the pass with the customized function to the module.
        mod = LegalizeOps({"relax.add": customize_legalize_add})(Module)

    Print out the result by `mod.show()`, we can see the IRModule after
    legalization becomes

    .. code-block:: python

        @tvm.script.ir_module
        class Module:
            @R.function
            def main(
                x: R.Tensor((2, 3), "float32"), y: R.Tensor((2, 3), "float32")
            ) -> R.Tensor((2, 3), "float32"):
                z = R.call_tir(add, (y, x), (2, 3), dtype="float32")
                r = R.call_tir(multiply, (y, z), (2, 3), dtype="float32")
                return r

            @T.prim_func
            def add(
                A: T.Buffer((2, 3), "float32"),
                B: T.Buffer((2, 3), "float32"),
                T_add: T.Buffer((2, 3), "float32"),
            ):
                T.func_attr({"tir.noalias": True})
                for ax0, ax1 in T.grid(2, 3):
                    with T.block("T_add"):
                        v_ax0, v_ax1 = T.axis.remap("SS", [ax0, ax1])
                        T.reads(A[v_ax0, v_ax1], B[v_ax0, v_ax1])
                        T.writes(T_add[v_ax0, v_ax1])
                        T_add[v_ax0, v_ax1] = A[v_ax0, v_ax1] + B[v_ax0, v_ax1]

            @T.prim_func
            def multiply(
                A: T.Buffer((2, 3), "float32"),
                B: T.Buffer((2, 3), "float32"),
                T_multiply: T.Buffer((2, 3), "float32"),
            ):
                T.func_attr({"tir.noalias": True})
                for ax0, ax1 in T.grid(2, 3):
                    with T.block("T_multiply"):
                        v_ax0, v_ax1 = T.axis.remap("SS", [ax0, ax1])
                        T.reads(A[v_ax0, v_ax1], B[v_ax0, v_ax1])
                        T.writes(T_multiply[v_ax0, v_ax1])
                        T_multiply[v_ax0, v_ax1] = A[v_ax0, v_ax1] * B[v_ax0, v_ax1]
    """

    return _ffi_api.LegalizeOps(customize_legalize_map, enable_warning)  # type: ignore


def RealizeVDevice() -> tvm.ir.transform.Pass:
    """Propagate virtual device information.

    Returns
    -------
    ret : tvm.transform.Pass
        The registered pass
    """

    return _ffi_api.RealizeVDevice()  # type: ignore


def MetaScheduleApplyDatabase(
    work_dir: Optional[str] = None, enable_warning: bool = False
) -> tvm.ir.transform.Pass:
    """Apply the best schedule from tuning database.

    Parameters
    ----------
    work_dir : Optional[str]
       work directory to deduce default database if database is not provided
       (it will be ignored when an user passes database)
    enable_warning : bool
        A boolean value indicating if to print warnings for TIR functions not
        showing up in the database. By default we don't print warning.

    Returns
    -------
    ret : tvm.transform.Pass
        The registered pass
    """
    return _ffi_api.MetaScheduleApplyDatabase(work_dir, enable_warning)  # type: ignore


def MetaScheduleTuneTIR(
    work_dir: str,
    max_trials_global: int,
) -> tvm.ir.transform.Pass:
    """Tune TIR with MetaSchedule.
    Parameters
    ----------
    work_dir: str
       work directory
    max_trials_gloabl: int
       maximum number of total trials allowed for tuning
    Returns
    -------
    ret: tvm.ir.transform.Pass
    """
    return _ffi_api.MetaScheduleTuneTIR(work_dir, max_trials_global)  # type: ignore


def MetaScheduleTuneIRMod(
    params: Dict[str, NDArray],
    work_dir: str,
    max_trials_global: int,
    max_trials_per_task: Optional[int] = None,
    op_names: Optional[List[str]] = None,
) -> tvm.ir.transform.Pass:
    """Tune Relax IRModule with MetaSchedule.

    Parameters
    ----------
    params: Dict[str, NDArray]
       model params
    work_dir: str
       work directory
    max_trials_gloabl: int
       maximum number of total trials allowed for tuning
    max_trials_per_task: int
       maximum number of trials per task
    op_names: Optional[List[str]]
       A list of operator names to specify which op to tune. When it is None, all operators
        are tuned.

    Returns
    -------
    ret: tvm.ir.transform.Pass
    """
    return _ffi_api.MetaScheduleTuneIRMod(
        params, work_dir, max_trials_global, max_trials_per_task, op_names
    )  # type: ignore


def FewShotTuning(
    valid_count: int = 1,
    benchmark: bool = False,
) -> tvm.ir.transform.Pass:
    """The pass is designed for few shot tuning for static shape PrimFuncs. It examines all the
    blocks within the PrimFunc and conducts loop fusion, splitting, and other transformations based
    on MetaSchedule schedule rules but directly samples from the search space instead of using the
    tuning algorithm. User can specify the number of valid counts to try and whether to use runner
    for benchmarking.

    Parameters
    ----------
    valid_count: int
        The number of valid counts to try.
    benchmark: bool
        Whether to use runner for benchmarking.

    Returns
    -------
    ret: tvm.ir.transform.Pass
    """
    return _ffi_api.FewShotTuning(valid_count, benchmark)  # type: ignore


def DecomposeOpsForInference(func_name: Optional[str] = None) -> tvm.ir.transform.Pass:
    """Decompose composite operators that are composed by other operators during inference.
    For example, the result of batch norm (a triple) will be simplified. Attention, tensor_to_shape,
    etc. can be also decomposed into a number of simplified operators as well.

    Parameters
    ----------
    func_name: Optional[str]
        The name of the specified function. If not specified, the pass will run in
        all functions.

    Returns
    -------
    ret : tvm.transform.Pass
        The registered pass
    """
    return _ffi_api.DecomposeOpsForInference(func_name)  # type: ignore


def DecomposeOpsForTraining(func_name: Optional[str] = None) -> tvm.ir.transform.Pass:
    """Decompose composite operators that are composed by other operators during training.
    For example, the result of batch norm (a triple) will be simplified. Attention, tensor_to_shape,
    etc. can be also decomposed into a number of simplified operators as well.

    Parameters
    ----------
    func_name: Optional[str]
        The name of the specified function. If not specified, the pass will run in
        all functions.

    Returns
    -------
    ret : tvm.transform.Pass
        The registered pass
    """
    return _ffi_api.DecomposeOpsForTraining(func_name)  # type: ignore


def AlterOpImpl(
    op_impl_map: Dict[str, PrimFunc],
    op_buffer_transforms: Dict[str, List[Union[IndexMap, Callable]]],
    op_buffer_axis_separators: Dict[str, List[Union[IndexMap.AXIS_SEPARATOR, Callable]]],
):
    """Replace all PrimFunc's which have matching 'operator_name' attribute, with replacement
    PrimFunc that could possibly have different layouts on i/o buffers. The layout
    transformations on i/o buffers is present in the op_buffer_transforms map. Inserts the layout
    transformations in the call sites of PrimFuncs being replaced to transform i/o
    tensors into expected layout by new PrimFunc.

    Parameters
    ----------
    op_impl_map: Dict[str, PrimFunc]
        op_kind to PrimFunc map
    op_buffer_transforms: Dict[str, List[Union[IndexMap, Callable]]
        op_kind to layout transformation map for each of the buffers
    op_buffer_axis_separators: Dict[str, List[Union[IndexMap.AXIS_SEPARATOR, Callable]]]
        op_kind to axis_separator for each index_map

    Returns
    -------
    ret: tvm.ir.transform.Pass
    """
    for operator_name, transform_list in op_buffer_transforms.items():
        l = []
        for transform in transform_list:
            if isinstance(transform, Callable):
                transform = IndexMap.from_func_with_separators(transform)[0]
            l.append(transform)
        op_buffer_transforms[operator_name] = l

    return _ffi_api.AlterOpImpl(
        op_impl_map, op_buffer_transforms, op_buffer_axis_separators
    )  # type: ignore


def ConvertLayout(desired_layouts: Dict[str, List[str]]) -> tvm.ir.transform.Pass:
    """Automatic layout conversion pass.

    Parameters
    ----------
    desired_layouts : Dict[str, List[str]]
        The desired layout of conv2d ops is a map from the name of the op to the desired layout
        of the desired feature map, weight and output. For example, if we want to convert the
        layout of conv2d from NCHW to NHWC, we can set the desired layout of conv2d to be
        ``{"relax.nn.conv2d": ["NHWC", "OHWI"]}``.

    Returns
    -------
    ret : tvm.transform.Pass
        The registered pass for layout conversion.
    """
    return _ffi_api.ConvertLayout(desired_layouts)  # type: ignore


def DeadCodeElimination(entry_functions: Optional[List[str]] = None) -> tvm.ir.transform.Pass:
    """Remove dead code in the IRModule.
    Currently it removes:

       1. Unused local VarBindings in a DataflowBlock.
       2. Unused DataflowBlocks in a function.
       3. Unused Relax functions in the module.
          We detect the call chain from the entry function, and remove all unused functions.


    Notes
    -----
    For function-wise DCE, use py:func:`tvm.relax.analysis.remove_all_unused`.

    Parameters
    ----------
    entry_functions: Optional[List[str]]
        The set of entry functions to start from.

    Returns
    -------
    ret : tvm.transform.Pass
        The registered pass.
    """
    if entry_functions is None:
        entry_functions = []
    return _ffi_api.DeadCodeElimination(entry_functions)  # type: ignore


def ToMixedPrecision(
    out_dtype="float32", fp16_input_names: Optional[List[str]] = None
) -> tvm.ir.transform.Pass:
    """Automatic mixed precision pass. Currently the pass assumes the input module to be fp32
    only, and will automatically cast fp32 to fp16 for certain ops.

    Parameters
    ----------
    out_dtype : str
        The output data type of gemm/conv, which is the data type of the accumulator.
    fp16_input_names : List[str]
        The names of function parameters whose dtype should become fp16. The  function signature
        would change accordingly.

    Returns
    -------
    ret : tvm.transform.Pass
        The registered pass for mixed precision.
    """
    return _ffi_api.ToMixedPrecision(out_dtype, fp16_input_names)  # type: ignore


def SplitCallTIRByPattern(patterns: List[PrimFunc], fcodegen: Callable) -> tvm.ir.transform.Pass:
    """Split a PrimFunc into 2 parts: the first part is a TIR PrimFunc which is
       matched with some pattern, and the second part is the rest of the original
       PrimFunc. It will call fcodegen to generate the code for the matched pattern
       to replace it with a ExternFunc call.

    Parameters
    ----------
    patterns : List[PrimFunc]
        The list of patterns to match.

    fcodegen: Callable[[List[MatchResult]], List[Object]]
        The function to generate the code for the matched patterns.

    Returns
    -------
    ret : tvm.transform.Pass
        The registered pass for splitting call_tir.
    """
    return _ffi_api.SplitCallTIRByPattern(patterns, fcodegen)  # type: ignore


<<<<<<< HEAD
def AdjustMatmulOrder():
    """Reorder `x*(A*B)` to `(x*A)*B`

    Useful for optimizing LoRA computations, where `matmul(x,
    LoraA*LoraB)` may be computed as `matmul(matmul(x, LoraA),
    LoraB)`, reducing the total memory usage.

=======
def UpdateParamStructInfo(sinfo_func: Callable[[Var], Optional[StructInfo]]):
    """Update struct info of parameters

    Update struct info of parameters.  Internal bindings and function
    return type will be updated using relax's struct inference rules.
    Errors resulting from struct inference will be propagated to the
    user.

    Parameters
    ----------
    sinfo_func: Callable[[Var], Optional[StructInfo]]

        A function that is called once for each function parameter,
        and returns the updated struct info to be used for it.  If the
        function returns `None`, the parameter is not modified.
>>>>>>> c3aa71a5

    Returns
    -------
    ret : tvm.transform.Pass
        The corresponding pass.
<<<<<<< HEAD
    """

    return _ffi_api.AdjustMatmulOrder()  # type: ignore
=======

    """
    return _ffi_api.UpdateParamStructInfo(sinfo_func)  # type: ignore
>>>>>>> c3aa71a5


def CombineParallelMatmul(check=None):
    """Combine multiple matmul operators sharing the same LHS matrix into one,
    followed by slicing. When all matmul branches in a tree have the same set of fused ops,
    the fused ops are applied to the combined matmul output before slicing.

    Currently, only a limited set of fused ops is supported. It includes bias add,
    relu, gelu, gelu_tanh and silu activation.

    Parameters
    ----------
    check : Callable[[Var, List[Var], List[Var], Dict[Var, Expr]], bool]
        A function to filter out unwanted branches, with the signature
        (input, [rhs], [bias], binding) -> bool.

    Returns
    -------
    ret : tvm.transform.Pass
        The corresponding pass.
    """
    if check is None:
        check = lambda *_: True
    return _ffi_api.CombineParallelMatmul(check)  # type: ignore


def RewriteCUDAGraph() -> tvm.ir.transform.Pass:
    """Rewrite a Relax module for executing with CUDA graph. This pass identifies the regions that
    can be executed with CUDA graph and lifts them into new functions for runtime graph capturing.

    Returns
    -------
    ret: tvm.ir.transform.Pass
        The registered pass for rewriting cuda graph
    """
    return _ffi_api.RewriteCUDAGraph()  # type: ignore


def AllocateWorkspace() -> tvm.ir.transform.Pass:
    """Allocate a workspace, represented by a tensor of size big enough for all external
    functions that require a temporary storage, and append it to the arguments of external
    functions.

    An external function can specify its workspace requirement by the kWorkspaceSize attribute.

    Returns
    -------
    ret: tvm.ir.transform.Pass
        The registered pass for allocating workspace.
    """
    return _ffi_api.AllocateWorkspace()  # type: ignore


def _wrap_class_function_pass(pass_cls, pass_info):
    """Wrap a python class as function pass."""

    class PyFunctionPass(FunctionPass):
        """Internal wrapper class to create a class instance."""

        def __init__(self, *args, **kwargs):
            # initialize handle in case pass_cls creation failed.
            self.handle = None
            inst = pass_cls(*args, **kwargs)

            # it is important not to capture self to
            # avoid a cyclic dependency
            def _pass_func(func, mod, ctx):
                return inst.transform_function(func, mod, ctx)

            self.__init_handle_by_constructor__(
                _ffi_api.MakeFunctionPass, _pass_func, pass_info  # type: ignore
            )
            self._inst = inst

        def __getattr__(self, name):
            # fall back to instance attribute if there is not any
            return self._inst.__getattribute__(name)

    functools.update_wrapper(PyFunctionPass.__init__, pass_cls.__init__)
    PyFunctionPass.__name__ = pass_cls.__name__
    PyFunctionPass.__doc__ = pass_cls.__doc__
    PyFunctionPass.__module__ = pass_cls.__module__
    return PyFunctionPass


def function_pass(
    pass_func=None,
    opt_level=None,
    name=None,
    required=None,
    traceable=False,
) -> Union[Callable, FunctionPass]:
    """Decorate a function pass.

    This function returns a callback when pass_func
    is provided. Otherwise, it returns the created function pass using the
    given optimization function.

    Parameters
    ----------
    pass_func : Optional[Callable[(Function, Module, PassContext) -> Function]]
        The transformation function or class.

    opt_level : int
        The optimization level of this function pass.

    name : Optional[str]
        The name of the function pass. The name could be empty. In this case, the
        name of the optimization function will be used as the pass name.

    required : Optional[List[str]]
        The list of passes that the function pass is dependent on.

    traceable: Boolean
        Boolean variable whether the function pass is traceable

    Returns
    -------
    create_function_pass : Union[Callable, FunctionPass]

        A decorator will be returned if pass_func is not provided,
        otherwise return the decorated result.
        The returned decorator has two behaviors depending on the input:
        A new FunctionPass will be returned when we decorate a pass function.
        A new FunctionPass class will be returned when we decorate a class type.

    Examples
    --------
    The following code block decorates a function pass class.

    .. code-block:: python

        @relax.transform.function_pass(opt_level=1)
        class TestReplaceFunc:
            def __init__(self, new_func):
                self.new_func = new_func

            def transform_function(self, func, mod, ctx):
                # just for demo purposes
                # transform func to new_func
                return self.new_func

        @R.function
        def f1(x: Tensor[(m, n), "float32"]):
            return x

        @tvm.script.ir_module
        class InputMod:
            @R.function
            def f2(x: Tensor[(m, n), "float32"]):
                gv0 = relax.add(x, x)
                return gv0
        # fpass is now a special pass that replaces every
        # function to f1
        fpass = TestReplaceFunc(f1)
        # now every function in InputMod is replaced by f1
        updated_mod = fpass(InputMod)


    The following code creates a function pass by decorating
    a user defined transform function.

    .. code-block:: python

        @relax.transform.function_pass(opt_level=2)
        def transform(func, mod, ctx):
            # my transformations here.
            return func

        function_pass = transform
        assert isinstance(function_pass, relax.transform.FunctionPass)
        assert function_pass.info.opt_level == 2

        # Given a module m, the optimization could be invoked as the follwoing:
        updated_mod = function_pass(m)
        # Now transform should have been applied to every function in
        # the provided module m. And the updated module will be returned.
    """

    if opt_level is None:
        raise ValueError("Please provide opt_level for the function pass.")

    required = required if required else []
    if not isinstance(required, (list, tuple)):
        raise TypeError("Required is expected to be the type of " + "list/tuple.")

    def create_function_pass(pass_arg):
        """Internal function that creates a function pass"""
        fname = name if name else pass_arg.__name__
        info = tvm.transform.PassInfo(opt_level, fname, required, traceable)
        if inspect.isclass(pass_arg):
            return _wrap_class_function_pass(pass_arg, info)
        if not isinstance(pass_arg, (types.FunctionType, types.LambdaType)):
            raise TypeError("pass_func must be a callable for Function pass")
        return _ffi_api.MakeFunctionPass(pass_arg, info)  # type: ignore

    if pass_func:
        return create_function_pass(pass_func)
    return create_function_pass


def _wrap_class_dataflowblock_pass(pass_cls, pass_info):
    """Wrap a python class as dataflowblock pass"""

    class PyDataflowBlockPass(DataflowBlockPass):
        """Internal wrapper class to create a class instance."""

        def __init__(self, *args, **kwargs):
            # initialize handle in case pass_cls creation failed.
            self.handle = None
            inst = pass_cls(*args, **kwargs)

            # it is important not to capture self to
            # avoid a cyclic dependency
            def _pass_func(func, mod, ctx):
                return inst.transform_dataflowblock(func, mod, ctx)

            self.__init_handle_by_constructor__(
                _ffi_api.MakeDataflowBlockPass, _pass_func, pass_info  # type: ignore
            )
            self._inst = inst

        def __getattr__(self, name):
            # fall back to instance attribute if there is not any
            return self._inst.__getattribute__(name)

    functools.update_wrapper(PyDataflowBlockPass.__init__, pass_cls.__init__)
    PyDataflowBlockPass.__name__ = pass_cls.__name__
    PyDataflowBlockPass.__doc__ = pass_cls.__doc__
    PyDataflowBlockPass.__module__ = pass_cls.__module__
    return PyDataflowBlockPass


def dataflowblock_pass(
    pass_func=None, opt_level=None, name=None, required=None, traceable=False
) -> Union[Callable, DataflowBlockPass]:
    """Decorate a dataflowblock pass.

    This function returns a callback when pass_func
    is provided. Otherwise, it returns the created dataflowblock pass using the
    given optimization function.

    Parameters
    ----------
    pass_func : Optional[Callable[(DataflowBlock, Module, PassContext) -> DataflowBlock]]
        The transformation function or class.

    opt_level : int
        The optimization level of this dataflowblock pass.

    name : Optional[str]
        The name of the dataflowblock pass. The name could be empty. In this case, the
        name of the optimization function will be used as the pass name.

    required : Optional[List[str]]
        The list of passes that the dataflowblock pass is dependent on.

    traceable: Boolean
        Boolean variable whether the dataflowblock pass is traceable

    Returns
    -------
    create_dataflowblock_pass : Union[Callable, DataflowBlockPass]

        A decorator will be returned if pass_func is not provided,
        otherwise return the decorated result.
        The returned decorator has two behaviors depending on the input:
        A new DataflowBlockPass will be returned when we decorate a pass function.
        A new DataflowBlockPass class will be returned when we decorate a class type.

    Examples
    --------
    The following code block decorates a dataflowblock pass class.

    .. code-block:: python

        @relax.transform.dataflowblock_pass(opt_level=1)
        class TestReplaceBinding:
            # Simple test function to replace the first VarBinding to another.

            def __init__(self):
                # create a new VarBinding
                m, n = tir.Var("m", "int64"), tir.Var("n", "int64")
                lv0 = relax.Var("lv1", relax.TensorStructInfo([m, n], "float32"))
                val = relax.const(np.random.rand(24, 56))
                self.new_binding = relax.VarBinding(lv0, val)

            def transform_dataflowblock(self, block, mod, ctx):
                # just for demo purposes
                # Replace the first binding in the DataflowBlock
                new_bindings = [self.new_binding, block.bindings[1]]
                new_block = relax.expr.DataflowBlock(new_bindings, block.span)
                return new_block

        @tvm.script.ir_module
        class InputMod:
            @R.function
            def f1(x: Tensor[(m, n), "float32"]):
                with relax.dataflow():
                    lv0 = relax.multiply(x, x)
                    gv0 = relax.add(x, x)
                    relax.output(gv0)
                return gv0
        # block_pass is now a special pass that replaces every
        # first binding to the constant value binding
        block_pass = TestReplaceBinding()
        # now every first binding in DataflowBlock of InputMod
        # is replaced by new_binding
        updated_mod = block_pass(InputMod)


    The following code creates a dataflowblock pass by decorating
    a user defined transform function.

    .. code-block:: python

        @relax.transform.dataflowblock_pass(opt_level=2)
        def transform(block, mod, ctx):
            # my transformations here.
            return block

        block_pass = transform
        assert isinstance(block_pass, relax.transform.DataflowBlockPass)
        assert block_pass.info.opt_level == 2

        # Given a module m, the optimization could be invoked as the follwoing:
        updated_mod = block_pass(m)
        # Now transform should have been applied to every DataflowBlock in
        # the provided module m. And the updated module will be returned.
    """

    if opt_level is None:
        raise ValueError("Please provide opt_level for the dataflowblock pass.")

    required = required if required else []
    if not isinstance(required, (list, tuple)):
        raise TypeError("Required is expected to be the type of " + "list/tuple.")

    def create_dataflowblock_pass(pass_arg):
        """Internal function that creates a dataflowblock pass"""
        fname = name if name else pass_arg.__name__
        info = tvm.transform.PassInfo(opt_level, fname, required, traceable)
        if inspect.isclass(pass_arg):
            return _wrap_class_dataflowblock_pass(pass_arg, info)
        if not isinstance(pass_arg, (types.FunctionType, types.LambdaType)):
            raise TypeError("pass_func must be a callable for DataflowBlock pass")
        return _ffi_api.MakeDataflowBlockPass(pass_arg, info)  # type: ignore

    if pass_func:
        return create_dataflowblock_pass(pass_func)
    return create_dataflowblock_pass<|MERGE_RESOLUTION|>--- conflicted
+++ resolved
@@ -1224,15 +1224,6 @@
     return _ffi_api.SplitCallTIRByPattern(patterns, fcodegen)  # type: ignore
 
 
-<<<<<<< HEAD
-def AdjustMatmulOrder():
-    """Reorder `x*(A*B)` to `(x*A)*B`
-
-    Useful for optimizing LoRA computations, where `matmul(x,
-    LoraA*LoraB)` may be computed as `matmul(matmul(x, LoraA),
-    LoraB)`, reducing the total memory usage.
-
-=======
 def UpdateParamStructInfo(sinfo_func: Callable[[Var], Optional[StructInfo]]):
     """Update struct info of parameters
 
@@ -1248,21 +1239,31 @@
         A function that is called once for each function parameter,
         and returns the updated struct info to be used for it.  If the
         function returns `None`, the parameter is not modified.
->>>>>>> c3aa71a5
 
     Returns
     -------
     ret : tvm.transform.Pass
         The corresponding pass.
-<<<<<<< HEAD
+
+    """
+    return _ffi_api.UpdateParamStructInfo(sinfo_func)  # type: ignore
+
+
+def AdjustMatmulOrder():
+    """Reorder `x*(A*B)` to `(x*A)*B`
+
+    Useful for optimizing LoRA computations, where `matmul(x,
+    LoraA*LoraB)` may be computed as `matmul(matmul(x, LoraA),
+    LoraB)`, reducing the total memory usage.
+
+
+    Returns
+    -------
+    ret : tvm.transform.Pass
+        The corresponding pass.
     """
 
     return _ffi_api.AdjustMatmulOrder()  # type: ignore
-=======
-
-    """
-    return _ffi_api.UpdateParamStructInfo(sinfo_func)  # type: ignore
->>>>>>> c3aa71a5
 
 
 def CombineParallelMatmul(check=None):
