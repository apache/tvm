--- conflicted
+++ resolved
@@ -27,18 +27,11 @@
 
 from .. import generic, tag
 from ..utils import get_const_tuple, traverse_inline
-<<<<<<< HEAD
-from .tensor_intrin import dot_16x1x16_uint8_int8_int32
-from .tensor_intrin import dot_32x128x32_u8s8s32_sapphirerapids
-from .tensor_intrin import acc_32x32_int32_sapphirerapids
-from .utils import get_simd_32bit_lanes, target_has_avx512, target_has_amx
-=======
 from .tensor_intrin import (
     acc_32x32_int32_sapphirerapids,
     dot_16x1x16_uint8_int8_int32,
     dot_32x128x32_u8s8s32_sapphirerapids,
 )
->>>>>>> 6c343613
 
 
 def _schedule_dense_pack_template(cfg, s, C, O):
