# Licensed to the Apache Software Foundation (ASF) under one
# or more contributor license agreements.  See the NOTICE file
# distributed with this work for additional information
# regarding copyright ownership.  The ASF licenses this file
# to you under the Apache License, Version 2.0 (the
# "License"); you may not use this file except in compliance
# with the License.  You may obtain a copy of the License at
#
#   http://www.apache.org/licenses/LICENSE-2.0
#
# Unless required by applicable law or agreed to in writing,
# software distributed under the License is distributed on an
# "AS IS" BASIS, WITHOUT WARRANTIES OR CONDITIONS OF ANY
# KIND, either express or implied.  See the License for the
# specific language governing permissions and limitations
# under the License.
# pylint: disable=invalid-name,consider-using-enumerate,redefined-outer-name
"""Injective transformation operators"""
from __future__ import absolute_import as _abs
import tvm
from tvm import te
from tvm import topi
from . import cpp
from . import tag
from .utils import within_index, make_idx, const_vector


def expand_dims(a, axis, num_newaxis=1):
    """Expand the shape of an array.

    Parameters
    ----------
    a : tvm.te.Tensor
        The tensor to be expanded.

    num_newaxis: int, optional
        Number of newaxis to be inserted on axis

    Returns
    -------
    ret : tvm.te.Tensor
    """
    return cpp.expand_dims(a, axis, num_newaxis)


def expand_like(a, shape_like, axis):
    """Expand an input array with the shape of second array.
    This operation can always be composed of unsqueezing and
    expanding dims on those unsqueezed axes.

    Examples
    --------
    .. code-block::

        input = [ 12.  19.  27.]
        input.shape = (3,)

        new_shape_array = [[[1,2],[2,3],[1,3]],
                        [[1,4],[4,3],[5,2]],
                        [[7,1],[7,2],[7,3]]]
        new_shape_array.shape = (3, 3, 2)

        expand_like(input, [1,2], new_shape_array) =
                        [[[12,12],[12,12],[12,12]],
                        [[19,19],[19,19],[19,19]],
                        [[27,27],[27,27],[27,27]]]

    Parameters
    ----------
    a : tvm.te.Tensor
        The tensor to be expanded.
    shape_like : tvm.te.Tensor
        The tensor to with target shape.
    axis: list of int
        axis to be expanded on

    Returns
    -------
    ret : tvm.te.Tensor
    """
    odim = len(axis) + len(a.shape)
    if odim != len(shape_like.shape):
        if len(a.shape) == 1 and len(axis) == len(shape_like.shape):
            # A special case: `a` is a scalar represented as a 1-dim tensor
            return te.compute(shape_like.shape, lambda *idxs: a(0))
        raise ValueError(
            "shape inconsistent when expand_like ({}, {}, {})".format(
                len(axis), len(a.shape), len(shape_like.shape)
            )
        )

    real_axis = topi.reduction._get_real_axis(len(shape_like.shape), axis)
    real_axis = sorted(real_axis)

    def _compute(*idxs):
        indices = []
        axis_index = 0
        for i in range(0, len(idxs)):
            if i not in real_axis:
                indices.append(idxs[i])
                axis_index += 1
        return a(*indices)

    return te.compute(shape_like.shape, _compute)


def transpose(a, axes=None):
    """Permute the dimensions of an array.

    Parameters
    ----------
    a : tvm.te.Tensor
        The tensor to be expanded.

    axes: tuple of ints, optional
        By default, reverse the dimensions.

    Returns
    -------
    ret : tvm.te.Tensor
    """
    return cpp.transpose(a, axes)


def flip(a, axis=0):
    """Flip/reverse elements of an array in a particular axis.

    Parameters
    ----------
    a : tvm.te.Tensor
        The tensor to be expanded.

    axis : int, optional
        The axis along which the tensors will be reveresed.

    Returns
    -------
    ret : tvm.te.Tensor
    """
    return cpp.flip(a, axis)


def reverse_sequence(a, seq_lengths, seq_axis=1, batch_axis=0):
    """Reverse the tensor for variable length slices.
    Input is first sliced along batch axis and then elements are reversed along seq axis.

    Parameters
    ----------
    a : tvm.te.Tensor
       The tensor to be reversed.

    seq_lengths : tvm.te.Tensor
       A 1D Tensor with length a.dims[batch_axis]
       Must be one of the following types: int32, int64
       if seq_lengths[i] > a.dims[seq_axis], it is rounded to a.dims[seq_axis]
       if seq_lengths[i] < 1, it is rounded to 1

    seq_axis : int, optional
       The axis along which the elements will be reversed. Default is 1.

    batch_axis : int, optional
       The axis along which the tensor will be sliced. Default is 0.

    Returns
    -------
    ret : tvm.te.Tensor
       The computed result of same shape and type as of input.

    """
    return cpp.reverse_sequence(a, seq_lengths, seq_axis, batch_axis)


def strided_slice(a, begin, end, strides=None, slice_mode="end"):
    """Slice of an array.

    Parameters
    ----------
    a : tvm.te.Tensor
        The tensor to be sliced.

    begin : list of int
        The indices to begin with in the slicing.

    end : list of int
        Indicies indicating end of the slice.

    strides : list of int, optional
        Specifies the stride values, it can be negative
        in that case, the input tensor will be reversed
        in that particular axis.

    slice_mode : str, optional
        The slice mode [end, size].
        end - The ending indices for the slice [default].
        size - The input strides will be ignored, input end in this mode indicates
        the sizeof a slice starting at the location specified by begin. If end[i]
        is -1, all remaining elements in that dimension are included in the slice.

    Returns
    -------
    ret : tvm.te.Tensor
    """
    if (
        isinstance(begin, tvm.te.Tensor)
        or isinstance(end, tvm.te.Tensor)
        or isinstance(strides, tvm.te.Tensor)
    ):
        if not isinstance(begin, tvm.te.Tensor):
            begin = const_vector(begin)
        if not isinstance(end, tvm.te.Tensor):
            end = const_vector(end)
        if strides is None:
            strides = [1] * begin.shape[0].value
        if not isinstance(strides, tvm.te.Tensor):
            strides = const_vector(strides)
        return cpp.dynamic_strided_slice(a, begin, end, strides)
    if strides is None:
        strides = []
    return cpp.strided_slice(a, begin, end, strides, slice_mode)


@tvm.te.tag_scope(tag=tag.INJECTIVE + ",strided_set")
def strided_set(a, v, begin, end, strides=None):
    """Set slice of an array.

    Parameters
    ----------
    a : tvm.te.Tensor
        The tensor to be sliced.

    v : tvm.te.Tensor
        The values to set

    begin: tvm.te.Tensor
        The indices to begin with in the slicing.

    end: tvm.te.Tensor
        Indicies indicating end of the slice.

    strides: tvm.te.Tensor, optional
        Specifies the stride values, it can be negative
        in that case, the input tensor will be reversed
        in that particular axis.

    Returns
    -------
    ret : tvm.te.Tensor
    """
    n = len(a.shape)

    if len(begin.shape) != 1:
        raise ValueError("begin should be a vector")
    if not begin.dtype == "int32":
        raise TypeError("begin should be int32")
    if len(end.shape) != 1:
        raise ValueError("end should be a vector")
    if not end.dtype == "int32":
        raise TypeError("end should be int32")
    if strides is not None:
        if len(strides.shape) != 1:
            raise ValueError("strides should be a vector")
        if not strides.dtype == "int32":
            raise TypeError("strides should be int32")

    def _max(a, b):
        return tvm.tir.Select(a > b, a, b)

    if strides is None:
        strides = [tvm.tir.const(1, "int32")] * n
    else:
        strides = [
            tvm.tir.if_then_else(strides.shape[0] > i, strides[i], tvm.tir.const(1, "int32"))
            for i in range(n)
        ]

    begin = [
        tvm.tir.if_then_else(
            begin.shape[0] > i,
            begin[i],
            tvm.tir.Select(strides[i] > 0, tvm.tir.const(0, "int32"), a.shape[i]),
        )
        for i in range(n)
    ]
    end = [
        tvm.tir.if_then_else(
            end.shape[0] > i,
            end[i],
            tvm.tir.Select(strides[i] > 0, a.shape[i] + 1, -(a.shape[i] + 1)),
        )
        for i in range(n)
    ]

    # Convert negative indexes
    for i in range(n):
        begin[i] = tvm.tir.if_then_else(begin[i] < 0, begin[i] + a.shape[i], begin[i])
        end[i] = tvm.tir.if_then_else(end[i] < 0, end[i] + a.shape[i], end[i])

    def _select(*indices):
        from_val = []
        index_tuple = []
        for i in range(n):
            from_val.append(within_index(begin[i], end[i], strides[i], indices[i]))
            index_tuple.append(make_idx(begin[i], end[i], strides[i], a.shape[i], indices[i]))
        return tvm.tir.if_then_else(tvm.tir.all(*from_val), v(*index_tuple), a(*indices))

    return te.compute(a.shape, _select, name="strided_set")


def reshape(a, newshape):
    """Reshape the array

    Parameters
    ----------
    a : tvm.te.Tensor
        The tensor to be reshaped
    newshape : tuple of ints
        The new shape

    Returns
    -------
    ret : tvm.te.Tensor
    """
    return cpp.reshape(a, newshape)


def squeeze(a, axis=None):
    """Remove single-dimensional entries from the shape of an array.

    Parameters
    ----------
    a : tvm.te.Tensor

    axis : None or int or tuple of ints, optional
        Selects a subset of the single-dimensional entries in the shape.
        If an axis is selected with shape entry greater than one, an error is raised.

    Returns
    -------
    squeezed : tvm.te.Tensor
    """
    return cpp.squeeze(a, axis)


def concatenate(a_tuple, axis=0):
    """Join a sequence of arrays along an existing axis.

    Parameters
    ----------
    a_tuple : tuple of tvm.te.Tensor
        The arrays to concatenate

    axis : int, optional
        The axis along which the arrays will be joined. Default is 0.

    Returns
    -------
    ret : tvm.te.Tensor
    """
    return cpp.concatenate(a_tuple, axis)


def stack(a, axis):
    """Repeats the whole array multiple times.

    Parameters
    ----------
    a : tvm.te.Tensor
        The tensor to be stacked.

    axis : int, optional
        The axis in the result array along which the input arrays are stacked.


    Returns
    -------
    ret : tvm.te.Tensor
    """
    return cpp.stack(a, axis)


def split(ary, indices_or_sections, axis=0):
    """Split an array into multiple sub-arrays.

    Parameters
    ----------
    ary : tvm.te.Tensor

    indices_or_sections : int or 1-D array

    axis : int

    Returns
    -------
    ret : tuple of tvm.te.Tensor
    """
    return cpp.split(ary, indices_or_sections, axis)


def take(a, indices, axis=None, mode="clip"):
    """Take elements from an array along an axis.

    Parameters
    ----------
    a : tvm.te.Tensor
        The source array.

    indices : tvm.te.Tensor
        The indices of the values to extract.

    axis : int, optional
        The axis over which to select values. By default,
        the flattened input array is used.

    mode : str, optional
        Specifies how out-of-bound indices will behave.
        clip - clip to the range (default)
        wrap - wrap around the indices
        fast - no clip or wrap around (user must make sure indices are in-bound)

    Returns
    -------
    ret : tvm.te.Tensor
    """
    if axis is None:
        return cpp.take(a, indices, mode)
    return cpp.take(a, indices, int(axis), mode)


@tvm.target.generic_func
def take_legalize(attrs, inputs, types):
    """Legalizes dyn.topk op.

    Parameters
    ----------
    attrs : tvm.ir.Attrs
        Attributes of current op
    inputs : list of tvm.relay.Expr
        The args of the Relay expr to be legalized
    types : list of types
        List of input and output types
    Returns
    -------
    result : tvm.relay.Expr
        The legalized expr
    """
    if tvm.relay.ty.is_dynamic(types[0]):
        return tvm.relay.take(tvm.relay.annotation.stop_fusion(inputs[0]), inputs[1], **attrs)
    return None


def gather(data, axis, indices):
    """Gather values along given axis from given indices.

    E.g. for a 3D tensor, output is computed as:

    .. code-block:: python

        out[i][j][k] = data[indices[i][j][k]][j][k]  # if axis == 0
        out[i][j][k] = data[i][indices[i][j][k]][k]  # if axis == 1
        out[i][j][k] = data[i][j][indices[i][j][k]]  # if axis == 2

    ``indices`` must have same shape as ``data``, except at dimension ``axis``
    which must just be not null. Output will have same shape as ``indices``.

    Parameters
    ----------
    data : tvm.te.Tensor
        The input data to the operator.

    axis: int
        The axis along which to index.

    indices : tvm.te.Tensor
        The indices of the values to extract.

    Returns
    -------
    ret : tvm.te.Tensor
    """
    return cpp.gather(data, axis, indices)


def gather_nd(a, indices):
    """Gather elements from a n-dimension array..

    Parameters
    ----------
    a : tvm.te.Tensor
        The source array.

    indices : tvm.te.Tensor
        The indices of the values to extract.

    Returns
    -------
    ret : tvm.te.Tensor
    """
    return cpp.gather_nd(a, indices)


def matmul(a, b, transp_a=False, transp_b=False):
    """
    Creates an operation that calculates a matrix multiplication (row-major notation):
    A(i, k) * B(k, j)
    if trans_a == trans_b, the usual transposed combinations, otherwise

    Parameters
    ----------
    a : The matrix A
    b : The matrix B
    trans_a : Is A's layout transposed?
    trans_b : Is B's layout transposed?

    Returns
    -------
    A Tensor whose op member is the matmul operation
    """
    return cpp.matmul(a, b, transp_a, transp_b)


def tensordot(a, b, axes):
    """A generalization of matrix multiplication to tensor.

    Parameters
    ----------
    a : The tensor A
    b : The tensor B
    axes : The number of dimensions to reduce over

    Returns
    -------
    A Tensor computing the result
    """
    if isinstance(axes, int):
        return cpp.tensordot(a, b, axes)
    if isinstance(axes[0], int):
        return cpp.tensordot(a, b, (axes[0],), (axes[1],))
    return cpp.tensordot(a, b, axes[0], axes[1])


def arange(start, stop=None, step=1, dtype="float32"):
    """Creates a tensor with evenly spaced values within a given interval.

    Parameters
    ----------
    start : tvm.Expr, optional
        Start of interval. The interval includes this value. The default start
        value is 0.

    stop : tvm.Expr
        Stop of interval. The interval does not include this value.

    step : tvm.Expr, optional
        Spacing between values. The default step size is 1.

    dtype : str, optional
        The target data type.

    Returns
    -------
    result : tvm.te.Tensor
        The resulting tensor.
    """
    if stop is None:
        stop = start
        start = 0
    return cpp.arange(start, stop, step, dtype)


def meshgrid(a_tuple, indexing):
    """Create coordinate matrices from coordinate vectors.

    Parameters
    ----------
    a_tuple : tuple of tvm.te.Tensor
        The coordinate vectors or scalars.

    indexing : str
        Indexing mode, either "ij" or "xy".

    Returns
    -------
    result : tuple of tvm.te.Tensor
        The resulting grids for each axis.
    """
    return cpp.meshgrid(a_tuple, indexing)


def repeat(a, repeats, axis):
    """Repeats elements of an array.

    Parameters
    ----------
    a : tvm.te.Tensor
        The tensor to be repeated.

    repeats: int, required
        Number of repetitions for each element

    axis: int, optional
        The axis along which to repeat values

    Returns
    -------
    ret : tvm.te.Tensor
    """
    return cpp.repeat(a, repeats, axis)


def tile(a, reps):
    """Repeats the whole array multiple times.

    Parameters
    ----------
    a : tvm.te.Tensor
        The tensor to be tiled.

    reps: tuple of ints, required
        The number of times for repeating the tensor

    Returns
    -------
    ret : tvm.te.Tensor
    """
    return cpp.tile(a, reps)


def layout_transform(array, src_layout, dst_layout):
    """Transform the layout according to src_layout and dst_layout

    Parameters
    ----------
    array : tvm.te.Tensor
        The source array.

    src_layout : str
        the source layout.

    dst_layout : str
        the destination layout.
    """
    return cpp.layout_transform(array, src_layout, dst_layout)


def shape(array, dtype="int32"):
    """Get the shape of input array

    Parameters
    ----------
    array : tvm.te.Tensor
        The source tensor.

    dtype : str, optional
        The target data type.

    Returns
    -------
    result : tvm.te.Tensor
        The resulting tensor.
    """
    return cpp.shape(array, dtype)


def sequence_mask(data, valid_length, mask_value=0, axis=0):
    """Sets all elements outside the expected length of the sequence to a constant value.

    This function takes an n-dimensional input array of the form [MAX_LENGTH, batch_size, ...] or
    [batch_size, MAX_LENGTH, ...] and returns an array of the same shape.

    `axis` means the axis of the length dimension and can only be 0 or 1. If `axis` is 0,
    the data must have shape [MAX_LENGTH, batch_size, ...]. Otherwise (axis=1), the data must have
    shape [batch_size, MAX_LENGTH, ...].

    `valid_length` gives the length of each sequence. `valid_length` should be
    a 1D int array with positive ints and has dimension [batch_size,].

    Parameters
    ----------
    data : tvm.te.Tensor
        N-D with shape [MAX_LENGTH, batch_size, ...] or [batch_size, MAX_LENGTH, ...]
        depending on the value of `axis`.

    valid_length : tvm.te.Tensor
        1-D with shape [batch_size,]

    mask_value : float, optional
        The masking value, default 0

    axis : int, optional
        axis of the length dimension, must be 0 or 1, default 0

    Returns
    -------
    output : tvm.te.Tensor
        N-D with shape [MAX_LENGTH, batch_size, ...] or [batch_size, MAX_LENGTH, ...]
        depending on the value of `axis`.
    """

    assert len(data.shape) >= 2, "only support data.ndim >= 2, received data.shape = {}".format(
        data.shape
    )
    assert axis in (0, 1), "only support axis = 0, 1, received axis = {}".format(axis)
    return cpp.sequence_mask(data, valid_length, mask_value, axis)


def ndarray_size(array, dtype="int32"):
    """Get the number of elements of input array

    Parameters
    ----------
    array : tvm.te.Tensor
        The source tensor.

    dtype : str, optional
        The target data type.

    Returns
    -------
    result : tvm.te.Tensor
        The resulting tensor.
    """
    return cpp.ndarray_size(array, dtype)


def where(condition, x, y):
    """Get the elements, either from x or y, depending on the condition.

    Parameters
    ----------
    condition : tvm.te.Tensor
        The condition array.

    x : tvm.te.Tensor
        First array to be selected.

    y : tvm.te.Tensor
        Second array to be selected.

    Returns
    -------
    result : tvm.te.Tensor
        A Tensor selected from x or y depending on condition.
    """
    return cpp.where(condition, x, y)


def one_hot(indices, on_value, off_value, depth, axis, dtype):
    """
    Returns a one-hot tensor where the locations repsented by indices take value on_value,
    other locations take value off_value.
    Final dimension is <indices outer dimensions> x depth x <indices inner dimensions>.

    Parameters
    ----------
    indices : tvm.te.Tensor
        Locations to set to on_value.

    on_value : tvm.te.Tensor
        Value to fill at indices.

    off_value : tvm.te.Tensor
        Value to fill at all other positions besides indices.

    depth : int
        Depth of the one-hot dimension.

    axis : int
        Axis to fill.

    dtype : relay.DataType
        Data type of the output tensor.

    Returns
    -------
    ret : relay.Expr
        The one-hot tensor.

    Examples
    --------
    .. code-block:: python

        indices = [0, 1, 2]

        relay.one_hot(indices, 3) =
            [[1, 0, 0],
             [0, 1, 0],
             [0, 0, 1]]
    """
    return cpp.one_hot(indices, on_value, off_value, depth, axis, dtype)


def unravel_index(indices, shape):
    """Convert a flat index or array of flat indices into a tuple of coordinate arrays.

    Example::
    -   unravel_index([22, 41, 37], [7, 6]) = [[3, 6, 6], [4, 5, 1]]

    Parameters
    ----------
    indices : relay.Expr
        An integer array containing indices.

    shape : relay.Expr
        The shape of the array.

    Returns
    -------
    result : relay.Expr
        The tuple of coordinate arrays.
    """

    return cpp.unravel_index(indices, shape)


def sparse_to_dense(sparse_indices, output_shape, sparse_values, default_value=0):
    """Converts a sparse representation into a dense tensor.

    Example::
    -   sparse_to_dense([[0, 0], [1, 1]], [2, 2], [3, 3], 0) = [[3, 0], [0, 3]]

    Parameters
    ----------
    sparse_indices : tvm.te.Tensor
        A 0-D, 1-D, or 2-D tensor of integers containing location of sparse values.

    output_shape : A list of integers
        Shape of the dense output tensor.

    sparse_values : tvm.te.Tensor
        A 0-D or 1-D tensor containing the sparse values for the sparse indices.

    default_value : tvm.te.Tensor
        A 0-D tensor containing the default value for the remaining locations.
        Defaults to 0.

    Returns
    -------
    result : tvm.te.Tensor
        Dense tensor of shape output_shape. Has the same type as sparse_values.
    """

    return cpp.sparse_to_dense(sparse_indices, output_shape, sparse_values, default_value)


def matrix_set_diag(data, diagonal, k=0, align="RIGHT_LEFT"):
    """
    Returns a tensor with the diagonals of input tensor replaced with the provided diagonal values.

    Parameters
    ----------
    data : relay.Expr
        Input Tensor.

    diagonal : relay.Expr
        Values to be filled in the diagonal.

    k : int or tuple of int, optional
        Diagonal Offset(s). The diagonal or range of diagonals to set. (0 by default)
        Positive value means superdiagonal, 0 refers to the main diagonal, and
        negative value means subdiagonals. k can be a single integer (for a single diagonal)
        or a pair of integers specifying the low and high ends of a matrix band.
        k[0] must not be larger than k[1].

    align : string, optional
        Some diagonals are shorter than max_diag_len and need to be padded.
        align is a string specifying how superdiagonals and subdiagonals should be aligned,
        respectively. There are four possible alignments: "RIGHT_LEFT" (default), "LEFT_RIGHT",
        "LEFT_LEFT", and "RIGHT_RIGHT". "RIGHT_LEFT" aligns superdiagonals to the right
        (left-pads the row) and subdiagonals to the left (right-pads the row). It is the packing
        format LAPACK uses. cuSPARSE uses "LEFT_RIGHT", which is the opposite alignment.

    Returns
    -------
    result : relay.Expr
        New tensor with given diagonal values.

    Examples
    --------
    .. code-block:: python

        data = [[[7, 7, 7, 7],
                 [7, 7, 7, 7],
                 [7, 7, 7, 7]],
                [[7, 7, 7, 7],
                 [7, 7, 7, 7],
                 [7, 7, 7, 7]]]

        diagonal = [[1, 2, 3],
                    [4, 5, 6]]

        topi.matrix_set_diag(input, diagonal) =
            [[[1, 7, 7, 7],
              [7, 2, 7, 7],
              [7, 7, 3, 7]],
             [[4, 7, 7, 7],
              [7, 5, 7, 7],
              [7, 7, 6, 7]]]
    """
    if isinstance(k, (tuple, list)):
        k_one = k[0]
        if len(k) >= 2:
            k_two = k[1]
        else:
            k_two = k[0]
    else:
        k_one = k
        k_two = k

    super_diag_right_align = align[:5] == "RIGHT"
    sub_diag_right_align = align[-5:] == "RIGHT"

    return cpp.matrix_set_diag(
        data, diagonal, k_one, k_two, super_diag_right_align, sub_diag_right_align
    )


def adv_index(data, indices):
    """Numpy style indexing with tensors.

    Parameters
    ----------
    data : tvm.te.Tensor
        Input data.

    indices : A list of tvm.te.Tensor
        Tensor index.

    Returns
    -------
    result : tvm.te.Tensor
        Output tensor
    """
    return cpp.adv_index(data, indices)


<<<<<<< HEAD
def sparse_segment_sqrtn(data, indices, segment_ids, num_segments=None):
=======
def sparse_reshape(sparse_indices, prev_shape, new_shape):
>>>>>>> e64c12ed
    """
    Compute the sparse segment sum on the indices over the segment_ids

    Parameters
    ----------
    data : relay.Expr
        A Tensor with data that will be assembled in the output.
    indices : relay.Expr
       A 1-D Tensor with indices into data. Has same rank as segment_ids.
    segment_ids : relay.Expr
        A 1-D Tensor with indices into the output Tensor. Values should be sorted and can be
        repeated.
    num_segments : Optional[int]
        An optional int32 scalar. Indicates the size of the output Tensor.

    Returns
    -------
    result: relay.Expr
        Output tensor containing the sparse segment sum

    Examples
    --------
    .. code-block:: python

        data = [[1,2,3,4], [-1,-2,-3,-4], [5,6,7,8]]

        indices = [0, 1]

        segment_ids = [0, 2]

        num_segments = 4

        result = relay.sparse_segment_sqrtn(data,
                                        indices,
                                        segment_ids,
                                        num_segments)
        result    =  [[ 1  2  3  4]
                      [ 0  0  0  0]
                      [-1 -2 -3 -4]
                      [ 0  0  0  0]]
    """
    if not num_segments:
        num_segments = -1
    return cpp.sparse_segment_sqrtn(data, indices, segment_ids, num_segments)


def sparse_fill_empty_rows(sparse_indices, sparse_values, default_value, dense_shape):
    """
    Fill first column of the empty rows with default values for a sparse array.
    It returns a TupleWrapper with four outputs

    Parameters
    ----------
    sparse_indices : relay.Expr
        A 2-D tensor[N, n_dim] of integers containing location of sparse values, where N is the
        number of sparse values and n_dim is the number of dimensions of the dense_shape
<<<<<<< HEAD

    sparse_values : relay.Expr
        A 1-D tensor[N] containing the sparse values for the sparse indices.

    default_value : relay.Expr
        A 1-D tensor containing the default value for the remaining locations.

    dense_shape : relay.Expr
        A list of integers. Shape of the dense output tensor.
=======
    prev_shape : relay.Expr
        A 1-D tensor containing the previous shape of the dense tensor
    new_shape : relay.Expr
        A 1-D tensor containing the new shape of the dense tensor
>>>>>>> e64c12ed

    Returns
    -------
    new_sparse_indices : relay.Expr
        A 2-D tensor[N + dense_shape[0], n_dim] of integers containing location of new sparse
        indices where N is the number of sparse values. It is filled with -1 at irrelevant indices
        which will be sliced in a future op discarding non-useful elements. This is done since the
        real rows of new_sparse_indices depends on the input.

    empty_row_indicator : relay.Expr
        A 1-D Boolean tensor[dense_shape[0]] indicating whether the particular row is empty

    new_sparse_values : relay.Expr
        A 1-D tensor[dense_shape[0]] containing the sparse values for the sparse indices. It is
        filled with -1 at indices which will be discarded in the following strided_slice op.
        This is done since the real rows of new_sparse_indices depends on the input.

    non_empty_rows : relay.Expr
        A 1-D tensor containing the amount of non-empty rows in the sparse_indices. This value will
        be used to slice irrelevant indices(filled with -1) in new_sparse_values and
        new_sparse_indices

    Examples
    -------
    .. code-block:: python

        sparse_indices = [[0, 1],
                         [0, 3],
                         [2, 0],
                         [3, 1]]
        sparse_values = [1, 2, 3, 4]
        default_value = [10]
        dense_shape = [5, 6]
        new_sparse_indices, empty_row_indicator, new_sparse_values, slice_element_index =
                            relay.sparse_fill_empty_rows(
                            sparse_indices,
                            sparse_values,
                            default_value,
                            dense_shape)
        new_sparse_indices = [[0, 1],
                             [0, 3],
                             [2, 0],
                             [3, 1],
                             [1, 0],
                             [4, 0],
                             [-1, -1],
                             [-1, -1],
                             [-1, -1]]

<<<<<<< HEAD
        empty_row_indicator = [False, True, False, False, True]

        new_sparse_values = [1, 2, 3, 4, 10, 10, -1, -1, -1]
=======
        prev_shape = [2, 3, 4]
>>>>>>> e64c12ed

        slice_element_index = [3]

<<<<<<< HEAD
    """
    return cpp.sparse_fill_empty_rows(sparse_indices, sparse_values, default_value, dense_shape)
=======
        new_sparse_indices, new_shape = relay.sparse_reshape(sparse_indices,
                            prev_shape,
                            new_shape)
        new_sparse_indices = [[0, 0],
                              [0, 1],
                              [1, 2],
                              [4, 2],
                              [8, 1]]
        new_shape = [9, 4]
    """
    return cpp.sparse_reshape(sparse_indices, prev_shape, new_shape)
>>>>>>> e64c12ed
<|MERGE_RESOLUTION|>--- conflicted
+++ resolved
@@ -933,14 +933,9 @@
     return cpp.adv_index(data, indices)
 
 
-<<<<<<< HEAD
 def sparse_segment_sqrtn(data, indices, segment_ids, num_segments=None):
-=======
-def sparse_reshape(sparse_indices, prev_shape, new_shape):
->>>>>>> e64c12ed
     """
     Compute the sparse segment sum on the indices over the segment_ids
-
     Parameters
     ----------
     data : relay.Expr
@@ -952,24 +947,17 @@
         repeated.
     num_segments : Optional[int]
         An optional int32 scalar. Indicates the size of the output Tensor.
-
     Returns
     -------
     result: relay.Expr
         Output tensor containing the sparse segment sum
-
     Examples
     --------
     .. code-block:: python
-
         data = [[1,2,3,4], [-1,-2,-3,-4], [5,6,7,8]]
-
         indices = [0, 1]
-
         segment_ids = [0, 2]
-
         num_segments = 4
-
         result = relay.sparse_segment_sqrtn(data,
                                         indices,
                                         segment_ids,
@@ -988,29 +976,17 @@
     """
     Fill first column of the empty rows with default values for a sparse array.
     It returns a TupleWrapper with four outputs
-
     Parameters
     ----------
     sparse_indices : relay.Expr
         A 2-D tensor[N, n_dim] of integers containing location of sparse values, where N is the
         number of sparse values and n_dim is the number of dimensions of the dense_shape
-<<<<<<< HEAD
-
     sparse_values : relay.Expr
         A 1-D tensor[N] containing the sparse values for the sparse indices.
-
     default_value : relay.Expr
         A 1-D tensor containing the default value for the remaining locations.
-
     dense_shape : relay.Expr
         A list of integers. Shape of the dense output tensor.
-=======
-    prev_shape : relay.Expr
-        A 1-D tensor containing the previous shape of the dense tensor
-    new_shape : relay.Expr
-        A 1-D tensor containing the new shape of the dense tensor
->>>>>>> e64c12ed
-
     Returns
     -------
     new_sparse_indices : relay.Expr
@@ -1018,24 +994,19 @@
         indices where N is the number of sparse values. It is filled with -1 at irrelevant indices
         which will be sliced in a future op discarding non-useful elements. This is done since the
         real rows of new_sparse_indices depends on the input.
-
     empty_row_indicator : relay.Expr
         A 1-D Boolean tensor[dense_shape[0]] indicating whether the particular row is empty
-
     new_sparse_values : relay.Expr
         A 1-D tensor[dense_shape[0]] containing the sparse values for the sparse indices. It is
         filled with -1 at indices which will be discarded in the following strided_slice op.
         This is done since the real rows of new_sparse_indices depends on the input.
-
     non_empty_rows : relay.Expr
         A 1-D tensor containing the amount of non-empty rows in the sparse_indices. This value will
         be used to slice irrelevant indices(filled with -1) in new_sparse_values and
         new_sparse_indices
-
     Examples
     -------
     .. code-block:: python
-
         sparse_indices = [[0, 1],
                          [0, 3],
                          [2, 0],
@@ -1058,21 +1029,39 @@
                              [-1, -1],
                              [-1, -1],
                              [-1, -1]]
-
-<<<<<<< HEAD
         empty_row_indicator = [False, True, False, False, True]
-
         new_sparse_values = [1, 2, 3, 4, 10, 10, -1, -1, -1]
-=======
+        slice_element_index = [3]
+    """
+    return cpp.sparse_fill_empty_rows(sparse_indices, sparse_values, default_value, dense_shape)
+
+
+def sparse_reshape(sparse_indices, prev_shape, new_shape):
+    """
+    Reshape a Sparse Tensor
+    Parameters
+    ----------
+    sparse_indices : relay.Expr
+        A 2-D tensor[N, n_dim] of integers containing location of sparse values, where N is the
+        number of sparse values and n_dim is the number of dimensions of the dense_shape
+    prev_shape : relay.Expr
+        A 1-D tensor containing the previous shape of the dense tensor
+    new_shape : relay.Expr
+        A 1-D tensor containing the new shape of the dense tensor
+    Returns
+    -------
+    result: relay.Expr
+        Output tensor.
+    Examples
+    --------
+    .. code-block:: python
+        sparse_indices = [[0, 0, 0],
+                            [0, 0, 1],
+                            [0, 1, 0],
+                            [1, 0, 0],
+                            [1, 2, 3]]
         prev_shape = [2, 3, 4]
->>>>>>> e64c12ed
-
-        slice_element_index = [3]
-
-<<<<<<< HEAD
-    """
-    return cpp.sparse_fill_empty_rows(sparse_indices, sparse_values, default_value, dense_shape)
-=======
+        new_shape = [9, -1]
         new_sparse_indices, new_shape = relay.sparse_reshape(sparse_indices,
                             prev_shape,
                             new_shape)
@@ -1083,5 +1072,4 @@
                               [8, 1]]
         new_shape = [9, 4]
     """
-    return cpp.sparse_reshape(sparse_indices, prev_shape, new_shape)
->>>>>>> e64c12ed
+    return cpp.sparse_reshape(sparse_indices, prev_shape, new_shape)