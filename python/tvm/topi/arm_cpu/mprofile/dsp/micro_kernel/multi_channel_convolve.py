# Licensed to the Apache Software Foundation (ASF) under one
# or more contributor license agreements.  See the NOTICE file
# distributed with this work for additional information
# regarding copyright ownership.  The ASF licenses this file
# to you under the Apache License, Version 2.0 (the
# "License"); you may not use this file except in compliance
# with the License.  You may obtain a copy of the License at
#
#   http://www.apache.org/licenses/LICENSE-2.0
#
# Unless required by applicable law or agreed to in writing,
# software distributed under the License is distributed on an
# "AS IS" BASIS, WITHOUT WARRANTIES OR CONDITIONS OF ANY
# KIND, either express or implied.  See the License for the
# specific language governing permissions and limitations
# under the License.
"""This is a special intrinsic used for depthwise convolution using Cortex-M DSP instructions
(v7e-m). It takes as inputs an int8 HWC data tensor and an int8 CHWc kernel. This intrinsic "lays"
the kernel on top of the data tensors starting from a given pointer, performs signed sixteen-bit
multiplies on each pair of values, and sums all the products in an int32 accumlator. This process is
repeated four times giving four int32 outputs - one per channel."""

import textwrap

from tvm import te, tir
from .common import num_simd_lanes_per_word, common_includes


def _get_func_name(in_dtype, tensor_w, channels, kernel_h, kernel_w, suffix):
    """Gets the C function name of the tensorized function."""
    return f"kernel_convolve_{in_dtype}_w{tensor_w}_c{channels}_kh{kernel_h}_kw{kernel_w}_{suffix}"


def intrin_multi_channel_convolve(
    in_dtype, _tensor_h, tensor_w, channels, kernel_h, kernel_w, suffix
):
    """Defines a v7e-m DSP-accelerated multi-channel convolution. Works on two
    channels if in_dtype==int16, and four channels if in_dtype==int8."""
    simd_lanes = num_simd_lanes_per_word(in_dtype)

    overlap_dims = (kernel_h, kernel_w, simd_lanes)
    data_slice = te.placeholder(overlap_dims, name="data_slice", dtype=in_dtype)
    kernel_slice = te.placeholder(overlap_dims, name="kernel_slice", dtype=in_dtype)

    kh_i = te.reduce_axis((0, kernel_h), name="kh_i")
    kw_i = te.reduce_axis((0, kernel_w), name="kw_i")

    output_slice = te.compute(
        (simd_lanes,),
        lambda k: te.sum(
            data_slice[kh_i, kw_i, k].astype("int32") * kernel_slice[kh_i, kw_i, k].astype("int32"),
            axis=(kh_i, kw_i),
        ),
        name="c",
    )

    data_buf = tir.decl_buffer(
        data_slice.shape,
        data_slice.dtype,
        name="data",
        offset_factor=1,
        strides=[tensor_w * channels, channels, 1],
    )
    kernel_buf = tir.decl_buffer(
        kernel_slice.shape,
        kernel_slice.dtype,
        name="kernel",
        offset_factor=1,
        strides=[kernel_w * simd_lanes, simd_lanes, 1],
    )
    output_buf = tir.decl_buffer(
        output_slice.shape, output_slice.dtype, name="output", offset_factor=1, strides=[1]
    )

    def intrin_func(ins, outs):
        builder = tir.ir_builder.create()
        builder.emit(
            tir.call_extern(
                "int32",
                _get_func_name(in_dtype, tensor_w, channels, kernel_h, kernel_w, suffix),
                outs[0].access_ptr("w"),
                ins[0].access_ptr("r"),
                ins[1].access_ptr("r"),
            )
        )
        return builder.get()

    return te.decl_tensor_intrin(
        output_slice.op,
        intrin_func,
        binds={data_slice: data_buf, kernel_slice: kernel_buf, output_slice: output_buf},
    )


def multi_channel_convolve_impl(in_dtype, *args) -> str:
    """Generates C code for a fast multi-channel convolution function for ARM Cortex-M. This is done
    by calling a sub-function depending on the input data type, as since v7e-m has no quad multiply
    accumulate instruction, the int8 and int16 cases work differently."""
    if in_dtype == "int8":
        return _quad_int8_channel_convolve_impl(*args)
    if in_dtype == "int16":
        return _dual_int16_channel_convolve_impl(*args)

    raise NotImplementedError(f"No Cortex-M {in_dtype} depthwise_conv2d implementation exists!")


def _quad_int8_channel_convolve_impl(_tensor_h, tensor_w, channels, kernel_h, kernel_w, suffix):
    return textwrap.dedent(
        (
            common_includes
            + f"""
        // __SXTB16(_ROR(X, Y)) is combined into one assembly instruction

        #define TVMGEN_QUAD_INT8_CHANNEL_REARRANGE_SUM_DSP( \
            arranged_kernel, \
            tensor_c3210, \
            sum_c0, sum_c1, sum_c2, sum_c3) {{ \
          \
          int32_t kernel_c3210 = *arranged_kernel++; \
          \
<<<<<<< HEAD
          uint32_t tensor_c20 = __sxtb16(tensor_c3210); \
          uint32_t kernel_c20 = __sxtb16(kernel_c3210); \
          sum_c0 = __builtin_arm_smlabb(tensor_c20, kernel_c20, sum_c0); \
          sum_c2 = __builtin_arm_smlatt(tensor_c20, kernel_c20, sum_c2); \
          \
          uint32_t tensor_c31 = __sxtb16(__ror(tensor_c3210, 8)); \
          uint32_t kernel_c31 = __sxtb16(__ror(kernel_c3210, 8)); \
=======
          int32_t tensor_c20 = __sxtb16(tensor_c3210); \
          int32_t kernel_c20 = __sxtb16(kernel_c3210); \
          sum_c0 = __builtin_arm_smlabb(tensor_c20, kernel_c20, sum_c0); \
          sum_c2 = __builtin_arm_smlatt(tensor_c20, kernel_c20, sum_c2); \
          \
          int32_t tensor_c31 = __sxtb16(__ror(tensor_c3210, 8)); \
          int32_t kernel_c31 = __sxtb16(__ror(kernel_c3210, 8)); \
>>>>>>> 6c343613
          sum_c1 = __builtin_arm_smlabb(tensor_c31, kernel_c31, sum_c1); \
          sum_c3 = __builtin_arm_smlatt(tensor_c31, kernel_c31, sum_c3); \
        }}

        /* We do four channels at once to get this speed boost. */
        #ifdef __cplusplus
        extern "C"
        #endif
        int32_t {_get_func_name("int8", tensor_w, channels, kernel_h, kernel_w, suffix)}(
            int32_t *out,
            int8_t *tensor,
            int8_t *kernel) {{

          int32_t sum_c0 = 0;
          int32_t sum_c1 = 0;
          int32_t sum_c2 = 0;
          int32_t sum_c3 = 0;

          int32_t kernel_i32[{kernel_h} * {kernel_w}];
          memcpy(kernel_i32, kernel, {kernel_h} * {kernel_w} * sizeof(int32_t));
          int32_t *arranged_kernel = kernel_i32;

          int32_t tensor_length = {((kernel_w - 1) * (channels // 4) + (kernel_h - 1) * tensor_w * (channels // 4)) + 1};
          int32_t tensor_i32[tensor_length];
          memcpy(tensor_i32, tensor, tensor_length * sizeof(int32_t));

          #pragma GCC unroll 3
          for (int i = 0; i < {kernel_h}; i++) {{
            #pragma GCC unroll 3
            for (int j = 0; j < {kernel_w}; j++) {{
              TVMGEN_QUAD_INT8_CHANNEL_REARRANGE_SUM_DSP(
                arranged_kernel,
                *(tensor_i32 + j * {channels // 4} + i * {tensor_w * (channels // 4)}),
                sum_c0, sum_c1, sum_c2, sum_c3)
            }}
          }}

          out[0] = sum_c0;
          out[1] = sum_c1;
          out[2] = sum_c2;
          out[3] = sum_c3;
          return 0;
        }}

        #undef TVMGEN_QUAD_INT8_CHANNEL_REARRANGE_SUM_DSP
        """
        )
    )


def _dual_int16_channel_convolve_impl(_tensor_h, tensor_w, channels, kernel_h, kernel_w, suffix):
    return textwrap.dedent(
        (
            common_includes
            + f"""
        #include <stdint.h>

        /* We do four channels at once to get this speed boost. */
        #ifdef __cplusplus
        extern "C"
        #endif
        int32_t {_get_func_name("int16", tensor_w, channels, kernel_h, kernel_w, suffix)}(
            int32_t *out,
            int16_t *tensor,
            int16_t *kernel) {{

          int32_t sum_c0 = 0;
          int32_t sum_c1 = 0;

          int32_t kernel_i32[{kernel_h} * {kernel_w}];
          memcpy(kernel_i32, kernel, {kernel_h} * {kernel_w} * sizeof(int32_t));

          int32_t tensor_length = {((kernel_w - 1) * (channels // 2) + (kernel_h - 1) * tensor_w * (channels // 2)) + 1};
          int32_t tensor_i32[tensor_length];
          memcpy(tensor_i32, tensor, tensor_length * sizeof(int32_t));

          #pragma GCC unroll 3
          for (int i = 0; i < {kernel_h}; i++) {{
            #pragma GCC unroll 3
            for (int j = 0; j < {kernel_w}; j++) {{
              int32_t tensor_c10 = tensor_i32[j * {channels // 2} + i * {tensor_w * (channels // 2)}];
              int32_t kernel_c10 = kernel_i32[{kernel_w} * i + j];
              sum_c0 = __builtin_arm_smlabb(tensor_c10, kernel_c10, sum_c0);
              sum_c1 = __builtin_arm_smlatt(tensor_c10, kernel_c10, sum_c1);
            }}
          }}

          out[0] = sum_c0;
          out[1] = sum_c1;
          return 0;
        }}

        #undef TVMGEN_DUAL_INT16_CHANNEL_REARRANGE_SUM
        """
        )
    )<|MERGE_RESOLUTION|>--- conflicted
+++ resolved
@@ -118,15 +118,6 @@
           \
           int32_t kernel_c3210 = *arranged_kernel++; \
           \
-<<<<<<< HEAD
-          uint32_t tensor_c20 = __sxtb16(tensor_c3210); \
-          uint32_t kernel_c20 = __sxtb16(kernel_c3210); \
-          sum_c0 = __builtin_arm_smlabb(tensor_c20, kernel_c20, sum_c0); \
-          sum_c2 = __builtin_arm_smlatt(tensor_c20, kernel_c20, sum_c2); \
-          \
-          uint32_t tensor_c31 = __sxtb16(__ror(tensor_c3210, 8)); \
-          uint32_t kernel_c31 = __sxtb16(__ror(kernel_c3210, 8)); \
-=======
           int32_t tensor_c20 = __sxtb16(tensor_c3210); \
           int32_t kernel_c20 = __sxtb16(kernel_c3210); \
           sum_c0 = __builtin_arm_smlabb(tensor_c20, kernel_c20, sum_c0); \
@@ -134,7 +125,6 @@
           \
           int32_t tensor_c31 = __sxtb16(__ror(tensor_c3210, 8)); \
           int32_t kernel_c31 = __sxtb16(__ror(kernel_c3210, 8)); \
->>>>>>> 6c343613
           sum_c1 = __builtin_arm_smlabb(tensor_c31, kernel_c31, sum_c1); \
           sum_c3 = __builtin_arm_smlatt(tensor_c31, kernel_c31, sum_c3); \
         }}
