# Licensed to the Apache Software Foundation (ASF) under one
# or more contributor license agreements.  See the NOTICE file
# distributed with this work for additional information
# regarding copyright ownership.  The ASF licenses this file
# to you under the Apache License, Version 2.0 (the
# "License"); you may not use this file except in compliance
# with the License.  You may obtain a copy of the License at
#
#   http://www.apache.org/licenses/LICENSE-2.0
#
# Unless required by applicable law or agreed to in writing,
# software distributed under the License is distributed on an
# "AS IS" BASIS, WITHOUT WARRANTIES OR CONDITIONS OF ANY
# KIND, either express or implied.  See the License for the
# specific language governing permissions and limitations
# under the License.
# pylint: disable=invalid-name, no-value-for-parameter
"""Defines gemm intrinsics for SIMD matrix multiplication."""

import random
import string

import tvm
from tvm import te

##########################
# MxKxN MatMul Intrinsic #
##########################

# NOTE this is transposed matmul (A * B^T)
def intrin_gemm_MxKxN(M, K, N, in_dtype, out_dtype):
    """Defines a SIMD-accelerated transposed matmul."""
    # we generate a unique ID for every intrinsic definition, to prevent name
    # collisions in the generated source (e.g., if there are multiple operators
    # in the same module that use the same intrinsic)
    #
    # TODO(weberlo, areusch): to cut down on memory usage, we should cache each intrinsic
    # instantiation and include it only once, eliminating the need for unique
    # IDs
    UNIQ_ID_LEN = 8
    uniq_id = "".join(random.choices(string.ascii_uppercase, k=UNIQ_ID_LEN))

    if isinstance(M, tvm.tir.IntImm):
        M = M.value
    if isinstance(K, tvm.tir.IntImm):
        K = K.value
    if isinstance(N, tvm.tir.IntImm):
        N = N.value
    # TODO(weberlo, areusch): support more dtypes?
<<<<<<< HEAD
    assert in_dtype == "int8" or in_dtype == "int16"
=======
    assert in_dtype in ("int8", "int16")
>>>>>>> df243930
    assert out_dtype == "int32"
    A = te.placeholder((M, K), name="a", dtype=in_dtype)
    B = te.placeholder((N, K), name="b", dtype=in_dtype)
    k = te.reduce_axis((0, K), name="k")
    C = te.compute(
        (M, N),
        lambda i, j: te.sum(A[i, k].astype(out_dtype) * B[j, k].astype(out_dtype), axis=k),
        name="c",
    )
    A_buf = tvm.tir.decl_buffer(
        A.shape, A.dtype, name="A", offset_factor=1, strides=[te.var("A_s"), 1]
    )
    B_buf = tvm.tir.decl_buffer(
        B.shape, B.dtype, name="B", offset_factor=1, strides=[te.var("B_s"), 1]
    )
    C_buf = tvm.tir.decl_buffer(
        C.shape, C.dtype, name="C", offset_factor=1, strides=[te.var("C_s"), 1]
    )

    def intrin_func(ins, outs):
        aa, bb = ins
        cc = outs[0]
        gemm_func_prefix = "gemm" if in_dtype == "int8" else "gemm16"

        def _reduce_update():
            ib = tvm.tir.ir_builder.create()
            ib.emit(
                tvm.tir.call_extern(
                    "int32",
                    f"{gemm_func_prefix}_{M}x{K}x{N}_update_{uniq_id}",
                    aa.access_ptr("r"),
                    bb.access_ptr("r"),
                    cc.access_ptr("w"),
                    aa.strides[0],
                    bb.strides[0],
                    cc.strides[0],
                )
            )
            return ib.get()

        def _reduce_reset():
            ib = tvm.tir.ir_builder.create()
            ib.emit(
                tvm.tir.call_extern(
                    "int32", f"gemm_{M}x{K}x{N}_reset_{uniq_id}", cc.access_ptr("w"), cc.strides[0]
                )
            )
            return ib.get()

        def _body():
            ib = tvm.tir.ir_builder.create()
            ib.emit(
                tvm.tir.call_extern(
                    "int32",
                    f"{gemm_func_prefix}_{M}x{K}x{N}_body_{uniq_id}",
                    aa.access_ptr("r"),
                    bb.access_ptr("r"),
                    cc.access_ptr("w"),
                    aa.strides[0],
                    bb.strides[0],
                    cc.strides[0],
                )
            )
            return ib.get()

        return _body(), _reduce_reset(), _reduce_update()

    intrin_decl = te.decl_tensor_intrin(C.op, intrin_func, binds={A: A_buf, B: B_buf, C: C_buf})
    return intrin_decl, uniq_id


def gemm_MxKxN_impl(M, K, N, uniq_id):
    """Emit C code for gemm impl."""
    # TODO(weberlo, areusch): are there any SIMD tricks to zero out arrays quickly?
    # aa_pad_size = M * K
    bb_pad_size = N * K
    # code reference: CMSIS-NN paper (https://arxiv.org/abs/1801.06601)
    cc_code = f"""
#include "cortex_m7_defines.h"

#ifdef GROVETY_OP_BENCHMARK

#ifdef __cplusplus
extern "C"
#endif // __cplusplus
void perf_timer_start(uint32_t op_id);

#ifdef __cplusplus
extern "C"
#endif // __cplusplus
void perf_timer_stop(uint32_t op_id);

#endif // GROVETY_OP_BENCHMARK

#ifdef __cplusplus
extern "C"
#endif
__STATIC_FORCEINLINE int32_t gemm_{M}x{N}_body_rest_{uniq_id}(
    int K,
    int8_t *aa, int8_t *bb, int32_t *cc,
    int A_stride, int B_stride, int C_stride) {{
  int k_base = (K / 4) * 4;
  switch ( K % 4 ) {{
  case 1:
    for (int i = 0; i < {M}; i++) {{
      for (int j = 0; j < {N}; j++) {{
        int8_t *a_ptr = &aa[i * A_stride + k_base];
        int8_t *b_ptr = &bb[j * B_stride + k_base];
        cc[i * C_stride + j] = (int32_t) a_ptr[0] * (int32_t) b_ptr[0];
      }}
    }}
    break;
  case 2:
    for (int i = 0; i < {M}; i++) {{
      for (int j = 0; j < {N}; j++) {{
        int8_t *a_ptr = &aa[i * A_stride + k_base];
        int8_t *b_ptr = &bb[j * B_stride + k_base];
        cc[i * C_stride + j] =   (int32_t) a_ptr[0] * (int32_t) b_ptr[0]
                               + (int32_t) a_ptr[1] * (int32_t) b_ptr[1];
      }}
    }}
    break;
  case 3:
    for (int i = 0; i < {M}; i++) {{
      for (int j = 0; j < {N}; j++) {{
        int8_t *a_ptr = &aa[i * A_stride + k_base];
        int8_t *b_ptr = &bb[j * B_stride + k_base];
        cc[i * C_stride + j] =   (int32_t) a_ptr[0] * (int32_t) b_ptr[0]
                               + (int32_t) a_ptr[1] * (int32_t) b_ptr[1]
                               + (int32_t) a_ptr[2] * (int32_t) b_ptr[2];
      }}
    }}
    break;
  }}
  return 0;
}}

#ifdef __cplusplus
extern "C"
#endif
__STATIC_FORCEINLINE int32_t gemm_{M}x{K}x{N}_body_loop_{uniq_id}(
    int8_t *aa, int8_t *bb, int32_t *cc,
    int A_stride, int B_stride, int C_stride) {{
  for (int i = 0; i < {M}; i++) {{
    for (int j = 0; j < {N}; j++) {{
      int32_t sum = 0;
      for (int l = 0; l < {K}; l++) {{
        sum += (int32_t) aa[i*A_stride + l] * (int32_t) bb[j*B_stride + l];
      }}
      // NOTE: this is the line where `*_body` differs from `*_update`. here
      // we're *setting* the result, instead of accumulating, because we know
      // the `i` and `j` itervars span their entire respective axes.
      cc[i*C_stride + j] = sum;
    }}
  }}
  return 0;
}}

#ifdef __cplusplus
extern "C"
#endif
<<<<<<< HEAD
=======
__STATIC_FORCEINLINE int32_t gemm_{M}x{N}_body_rest_{uniq_id}(
    int K,
    int8_t *aa, int8_t *bb, int32_t *cc,
    int A_stride, int B_stride, int C_stride) {{
  int k_base = (K / 4) * 4;
  switch ( K % 4 ) {{
  case 1:
    for (int i = 0; i < {M}; i++) {{
      for (int j = 0; j < {N}; j++) {{
        int8_t *a_ptr = &aa[i * A_stride + k_base];
        int8_t *b_ptr = &bb[j * B_stride + k_base];
        cc[i * C_stride + j] = (int32_t) a_ptr[0] * (int32_t) b_ptr[0];
      }}
    }}
    break;
  case 2:
    for (int i = 0; i < {M}; i++) {{
      for (int j = 0; j < {N}; j++) {{
        int8_t *a_ptr = &aa[i * A_stride + k_base];
        int8_t *b_ptr = &bb[j * B_stride + k_base];
        cc[i * C_stride + j] =   (int32_t) a_ptr[0] * (int32_t) b_ptr[0]
                               + (int32_t) a_ptr[1] * (int32_t) b_ptr[1];
      }}
    }}
    break;
  case 3:
    for (int i = 0; i < {M}; i++) {{
      for (int j = 0; j < {N}; j++) {{
        int8_t *a_ptr = &aa[i * A_stride + k_base];
        int8_t *b_ptr = &bb[j * B_stride + k_base];
        cc[i * C_stride + j] =   (int32_t) a_ptr[0] * (int32_t) b_ptr[0]
                               + (int32_t) a_ptr[1] * (int32_t) b_ptr[1]
                               + (int32_t) a_ptr[2] * (int32_t) b_ptr[2];
      }}
    }}
    break;
  }}
  return 0;
}}

#ifdef __cplusplus
extern "C"
#endif
__STATIC_FORCEINLINE int32_t gemm_{M}x{K}x{N}_body_loop_{uniq_id}(
    int8_t *aa, int8_t *bb, int32_t *cc,
    int A_stride, int B_stride, int C_stride) {{
  for (int i = 0; i < {M}; i++) {{
    for (int j = 0; j < {N}; j++) {{
      int32_t sum = 0;
      for (int l = 0; l < {K}; l++) {{
        sum += (int32_t) aa[i*A_stride + l] * (int32_t) bb[j*B_stride + l];
      }}
      // NOTE: this is the line where `*_body` differs from `*_update`. here
      // we're *setting* the result, instead of accumulating, because we know
      // the `i` and `j` itervars span their entire respective axes.
      cc[i*C_stride + j] = sum;
    }}
  }}
  return 0;
}}

#ifdef __cplusplus
extern "C"
#endif
>>>>>>> df243930
__STATIC_FORCEINLINE int32_t gemm_{M}x{K}x{N}_body_{uniq_id}(
    int8_t *aa, int8_t *bb, int32_t *cc,
    int A_stride, int B_stride, int C_stride) {{
  int16_t bb_pad[{bb_pad_size}];
  int32_t retcode = 0;

<<<<<<< HEAD
#ifdef GROVETY_OP_BENCHMARK
  perf_timer_start(0);
#endif

  if ( {M} < 16 || {N} < 16 ) {{
    retcode = gemm_{M}x{K}x{N}_body_loop_{uniq_id}(aa, bb, cc, A_stride, B_stride, C_stride);
    goto out;
  }}

  for (int i = 0; i < {N}; i++)
    for (int j = 0; j < {K} / 4; j++)
      read_and_pad(&bb[i*B_stride + j*4], (int32_t*) &bb_pad[i*{K} + j*4], (int32_t*) &bb_pad[i*{K} + j*4 + 2]);
=======
  if ( {M} < 16 || {N} < 16 )
    return gemm_{M}x{K}x{N}_body_loop_{uniq_id}(aa, bb, cc, A_stride, B_stride, C_stride);

  for (int i = 0; i < {N}; i++)
    for (int j = 0; j < {K} / 4; j++)
      read_and_pad(&bb[i*B_stride + j*4], (int32_t*) &bb_pad[i*{K} + j*4], (int32_t*) &bb_pad[i*{K} + j*4 + 2]);

  for (int i = 0; i < {M}; i++) {{
    int16_t aa_pad_line[{K}];
    for (int l = 0; l < {K} / 4; l++)
      read_and_pad(&aa[i*A_stride + l*4], (int32_t*) &aa_pad_line[l*4], (int32_t*) &aa_pad_line[l*4 + 2]);

    for (int j = 0; j < {N}; j++) {{
      int32_t *aa_ptr = (int32_t *) aa_pad_line;
      int32_t *bb_ptr = (int32_t *) &bb_pad[j*{K}];
      int32_t sum = 0;
      for (int l = 0; l < 2 * ({K} / 4); l++) {{
        sum = __SMLAD(*aa_ptr, *bb_ptr, sum);
        ++ aa_ptr; ++ bb_ptr;
      }}
      // NOTE: this is the line where `*_body` differs from `*_update`. here
      // we're *setting* the result, instead of accumulating, because we know
      // the `i` and `j` itervars span their entire respective axes.
      cc[i*C_stride + j] = sum;
    }}
  }}

  if ( {K} % 4 != 0 )
    gemm_{M}x{N}_body_rest_{uniq_id}({K}, aa, bb, cc, A_stride, B_stride, C_stride);

  return 0;
}}


#ifdef __cplusplus
extern "C"
#endif
__STATIC_FORCEINLINE int32_t gemm_{M}x{N}_update_rest_{uniq_id}(
    int K,
    int8_t *aa, int8_t *bb, int32_t *cc,
    int A_stride, int B_stride, int C_stride) {{
  int k_base = (K / 4) * 4;
  switch ( K % 4 ) {{
  case 1:
    for (int i = 0; i < {M}; i++) {{
      for (int j = 0; j < {N}; j++) {{
        int8_t *a_ptr = &aa[i * A_stride + k_base];
        int8_t *b_ptr = &bb[j * B_stride + k_base];
        cc[i * C_stride + j] += (int32_t) a_ptr[0] * (int32_t) b_ptr[0];
      }}
    }}
    break;
  case 2:
    for (int i = 0; i < {M}; i++) {{
      for (int j = 0; j < {N}; j++) {{
        int8_t *a_ptr = &aa[i * A_stride + k_base];
        int8_t *b_ptr = &bb[j * B_stride + k_base];
        cc[i * C_stride + j] +=   (int32_t) a_ptr[0] * (int32_t) b_ptr[0]
                                + (int32_t) a_ptr[1] * (int32_t) b_ptr[1];
      }}
    }}
    break;
  case 3:
    for (int i = 0; i < {M}; i++) {{
      for (int j = 0; j < {N}; j++) {{
        int8_t *a_ptr = &aa[i * A_stride + k_base];
        int8_t *b_ptr = &bb[j * B_stride + k_base];
        cc[i * C_stride + j] +=   (int32_t) a_ptr[0] * (int32_t) b_ptr[0]
                                + (int32_t) a_ptr[1] * (int32_t) b_ptr[1]
                                + (int32_t) a_ptr[2] * (int32_t) b_ptr[2];
      }}
    }}
    break;
  }}
  return 0;
}}

#ifdef __cplusplus
extern "C"
#endif
__STATIC_FORCEINLINE int32_t gemm_{M}x{K}x{N}_update_loop_{uniq_id}(
    int8_t *aa, int8_t *bb, int32_t *cc,
    int A_stride, int B_stride, int C_stride) {{
  for (int i = 0; i < {M}; i++) {{
    for (int j = 0; j < {N}; j++) {{
      int32_t sum = 0;
      for (int l = 0; l < {K}; l++) {{
        sum += (int32_t) aa[i*A_stride + l] * (int32_t) bb[j*B_stride + l];
      }}
      cc[i*C_stride + j] += sum;
    }}
  }}
  return 0;
}}

#ifdef __cplusplus
extern "C"
#endif
__STATIC_FORCEINLINE int32_t gemm_{M}x{K}x{N}_update_{uniq_id}(
    int8_t *aa, int8_t *bb, int32_t *cc,
    int A_stride, int B_stride, int C_stride) {{
  int16_t bb_pad[{bb_pad_size}];

  if ( {M} < 16 || {N} < 16 )
    return gemm_{M}x{K}x{N}_update_loop_{uniq_id}(aa, bb, cc, A_stride, B_stride, C_stride);

  for (int i = 0; i < {N}; i++)
    for (int j = 0; j < {K} / 4; j++)
      read_and_pad(&bb[i*B_stride + j*4], (int32_t*) &bb_pad[i*{K} + j*4], (int32_t*) &bb_pad[i*{K} + j*4 + 2]);

  for (int i = 0; i < {M}; i++) {{
    int16_t aa_pad_line[{K}];
    for (int l = 0; l < {K} / 4; l++)
      read_and_pad(&aa[i*A_stride + l*4], (int32_t*) &aa_pad_line[l*4], (int32_t*) &aa_pad_line[l*4 + 2]);

    for (int j = 0; j < {N}; j++) {{
      int32_t *aa_ptr = (int32_t *) aa_pad_line;
      int32_t *bb_ptr = (int32_t *) &bb_pad[j*{K}];
      int32_t sum = 0;
      for (int l = 0; l < 2 * ({K} / 4); l++) {{
        sum = __SMLAD(*aa_ptr, *bb_ptr, sum);
        ++ aa_ptr; ++ bb_ptr;
      }}
      cc[i*C_stride + j] += sum;
    }}
  }}

  if ( {K} % 4 != 0 )
    gemm_{M}x{N}_update_rest_{uniq_id}({K}, aa, bb, cc, A_stride, B_stride, C_stride);

  return 0;
}}



#ifdef __cplusplus
extern "C"
#endif
__STATIC_FORCEINLINE int32_t gemm16_{M}x{N}_body_rest_{uniq_id}(
    int K,
    int16_t *aa, int16_t *bb, int32_t *cc,
    int A_stride, int B_stride, int C_stride) {{
  int k_base = (K / 2) * 2;
  for (int i = 0; i < {M}; i++) {{
    for (int j = 0; j < {N}; j++) {{
      int16_t *a_ptr = &aa[i * A_stride + k_base];
      int16_t *b_ptr = &bb[j * B_stride + k_base];
      cc[i * C_stride + j] = (int32_t) a_ptr[0] * (int32_t) b_ptr[0];
    }}
  }}
  return 0;
}}

#ifdef __cplusplus
extern "C"
#endif
__STATIC_FORCEINLINE int32_t gemm16_{M}x{K}x{N}_body_loop_{uniq_id}(
    int16_t *aa, int16_t *bb, int32_t *cc,
    int A_stride, int B_stride, int C_stride) {{
  for (int i = 0; i < {M}; i++) {{
    for (int j = 0; j < {N}; j++) {{
      int32_t sum = 0;
      for (int l = 0; l < {K}; l++) {{
        sum += (int32_t) aa[i*A_stride + l] * (int32_t) bb[j*B_stride + l];
      }}
      // NOTE: this is the line where `*_body` differs from `*_update`. here
      // we're *setting* the result, instead of accumulating, because we know
      // the `i` and `j` itervars span their entire respective axes.
      cc[i*C_stride + j] = sum;
    }}
  }}
  return 0;
}}

#ifdef __cplusplus
extern "C"
#endif
__STATIC_FORCEINLINE int32_t gemm16_{M}x{K}x{N}_body_{uniq_id}(
    int16_t *aa, int16_t *bb, int32_t *cc,
    int A_stride, int B_stride, int C_stride) {{  
  if ( {M} < 2 || {N} < 2 )
    return gemm16_{M}x{K}x{N}_body_loop_{uniq_id}(aa, bb, cc, A_stride, B_stride, C_stride);  
>>>>>>> df243930

  for (int i = 0; i < {M}; i++) {{
    int16_t aa_pad_line[{K}];
    for (int l = 0; l < {K} / 4; l++)
      read_and_pad(&aa[i*A_stride + l*4], (int32_t*) &aa_pad_line[l*4], (int32_t*) &aa_pad_line[l*4 + 2]);

    for (int j = 0; j < {N}; j++) {{
<<<<<<< HEAD
      int32_t *aa_ptr = (int32_t *) aa_pad_line;
      int32_t *bb_ptr = (int32_t *) &bb_pad[j*{K}];
      int32_t sum = 0;
      for (int l = 0; l < 2 * ({K} / 4); l++) {{
=======
      int32_t *aa_ptr = (int32_t *) &aa[i*A_stride];
      int32_t *bb_ptr = (int32_t *) &bb[j*B_stride];
    
      int32_t sum = 0;
      for (int l = 0; l < {K} / 2; l++) {{
>>>>>>> df243930
        sum = __SMLAD(*aa_ptr, *bb_ptr, sum);
        ++ aa_ptr; ++ bb_ptr;
      }}
      // NOTE: this is the line where `*_body` differs from `*_update`. here
      // we're *setting* the result, instead of accumulating, because we know
      // the `i` and `j` itervars span their entire respective axes.
      cc[i*C_stride + j] = sum;
    }}
  }}

<<<<<<< HEAD
  if ( {K} % 4 != 0 )
    gemm_{M}x{N}_body_rest_{uniq_id}({K}, aa, bb, cc, A_stride, B_stride, C_stride);

out:
#ifdef GROVETY_OP_BENCHMARK
  perf_timer_stop(0);
#endif
  return retcode;
}}


#ifdef __cplusplus
extern "C"
#endif
__STATIC_FORCEINLINE int32_t gemm_{M}x{N}_update_rest_{uniq_id}(
    int K,
    int8_t *aa, int8_t *bb, int32_t *cc,
    int A_stride, int B_stride, int C_stride) {{
  int k_base = (K / 4) * 4;
  switch ( K % 4 ) {{
  case 1:
    for (int i = 0; i < {M}; i++) {{
      for (int j = 0; j < {N}; j++) {{
        int8_t *a_ptr = &aa[i * A_stride + k_base];
        int8_t *b_ptr = &bb[j * B_stride + k_base];
        cc[i * C_stride + j] += (int32_t) a_ptr[0] * (int32_t) b_ptr[0];
      }}
    }}
    break;
  case 2:
    for (int i = 0; i < {M}; i++) {{
      for (int j = 0; j < {N}; j++) {{
        int8_t *a_ptr = &aa[i * A_stride + k_base];
        int8_t *b_ptr = &bb[j * B_stride + k_base];
        cc[i * C_stride + j] +=   (int32_t) a_ptr[0] * (int32_t) b_ptr[0]
                                + (int32_t) a_ptr[1] * (int32_t) b_ptr[1];
      }}
    }}
    break;
  case 3:
    for (int i = 0; i < {M}; i++) {{
      for (int j = 0; j < {N}; j++) {{
        int8_t *a_ptr = &aa[i * A_stride + k_base];
        int8_t *b_ptr = &bb[j * B_stride + k_base];
        cc[i * C_stride + j] +=   (int32_t) a_ptr[0] * (int32_t) b_ptr[0]
                                + (int32_t) a_ptr[1] * (int32_t) b_ptr[1]
                                + (int32_t) a_ptr[2] * (int32_t) b_ptr[2];
      }}
    }}
    break;
  }}
  return 0;
}}

#ifdef __cplusplus
extern "C"
#endif
__STATIC_FORCEINLINE int32_t gemm_{M}x{K}x{N}_update_loop_{uniq_id}(
    int8_t *aa, int8_t *bb, int32_t *cc,
    int A_stride, int B_stride, int C_stride) {{
  for (int i = 0; i < {M}; i++) {{
    for (int j = 0; j < {N}; j++) {{
      int32_t sum = 0;
      for (int l = 0; l < {K}; l++) {{
        sum += (int32_t) aa[i*A_stride + l] * (int32_t) bb[j*B_stride + l];
      }}
      cc[i*C_stride + j] += sum;
    }}
  }}
=======
  if ( {K} % 2 != 0 )
    gemm16_{M}x{N}_body_rest_{uniq_id}({K}, aa, bb, cc, A_stride, B_stride, C_stride);

>>>>>>> df243930
  return 0;
}}


#ifdef __cplusplus
extern "C"
#endif
__STATIC_FORCEINLINE int32_t gemm16_{M}x{N}_update_rest_{uniq_id}(
    int K,
    int16_t *aa, int16_t *bb, int32_t *cc,
    int A_stride, int B_stride, int C_stride) {{
<<<<<<< HEAD
  int16_t bb_pad[{bb_pad_size}];
  int32_t retcode = 0;

#ifdef GROVETY_OP_BENCHMARK
  perf_timer_start(0);
#endif

  if ( {M} < 16 || {N} < 16 ) {{
    retcode = gemm_{M}x{K}x{N}_update_loop_{uniq_id}(aa, bb, cc, A_stride, B_stride, C_stride);
    goto out;
  }}

  for (int i = 0; i < {N}; i++)
    for (int j = 0; j < {K} / 4; j++)
      read_and_pad(&bb[i*B_stride + j*4], (int32_t*) &bb_pad[i*{K} + j*4], (int32_t*) &bb_pad[i*{K} + j*4 + 2]);

  for (int i = 0; i < {M}; i++) {{
    int16_t aa_pad_line[{K}];
    for (int l = 0; l < {K} / 4; l++)
      read_and_pad(&aa[i*A_stride + l*4], (int32_t*) &aa_pad_line[l*4], (int32_t*) &aa_pad_line[l*4 + 2]);

    for (int j = 0; j < {N}; j++) {{
      int32_t *aa_ptr = (int32_t *) aa_pad_line;
      int32_t *bb_ptr = (int32_t *) &bb_pad[j*{K}];
      int32_t sum = 0;
      for (int l = 0; l < 2 * ({K} / 4); l++) {{
        sum = __SMLAD(*aa_ptr, *bb_ptr, sum);
        ++ aa_ptr; ++ bb_ptr;
      }}
      cc[i*C_stride + j] += sum;
=======
  int k_base = (K / 2) * 2;
  for (int i = 0; i < {M}; i++) {{
    for (int j = 0; j < {N}; j++) {{
      int16_t *a_ptr = &aa[i * A_stride + k_base];
      int16_t *b_ptr = &bb[j * B_stride + k_base];
      cc[i * C_stride + j] += (int32_t) a_ptr[0] * (int32_t) b_ptr[0];
>>>>>>> df243930
    }}
  }}
  return 0;
}}

<<<<<<< HEAD
  if ( {K} % 4 != 0 )
    gemm_{M}x{N}_update_rest_{uniq_id}({K}, aa, bb, cc, A_stride, B_stride, C_stride);

out:
#ifdef GROVETY_OP_BENCHMARK
  perf_timer_stop(0);
#endif
  return retcode;
}}



#ifdef __cplusplus
extern "C"
#endif
__STATIC_FORCEINLINE int32_t gemm16_{M}x{N}_body_rest_{uniq_id}(
    int K,
    int16_t *aa, int16_t *bb, int32_t *cc,
    int A_stride, int B_stride, int C_stride) {{
  int k_base = (K / 2) * 2;
  for (int i = 0; i < {M}; i++) {{
    for (int j = 0; j < {N}; j++) {{
      int16_t *a_ptr = &aa[i * A_stride + k_base];
      int16_t *b_ptr = &bb[j * B_stride + k_base];
      cc[i * C_stride + j] = (int32_t) a_ptr[0] * (int32_t) b_ptr[0];
    }}
  }}
  return 0;
}}

#ifdef __cplusplus
extern "C"
#endif
__STATIC_FORCEINLINE int32_t gemm16_{M}x{K}x{N}_body_loop_{uniq_id}(
=======
#ifdef __cplusplus
extern "C"
#endif
__STATIC_FORCEINLINE int32_t gemm16_{M}x{K}x{N}_update_loop_{uniq_id}(
>>>>>>> df243930
    int16_t *aa, int16_t *bb, int32_t *cc,
    int A_stride, int B_stride, int C_stride) {{
  for (int i = 0; i < {M}; i++) {{
    for (int j = 0; j < {N}; j++) {{
      int32_t sum = 0;
      for (int l = 0; l < {K}; l++) {{
        sum += (int32_t) aa[i*A_stride + l] * (int32_t) bb[j*B_stride + l];
      }}
<<<<<<< HEAD
      // NOTE: this is the line where `*_body` differs from `*_update`. here
      // we're *setting* the result, instead of accumulating, because we know
      // the `i` and `j` itervars span their entire respective axes.
      cc[i*C_stride + j] = sum;
=======
      cc[i*C_stride + j] += sum;
>>>>>>> df243930
    }}
  }}
  return 0;
}}

#ifdef __cplusplus
extern "C"
#endif
<<<<<<< HEAD
__STATIC_FORCEINLINE int32_t gemm16_{M}x{K}x{N}_body_{uniq_id}(
    int16_t *aa, int16_t *bb, int32_t *cc,
    int A_stride, int B_stride, int C_stride) {{
  int32_t retcode = 0;

#ifdef GROVETY_OP_BENCHMARK
  perf_timer_start(0);
#endif

  if ( {M} < 2 || {N} < 2 ) {{
    retcode = gemm16_{M}x{K}x{N}_body_loop_{uniq_id}(aa, bb, cc, A_stride, B_stride, C_stride);
    goto out;
  }}

  assert(((uint32_t)aa & 0x3) == 0);
  assert(((uint32_t)bb & 0x3) == 0);
=======
__STATIC_FORCEINLINE int32_t gemm16_{M}x{K}x{N}_update_{uniq_id}(
    int16_t *aa, int16_t *bb, int32_t *cc,
    int A_stride, int B_stride, int C_stride) {{  
  if ( {M} < 2 || {N} < 2 )
    return gemm16_{M}x{K}x{N}_update_loop_{uniq_id}(aa, bb, cc, A_stride, B_stride, C_stride);  
>>>>>>> df243930

  for (int i = 0; i < {M}; i++) {{
    for (int j = 0; j < {N}; j++) {{
      int32_t *aa_ptr = (int32_t *) &aa[i*A_stride];
      int32_t *bb_ptr = (int32_t *) &bb[j*B_stride];

      int32_t sum = 0;
      for (int l = 0; l < {K} / 2; l++) {{
        sum = __SMLAD(*aa_ptr, *bb_ptr, sum);
        ++ aa_ptr; ++ bb_ptr;
      }}
      // NOTE: this is the line where `*_body` differs from `*_update`. here
      // we're *setting* the result, instead of accumulating, because we know
      // the `i` and `j` itervars span their entire respective axes.
      cc[i*C_stride + j] = sum;
    }}
  }}

  if ( {K} % 2 != 0 )
    gemm16_{M}x{N}_body_rest_{uniq_id}({K}, aa, bb, cc, A_stride, B_stride, C_stride);

out:
#ifdef GROVETY_OP_BENCHMARK
  perf_timer_stop(0);
#endif
  return retcode;
}}


#ifdef __cplusplus
extern "C"
#endif
__STATIC_FORCEINLINE int32_t gemm16_{M}x{N}_update_rest_{uniq_id}(
    int K,
    int16_t *aa, int16_t *bb, int32_t *cc,
    int A_stride, int B_stride, int C_stride) {{
  int k_base = (K / 2) * 2;
  for (int i = 0; i < {M}; i++) {{
    for (int j = 0; j < {N}; j++) {{
      int16_t *a_ptr = &aa[i * A_stride + k_base];
      int16_t *b_ptr = &bb[j * B_stride + k_base];
      cc[i * C_stride + j] += (int32_t) a_ptr[0] * (int32_t) b_ptr[0];
    }}
  }}
  return 0;
}}

<<<<<<< HEAD
#ifdef __cplusplus
extern "C"
#endif
__STATIC_FORCEINLINE int32_t gemm16_{M}x{K}x{N}_update_loop_{uniq_id}(
    int16_t *aa, int16_t *bb, int32_t *cc,
    int A_stride, int B_stride, int C_stride) {{
  for (int i = 0; i < {M}; i++) {{
    for (int j = 0; j < {N}; j++) {{
      int32_t sum = 0;
      for (int l = 0; l < {K}; l++) {{
        sum += (int32_t) aa[i*A_stride + l] * (int32_t) bb[j*B_stride + l];
      }}
      cc[i*C_stride + j] += sum;
    }}
  }}
=======
  if ( {K} % 2 != 0 )
    gemm16_{M}x{N}_update_rest_{uniq_id}({K}, aa, bb, cc, A_stride, B_stride, C_stride);

>>>>>>> df243930
  return 0;
}}



#ifdef __cplusplus
extern "C"
#endif
__STATIC_FORCEINLINE int32_t gemm16_{M}x{K}x{N}_update_{uniq_id}(
    int16_t *aa, int16_t *bb, int32_t *cc,
    int A_stride, int B_stride, int C_stride) {{
  int32_t retcode = 0;

#ifdef GROVETY_OP_BENCHMARK
  perf_timer_start(0);
#endif

  if ( {M} < 2 || {N} < 2 ) {{
    retcode = gemm16_{M}x{K}x{N}_update_loop_{uniq_id}(aa, bb, cc, A_stride, B_stride, C_stride);
    goto out;
  }}

  for (int i = 0; i < {M}; i++) {{
    for (int j = 0; j < {N}; j++) {{
      int32_t *aa_ptr = (int32_t *) &aa[i*A_stride];
      int32_t *bb_ptr = (int32_t *) &bb[j*B_stride];

      int32_t sum = 0;
      for (int l = 0; l < {K} / 2; l++) {{
        sum = __SMLAD(*aa_ptr, *bb_ptr, sum);
        ++ aa_ptr; ++ bb_ptr;
      }}
      cc[i*C_stride + j] += sum;
    }}
  }}

  if ( {K} % 2 != 0 )
    gemm16_{M}x{N}_update_rest_{uniq_id}({K}, aa, bb, cc, A_stride, B_stride, C_stride);

out:
#ifdef GROVETY_OP_BENCHMARK
  perf_timer_stop(0);
#endif
  return retcode;
}}



#ifdef __cplusplus
extern "C"
#endif
__STATIC_FORCEINLINE int32_t gemm_{M}x{K}x{N}_reset_{uniq_id}(int32_t *cc, int C_stride) {{
  for (int i = 0; i < {M}; i++) {{
    for (int j = 0; j < {N}; j++) {{
      cc[i*C_stride + j] = 0;
    }}
  }}
  return 0;
}}
    """
    return cc_code<|MERGE_RESOLUTION|>--- conflicted
+++ resolved
@@ -47,11 +47,7 @@
     if isinstance(N, tvm.tir.IntImm):
         N = N.value
     # TODO(weberlo, areusch): support more dtypes?
-<<<<<<< HEAD
-    assert in_dtype == "int8" or in_dtype == "int16"
-=======
     assert in_dtype in ("int8", "int16")
->>>>>>> df243930
     assert out_dtype == "int32"
     A = te.placeholder((M, K), name="a", dtype=in_dtype)
     B = te.placeholder((N, K), name="b", dtype=in_dtype)
@@ -213,59 +209,37 @@
 #ifdef __cplusplus
 extern "C"
 #endif
-<<<<<<< HEAD
-=======
-__STATIC_FORCEINLINE int32_t gemm_{M}x{N}_body_rest_{uniq_id}(
-    int K,
+__STATIC_FORCEINLINE int32_t gemm_{M}x{K}x{N}_body_{uniq_id}(
     int8_t *aa, int8_t *bb, int32_t *cc,
     int A_stride, int B_stride, int C_stride) {{
-  int k_base = (K / 4) * 4;
-  switch ( K % 4 ) {{
-  case 1:
-    for (int i = 0; i < {M}; i++) {{
-      for (int j = 0; j < {N}; j++) {{
-        int8_t *a_ptr = &aa[i * A_stride + k_base];
-        int8_t *b_ptr = &bb[j * B_stride + k_base];
-        cc[i * C_stride + j] = (int32_t) a_ptr[0] * (int32_t) b_ptr[0];
-      }}
-    }}
-    break;
-  case 2:
-    for (int i = 0; i < {M}; i++) {{
-      for (int j = 0; j < {N}; j++) {{
-        int8_t *a_ptr = &aa[i * A_stride + k_base];
-        int8_t *b_ptr = &bb[j * B_stride + k_base];
-        cc[i * C_stride + j] =   (int32_t) a_ptr[0] * (int32_t) b_ptr[0]
-                               + (int32_t) a_ptr[1] * (int32_t) b_ptr[1];
-      }}
-    }}
-    break;
-  case 3:
-    for (int i = 0; i < {M}; i++) {{
-      for (int j = 0; j < {N}; j++) {{
-        int8_t *a_ptr = &aa[i * A_stride + k_base];
-        int8_t *b_ptr = &bb[j * B_stride + k_base];
-        cc[i * C_stride + j] =   (int32_t) a_ptr[0] * (int32_t) b_ptr[0]
-                               + (int32_t) a_ptr[1] * (int32_t) b_ptr[1]
-                               + (int32_t) a_ptr[2] * (int32_t) b_ptr[2];
-      }}
-    }}
-    break;
-  }}
-  return 0;
-}}
-
-#ifdef __cplusplus
-extern "C"
-#endif
-__STATIC_FORCEINLINE int32_t gemm_{M}x{K}x{N}_body_loop_{uniq_id}(
-    int8_t *aa, int8_t *bb, int32_t *cc,
-    int A_stride, int B_stride, int C_stride) {{
-  for (int i = 0; i < {M}; i++) {{
-    for (int j = 0; j < {N}; j++) {{
-      int32_t sum = 0;
-      for (int l = 0; l < {K}; l++) {{
-        sum += (int32_t) aa[i*A_stride + l] * (int32_t) bb[j*B_stride + l];
+  int16_t bb_pad[{bb_pad_size}];
+  int32_t retcode = 0;
+
+#ifdef GROVETY_OP_BENCHMARK
+  perf_timer_start(0);
+#endif
+
+  if ( {M} < 16 || {N} < 16 ) {{
+    retcode = gemm_{M}x{K}x{N}_body_loop_{uniq_id}(aa, bb, cc, A_stride, B_stride, C_stride);
+    goto out;
+  }}
+
+  for (int i = 0; i < {N}; i++)
+    for (int j = 0; j < {K} / 4; j++)
+      read_and_pad(&bb[i*B_stride + j*4], (int32_t*) &bb_pad[i*{K} + j*4], (int32_t*) &bb_pad[i*{K} + j*4 + 2]);
+
+  for (int i = 0; i < {M}; i++) {{
+    int16_t aa_pad_line[{K}];
+    for (int l = 0; l < {K} / 4; l++)
+      read_and_pad(&aa[i*A_stride + l*4], (int32_t*) &aa_pad_line[l*4], (int32_t*) &aa_pad_line[l*4 + 2]);
+
+    for (int j = 0; j < {N}; j++) {{
+      int32_t *aa_ptr = (int32_t *) aa_pad_line;
+      int32_t *bb_ptr = (int32_t *) &bb_pad[j*{K}];
+      int32_t sum = 0;
+      for (int l = 0; l < 2 * ({K} / 4); l++) {{
+        sum = __SMLAD(*aa_ptr, *bb_ptr, sum);
+        ++ aa_ptr; ++ bb_ptr;
       }}
       // NOTE: this is the line where `*_body` differs from `*_update`. here
       // we're *setting* the result, instead of accumulating, because we know
@@ -273,64 +247,15 @@
       cc[i*C_stride + j] = sum;
     }}
   }}
-  return 0;
-}}
-
-#ifdef __cplusplus
-extern "C"
-#endif
->>>>>>> df243930
-__STATIC_FORCEINLINE int32_t gemm_{M}x{K}x{N}_body_{uniq_id}(
-    int8_t *aa, int8_t *bb, int32_t *cc,
-    int A_stride, int B_stride, int C_stride) {{
-  int16_t bb_pad[{bb_pad_size}];
-  int32_t retcode = 0;
-
-<<<<<<< HEAD
-#ifdef GROVETY_OP_BENCHMARK
-  perf_timer_start(0);
-#endif
-
-  if ( {M} < 16 || {N} < 16 ) {{
-    retcode = gemm_{M}x{K}x{N}_body_loop_{uniq_id}(aa, bb, cc, A_stride, B_stride, C_stride);
-    goto out;
-  }}
-
-  for (int i = 0; i < {N}; i++)
-    for (int j = 0; j < {K} / 4; j++)
-      read_and_pad(&bb[i*B_stride + j*4], (int32_t*) &bb_pad[i*{K} + j*4], (int32_t*) &bb_pad[i*{K} + j*4 + 2]);
-=======
-  if ( {M} < 16 || {N} < 16 )
-    return gemm_{M}x{K}x{N}_body_loop_{uniq_id}(aa, bb, cc, A_stride, B_stride, C_stride);
-
-  for (int i = 0; i < {N}; i++)
-    for (int j = 0; j < {K} / 4; j++)
-      read_and_pad(&bb[i*B_stride + j*4], (int32_t*) &bb_pad[i*{K} + j*4], (int32_t*) &bb_pad[i*{K} + j*4 + 2]);
-
-  for (int i = 0; i < {M}; i++) {{
-    int16_t aa_pad_line[{K}];
-    for (int l = 0; l < {K} / 4; l++)
-      read_and_pad(&aa[i*A_stride + l*4], (int32_t*) &aa_pad_line[l*4], (int32_t*) &aa_pad_line[l*4 + 2]);
-
-    for (int j = 0; j < {N}; j++) {{
-      int32_t *aa_ptr = (int32_t *) aa_pad_line;
-      int32_t *bb_ptr = (int32_t *) &bb_pad[j*{K}];
-      int32_t sum = 0;
-      for (int l = 0; l < 2 * ({K} / 4); l++) {{
-        sum = __SMLAD(*aa_ptr, *bb_ptr, sum);
-        ++ aa_ptr; ++ bb_ptr;
-      }}
-      // NOTE: this is the line where `*_body` differs from `*_update`. here
-      // we're *setting* the result, instead of accumulating, because we know
-      // the `i` and `j` itervars span their entire respective axes.
-      cc[i*C_stride + j] = sum;
-    }}
-  }}
 
   if ( {K} % 4 != 0 )
     gemm_{M}x{N}_body_rest_{uniq_id}({K}, aa, bb, cc, A_stride, B_stride, C_stride);
 
-  return 0;
+out:
+#ifdef GROVETY_OP_BENCHMARK
+  perf_timer_stop(0);
+#endif
+  return retcode;
 }}
 
 
@@ -402,9 +327,16 @@
     int8_t *aa, int8_t *bb, int32_t *cc,
     int A_stride, int B_stride, int C_stride) {{
   int16_t bb_pad[{bb_pad_size}];
-
-  if ( {M} < 16 || {N} < 16 )
-    return gemm_{M}x{K}x{N}_update_loop_{uniq_id}(aa, bb, cc, A_stride, B_stride, C_stride);
+  int32_t retcode = 0;
+
+#ifdef GROVETY_OP_BENCHMARK
+  perf_timer_start(0);
+#endif
+
+  if ( {M} < 16 || {N} < 16 ) {{
+    retcode = gemm_{M}x{K}x{N}_update_loop_{uniq_id}(aa, bb, cc, A_stride, B_stride, C_stride);
+    goto out;
+  }}
 
   for (int i = 0; i < {N}; i++)
     for (int j = 0; j < {K} / 4; j++)
@@ -430,7 +362,11 @@
   if ( {K} % 4 != 0 )
     gemm_{M}x{N}_update_rest_{uniq_id}({K}, aa, bb, cc, A_stride, B_stride, C_stride);
 
-  return 0;
+out:
+#ifdef GROVETY_OP_BENCHMARK
+  perf_timer_stop(0);
+#endif
+  return retcode;
 }}
 
 
@@ -479,29 +415,28 @@
 #endif
 __STATIC_FORCEINLINE int32_t gemm16_{M}x{K}x{N}_body_{uniq_id}(
     int16_t *aa, int16_t *bb, int32_t *cc,
-    int A_stride, int B_stride, int C_stride) {{  
-  if ( {M} < 2 || {N} < 2 )
-    return gemm16_{M}x{K}x{N}_body_loop_{uniq_id}(aa, bb, cc, A_stride, B_stride, C_stride);  
->>>>>>> df243930
-
-  for (int i = 0; i < {M}; i++) {{
-    int16_t aa_pad_line[{K}];
-    for (int l = 0; l < {K} / 4; l++)
-      read_and_pad(&aa[i*A_stride + l*4], (int32_t*) &aa_pad_line[l*4], (int32_t*) &aa_pad_line[l*4 + 2]);
-
-    for (int j = 0; j < {N}; j++) {{
-<<<<<<< HEAD
-      int32_t *aa_ptr = (int32_t *) aa_pad_line;
-      int32_t *bb_ptr = (int32_t *) &bb_pad[j*{K}];
-      int32_t sum = 0;
-      for (int l = 0; l < 2 * ({K} / 4); l++) {{
-=======
+    int A_stride, int B_stride, int C_stride) {{
+  int32_t retcode = 0;
+
+#ifdef GROVETY_OP_BENCHMARK
+  perf_timer_start(0);
+#endif
+
+  if ( {M} < 2 || {N} < 2 ) {{
+    retcode = gemm16_{M}x{K}x{N}_body_loop_{uniq_id}(aa, bb, cc, A_stride, B_stride, C_stride);
+    goto out;
+  }}
+
+  assert(((uint32_t)aa & 0x3) == 0);
+  assert(((uint32_t)bb & 0x3) == 0);
+
+  for (int i = 0; i < {M}; i++) {{
+    for (int j = 0; j < {N}; j++) {{
       int32_t *aa_ptr = (int32_t *) &aa[i*A_stride];
       int32_t *bb_ptr = (int32_t *) &bb[j*B_stride];
-    
+
       int32_t sum = 0;
       for (int l = 0; l < {K} / 2; l++) {{
->>>>>>> df243930
         sum = __SMLAD(*aa_ptr, *bb_ptr, sum);
         ++ aa_ptr; ++ bb_ptr;
       }}
@@ -512,82 +447,14 @@
     }}
   }}
 
-<<<<<<< HEAD
-  if ( {K} % 4 != 0 )
-    gemm_{M}x{N}_body_rest_{uniq_id}({K}, aa, bb, cc, A_stride, B_stride, C_stride);
-
-out:
-#ifdef GROVETY_OP_BENCHMARK
-  perf_timer_stop(0);
-#endif
-  return retcode;
-}}
-
-
-#ifdef __cplusplus
-extern "C"
-#endif
-__STATIC_FORCEINLINE int32_t gemm_{M}x{N}_update_rest_{uniq_id}(
-    int K,
-    int8_t *aa, int8_t *bb, int32_t *cc,
-    int A_stride, int B_stride, int C_stride) {{
-  int k_base = (K / 4) * 4;
-  switch ( K % 4 ) {{
-  case 1:
-    for (int i = 0; i < {M}; i++) {{
-      for (int j = 0; j < {N}; j++) {{
-        int8_t *a_ptr = &aa[i * A_stride + k_base];
-        int8_t *b_ptr = &bb[j * B_stride + k_base];
-        cc[i * C_stride + j] += (int32_t) a_ptr[0] * (int32_t) b_ptr[0];
-      }}
-    }}
-    break;
-  case 2:
-    for (int i = 0; i < {M}; i++) {{
-      for (int j = 0; j < {N}; j++) {{
-        int8_t *a_ptr = &aa[i * A_stride + k_base];
-        int8_t *b_ptr = &bb[j * B_stride + k_base];
-        cc[i * C_stride + j] +=   (int32_t) a_ptr[0] * (int32_t) b_ptr[0]
-                                + (int32_t) a_ptr[1] * (int32_t) b_ptr[1];
-      }}
-    }}
-    break;
-  case 3:
-    for (int i = 0; i < {M}; i++) {{
-      for (int j = 0; j < {N}; j++) {{
-        int8_t *a_ptr = &aa[i * A_stride + k_base];
-        int8_t *b_ptr = &bb[j * B_stride + k_base];
-        cc[i * C_stride + j] +=   (int32_t) a_ptr[0] * (int32_t) b_ptr[0]
-                                + (int32_t) a_ptr[1] * (int32_t) b_ptr[1]
-                                + (int32_t) a_ptr[2] * (int32_t) b_ptr[2];
-      }}
-    }}
-    break;
-  }}
-  return 0;
-}}
-
-#ifdef __cplusplus
-extern "C"
-#endif
-__STATIC_FORCEINLINE int32_t gemm_{M}x{K}x{N}_update_loop_{uniq_id}(
-    int8_t *aa, int8_t *bb, int32_t *cc,
-    int A_stride, int B_stride, int C_stride) {{
-  for (int i = 0; i < {M}; i++) {{
-    for (int j = 0; j < {N}; j++) {{
-      int32_t sum = 0;
-      for (int l = 0; l < {K}; l++) {{
-        sum += (int32_t) aa[i*A_stride + l] * (int32_t) bb[j*B_stride + l];
-      }}
-      cc[i*C_stride + j] += sum;
-    }}
-  }}
-=======
   if ( {K} % 2 != 0 )
     gemm16_{M}x{N}_body_rest_{uniq_id}({K}, aa, bb, cc, A_stride, B_stride, C_stride);
 
->>>>>>> df243930
-  return 0;
+out:
+#ifdef GROVETY_OP_BENCHMARK
+  perf_timer_stop(0);
+#endif
+  return retcode;
 }}
 
 
@@ -598,91 +465,21 @@
     int K,
     int16_t *aa, int16_t *bb, int32_t *cc,
     int A_stride, int B_stride, int C_stride) {{
-<<<<<<< HEAD
-  int16_t bb_pad[{bb_pad_size}];
-  int32_t retcode = 0;
-
-#ifdef GROVETY_OP_BENCHMARK
-  perf_timer_start(0);
-#endif
-
-  if ( {M} < 16 || {N} < 16 ) {{
-    retcode = gemm_{M}x{K}x{N}_update_loop_{uniq_id}(aa, bb, cc, A_stride, B_stride, C_stride);
-    goto out;
-  }}
-
-  for (int i = 0; i < {N}; i++)
-    for (int j = 0; j < {K} / 4; j++)
-      read_and_pad(&bb[i*B_stride + j*4], (int32_t*) &bb_pad[i*{K} + j*4], (int32_t*) &bb_pad[i*{K} + j*4 + 2]);
-
-  for (int i = 0; i < {M}; i++) {{
-    int16_t aa_pad_line[{K}];
-    for (int l = 0; l < {K} / 4; l++)
-      read_and_pad(&aa[i*A_stride + l*4], (int32_t*) &aa_pad_line[l*4], (int32_t*) &aa_pad_line[l*4 + 2]);
-
-    for (int j = 0; j < {N}; j++) {{
-      int32_t *aa_ptr = (int32_t *) aa_pad_line;
-      int32_t *bb_ptr = (int32_t *) &bb_pad[j*{K}];
-      int32_t sum = 0;
-      for (int l = 0; l < 2 * ({K} / 4); l++) {{
-        sum = __SMLAD(*aa_ptr, *bb_ptr, sum);
-        ++ aa_ptr; ++ bb_ptr;
-      }}
-      cc[i*C_stride + j] += sum;
-=======
   int k_base = (K / 2) * 2;
   for (int i = 0; i < {M}; i++) {{
     for (int j = 0; j < {N}; j++) {{
       int16_t *a_ptr = &aa[i * A_stride + k_base];
       int16_t *b_ptr = &bb[j * B_stride + k_base];
       cc[i * C_stride + j] += (int32_t) a_ptr[0] * (int32_t) b_ptr[0];
->>>>>>> df243930
-    }}
-  }}
-  return 0;
-}}
-
-<<<<<<< HEAD
-  if ( {K} % 4 != 0 )
-    gemm_{M}x{N}_update_rest_{uniq_id}({K}, aa, bb, cc, A_stride, B_stride, C_stride);
-
-out:
-#ifdef GROVETY_OP_BENCHMARK
-  perf_timer_stop(0);
-#endif
-  return retcode;
-}}
-
-
-
-#ifdef __cplusplus
-extern "C"
-#endif
-__STATIC_FORCEINLINE int32_t gemm16_{M}x{N}_body_rest_{uniq_id}(
-    int K,
-    int16_t *aa, int16_t *bb, int32_t *cc,
-    int A_stride, int B_stride, int C_stride) {{
-  int k_base = (K / 2) * 2;
-  for (int i = 0; i < {M}; i++) {{
-    for (int j = 0; j < {N}; j++) {{
-      int16_t *a_ptr = &aa[i * A_stride + k_base];
-      int16_t *b_ptr = &bb[j * B_stride + k_base];
-      cc[i * C_stride + j] = (int32_t) a_ptr[0] * (int32_t) b_ptr[0];
-    }}
-  }}
-  return 0;
-}}
-
-#ifdef __cplusplus
-extern "C"
-#endif
-__STATIC_FORCEINLINE int32_t gemm16_{M}x{K}x{N}_body_loop_{uniq_id}(
-=======
+    }}
+  }}
+  return 0;
+}}
+
 #ifdef __cplusplus
 extern "C"
 #endif
 __STATIC_FORCEINLINE int32_t gemm16_{M}x{K}x{N}_update_loop_{uniq_id}(
->>>>>>> df243930
     int16_t *aa, int16_t *bb, int32_t *cc,
     int A_stride, int B_stride, int C_stride) {{
   for (int i = 0; i < {M}; i++) {{
@@ -691,24 +488,16 @@
       for (int l = 0; l < {K}; l++) {{
         sum += (int32_t) aa[i*A_stride + l] * (int32_t) bb[j*B_stride + l];
       }}
-<<<<<<< HEAD
-      // NOTE: this is the line where `*_body` differs from `*_update`. here
-      // we're *setting* the result, instead of accumulating, because we know
-      // the `i` and `j` itervars span their entire respective axes.
-      cc[i*C_stride + j] = sum;
-=======
       cc[i*C_stride + j] += sum;
->>>>>>> df243930
-    }}
-  }}
-  return 0;
-}}
-
-#ifdef __cplusplus
-extern "C"
-#endif
-<<<<<<< HEAD
-__STATIC_FORCEINLINE int32_t gemm16_{M}x{K}x{N}_body_{uniq_id}(
+    }}
+  }}
+  return 0;
+}}
+
+#ifdef __cplusplus
+extern "C"
+#endif
+__STATIC_FORCEINLINE int32_t gemm16_{M}x{K}x{N}_update_{uniq_id}(
     int16_t *aa, int16_t *bb, int32_t *cc,
     int A_stride, int B_stride, int C_stride) {{
   int32_t retcode = 0;
@@ -718,19 +507,18 @@
 #endif
 
   if ( {M} < 2 || {N} < 2 ) {{
-    retcode = gemm16_{M}x{K}x{N}_body_loop_{uniq_id}(aa, bb, cc, A_stride, B_stride, C_stride);
+    retcode = gemm16_{M}x{K}x{N}_update_loop_{uniq_id}(aa, bb, cc, A_stride, B_stride, C_stride);
     goto out;
   }}
 
-  assert(((uint32_t)aa & 0x3) == 0);
-  assert(((uint32_t)bb & 0x3) == 0);
-=======
+#ifdef __cplusplus
+extern "C"
+#endif
 __STATIC_FORCEINLINE int32_t gemm16_{M}x{K}x{N}_update_{uniq_id}(
     int16_t *aa, int16_t *bb, int32_t *cc,
     int A_stride, int B_stride, int C_stride) {{  
   if ( {M} < 2 || {N} < 2 )
     return gemm16_{M}x{K}x{N}_update_loop_{uniq_id}(aa, bb, cc, A_stride, B_stride, C_stride);  
->>>>>>> df243930
 
   for (int i = 0; i < {M}; i++) {{
     for (int j = 0; j < {N}; j++) {{
@@ -742,102 +530,13 @@
         sum = __SMLAD(*aa_ptr, *bb_ptr, sum);
         ++ aa_ptr; ++ bb_ptr;
       }}
-      // NOTE: this is the line where `*_body` differs from `*_update`. here
-      // we're *setting* the result, instead of accumulating, because we know
-      // the `i` and `j` itervars span their entire respective axes.
-      cc[i*C_stride + j] = sum;
-    }}
-  }}
-
-  if ( {K} % 2 != 0 )
-    gemm16_{M}x{N}_body_rest_{uniq_id}({K}, aa, bb, cc, A_stride, B_stride, C_stride);
-
-out:
-#ifdef GROVETY_OP_BENCHMARK
-  perf_timer_stop(0);
-#endif
-  return retcode;
-}}
-
-
-#ifdef __cplusplus
-extern "C"
-#endif
-__STATIC_FORCEINLINE int32_t gemm16_{M}x{N}_update_rest_{uniq_id}(
-    int K,
-    int16_t *aa, int16_t *bb, int32_t *cc,
-    int A_stride, int B_stride, int C_stride) {{
-  int k_base = (K / 2) * 2;
-  for (int i = 0; i < {M}; i++) {{
-    for (int j = 0; j < {N}; j++) {{
-      int16_t *a_ptr = &aa[i * A_stride + k_base];
-      int16_t *b_ptr = &bb[j * B_stride + k_base];
-      cc[i * C_stride + j] += (int32_t) a_ptr[0] * (int32_t) b_ptr[0];
-    }}
-  }}
-  return 0;
-}}
-
-<<<<<<< HEAD
-#ifdef __cplusplus
-extern "C"
-#endif
-__STATIC_FORCEINLINE int32_t gemm16_{M}x{K}x{N}_update_loop_{uniq_id}(
-    int16_t *aa, int16_t *bb, int32_t *cc,
-    int A_stride, int B_stride, int C_stride) {{
-  for (int i = 0; i < {M}; i++) {{
-    for (int j = 0; j < {N}; j++) {{
-      int32_t sum = 0;
-      for (int l = 0; l < {K}; l++) {{
-        sum += (int32_t) aa[i*A_stride + l] * (int32_t) bb[j*B_stride + l];
-      }}
       cc[i*C_stride + j] += sum;
     }}
   }}
-=======
+
   if ( {K} % 2 != 0 )
     gemm16_{M}x{N}_update_rest_{uniq_id}({K}, aa, bb, cc, A_stride, B_stride, C_stride);
 
->>>>>>> df243930
-  return 0;
-}}
-
-
-
-#ifdef __cplusplus
-extern "C"
-#endif
-__STATIC_FORCEINLINE int32_t gemm16_{M}x{K}x{N}_update_{uniq_id}(
-    int16_t *aa, int16_t *bb, int32_t *cc,
-    int A_stride, int B_stride, int C_stride) {{
-  int32_t retcode = 0;
-
-#ifdef GROVETY_OP_BENCHMARK
-  perf_timer_start(0);
-#endif
-
-  if ( {M} < 2 || {N} < 2 ) {{
-    retcode = gemm16_{M}x{K}x{N}_update_loop_{uniq_id}(aa, bb, cc, A_stride, B_stride, C_stride);
-    goto out;
-  }}
-
-  for (int i = 0; i < {M}; i++) {{
-    for (int j = 0; j < {N}; j++) {{
-      int32_t *aa_ptr = (int32_t *) &aa[i*A_stride];
-      int32_t *bb_ptr = (int32_t *) &bb[j*B_stride];
-
-      int32_t sum = 0;
-      for (int l = 0; l < {K} / 2; l++) {{
-        sum = __SMLAD(*aa_ptr, *bb_ptr, sum);
-        ++ aa_ptr; ++ bb_ptr;
-      }}
-      cc[i*C_stride + j] += sum;
-    }}
-  }}
-
-  if ( {K} % 2 != 0 )
-    gemm16_{M}x{N}_update_rest_{uniq_id}({K}, aa, bb, cc, A_stride, B_stride, C_stride);
-
 out:
 #ifdef GROVETY_OP_BENCHMARK
   perf_timer_stop(0);
