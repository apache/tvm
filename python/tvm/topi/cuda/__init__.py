--- conflicted
+++ resolved
@@ -54,8 +54,5 @@
 from .conv2d_hwnc_tensorcore import *
 from .correlation import *
 from .sparse import *
-<<<<<<< HEAD
 from . import tensorcore_alter_op
-=======
-from .argwhere import *
->>>>>>> 98ca7718
+from .argwhere import *