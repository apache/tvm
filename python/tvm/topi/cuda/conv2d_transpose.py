--- conflicted
+++ resolved
@@ -59,14 +59,9 @@
     stride_height, stride_width = stride
     outpad_height, outpad_width = output_padding
     assert outpad_height < stride_height and outpad_width < stride_width
-<<<<<<< HEAD
-    msg = f"input channels {inp_channels} must divide group size {groups}"
-    assert inp_channels % groups == 0, msg
-=======
     assert (
         inp_channels % groups == 0
     ), f"input channels {inp_channels} must divide group size {groups}"
->>>>>>> 0c836b73
     cfg.stride = stride
     pad_top, pad_left, pad_bottom, pad_right = nn.get_pad_tuple(
         padding, (kernel_height, kernel_width)
