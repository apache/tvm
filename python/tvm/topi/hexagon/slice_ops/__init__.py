--- conflicted
+++ resolved
@@ -19,11 +19,7 @@
 
 from .avg_pool2d import avg_pool2d_compute, avg_pool2d_STIR_schedule
 from .add_subtract_multiply import *
-<<<<<<< HEAD
+from .argmax import argmax_compute, argmax_schedule
 from .batch_flatten import batch_flatten_compute, batch_flatten_stir_schedule
 from .softmax_slice import *
-=======
-from .argmax import argmax_compute, argmax_schedule
-from .softmax_slice import *
-from .clip import *
->>>>>>> 558ba99c
+from .clip import *