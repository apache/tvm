--- conflicted
+++ resolved
@@ -17,17 +17,11 @@
 
 """ Computes and Schedules for Hexagon slice ops. """
 
-<<<<<<< HEAD
-# pylint: disable=wildcard-import
-
 from .avg_pool2d import avg_pool2d_compute, avg_pool2d_STIR_schedule
+from .add_subtract_multiply import *
 from .cast import (
     cast_f16_f32_compute,
     cast_f16_f32_schedule,
     cast_f32_f16_compute,
     cast_f32_f16_schedule,
-)
-=======
-from .avg_pool2d import avg_pool2d_compute, avg_pool2d_STIR_schedule
-from .add_subtract_multiply import *
->>>>>>> 5056eb75
+)