--- conflicted
+++ resolved
@@ -23,7 +23,6 @@
 from .batch_flatten import batch_flatten_compute, batch_flatten_stir_schedule
 from .softmax_slice import *
 from .clip import *
-<<<<<<< HEAD
 from .cast import (
     cast_f16_f32_compute,
     cast_f16_f32_schedule,
@@ -31,7 +30,4 @@
     cast_f32_f16_schedule,
 )
 from .conv2d import *
-=======
-from .conv2d import *
-from .reshape import reshape_compute, reshape_stir_schedule
->>>>>>> 9ee25eb9
+from .reshape import reshape_compute, reshape_stir_schedule