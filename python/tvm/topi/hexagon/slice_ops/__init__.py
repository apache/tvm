--- conflicted
+++ resolved
@@ -19,13 +19,10 @@
 
 from .avg_pool2d import avg_pool2d_compute, avg_pool2d_STIR_schedule
 from .add_subtract_multiply import *
-<<<<<<< HEAD
 from .cast import (
     cast_f16_f32_compute,
     cast_f16_f32_schedule,
     cast_f32_f16_compute,
     cast_f32_f16_schedule,
 )
-=======
-from .softmax_slice import *
->>>>>>> 6d6e0705
+from .softmax_slice import *