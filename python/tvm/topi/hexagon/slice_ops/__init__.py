--- conflicted
+++ resolved
@@ -19,15 +19,12 @@
 
 from .avg_pool2d import avg_pool2d_compute, avg_pool2d_STIR_schedule
 from .add_subtract_multiply import *
-<<<<<<< HEAD
+from .argmax import argmax_compute, argmax_schedule
+from .softmax_slice import *
+from .clip import *
 from .cast import (
     cast_f16_f32_compute,
     cast_f16_f32_schedule,
     cast_f32_f16_compute,
     cast_f32_f16_schedule,
-)
-=======
-from .argmax import argmax_compute, argmax_schedule
->>>>>>> 898946fe
-from .softmax_slice import *
-from .clip import *+)