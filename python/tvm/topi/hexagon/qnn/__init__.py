# Licensed to the Apache Software Foundation (ASF) under one
# or more contributor license agreements.  See the NOTICE file
# distributed with this work for additional information
# regarding copyright ownership.  The ASF licenses this file
# to you under the Apache License, Version 2.0 (the
# "License"); you may not use this file except in compliance
# with the License.  You may obtain a copy of the License at
#
#   http://www.apache.org/licenses/LICENSE-2.0
#
# Unless required by applicable law or agreed to in writing,
# software distributed under the License is distributed on an
# "AS IS" BASIS, WITHOUT WARRANTIES OR CONDITIONS OF ANY
# KIND, either express or implied.  See the License for the
# specific language governing permissions and limitations
# under the License.

""" Computes and schedules for Hexagon quantized ops """

from .adaptive_avg_pool1d import *
from .avg_pool2d import qnn_avg_pool2d_compute, qnn_avg_pool2d_schedule
from .conv2d_alter_op import *
<<<<<<< HEAD
=======
from .dense_alter_op import *
>>>>>>> 6c343613
from .dequantize import dequantize_compute, dequantize_schedule
from .global_avg_pool2d import *
from .nn import *
from .qadd_qsub_qmul import *
from .qdense import *
from .qdepthwise_conv2d_slice import qdepthwise_conv2d_compute, qdepthwise_conv2d_schedule
from .quantize import quantize_compute, tir_quantize_schedule<|MERGE_RESOLUTION|>--- conflicted
+++ resolved
@@ -20,10 +20,7 @@
 from .adaptive_avg_pool1d import *
 from .avg_pool2d import qnn_avg_pool2d_compute, qnn_avg_pool2d_schedule
 from .conv2d_alter_op import *
-<<<<<<< HEAD
-=======
 from .dense_alter_op import *
->>>>>>> 6c343613
 from .dequantize import dequantize_compute, dequantize_schedule
 from .global_avg_pool2d import *
 from .nn import *
