--- conflicted
+++ resolved
@@ -42,20 +42,9 @@
     return [n, h // 8, w // 4, c // 32, h % 8, (w % 4) // 2, c % 32, w % 2]
 
 
-<<<<<<< HEAD
-def nhwc_1024c_2d(n, h, w, c):
-    """Return index map for nhwc_1024 2d layout"""
-    return [n, h, w, c // 1024, te.AXIS_SEPARATOR, c % 1024]
-
-
-def nc_1024_2d(n, c):
-    """Return index map for nc_1024 2d layout"""
-    return [n, c // 1024, te.AXIS_SEPARATOR, c % 1024]
-=======
 def nhw_32h16w_2d(n, h, w):
     """Return index map for nhw_32h16w 2d layout"""
     return [n, h // 32, w // 16, te.AXIS_SEPARATOR, h % 32, w % 16]
->>>>>>> 558ba99c
 
 
 def nhwc_4h4w32c_1d(n, h, w, c):
@@ -78,6 +67,16 @@
     return [n, c // 512, te.AXIS_SEPARATOR, c % 512]
 
 
+def nhwc_1024c_2d(n, h, w, c):
+    """Return index map for nhwc_1024 2d layout"""
+    return [n, h, w, c // 1024, te.AXIS_SEPARATOR, c % 1024]
+
+
+def nc_1024_2d(n, c):
+    """Return index map for nc_1024 2d layout"""
+    return [n, c // 1024, te.AXIS_SEPARATOR, c % 1024]
+
+
 def get_layout_transform_fn(layout):
     """Return index map function as per the layout string"""
     if layout == "nhwc-8h2w32c2w-2d":
@@ -88,15 +87,12 @@
         return n11c_1024c_2d
     if layout == "n11c-1024c-1d":
         return n11c_1024c_1d
-<<<<<<< HEAD
     if layout == "nhwc-1024c-2d":
         return nhwc_1024c_2d
     if layout == "nc-1024-2d":
         return nc_1024_2d
-=======
     if layout == "nhw-32h16w-2d":
         return nhw_32h16w_2d
->>>>>>> 558ba99c
     if layout == "nhwc-4h4w32c-2d":
         return nhwc_4h4w32c_2d
     if layout == "nhwc-4h4w32c-1d":
