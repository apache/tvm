# Licensed to the Apache Software Foundation (ASF) under one
# or more contributor license agreements.  See the NOTICE file
# distributed with this work for additional information
# regarding copyright ownership.  The ASF licenses this file
# to you under the Apache License, Version 2.0 (the
# "License"); you may not use this file except in compliance
# with the License.  You may obtain a copy of the License at
#
#   http://www.apache.org/licenses/LICENSE-2.0
#
# Unless required by applicable law or agreed to in writing,
# software distributed under the License is distributed on an
# "AS IS" BASIS, WITHOUT WARRANTIES OR CONDITIONS OF ANY
# KIND, either express or implied.  See the License for the
# specific language governing permissions and limitations
# under the License.

# pylint: disable=invalid-name


"""Common hexagon specific utilities"""
from tvm import te


def n11c_1024c_2d(n, h, w, c):
    """Return index map for n11c_1024 2d layout"""
    return [n, h, w, c // 1024, te.AXIS_SEPARATOR, c % 1024]


def n11c_1024c_1d(n, h, w, c):
    """Return index map for n11c_1024 1d layout"""
    return [n, h, w, c // 1024, c % 1024]


def nhwc_8h2w32c2w_2d(n, h, w, c):
    """Return index map for nhwc_8h2w32c2w 2d layout"""
    return [n, h // 8, w // 4, c // 32, te.AXIS_SEPARATOR, h % 8, (w % 4) // 2, c % 32, w % 2]


def nhwc_8h2w32c2w_1d(n, h, w, c):
    """Return index map for nhwc_8h2w32c2w 1d layout"""
    return [n, h // 8, w // 4, c // 32, h % 8, (w % 4) // 2, c % 32, w % 2]


<<<<<<< HEAD
def nhwc_1024c_2d(n, h, w, c):
    """Return index map for nhwc_1024 2d layout"""
    return [n, h, w, c // 1024, te.AXIS_SEPARATOR, c % 1024]


def nc_1024_2d(n, c):
    """Return index map for nc_1024 2d layout"""
    return [n, c // 1024, te.AXIS_SEPARATOR, c % 1024]
=======
def nhwc_4h4w32c_1d(n, h, w, c):
    """Return index map for nhwc_4h4232c 1d layout"""
    return [n, h // 4, w // 4, c // 32, h % 4, w % 4, c % 32]


def nhwc_4h4w32c_2d(n, h, w, c):
    """Return index map for nhwc_4h4w32c 2d layout"""
    return [n, h // 4, w // 4, c // 32, te.AXIS_SEPARATOR, h % 4, w % 4, c % 32]


def nc_512c_1d(n, c):
    """Return index map for nc_512c 1d layout"""
    return [n, c // 512, c % 512]


def nc_512c_2d(n, c):
    """Return index map for nc_512c 2d layout"""
    return [n, c // 512, te.AXIS_SEPARATOR, c % 512]
>>>>>>> 2c3b56c9


def get_layout_transform_fn(layout):
    """Return index map function as per the layout string"""
    if layout == "nhwc-8h2w32c2w-2d":
        return nhwc_8h2w32c2w_2d
    if layout == "nhwc-8h2w32c2w-1d":
        return nhwc_8h2w32c2w_1d
    if layout == "n11c-1024c-2d":
        return n11c_1024c_2d
    if layout == "n11c-1024c-1d":
        return n11c_1024c_1d
<<<<<<< HEAD
    if layout == "nhwc-1024c-2d":
        return nhwc_1024c_2d
    if layout == "nc-1024-2d":
        return nc_1024_2d
=======
    if layout == "nhwc-4h4w32c-2d":
        return nhwc_4h4w32c_2d
    if layout == "nhwc-4h4w32c-1d":
        return nhwc_4h4w32c_1d
    if layout == "nc-512c-2d":
        return nc_512c_2d
    if layout == "nc-512c-1d":
        return nc_512c_1d
>>>>>>> 2c3b56c9
    raise RuntimeError(f"Unexpected layout '{layout}'")<|MERGE_RESOLUTION|>--- conflicted
+++ resolved
@@ -42,7 +42,6 @@
     return [n, h // 8, w // 4, c // 32, h % 8, (w % 4) // 2, c % 32, w % 2]
 
 
-<<<<<<< HEAD
 def nhwc_1024c_2d(n, h, w, c):
     """Return index map for nhwc_1024 2d layout"""
     return [n, h, w, c // 1024, te.AXIS_SEPARATOR, c % 1024]
@@ -51,7 +50,8 @@
 def nc_1024_2d(n, c):
     """Return index map for nc_1024 2d layout"""
     return [n, c // 1024, te.AXIS_SEPARATOR, c % 1024]
-=======
+
+
 def nhwc_4h4w32c_1d(n, h, w, c):
     """Return index map for nhwc_4h4232c 1d layout"""
     return [n, h // 4, w // 4, c // 32, h % 4, w % 4, c % 32]
@@ -70,7 +70,6 @@
 def nc_512c_2d(n, c):
     """Return index map for nc_512c 2d layout"""
     return [n, c // 512, te.AXIS_SEPARATOR, c % 512]
->>>>>>> 2c3b56c9
 
 
 def get_layout_transform_fn(layout):
@@ -83,12 +82,10 @@
         return n11c_1024c_2d
     if layout == "n11c-1024c-1d":
         return n11c_1024c_1d
-<<<<<<< HEAD
     if layout == "nhwc-1024c-2d":
         return nhwc_1024c_2d
     if layout == "nc-1024-2d":
         return nc_1024_2d
-=======
     if layout == "nhwc-4h4w32c-2d":
         return nhwc_4h4w32c_2d
     if layout == "nhwc-4h4w32c-1d":
@@ -97,5 +94,4 @@
         return nc_512c_2d
     if layout == "nc-512c-1d":
         return nc_512c_1d
->>>>>>> 2c3b56c9
     raise RuntimeError(f"Unexpected layout '{layout}'")