# Licensed to the Apache Software Foundation (ASF) under one
# or more contributor license agreements.  See the NOTICE file
# distributed with this work for additional information
# regarding copyright ownership.  The ASF licenses this file
# to you under the Apache License, Version 2.0 (the
# "License"); you may not use this file except in compliance
# with the License.  You may obtain a copy of the License at
#
#   http://www.apache.org/licenses/LICENSE-2.0
#
# Unless required by applicable law or agreed to in writing,
# software distributed under the License is distributed on an
# "AS IS" BASIS, WITHOUT WARRANTIES OR CONDITIONS OF ANY
# KIND, either express or implied.  See the License for the
# specific language governing permissions and limitations
# under the License.

"""Sparse operators"""
from __future__ import absolute_import
import tvm
from tvm import te, auto_scheduler

from ..utils import get_const_tuple


def sparse_dense_sp_rhs(data, weight_data, weight_indices, weight_indptr):
    """
    Computes sparse-dense matrix multiplication of `data` and
    `(weight_data, weight_indices, weight_indptr).T`

    Parameters
    ----------
    data : tvm.te.Tensor
        2-D with shape [M, K], float32

    weight_data : tvm.te.Tensor
        1-D with shape [nnz] (CSR) or
        3-D with shape [num_blocks, bs_r, bs_c] (BSR)

    weight_indices : tvm.te.Tensor
        1-D with shape [nnz] (CSR) or
        1-D with shape [num_blocks] (BSR)

    weight_indptr : tvm.te.Tensor
        1-D with shape [N + 1] (CSR) or
        1-D with shape [(N + 1) // bs_r] (BSR)

    Returns
    -------
    output : tvm.te.Tensor
        2-D with shape [M, N]
    """
    assert len(weight_data.shape) in (1, 3)
    if len(weight_data.shape) == 1:
        func = _sparse_dense_sp_rhs_csrmm
    if len(weight_data.shape) == 3:
        func = _sparse_dense_sp_rhs_bsrmm
    return func(data, weight_data, weight_indices, weight_indptr)


def sparse_dense_sp_lhs(data_data, data_indices, data_indptr, weight):
    """
    Computes sparse-dense matrix multiplication of
    `(data_data, data_indices, data_indptr)` and `weight.T`

    Parameters
    ----------
    data_data:
        1-D with shape [nnz] (CSR) or
        3-D with shape [num_blocks, bs_r, bs_c] (BSR)

    data_indices:
        1-D with shape [nnz] (CSR) or
        1-D with shape [num_blocks] (BSR)

    data_indptr:
        1-D with shape [M + 1] (CSR) or
        1-D with shape [(M + 1) // bs_r] (BSR)

    weight:
        2-D with shape [N, K], float32

    Returns
    -------
    output : tvm.te.Tensor
        2-D with shape [M, N]
    """
    assert len(data_data.shape) in (1, 3)
    if len(data_data.shape) == 1:
        func = _sparse_dense_sp_lhs_csrmm
    if len(data_data.shape) == 3:
        func = _sparse_dense_sp_lhs_bsrmm
    return func(data_data, data_indices, data_indptr, weight)


# pylint: disable=no-else-return,inconsistent-return-statements
def sparse_dense(dense_data, sparse_data, sparse_indices, sparse_indptr, sparse_lhs=False):
    """
    Computes sparse-dense matrix multiplication of `data` and
    `(weight_data, weight_indices, weight_indptr).T`, if sparse_lhs=False
    or
    Computes sparse-dense matrix multiplication of
    `(data_data, data_indices, data_indptr)` and `weight.T`, if sparse_lhs=True

    Parameters
    ----------
    dense_data : tvm.te.Tensor
        2-D with shape [M, K], float32

    sparse_data : tvm.te.Tensor
        1-D with shape [nnz] (CSR) or
        3-D with shape [num_blocks, bs_r, bs_c] (BSR)

    sparse_indices : tvm.te.Tensor
        1-D with shape [nnz] (CSR) or
        1-D with shape [num_blocks] (BSR)

    sparse_indptr : tvm.te.Tensor
        1-D with shape [N + 1] (CSR) or
        1-D with shape [(N + 1) // bs_r] (BSR)

    sparse_lhs : bool, optional
        Indicates whether lhs or rhs matrix is sparse. Default value is False.

    Returns
    -------
    output : tvm.te.Tensor
        2-D with shape [M, N]
    """
    if sparse_lhs:
        return sparse_dense_sp_lhs(sparse_data, sparse_indices, sparse_indptr, dense_data)
    else:
        return sparse_dense_sp_rhs(dense_data, sparse_data, sparse_indices, sparse_indptr)


def _sparse_dense_sp_lhs_csrmm(data_data, data_indices, data_indptr, weight):
    oshape = (get_const_tuple(data_indptr.shape)[0] - 1, get_const_tuple(weight.shape)[0])

    def f(row, i):
        row_start = data_indptr[row]
        row_end = data_indptr[row + 1]
        row_elems = row_end - row_start
        elem_idx = te.reduce_axis((0, row_elems), name="elem_idx")
        elem = row_start + elem_idx
        a_val = data_data[elem]
        weight_val = weight[i, data_indices[elem]]
        return te.sum(a_val * weight_val, axis=elem_idx)

    return te.compute(oshape, f, tag="sparse_dense_sp_lhs_csrmm")


def _sparse_dense_sp_rhs_csrmm(data, weight_data, weight_indices, weight_indptr):
    oshape = (get_const_tuple(data.shape)[0], get_const_tuple(weight_indptr.shape)[0] - 1)

    def f(i, row):
        row_start = weight_indptr[row]
        row_end = weight_indptr[row + 1]
        row_elems = row_end - row_start
        elem_idx = te.reduce_axis((0, row_elems), name="elem_idx")
        elem = row_start + elem_idx
        a_val = weight_data[elem]
        weight_val = data[i, weight_indices[elem]]
        return te.sum(a_val * weight_val, axis=elem_idx)

    return te.compute(oshape, f, tag="sparse_dense_sp_rhs_csrmm")


def _sparse_dense_sp_lhs_bsrmm(data_data, data_indices, data_indptr, weight):
    (m, _) = get_const_tuple(weight.shape)
    (_, bs_r, bs_c) = get_const_tuple(data_data.shape)
    (num_blocks_plus_1,) = get_const_tuple(data_indptr.shape)
    num_blocks = num_blocks_plus_1 - 1

    def _compute_block(nb_j, j, i):
        row_start = data_indptr[nb_j]
        row_end = data_indptr[nb_j + 1]
        row_elems = row_end - row_start
        elem_idx = te.reduce_axis((0, row_elems), name="elem_idx")
        block_offset = row_start + elem_idx
        c = te.reduce_axis((0, bs_c), name="c")
        block_j = data_indices[block_offset]
        block_ij_val = data_data[block_offset][j][c]
        x_val = weight[i, bs_c * block_j + c]
        return te.sum(block_ij_val * x_val, axis=[elem_idx, c])

    idxd = tvm.tir.indexdiv
    idxm = tvm.tir.indexmod

    bsrmm_block = te.compute(
        (num_blocks, bs_r, m), _compute_block, tag="sparse_dense_sp_lhs_bsrmm_block"
    )
    return te.compute(
        (num_blocks * bs_r, m),
        lambda m, n: bsrmm_block[idxd(m, bs_r), idxm(m, bs_r), n],
        tag="sparse_dense_sp_lhs_bsrmm",
    )


def _sparse_dense_sp_rhs_bsrmm(data, weight_data, weight_indices, weight_indptr):
    (m, k) = get_const_tuple(data.shape)
    (_, bs_r, bs_c) = get_const_tuple(weight_data.shape)
    (num_blocks_plus_1,) = get_const_tuple(weight_indptr.shape)
    num_blocks = num_blocks_plus_1 - 1

    def _compute_block(i, nb_j, j):
        row_start = weight_indptr[nb_j]
        row_end = weight_indptr[nb_j + 1]
        row_elems = row_end - row_start
        elem_idx = te.reduce_axis((0, row_elems), name="elem_idx")
        block_offset = row_start + elem_idx
        c = te.reduce_axis((0, bs_c), name="c")
        block_j = weight_indices[block_offset]
        block_ij_val = weight_data[block_offset][j][c]
        x_val = data[i, bs_c * block_j + c]
        return te.sum(block_ij_val * x_val, axis=[elem_idx, c])

    idxd = tvm.tir.indexdiv
    idxm = tvm.tir.indexmod

    bsrmm_block = te.compute(
        (m, num_blocks, bs_r),
        _compute_block,
        tag="sparse_dense_sp_rhs_bsrmm_block",
        attrs={"FLOP": 2 * m * num_blocks * bs_r * k},
    )
    return te.compute(
        (m, num_blocks * bs_r),
        lambda m, n: bsrmm_block[m, idxd(n, bs_r), idxm(n, bs_r)],
        tag="sparse_dense_sp_rhs_bsrmm",
    )


def sparse_transpose(sparse_data, sparse_indices, sparse_indptr):
    """
    Transpose a square sparse matrix,
    `A` is an n-by-n sparse matrix in the CSR format.
    ** Currently only support Square Matrices **

    Parameters
    ----------
    sparse_data : tvm.te.Tensor
        1-D with shape [nonzeros], dtype of 'float32'

    sparse_indices : tvm.te.Tensor
        1-D with shape [nonzeros], dtype of 'int32'

    sparse_indptr : tvm.te.Tensor
        1-D with shape [n+1], dtype of 'int32'

    Returns
    -------
    out_data : tvm.te.Tensor
        1-D with shape [nonzeros], dtype of 'float32'

    out_indices : tvm.te.Tensor
        1-D with shape [nonzeros], dtype of 'int32'

    out_indptr : tvm.te.Tensor
        1-D with shape [n+1], dtype of 'int32'
    """
    assert len(sparse_data.shape) == 1, "error in data dimension"
    assert len(sparse_indices.shape) == 1, "error in indices dimension"
    assert len(sparse_indptr.shape) == 1, "error in indptr dimension"

    nnz = get_const_tuple(sparse_data.shape)[0]
    n = get_const_tuple(sparse_indptr.shape)[0] - 1
    output_shape = [(nnz,), (nnz,), (n + 1,)]

    # TODO: Add BSR transpose support

    output_data, output_indices, output_indptr = te.extern(
        shape=output_shape,
        inputs=[sparse_data, sparse_indices, sparse_indptr],
        fcompute=lambda ins, outs: _csr_transpose_ir(
            ins[0], ins[1], ins[2], outs[0], outs[1], outs[2]
        ),
        tag="sparse_transpose_csr",
        dtype=["float32", "int32", "int32"],
        name="out",
    )

    return [output_data, output_indices, output_indptr]


def _csr_transpose_ir(data, indices, indptr, out_data, out_indices, out_indptr):
    """define ir for csr_transpose"""
    irb = tvm.tir.ir_builder.create()

    data_ptr = irb.buffer_ptr(data)
    indices_ptr = irb.buffer_ptr(indices)
    indptr_ptr = irb.buffer_ptr(indptr)

    out_data_ptr = irb.buffer_ptr(out_data)
    out_indices_ptr = irb.buffer_ptr(out_indices)
    out_indptr_ptr = irb.buffer_ptr(out_indptr)

    n = get_const_tuple(indptr.shape)[0] - 1
    nnz = get_const_tuple(data.shape)[0]

    with irb.for_range(0, n, kind="parallel", name="col") as col:
        out_indptr_ptr[col] = 0

    with irb.for_range(0, nnz, kind="serial", name="nz_idx") as nz_idx:
        out_indptr_ptr[indices_ptr[nz_idx]] += 1

    cumsum = irb.allocate("int32", (1,), name="cumsum", scope="local")
    temp = irb.allocate("int32", (1,), name="temp", scope="local")
    cumsum[0] = 0
    with irb.for_range(0, n, kind="serial", name="col") as col:
        temp[0] = out_indptr_ptr[col]
        out_indptr_ptr[col] = cumsum[0]
        cumsum[0] += temp[0]

    out_indptr_ptr[n] = nnz

    with irb.for_range(0, n, kind="serial", name="row") as row:
        offset = indptr_ptr[row]
        diff = indptr_ptr[row + 1] - indptr_ptr[row]
        with irb.for_range(0, diff, kind="serial", name="idx") as idx:
            real_idx = offset + idx
            col = indices_ptr[real_idx]
            dest = out_indptr_ptr[col]

            out_indices_ptr[dest] = row
            out_data_ptr[dest] = data_ptr[real_idx]
            out_indptr_ptr[col] += 1

    last = irb.allocate("int32", (1,), name="last", scope="local")
    temp2 = irb.allocate("int32", (1,), name="temp2", scope="local")
    last[0] = 0
    with irb.for_range(0, n, kind="serial", name="col") as col:
        temp2[0] = out_indptr_ptr[col]
        out_indptr_ptr[col] = last[0]
        last[0] = temp2[0]

    return irb.get()


@tvm.target.generic_func
def sparse_dense_alter_layout(_attrs, _inputs, _tinfos, _out_type):
    """Change Sparse Dense layout.

    This is used for modifying the inputs weights so they are more amenable for
    the target.

    Parameters
    ----------
    attrs : tvm.ir.Attrs
        Attributes of current convolution
    inputs : tvm.relay.Expr
        Grouped input symbols
    tinfos : list
        Input shape and dtype
    out_type: type
        The output type

    Note
    ----
    Unlike other TOPI functions, this function operates on both graph level and operator level.
    """
    return None


@auto_scheduler.register_task_input_check_func
def try_get_sparse_input(args):
    """Analyze the input data from the given args.

    Parameters
    ----------
    args : List[Tensor]
        Input/output Tensor of a TVM subgraph.

    Returns
    -------
    Dict[Tensor, str] :
        Map from the input Tensor to its buffer name.

    Notes
    -----
    The buffer name is specially designed, and these buffer should be provided in
    `SearchTask(..., task_inputs={...})`.
    """
    sparse_prefix = sparse_data = sparse_indices = sparse_indptr = None

    def _process_inputs(input_tensors, m, n, prefix_init):
        nonlocal sparse_prefix
        nonlocal sparse_data
        nonlocal sparse_indices
        nonlocal sparse_indptr

        assert len(input_tensors) == 4
        unsure_tensors = list(input_tensors)
        # Get the Dense data
        dense_data = None
        for tensor in unsure_tensors:
            if len(tensor.shape) == 2:
                assert dense_data is None
                dense_data = tensor
                assert m == dense_data.shape[0]
                k = dense_data.shape[1]
        unsure_tensors.remove(dense_data)

        # Get the Sparse data
        sparse_data = None
        for tensor in unsure_tensors:
            if len(tensor.shape) == 3:
                assert sparse_data is None
                sparse_data = tensor
                block_size, bs_r, bs_c = sparse_data.shape
        unsure_tensors.remove(sparse_data)

        # Get the Sparse indptr & indices
        sparse_indices = None
        for tensor in unsure_tensors:
            assert len(tensor.shape) == 1
            if tensor.shape[0] == block_size:
                assert sparse_indices is None
                sparse_indices = tensor
        unsure_tensors.remove(sparse_indices)
        assert len(unsure_tensors) == 1
        sparse_indptr = unsure_tensors[0]

        # Generate the sparse_prefix
        density = 1.0
        for i in sparse_data.shape:
            density *= i
        density /= k * n
        density = density.value
        sparse_prefix = "%s_%d_%d_%d_%d_%.2f_" % (prefix_init, n, k, bs_r, bs_c, density)

    visited = set()

    def _traverse(t):
        # We cannot directly add tensors to the set, because the comparison of
        # two tensors with ndim=0 is ambiguous.
        assert t.handle is not None
        if t.handle.value in visited:
            return

        if isinstance(t.op, te.ComputeOp):
            # TODO(jcf94): Currently only support to one sparse op, add more support here
            if t.op.tag == "sparse_dense_sp_rhs_bsrmm":
                m, n = t.shape
                assert len(t.op.input_tensors) == 1
                block_tensor = t.op.input_tensors[0]
                _process_inputs(block_tensor.op.input_tensors, m, n, "sparse_dense_bsr")
            if sparse_prefix is not None:
                # Early stop if we find a sparse_prefix
                # Notice: If any workload has more than one sparse input, this may get problem
                return
            for x in t.op.input_tensors:
                _traverse(x)
        visited.add(t.handle.value)

    try:
        for arg in args:
            _traverse(arg)
    # pylint: disable=broad-except
    except Exception:
        return {}

    if sparse_data is None or sparse_indices is None or sparse_indptr is None:
        return {}

    sparse_input_map = {}
    sparse_input_map[sparse_data] = sparse_prefix + "W_data"
    sparse_input_map[sparse_indices] = sparse_prefix + "W_indices"
    sparse_input_map[sparse_indptr] = sparse_prefix + "W_indptr"

    return sparse_input_map


<<<<<<< HEAD
def random_bsr_matrix(m, n, bs_r, bs_c, density, dtype):
    """Generate a random sparse matrix in bsr format.

    Returns
    -------
    scipy.sparse.bsr_matrix
    """
    # pylint: disable=import-outside-toplevel
    import numpy as np
    import itertools
    import scipy.sparse as sp

    y = np.zeros((m, n), dtype=dtype)
    assert m % bs_r == 0
    assert n % bs_c == 0
    nnz = int(density * m * n)
    num_blocks = int(nnz / (bs_r * bs_c)) + 1
    candidate_blocks = np.asarray(list(itertools.product(range(0, m, bs_r), range(0, n, bs_c))))
    assert candidate_blocks.shape[0] == m // bs_r * n // bs_c
    chosen_blocks = candidate_blocks[
        np.random.choice(candidate_blocks.shape[0], size=num_blocks, replace=False)
    ]
    # pylint: disable=invalid-name
    for (r, c) in chosen_blocks:
        y[r : r + bs_r, c : c + bs_c] = np.random.randn(bs_r, bs_c)
    s = sp.bsr_matrix(y, blocksize=(bs_r, bs_c))
    assert s.data.shape == (num_blocks, bs_r, bs_c)
    assert s.indices.shape == (num_blocks,)
    assert s.indptr.shape == (m // bs_r + 1,)
    return s
=======
def sparse_add(dense_data, sparse_data, sparse_indices, sparse_indptr):
    """
    Computes sparse-dense addition

    Parameters
    ----------
    dense_data : tvm.te.Tensor
        2-D with shape [M, N]

    sparse_data : tvm.te.Tensor
        1-D with shape [nnz] (CSR)

    sparse_indices : tvm.te.Tensor
        1-D with shape [nnz] (CSR)

    sparse_indptr : tvm.te.Tensor
        1-D with shape [M + 1] (CSR)

    Returns
    -------
    output : tvm.te.Tensor
        2-D with shape [M, N]
    """
    # TODO(ANSHUMAN87): support BSR format too
    assert len(sparse_data.shape) == 1, "only CSR format is supported"
    return _sparse_add_csr(dense_data, sparse_data, sparse_indices, sparse_indptr)


def _sparse_add_csr(dense_data_inp, sparse_data_inp, sparse_indices_inp, sparse_indptr_inp):
    oshape = get_const_tuple(dense_data_inp.shape)

    def _csr_add_ir(dense_data, sparse_data, sparse_indices, sparse_indptr, out_data):
        irb = tvm.tir.ir_builder.create()
        dense_data_ptr = irb.buffer_ptr(dense_data)
        sparse_data_ptr = irb.buffer_ptr(sparse_data)
        sparse_indices_ptr = irb.buffer_ptr(sparse_indices)
        sparse_indptr_ptr = irb.buffer_ptr(sparse_indptr)

        out_data_ptr = irb.buffer_ptr(out_data)

        with irb.for_range(0, oshape[0], kind="vectorize", name="row") as row:
            with irb.for_range(0, oshape[1], kind="parallel", name="col") as col:
                out_data_ptr[row, col] = dense_data_ptr[row, col]

        with irb.for_range(0, oshape[0], kind="parallel", name="row") as row:
            offset = sparse_indptr_ptr[row]
            diff = sparse_indptr_ptr[row + 1] - sparse_indptr_ptr[row]
            with irb.for_range(0, diff, kind="serial", name="idx") as idx:
                real_idx = offset + idx
                col = sparse_indices_ptr[real_idx]
                out_data_ptr[row, col] = sparse_data_ptr[real_idx] + out_data_ptr[row, col]

        return irb.get()

    return te.extern(
        shape=oshape,
        inputs=[dense_data_inp, sparse_data_inp, sparse_indices_inp, sparse_indptr_inp],
        fcompute=lambda ins, outs: _csr_add_ir(ins[0], ins[1], ins[2], ins[3], outs[0]),
        tag="sparse_add_csr",
        dtype=[
            dense_data_inp.dtype,
            sparse_data_inp.dtype,
            sparse_indices_inp.dtype,
            sparse_indptr_inp.dtype,
        ],
        name="sparse_add_csr_output",
    )
>>>>>>> e9e014b4
<|MERGE_RESOLUTION|>--- conflicted
+++ resolved
@@ -470,7 +470,6 @@
     return sparse_input_map
 
 
-<<<<<<< HEAD
 def random_bsr_matrix(m, n, bs_r, bs_c, density, dtype):
     """Generate a random sparse matrix in bsr format.
 
@@ -501,7 +500,8 @@
     assert s.indices.shape == (num_blocks,)
     assert s.indptr.shape == (m // bs_r + 1,)
     return s
-=======
+
+
 def sparse_add(dense_data, sparse_data, sparse_indices, sparse_indptr):
     """
     Computes sparse-dense addition
@@ -568,5 +568,4 @@
             sparse_indptr_inp.dtype,
         ],
         name="sparse_add_csr_output",
-    )
->>>>>>> e9e014b4
+    )