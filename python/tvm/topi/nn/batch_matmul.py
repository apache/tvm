# Licensed to the Apache Software Foundation (ASF) under one
# or more contributor license agreements.  See the NOTICE file
# distributed with this work for additional information
# regarding copyright ownership.  The ASF licenses this file
# to you under the Apache License, Version 2.0 (the
# "License"); you may not use this file except in compliance
# with the License.  You may obtain a copy of the License at
#
#   http://www.apache.org/licenses/LICENSE-2.0
#
# Unless required by applicable law or agreed to in writing,
# software distributed under the License is distributed on an
# "AS IS" BASIS, WITHOUT WARRANTIES OR CONDITIONS OF ANY
# KIND, either express or implied.  See the License for the
# specific language governing permissions and limitations
# under the License.
"""Binary Neural Network (BNN) Operators"""
# pylint: disable=invalid-name
from tvm import te
from ..util import get_const_tuple


def batch_matmul(x, y, oshape=None):
    """Computes batch matrix multiplication of `x` and `y` when `x` and `y` are
    data in batch. Supports broadcasting for batch dimension.

    Parameters
    ----------
    x : tvm.te.Tensor
        3-D with shape [batch, M, K]

    y : tvm.te.Tensor
        3-D with shape [batch, N, K]

    Returns
    -------
    output : tvm.te.Tensor
        3-D with shape [batch, M, N]
    """
<<<<<<< HEAD
    assert len(x.shape) == 3 and len(y.shape) == 3, "only support 3-dim batch_matmul"
    x_shape = get_const_tuple(x.shape)
    y_shape = get_const_tuple(y.shape)
    XB = x_shape[0]
    YB = y_shape[0]
    assert (XB == YB) or (XB == 1) or (YB == 1), "batch dimensions don't match"
    assert x_shape[2] == y_shape[2], "shapes of x and y is inconsistant"
    _, M, K = x.shape
    batch = max(XB, YB)
    N = y.shape[1]
    k = te.reduce_axis((0, K), name="k")
    return te.compute(
        (batch, M, N),
        lambda b, i, j: te.sum(x[b if XB != 1 else 0, i, k] * y[b if YB != 1 else 0, j, k], axis=k),
        tag="batch_matmul",
=======
    if oshape is None:
        assert len(x.shape) == 3 and len(y.shape) == 3, "only support 3-dim batch_matmul"
        x_shape = get_const_tuple(x.shape)
        y_shape = get_const_tuple(y.shape)
        assert x_shape[0] == y_shape[0], "batch dimension doesn't match"
        assert x_shape[2] == y_shape[2], "shapes of x and y is inconsistant"
        batch, M, K = x.shape
        N = y.shape[1]
        k = te.reduce_axis((0, K), name="k")
        oshape = (batch, M, N)
    else:
        _, _, K = x.shape
        k = te.reduce_axis((0, K), name="k")
    return te.compute(
        oshape, lambda b, i, j: te.sum(x[b, i, k] * y[b, j, k], axis=k), tag="batch_matmul"
>>>>>>> 2658ebe7
    )<|MERGE_RESOLUTION|>--- conflicted
+++ resolved
@@ -31,43 +31,29 @@
 
     y : tvm.te.Tensor
         3-D with shape [batch, N, K]
+        
+    oshape : List[Optional]
+        Explicit intended output shape of the computation. Can be useful in cases
+        with dynamic input shapes.
 
     Returns
     -------
     output : tvm.te.Tensor
         3-D with shape [batch, M, N]
     """
-<<<<<<< HEAD
     assert len(x.shape) == 3 and len(y.shape) == 3, "only support 3-dim batch_matmul"
     x_shape = get_const_tuple(x.shape)
     y_shape = get_const_tuple(y.shape)
     XB = x_shape[0]
     YB = y_shape[0]
-    assert (XB == YB) or (XB == 1) or (YB == 1), "batch dimensions don't match"
-    assert x_shape[2] == y_shape[2], "shapes of x and y is inconsistant"
     _, M, K = x.shape
-    batch = max(XB, YB)
-    N = y.shape[1]
     k = te.reduce_axis((0, K), name="k")
+    if oshape is None:
+        assert XB == YB or XB == 1 or YB == 1, "batch dimension doesn't match"
+        assert x_shape[2] == y_shape[2], "shapes of x and y is inconsistant"
+        batch = max(XB, YB)
+        N = y.shape[1]
+        oshape = (batch, M, N)
     return te.compute(
-        (batch, M, N),
-        lambda b, i, j: te.sum(x[b if XB != 1 else 0, i, k] * y[b if YB != 1 else 0, j, k], axis=k),
-        tag="batch_matmul",
-=======
-    if oshape is None:
-        assert len(x.shape) == 3 and len(y.shape) == 3, "only support 3-dim batch_matmul"
-        x_shape = get_const_tuple(x.shape)
-        y_shape = get_const_tuple(y.shape)
-        assert x_shape[0] == y_shape[0], "batch dimension doesn't match"
-        assert x_shape[2] == y_shape[2], "shapes of x and y is inconsistant"
-        batch, M, K = x.shape
-        N = y.shape[1]
-        k = te.reduce_axis((0, K), name="k")
-        oshape = (batch, M, N)
-    else:
-        _, _, K = x.shape
-        k = te.reduce_axis((0, K), name="k")
-    return te.compute(
-        oshape, lambda b, i, j: te.sum(x[b, i, k] * y[b, j, k], axis=k), tag="batch_matmul"
->>>>>>> 2658ebe7
+        oshape, lambda b, i, j: te.sum(x[b if XB != 1 else 0, i, k] * y[b if YB != 1 else 0, j, k], axis=k), tag="batch_matmul"
     )