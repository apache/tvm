--- conflicted
+++ resolved
@@ -134,7 +134,6 @@
     return Output
 
 
-<<<<<<< HEAD
 def group_conv2d_transpose_nchw(data, kernel, stride, padding, out_dtype, output_padding, groups):
     """Group convolution operator in NCHW layout.
 
@@ -244,7 +243,8 @@
         ),
         tag="group_conv2d_transpose_nchw",
     )
-=======
+
+
 def layout_transform(tensor: "relay.Expr", current_layout: str, desired_layout: str):
     """Transform a tensor with the current layout to the desired layout.
 
@@ -278,7 +278,6 @@
     for c, i in desired_layout_map.items():
         axes[i] = current_layout_map[c]
     return relay.transpose(tensor, axes=axes)
->>>>>>> 6159b8e9
 
 
 @tvm.target.generic_func
