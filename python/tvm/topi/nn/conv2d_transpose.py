--- conflicted
+++ resolved
@@ -97,19 +97,11 @@
     # convolution stage
     out_c = simplify(out_c)
 
-<<<<<<< HEAD
     out_h = simplify(in_h - filter_h + 1)
     out_w = simplify(in_w - filter_w + 1)
     dc = te.reduce_axis((0, in_c), name='dc')
     dh = te.reduce_axis((0, filter_h), name='dh')
     dw = te.reduce_axis((0, filter_w), name='dw')
-=======
-    out_h = simplify(in_h - filter_h + 1 + output_padding[0])
-    out_w = simplify(in_w - filter_w + 1 + output_padding[1])
-    dc = tvm.reduce_axis((0, in_c), name="dc")
-    dh = tvm.reduce_axis((0, filter_h), name="dh")
-    dw = tvm.reduce_axis((0, filter_w), name="dw")
->>>>>>> cdd3206f
 
     Output = te.compute(
         (batch, out_c, out_h, out_w),
