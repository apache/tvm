--- conflicted
+++ resolved
@@ -259,27 +259,19 @@
 
 
 @tvm.target.generic_func
-<<<<<<< HEAD
-def qnn_conv2d_alter_layout(_attrs, _inputs, _tinfos, _out_type):
-    """Change qnn.conv2D layout.
-    Not to change by default
-=======
 def qnn_requantize_alter_layout(_attrs, _inputs, _tinfos, _out_type):
     """Change requantize layout.
->>>>>>> 6c343613
-
-    Parameters
-    ----------
-    attrs : tvm.ir.Attrs
-        Attributes of current convolution
-    inputs : tvm.relay.Expr
-        Grouped input symbols
-    tinfos : list
-        Input shape and dtype
-    out_type: type
-        The output type
-<<<<<<< HEAD
-=======
+
+    Parameters
+    ----------
+    attrs : tvm.ir.Attrs
+        Attributes of current convolution
+    inputs : tvm.relay.Expr
+        Grouped input symbols
+    tinfos : list
+        Input shape and dtype
+    out_type: type
+        The output type
 
     Note
     ----
@@ -303,6 +295,5 @@
         Input shape and dtype
     out_type: type
         The output type
->>>>>>> 6c343613
     """
     return None