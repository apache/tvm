--- conflicted
+++ resolved
@@ -293,10 +293,6 @@
 
     def __init__(
         self,
-<<<<<<< HEAD
-=======
-        west_cmd,
->>>>>>> bed8e5ba
         board,
         zephyr_base=None,
         project_dir=None,
