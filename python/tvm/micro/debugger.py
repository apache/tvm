--- conflicted
+++ resolved
@@ -147,12 +147,10 @@
 
         self.old_termios = termios.tcgetattr(sys.stdin.fileno())
         self.popen = subprocess.Popen(**kwargs)
-<<<<<<< HEAD
         self._is_running = True
         self.__class__._STARTED_INSTANCE = self
         try:
             self.child_pgid = os.getpgid(self.popen.pid)
-            print('child', self.child_pgid, os.getpgid(0))
         except Exception as e:
             self.stop()
             raise
@@ -162,10 +160,6 @@
         t = threading.Thread(target=self._wait_for_child)
         t.daemon = True
         t.start()
-
-=======
-        threading.Thread(target=self._wait_restore_signal).start()
->>>>>>> c53e9710
 
     def stop(self):
         assert self._is_running
