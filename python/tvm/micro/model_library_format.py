# Licensed to the Apache Software Foundation (ASF) under one
# or more contributor license agreements.  See the NOTICE file
# distributed with this work for additional information
# regarding copyright ownership.  The ASF licenses this file
# to you under the Apache License, Version 2.0 (the
# "License"); you may not use this file except in compliance
# with the License.  You may obtain a copy of the License at
#
#   http://www.apache.org/licenses/LICENSE-2.0
#
# Unless required by applicable law or agreed to in writing,
# software distributed under the License is distributed on an
# "AS IS" BASIS, WITHOUT WARRANTIES OR CONDITIONS OF ANY
# KIND, either express or implied.  See the License for the
# specific language governing permissions and limitations
# under the License.

"""Defines functions for exporting to Model Library Format."""

import datetime
import json
import os
import pathlib
import re
import tarfile
import typing

import tvm
<<<<<<< HEAD
from tvm.micro import get_standalone_crt_dir
=======
from tvm.micro import get_standalone_crt_dir, get_microtvm_template_projects
>>>>>>> 6c343613

from .._ffi import get_global_func
from ..contrib import utils
from ..driver import build_module
from ..relay import param_dict
from ..relay.backend import executor_factory
from ..relay.backend.name_transforms import prefix_generated_name, to_c_variable_style
from ..tir import expr

# This should be kept identical to runtime::symbol::tvm_module_main
MAIN_FUNC_NAME_STR = "__tvm_main__"
STANDALONE_CRT_URL = "./runtime"
CRT_TEMPLATE_FILES_URL = "./templates"
METADATA_FILE = "metadata.json"


class UnsupportedInModelLibraryFormatError(Exception):
    """Raised when export_model_library_format does not support the given Module tree."""


def generate_c_interface_header(
    module_name,
    inputs,
    outputs,
    pools,
    io_pool_allocations,
    devices,
    workspace_size,
    include_path,
    input_sizes,
    output_sizes,
):
    """Generate C Interface header to be included in MLF"""
    mangled_name = to_c_variable_style(prefix_generated_name(module_name))
    metadata_header = os.path.join(include_path, f"{mangled_name}.h")

    interface_c_create = tvm._ffi.get_global_func("runtime.InterfaceCCreate")
    interface_c_module = interface_c_create(
        module_name,
        inputs,
        outputs,
        pools,
        io_pool_allocations,
        devices,
        workspace_size,
        input_sizes,
        output_sizes,
    )

    with open(metadata_header, "w") as header_file:
        header_file.write(interface_c_module.get_source())

    return metadata_header


# List of type_key for modules which are ephemeral and do not need to be exported.
EPHEMERAL_MODULE_TYPE_KEYS = ("metadata_module",)


def _populate_codegen_dir(
    mods: typing.Union[
        typing.List[executor_factory.ExecutorFactoryModule],
        typing.List[tvm.runtime.Module],
    ],
    codegen_dir: str,
):
    """Populate the codegen sub-directory as part of a Model Library Format export.

    Parameters
    ----------
    mods : List[tvm.relay.backend.executor_factory.ExecutorFactoryModule], List[tvm.runtime.Module]
        A list of the return value of tvm.relay.build, which
        will be exported into Model Library Format.
    codegen_dir : str
        Path to the codegen directory on disk.
    module_name: Optional[str]
        Name used to prefix the generated source files

    """
    dso_modules = []
    for mod in mods:
        if isinstance(mod, executor_factory.ExecutorFactoryModule):
            lib = mod.lib
        elif isinstance(mod, tvm.runtime.Module):
            lib = mod
        else:
            raise RuntimeError(f"Not supported module type: {type(mod)}")

        dso_modules = lib._collect_dso_modules()
        non_dso_modules = lib._collect_from_import_tree(lambda m: m not in dso_modules)

        # Filter ephemeral modules which cannot be exported.
        dso_modules = [m for m in dso_modules if m.type_key not in EPHEMERAL_MODULE_TYPE_KEYS]
        non_dso_modules = [
            m for m in non_dso_modules if m.type_key not in EPHEMERAL_MODULE_TYPE_KEYS
        ]

        if non_dso_modules:
            raise UnsupportedInModelLibraryFormatError(
                f"Don't know how to export non-c or non-llvm modules; found: {non_dso_modules!r}"
            )

        mod_indices = {"lib": 0, "src": 0}
        host_codegen_dir = os.path.join(codegen_dir, "host")
        lib_name = (
            f"{mod.libmod_name}_lib"
            if isinstance(mod, executor_factory.ExecutorFactoryModule)
            else "lib"
        )

        for dso_mod in dso_modules:
            if dso_mod.type_key == "c":
                assert dso_mod.format in ["c", "cc", "cpp"]
                ext = dso_mod.format
                index = mod_indices["src"]
                mod_indices["src"] += 1
                parent_dir = os.path.join(host_codegen_dir, "src")
                file_name = os.path.join(parent_dir, f"{lib_name}{index}.{ext}")
            elif dso_mod.type_key == "llvm":
                index = mod_indices["lib"]
                mod_indices["lib"] += 1
                parent_dir = os.path.join(host_codegen_dir, "lib")
                file_name = os.path.join(parent_dir, f"{lib_name}{index}.o")
            else:
                assert (
                    False
                ), f"do not expect module with type_key={lib.type_key} from _collect_dso_modules"

            if not os.path.exists(parent_dir):
                os.makedirs(parent_dir)
            dso_mod.save(file_name)


def _build_memory_map(mod):
    ret = dict()
    if isinstance(mod, executor_factory.GraphExecutorFactoryModule):
        ret["sids"] = _build_sid_map(mod.graph_json)
    ret["functions"] = _build_function_memory_map(mod.function_metadata)
    return ret


def _build_sid_map(graph_json):
    """Build a simpler storage id info map from graph JSON.

    Parameters
    ----------
    graph_json : str
        String representation of the graph_json created from tvm.relay.build().

    Returns
    -------
    list :
        A list with one entry per storage id describing that memory.
    """
    graph = json.loads(graph_json)
    seen_storage_ids = set()
    memory_map = []
    for node_id, storage_id in enumerate(graph["attrs"]["storage_id"][1]):
        if storage_id in seen_storage_ids:
            continue

        seen_storage_ids.add(storage_id)
        num_elements = 1
        for dim in graph["attrs"]["shape"][1][storage_id]:
            num_elements *= dim

        dltype = graph["attrs"]["dltype"][1][storage_id]
        m = re.match(r"^[a-zA-Z]+([0-9]+)$", dltype)
        assert m, f"Exported graph contains unknown dltype {dltype}"

        elem_bits = int(m.group(1))

        map_entry = {
            "storage_id": storage_id,
            "size_bytes": (num_elements * elem_bits + 7) // 8,
        }
        if node_id in graph["arg_nodes"]:
            map_entry["input_binding"] = graph["nodes"][node_id]["name"]

        memory_map.append(map_entry)

    return memory_map


def _create_type_metadata(input_type):
    return {
        "size": int(_shape_to_size(input_type.shape, input_type.dtype)),
        "dtype": str(input_type.dtype),
    }


def _flatten_tuple_outputs(ret_type, predefined_names, offset=0):
    if isinstance(ret_type, tvm.ir.tensor_type.TensorType):
        name = predefined_names[offset] if predefined_names else f"output{offset}"
        return {name: ret_type}

    added_fields = len(ret_type.fields)
    outputs = {}
    for output_index in range(added_fields):
        next_output = offset + len(outputs)
        outputs.update(
            _flatten_tuple_outputs(ret_type.fields[output_index], predefined_names, next_output)
        )

    return outputs


def _get_outputs_from_ret_type(ret_type, predefined_names):
    if isinstance(ret_type, tvm.ir.tensor_type.TensorType):
        name = predefined_names[0] if predefined_names else "output"
        return {name: ret_type}
    return _flatten_tuple_outputs(ret_type, predefined_names)


def _build_function_memory_map(function_metadata):
    """Build a simple map that shows how much workspace is required to execute
    each primitive function. The main_func describes how much memory is required
    to execute the main control code.

    Parameters
    ----------
    function_metadata : Map<String, FunctionInfo>
        This contains all the compiled metadata on a function basis

    Returns
    -------
    dict :
        This will have two entries:
        1.) A list with one entry per function describing local memory it is using.
        2.) A global memory requirement if all functions are executed sequentially
    """
    device_max_workspace = dict()
    main_func_metadata = function_metadata[MAIN_FUNC_NAME_STR]
    func_entries = []
    target_local_entries = dict()

    for func_name, finfo in function_metadata.items():
        # Skip a few unsupported cases:
        # 1. The main function metadata is exported elsewhere.
        # 2. BYOC operator implementations do not currently export useful FunctionInfo.
        if func_name == MAIN_FUNC_NAME_STR or not finfo.tir_primfuncs:
            continue
        if func_name not in target_local_entries.keys():
            target_local_entries[func_name] = list()
        for target in dict(finfo.workspace_sizes).keys():
            workspace_size = finfo.workspace_sizes[target]
            target_entry = {
                "device": int(target.get_target_device_type()),
                "workspace_size_bytes": int(workspace_size),
            }
            target_local_entries[func_name].append(target_entry)
            if workspace_size >= device_max_workspace.get(int(target.get_target_device_type()), 0):
                device_max_workspace[int(target.get_target_device_type())] = workspace_size

    for func_name, target_entries_ in target_local_entries.items():
        func_entry = {
            "function_name": str(func_name),
            "workspace": target_entries_,
        }
        func_entries.append(func_entry)

    target_main_entries = dict()

    def _create_empty_entry(target_device_type):
        return {
            "device": int(target_device_type),
            "workspace_size_bytes": 0,
            "constants_size_bytes": 0,
            "io_size_bytes": 0,
        }

    for target in dict(main_func_metadata.workspace_sizes).keys():
        main_func_local_workspace = main_func_metadata.workspace_sizes[target]
        target_main_entries[int(target.get_target_device_type())] = _create_empty_entry(
            int(target.get_target_device_type())
        )
        target_main_entries[int(target.get_target_device_type())]["workspace_size_bytes"] = int(
            device_max_workspace.get(int(target.get_target_device_type()), 0)
        ) + int(main_func_local_workspace)

    for target in dict(main_func_metadata.constant_sizes).keys():
        if int(target.get_target_device_type()) not in target_main_entries.keys():
            target_main_entries[int(target.get_target_device_type())] = _create_empty_entry(
                int(target.get_target_device_type())
            )
        target_main_entries[int(target.get_target_device_type())]["constants_size_bytes"] = int(
            main_func_metadata.constant_sizes[target]
        )

    for target in dict(main_func_metadata.io_sizes).keys():
        if int(target.get_target_device_type()) not in target_main_entries.keys():
            target_main_entries[int(target.get_target_device_type())] = _create_empty_entry(
                int(target.get_target_device_type())
            )
        target_main_on_device = target_main_entries[int(target.get_target_device_type())]
        target_main_on_device["io_size_bytes"] = int(main_func_metadata.io_sizes[target])

        main_relay_func = main_func_metadata.relay_primfuncs[target]
        target_main_on_device["inputs"] = {
            input_param.name_hint: _create_type_metadata(input_param.checked_type)
            for input_param in main_relay_func.params
        }
        predefined_names = (
            main_relay_func.attrs["output_tensor_names"]
            if "output_tensor_names" in main_relay_func.attrs
            else None
        )
        target_main_on_device["outputs"] = {
            name: _create_type_metadata(output_type)
            for name, output_type in _get_outputs_from_ret_type(
                main_relay_func.ret_type, predefined_names
            ).items()
        }

    ret = {
        "operator_functions": func_entries,
        "main": list(target_main_entries.values()),
    }
    return ret


def _get_pools_from_module(mod):
    return list(dict(mod.executor_codegen_metadata.pool_inputs).values())


def _get_io_pool_allocation_from_module(mod):
    return dict(mod.executor_codegen_metadata.io_pool_allocations)


def _should_generate_interface_header(mod):
    return "interface-api" in mod.executor and mod.executor["interface-api"] == "c"


def _make_tar(source_dir, tar_file_path, modules):
    """Build a tar file from source_dir."""
    with tarfile.open(tar_file_path, "w") as tar_f:

        def reset(tarinfo):
            tarinfo.uid = tarinfo.gid = 0
            tarinfo.uname = tarinfo.gname = "root"
            return tarinfo

        tar_f.add(str(source_dir), arcname=".", filter=reset)

        for mod in modules:
            is_aot = isinstance(mod, executor_factory.AOTExecutorFactoryModule)
            if is_aot and str(mod.runtime) == "crt":
                crt_template_path = pathlib.Path(get_microtvm_template_projects("crt"))
                tar_f.add(get_standalone_crt_dir(), arcname=STANDALONE_CRT_URL)

                # Add template files from CRT template project
                for file in [
                    "templates/crt_config.h.template",
                    "templates/platform.c.template",
                ]:
                    tar_f.add(
                        crt_template_path / pathlib.Path(file),
                        arcname=f"{CRT_TEMPLATE_FILES_URL}/{pathlib.Path(file).name}",
                    )
                break


_GENERATED_VERSION = 7


def _is_module_names_unique(mods: typing.List[executor_factory.ExecutorFactoryModule]):
    """Check if built modules have unique names.

    Parameters
    ----------
    mods : List[tvm.relay.backend.executor_factory.ExecutorFactoryModule]
        A list of the return value of tvm.relay.build,
        which will be exported into Model Library Format.
    """
    all_names = []
    for mod in mods:
        all_names.append(mod.libmod_name)

    return len(set(all_names)) == len(all_names)


def _export_graph_model_library_format(
    mods: typing.List[executor_factory.ExecutorFactoryModule], tempdir: pathlib.Path
):
    """Export a tvm.relay.build artifact in Model Library Format.

    Parameters
    ----------
    mods : List[tvm.relay.backend.executor_factory.ExecutorFactoryModule]
        A list of the return value of tvm.relay.build,
        which will be exported into Model Library Format.
    tempdir : pathlib.Path
        Temporary directory to populate with Model Library Format contents.
    """

    assert _is_module_names_unique(mods), "Multiple modules should have unique names."

    metadata = {
        "version": _GENERATED_VERSION,
    }
    metadata["modules"] = {}
    for mod in mods:
        is_aot = isinstance(mod, executor_factory.AOTExecutorFactoryModule)
        executor = ["aot"] if is_aot else ["graph"]
        module_name = mod.libmod_name
        metadata["modules"][module_name] = {
            "model_name": module_name,
            "export_datetime": datetime.datetime.now().strftime("%Y-%m-%d %H:%M:%SZ"),
            "memory": _build_memory_map(mod),
            "target": [str(t) for t in mod.target],
            "executors": executor,
            "style": "full-model",
        }

        if is_aot and (str(mod.runtime) == "crt"):
            standalone_crt = {
                "short_name": "tvm_standalone_crt",
                "url": f"{STANDALONE_CRT_URL}",
                "url_type": "mlf_path",
                "version_spec": f"{tvm.__version__}",
            }
            external_dependencies = [standalone_crt]
            metadata["modules"][module_name]["external_dependencies"] = external_dependencies

    with open(tempdir / METADATA_FILE, "w") as json_f:
        json.dump(metadata, json_f, indent=2, sort_keys=True)

    codegen_dir = tempdir / "codegen"
    codegen_dir.mkdir()
    _populate_codegen_dir(mods, codegen_dir)

    parameters_dir = tempdir / "parameters"
    parameters_dir.mkdir()
    src_dir = tempdir / "src"
    src_dir.mkdir()
    graph_config_dir = tempdir / "executor-config" / "graph"
    for mod in mods:
        if _should_generate_interface_header(mod):
            include_path = codegen_dir / "host" / "include"
            if not include_path.exists():
                include_path.mkdir()

            devices = mod.get_devices()
            pools = _get_pools_from_module(mod)
            io_pool_allocations = _get_io_pool_allocation_from_module(mod)
            main_func = metadata["modules"][mod.libmod_name]["memory"]["functions"]["main"][0]
            workspace_size = int(main_func["workspace_size_bytes"])
            inputs = main_func["inputs"]
            outputs = main_func["outputs"]
            inputs_sizes = {name: property_map["size"] for name, property_map in inputs.items()}
            output_sizes = {name: property_map["size"] for name, property_map in outputs.items()}
            input_names = list(inputs.keys())
            output_names = list(outputs.keys())

            generate_c_interface_header(
                mod.libmod_name,
                input_names,
                output_names,
                pools,
                io_pool_allocations,
                devices,
                workspace_size,
                include_path,
                inputs_sizes,
                output_sizes,
            )

        is_aot = isinstance(mod, executor_factory.AOTExecutorFactoryModule)
        param_filename = parameters_dir / f"{mod.libmod_name}.params"
        with open(param_filename, "wb") as f:
            f.write(param_dict.save_param_dict(mod.params))

        with open(src_dir / f"{mod.libmod_name}.relay", "w") as f:
            f.write(str(mod.ir_mod))

        if not is_aot:
            if not graph_config_dir.exists():
                graph_config_dir.mkdir(parents=True)
            with open(graph_config_dir / f"{mod.libmod_name}.graph", "w") as f:
                f.write(mod.get_executor_config())


class NonStaticShapeError(Exception):
    """Raised when a shape has elements other than IntImm."""


def _shape_to_size(shape, dtype):
    bits_per_item = int(
        re.match(r"((float)|(int)|(uint))(?P<width_bits>[0-9]+)", dtype).group("width_bits")
    )
    assert bits_per_item is not None, f"don't know how to compute size of type {dtype}"
    total_bits = bits_per_item
    for s in shape:
        total_bits *= s

    return (total_bits + 7) // 8


def _write_tir_and_build_operator_memory_map(src_dir, targets, ir_module_by_target):
    def _eval_shape(param_name, buffer_shape):
        shape = []
        for x in buffer_shape:
            if not isinstance(x, expr.IntImm):
                raise NonStaticShapeError(
                    f"Parameter {param_name} has shape with non-IntImm elements: {buffer_shape}"
                )
            shape.append(x.value)
        return shape

    memory_map = {}
    for target in targets:
        # TODO(mbs): The device type is not unique, better would be to use target.kind.name
        target_device_type = target.get_target_device_type()
        ir_mod = ir_module_by_target[target]
        printer = get_global_func("relay.ir.ModelLibraryFormatPrinter")(False, None, False)
        with open(src_dir / f"tir-{target_device_type}.txt", "w") as f:
            f.write(printer["print"](ir_mod))

        for v in ir_mod.get_global_vars():
            map_entry = []
            for p, b in ir_mod[v.name_hint].buffer_map.items():
                shape = _eval_shape(p.name, b.shape)
                buffer_size_bytes = _shape_to_size(shape, str(b.dtype))
                # NOTE: cannot tell what is an input or output at this point.
                map_entry.append(
                    {
                        "size_bytes": buffer_size_bytes,
                        "shape": [int(x) for x in b.shape],
                        "dtype": b.dtype,
                        "input_binding": printer["get_var_name"](p),
                    }
                )
            memory_map[v.name_hint] = map_entry

    return memory_map


def _export_operator_model_library_format(mod: build_module.OperatorModule, tempdir):
    """Export the result of tvm.build() in Model Library Format.
    Parameters
    ----------
    mod : runtime.Module
        The Module returned from tvm.build().
    tempdir : str
        Path to the .tar archive to generate.
    """
    targets = []
    for target in mod.ir_module_by_target.keys():
        if str(target.kind) not in ("llvm", "c", "gemmini"):
            raise UnsupportedInModelLibraryFormatError(
                f"Operator has non-DSO-exportable target {target!s}, which is not yet supported in "
                "Model Library Format"
            )

        targets.append(target)

    src_dir = tempdir / "src"
    src_dir.mkdir()
    memory_map = _write_tir_and_build_operator_memory_map(src_dir, targets, mod.ir_module_by_target)

    metadata = {
        "version": _GENERATED_VERSION,
        "model_name": mod.name,
        "export_datetime": datetime.datetime.now().strftime("%Y-%m-%d %H:%M:%SZ"),
        "memory": memory_map,
        "target": [str(t) for t in targets],
        "executors": [],
        "style": "operator",
    }
    with open(tempdir / METADATA_FILE, "w") as metadata_f:
        json.dump(metadata, metadata_f)

    codegen_dir = tempdir / "codegen"
    codegen_dir.mkdir()
    _populate_codegen_dir(list([mod]), codegen_dir)


ExportableModule = typing.Union[
    build_module.OperatorModule,
    executor_factory.AOTExecutorFactoryModule,
    executor_factory.GraphExecutorFactoryModule,
]


def export_model_library_format(
    mods: typing.Union[ExportableModule, typing.List[ExportableModule]],
    file_name: typing.Union[str, pathlib.Path],
):
    """Export the build artifact in Model Library Format.

    This function creates a .tar archive containing the build artifacts in a standardized
    layout. It's intended to allow downstream automation to build TVM artifacts against the C
    runtime.

    Parameters
    ----------
    mod : ExportableModule, List[ExportableModule]
        The return value of tvm.build or tvm.relay.build.
    file_name : str
        Path to the .tar archive to generate.

    Returns
    -------
    file_name : str
        The path to the generated .tar archive.
    """
    modules = mods
    if not isinstance(mods, list):
        modules = list([mods])

    operator_module_type = all(isinstance(mod, build_module.OperatorModule) for mod in modules)
    graph_module_type = all(
        isinstance(
            mod,
            (
                executor_factory.AOTExecutorFactoryModule,
                executor_factory.GraphExecutorFactoryModule,
            ),
        )
        for mod in modules
    )

    file_name = pathlib.Path(file_name)
    tempdir = utils.tempdir()

    if operator_module_type:
        if len(modules) != 1:
            raise RuntimeError("Multiple operator is not supported.")
        _export_operator_model_library_format(modules[0], tempdir.path)
    elif graph_module_type:
        _export_graph_model_library_format(modules, tempdir.path)
    else:
        raise NotImplementedError(
            f"Don't know how to export module of type {modules[0].__class__!r}"
        )

    _make_tar(tempdir.path, file_name, modules)

    return file_name<|MERGE_RESOLUTION|>--- conflicted
+++ resolved
@@ -26,11 +26,7 @@
 import typing
 
 import tvm
-<<<<<<< HEAD
-from tvm.micro import get_standalone_crt_dir
-=======
 from tvm.micro import get_standalone_crt_dir, get_microtvm_template_projects
->>>>>>> 6c343613
 
 from .._ffi import get_global_func
 from ..contrib import utils
