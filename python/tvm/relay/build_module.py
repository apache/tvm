--- conflicted
+++ resolved
@@ -24,13 +24,9 @@
 from tvm.ir import IRModule
 from tvm.ir.transform import PassContext
 from tvm.tir import expr as tvm_expr
-<<<<<<< HEAD
-
-=======
 from .. import nd as _nd, autotvm, register_func
 from ..target import Target
 from ..contrib import graph_runtime as _graph_rt
->>>>>>> 61e799cb
 from . import _build_module
 from . import expr as _expr
 from . import function as _function
