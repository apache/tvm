# Licensed to the Apache Software Foundation (ASF) under one
# or more contributor license agreements.  See the NOTICE file
# distributed with this work for additional information
# regarding copyright ownership.  The ASF licenses this file
# to you under the Apache License, Version 2.0 (the
# "License"); you may not use this file except in compliance
# with the License.  You may obtain a copy of the License at
#
#   http://www.apache.org/licenses/LICENSE-2.0
#
# Unless required by applicable law or agreed to in writing,
# software distributed under the License is distributed on an
# "AS IS" BASIS, WITHOUT WARRANTIES OR CONDITIONS OF ANY
# KIND, either express or implied.  See the License for the
# specific language governing permissions and limitations
# under the License.
"""
Construct the necessary state for the TVM graph executor
from a Relay expression.
"""
import warnings

import numpy as np
from tvm.ir import IRModule
from tvm.ir.transform import PassContext
from tvm.target import Target
<<<<<<< HEAD
from .. import nd as _nd, autotvm, register_func
from ..runtime import load_module
from ..runtime.executor import aot_executor as _aot_executor
from ..target import Target
from ..contrib import graph_executor as _graph_executor
from ..contrib import utils as contrib_utils
=======
from tvm.tir import expr as tvm_expr

from .. import autotvm
from .. import nd as _nd
from .. import register_func
from ..contrib import graph_executor as _graph_executor
from ..contrib import utils as contrib_utils
from ..runtime import load_module
from ..runtime.executor import aot_executor as _aot_executor
from ..target import Target
>>>>>>> 7e5db1b3
from . import _build_module
from . import expr as _expr
from . import function as _function
from . import ty as _ty
from .backend import Executor, Runtime
from .backend import executor_factory as _executor_factory
from .backend import interpreter as _interpreter
from .backend.utils import mangle_module_name
from .backend.vm import VMExecutor
from .transform import InferType


def build_target_by_device_type_map(target):
    """Build a map from DLDevice device_type to a Target used with that device.

    At runtime, TVM assigns target code to DLDevices by determining a device_type for each Target.
    This function handles this process at compile time and, as a side effect, validates that exactly
    one target maps to one device_type.

    Parameters
    ----------
    target : Target or str or dict
       If a Target or str: assumes that exactly one device type is present in the model.
       If a dict: keys are tvm.ndarray.device, values are the targets used for each device.

    Returns
    -------

    """
    target = target if target else Target.current()
    if target is None:
        raise ValueError("Target is not set in env or passed as argument.")

    tgts = {}
    if isinstance(target, (str, Target)):
        dev_type = tvm_expr.IntImm("int32", _nd.device(str(target)).device_type)
        tgts[dev_type] = Target(target)
    elif isinstance(target, dict):
        for dev, tgt in target.items():
            dev_type = tvm_expr.IntImm("int32", _nd.device(dev).device_type)
            tgts[dev_type] = Target(tgt)
    else:
        raise TypeError(
            "target is expected to be str or "
            + "tvm.target.Target, but received "
            + "{}".format(type(target))
        )
    return tgts


def _convert_param_map(params):
    inputs = {}
    for name, param in params.items():
        if isinstance(param, np.ndarray):
            param = _nd.array(param)
        inputs[name] = _expr.const(param)
    return inputs


class BuildModule(object):
    """Build an IR module to run on TVM graph executor. This class is used
    to expose the `RelayBuildModule` APIs implemented in C++.
    """

    def __init__(self):
        self.mod = _build_module._BuildModule()
        self._get_graph_json = self.mod["get_graph_json"]
        self._get_module = self.mod["get_module"]
        self._build = self.mod["build"]
        self._optimize = self.mod["optimize"]
        self._set_params_func = self.mod["set_params"]
        self._get_params_func = self.mod["get_params"]
        self._get_function_metadata = self.mod["get_function_metadata"]
        self._get_executor_codegen_metadata = self.mod["get_executor_codegen_metadata"]
        self._get_devices = self.mod["get_devices"]
        self._get_irmodule = self.mod["get_irmodule"]

    def build(
        self,
        mod,
        target=None,
        target_host=None,
        executor=Executor("graph"),
        runtime=Runtime("cpp"),
        workspace_memory_pools=None,
        params=None,
        mod_name=None,
    ):
        """
        Parameters
        ----------
        mod : :py:class:`~tvm.IRModule`
            The IRModule to build.

        target : str, :any:`tvm.target.Target`, or dict of str(i.e.
        device/context name) to str/tvm.target.Target, optional
            For heterogeneous compilation, it is a dictionary indicating context
            to target mapping. For homogeneous compilation, it is a build target.

        target_host : str or :any:`tvm.target.Target`, optional
            Host compilation target, if target is device.
            When TVM compiles device specific program such as CUDA,
            we also need host(CPU) side code to interact with the driver
            to setup the dimensions and parameters correctly.
            target_host is used to specify the host side codegen target.
            By default, llvm is used if it is enabled,
            otherwise a stackvm interpreter is used.

        executor : Optional[Executor]
            The executor configuration with which to build the model.
            Defaults to "graph" if no executor specified.

        runtime : Optional[Runtime]
            Runtime configuration to use when building the model.
            Defaults to "cpp" if no runtime specified.

        workspace_memory_pools : Optional[WorkspaceMemoryPools]
            The object that contains an Array of PoolInfo objects
            that hold properties of workspace pools that could be
            used by the inference.

        params : dict of str to NDArray
            Input parameters to the graph that do not change
            during inference time. Used for constant folding.

        mod_name: Optional[str]
            The module name we will build

        Returns
        -------
        graph_json : str
            The json string that can be accepted by graph executor.

        mod : tvm.Module
            The module containing necessary libraries.

        params : dict
            The parameters of the final graph.
        """
        if target_host is not None:
            warnings.warn(
                "target_host parameter is going to be deprecated. "
                "Please pass in tvm.target.Target(target, host=target_host) instead."
            )
        target = build_target_by_device_type_map(target)
        target, target_host = Target.check_and_update_host_consist(
            target, target_host, target_is_dict_key=False
        )

        # Setup the params.
        if params:
            self._set_params(params)

        # Build the IR module. If auto_scheduler is not enabled,
        # then use the TOPI-defined schedule.
        use_auto_scheduler = PassContext.current().config.get(
            "relay.backend.use_auto_scheduler", False
        )

        # Turn off AutoTVM config not found warnings if auto_scheduler is enabled.
        old_autotvm_silent = autotvm.GLOBAL_SCOPE.silent
        autotvm.GLOBAL_SCOPE.silent = use_auto_scheduler or old_autotvm_silent

        mod_name = mangle_module_name(mod_name)

        self._build(mod, target, target_host, executor, runtime, workspace_memory_pools, mod_name)
        autotvm.GLOBAL_SCOPE.silent = old_autotvm_silent

        # Get artifacts
        mod = self.get_module()
        params = self.get_params()
        executor_config = self.get_graph_json() if str(executor) == "graph" else None

        return executor_config, mod, params

    def optimize(self, mod, target=None, params=None):
        """
        Parameters
        ----------
        mod : :py:class:`~tvm.IRModule`
            The IR module to build.

        target : str, :any:`tvm.target.Target`, or dict of str(i.e.
        device/context name) to str/tvm.target.Target, optional
            For heterogeneous compilation, it is a dictionary indicating context
            to target mapping. For homogeneous compilation, it is a build target.

        params : dict of str to NDArray
            Input parameters to the graph that do not change
            during inference time. Used for constant folding.

        Returns
        -------
        mod : :py:class:`~tvm.IRModule`
            The optimized relay module.

        params : dict
            The parameters of the final graph.
        """
        target = build_target_by_device_type_map(target)

        # Setup the params.
        if params:
            self._set_params(params)
        mod = self._optimize(mod, target)
        # Get artifacts
        params = self.get_params()

        return mod, params

    def _set_params(self, params):
        self._set_params_func(_convert_param_map(params))

    def get_graph_json(self):
        """Return the json file of the built program."""
        return self._get_graph_json()

    def get_module(self):
        """Return the built module."""
        return self._get_module()

    def get_function_metadata(self):
        """Return the compiled function metadata.
        Currently, the metadata contains workspace size required by
        each PrimFunc"""
        return self._get_function_metadata()

    def get_executor_codegen_metadata(self):
        """Return the metadata produced after executor
        codegen
        """
        return self._get_executor_codegen_metadata()

    def get_devices(self):
        """Returns a list of devices configured in this module"""
        return self._get_devices()

    def get_params(self):
        """Return the updated weights."""
        params = self._get_params_func()
        ret = {}
        for key, value in params.items():
            ret[key] = value.data
        return ret

    def get_irmodule(self):
        """Returns the Target IRModule's post-lowering"""
        return self._get_irmodule()


@register_func("tvm.relay.module_export_library")
def _module_export(module, file_name):  # fcompile, addons, kwargs?
    return module.export_library(file_name)


@register_func("tvm.relay.build")
def _build_module_no_factory_impl(mod, target, target_host, params, mod_name):
    target, target_host = Target.check_and_update_host_consist(target, target_host)
    return build(mod, target, params=params, mod_name=mod_name).module


def _build_module_no_factory(mod, target=None, target_host=None, params=None, mod_name="default"):
    """A wrapper around build which discards the Python GraphFactoryRuntime.
    This wrapper is suitable to be used from other programming languages as
    the runtime::Module can be freely passed between language boundaries.
    """
    return _build_module_no_factory_impl(mod, target, target_host, params, mod_name)


def _reconstruct_from_deprecated_options(deprecated_params_target):
    executor = None
    runtime = None

    deprecated_executor = None
    deprecated_executor_args = {}
    if "executor" in deprecated_params_target.attrs:
        _deprecated_target_param_warning("Executor", "executor")
        deprecated_executor = deprecated_params_target.attrs.get("executor", "graph")
    if "interface-api" in deprecated_params_target.attrs:
        _deprecated_target_sub_param_warning("Executor", "interface-api")
        deprecated_executor_args.update(
            {"interface-api": deprecated_params_target.attrs["interface-api"]}
        )
    if "unpacked-api" in deprecated_params_target.attrs:
        _deprecated_target_sub_param_warning("Executor", "unpacked-api")
        deprecated_executor_args.update(
            {"unpacked-api": deprecated_params_target.attrs["unpacked-api"]}
        )
    if (
        "link-params" in deprecated_params_target.attrs
        and deprecated_params_target.attrs["link-params"]
    ):
        _deprecated_target_sub_param_warning("Executor", "link-params")
        if deprecated_executor != "aot":
            deprecated_executor_args.update(
                {"link-params": deprecated_params_target.attrs["link-params"]}
            )
    if deprecated_executor or deprecated_executor_args:
        executor = Executor(deprecated_executor or "graph", deprecated_executor_args)

    deprecated_runtime = None
    deprecated_runtime_args = {}
    if "runtime" in deprecated_params_target.attrs:
        _deprecated_target_param_warning("Runtime", "runtime")
        deprecated_runtime = deprecated_params_target.attrs.get("runtime", "cpp")
        if deprecated_runtime == "c":
            deprecated_runtime = "crt"
    if "system-lib" in deprecated_params_target.attrs:
        _deprecated_target_sub_param_warning("Runtime", "system-lib")
        deprecated_runtime_args.update({"system-lib": deprecated_params_target.attrs["system-lib"]})
    if deprecated_runtime or deprecated_runtime_args:
        runtime = Runtime(deprecated_runtime or "cpp", deprecated_runtime_args)

    return executor, runtime


def _deprecated_target_param_warning(registry, param):
    warnings.warn(
        f"Please use {registry} (tvm.relay.backend.{registry}) "
        f"instead of deprecated Target parameter -{param}",
        DeprecationWarning,
    )


def _deprecated_target_sub_param_warning(registry, param):
    warnings.warn(
        f"Please use {registry} (tvm.relay.backend.{registry}) parameter {param} "
        f"instead of deprecated Target parameter -{param}",
        DeprecationWarning,
    )


def build(
    ir_mod,
    target=None,
    target_host=None,
    executor=Executor("graph"),
    runtime=Runtime("cpp"),
    workspace_memory_pools=None,
    params=None,
    mod_name="default",
):
    # fmt: off
    # pylint: disable=line-too-long
    """Helper function that builds a Relay function to run on TVM graph executor.

    Parameters
    ----------
    ir_mod : :py:class:`~tvm.IRModule`
        The IR module to build. Using relay.Function is deprecated.

    target : str, :any:`tvm.target.Target`, or dict of str(i.e. device/context name) to str/tvm.target.Target, optional
        For heterogeneous compilation, it is a dictionary indicating context to
        target mapping. For homogeneous compilation, it is a build target.

    target_host : str or :any:`tvm.target.Target`, optional
        Host compilation target, if target is device.
        When TVM compiles device specific program such as CUDA,
        we also need host(CPU) side code to interact with the driver
        setup the dimensions and parameters correctly.
        target_host is used to specify the host side codegen target.
        By default, llvm is used if it is enabled,
        otherwise a stackvm interpreter is used.

    executor : Optional[Executor]
        The executor configuration with which to build the model.
        Defaults to "graph" if no executor specified.

    runtime : Optional[Runtime]
        Runtime configuration to use when building the model.
        Defaults to "cpp" if no runtime specified.

    workspace_memory_pools : Optional[WorkspaceMemoryPools]
        The object that contains an Array of PoolInfo objects
        that hold properties of workspace pools that could be
        used by the inference.

    params : dict of str to NDArray
        Input parameters to the graph that do not change
        during inference time. Used for constant folding.

    mod_name: Optional[str]
        The module name we will build

    Returns
    -------
    factory_module : tvm.relay.backend.executor_factory.ExecutorFactoryModule
            The runtime factory for the TVM graph executor.
    """
    # pylint: enable=line-too-long
    # fmt: on

    if not isinstance(ir_mod, (IRModule, _function.Function)):
        raise ValueError("Type of input parameter mod must be tvm.IRModule")

    if isinstance(ir_mod, _function.Function):
        if params:
            ir_mod = bind_params_by_name(ir_mod, params)
        ir_mod = IRModule.from_expr(ir_mod)
        warnings.warn(
            "Please use input parameter mod (tvm.IRModule) "
            "instead of deprecated parameter mod (tvm.relay.function.Function)",
            DeprecationWarning,
        )

    if target_host is not None:
        warnings.warn(
            "target_host parameter is going to be deprecated. "
            "Please pass in tvm.target.Target(target, host=target_host) instead."
        )

    target, target_host = Target.check_and_update_host_consist(
        target, target_host, target_is_dict_key=False
    )

    target = build_target_by_device_type_map(target)
    if isinstance(target_host, (str, Target)):
        target_host = Target(target_host)
    elif target_host:
        raise ValueError("target host must be the type of str, " + "tvm.target.Target, or None")

    # All of this logic is to raise deprecation warnings for various parameters
    # TODO(Mousius) Remove these after some time
    deprecated_params_target = target_host or list(target.values())[0]
    deprecated_executor, deprecated_runtime = _reconstruct_from_deprecated_options(
        deprecated_params_target
    )
    if deprecated_executor:
        executor = deprecated_executor
    if deprecated_runtime:
        runtime = deprecated_runtime

    # If current dispatch context is fallback context (the default root context),
    # then load pre-tuned parameters from TopHub
    if isinstance(autotvm.DispatchContext.current, autotvm.FallbackContext):
        tophub_context = autotvm.tophub.context(list(target.values()))
    else:
        tophub_context = autotvm.utils.EmptyContext()

    with tophub_context:
        bld_mod = BuildModule()
        graph_json, runtime_mod, params = bld_mod.build(
            mod=ir_mod,
            target=target,
            params=params,
            executor=executor,
            runtime=runtime,
            workspace_memory_pools=workspace_memory_pools,
            mod_name=mod_name,
        )
        func_metadata = bld_mod.get_function_metadata()
        devices = bld_mod.get_devices()
        lowered_ir_mods = bld_mod.get_irmodule()
        executor_codegen_metadata = bld_mod.get_executor_codegen_metadata()

        if str(executor) == "aot":
            executor_factory = _executor_factory.AOTExecutorFactoryModule(
                ir_mod,
                lowered_ir_mods,
                target,
                executor,
                runtime,
                runtime_mod,
                mod_name,
                params,
                func_metadata,
                executor_codegen_metadata,
                devices,
            )
        elif str(executor) == "graph":
            executor_factory = _executor_factory.GraphExecutorFactoryModule(
                ir_mod, target, executor, graph_json, runtime_mod, mod_name, params, func_metadata
            )
        else:
            assert False, "Executor " + executor + " not supported"

        return executor_factory


def optimize(mod, target=None, params=None):
    """Helper function that optimizes a Relay module.

    Parameters
    ----------
    mod : :py:class:`~tvm.IRModule`
        The module to build. Using relay.Function is deprecated.

    target : str, :any:`tvm.target.Target`, or dict of str(i.e. device/context
    name) to str/tvm.target.Target, optional
        For heterogeneous compilation, it is a dictionary indicating context to
        target mapping. For homogeneous compilation, it is a build target.

    params : dict of str to NDArray
        Input parameters to the graph that do not change
        during inference time. Used for constant folding.

    Returns
    -------
    mod : :py:class:`~tvm.IRModule`
        The optimized relay module.

    params : dict
        The parameters of the final graph.
    """
    if not isinstance(mod, (IRModule, _function.Function)):
        raise ValueError("Type of input parameter mod must be tvm.IRModule")

    if isinstance(mod, _function.Function):
        if params:
            mod = bind_params_by_name(mod, params)
        mod = IRModule.from_expr(mod)
        warnings.warn(
            "Please use input parameter mod (tvm.IRModule) "
            "instead of deprecated parameter func (tvm.relay.function.Function)",
            DeprecationWarning,
        )

    target = build_target_by_device_type_map(target)

    # If current dispatch context is fallback context (the default root context),
    # then load pre-tuned parameters from TopHub
    if isinstance(autotvm.DispatchContext.current, autotvm.FallbackContext):
        tophub_context = autotvm.tophub.context(list(target.values()))
    else:
        tophub_context = autotvm.utils.EmptyContext()

    with tophub_context:
        bld_mod = BuildModule()
        mod, params = bld_mod.optimize(mod, target, params)
    return mod, params


def bind_params_by_name(func, params):
    """Bind params to function by name.
    This could be useful when assembling custom Relay optimization
    passes that involve constant folding.

    Parameters
    ----------
    func : relay.Function
        The function to bind parameters to.

    params : dict of str to NDArray
        Input parameters to the graph that do not change
        during inference time. Used for constant folding.

    Returns
    -------
    func : relay.Function
        The function with parameters bound
    """
    inputs = _convert_param_map(params)
    return _build_module.BindParamsByName(func, inputs)


class GraphExecutor(_interpreter.Executor):
    """Wrapper around Executor interface.

    This executor is used for debug and testing purposes.

    Parameters
    ----------
    mod : :py:class:`~tvm.IRModule`
        The module to support the execution.

    device : :py:class:`Device`
        The runtime device to run the code on.

    target : :py:class:`Target`
        The target option to build the function.
    """

    def __init__(self, mod, device, target):
        assert mod is not None
        self.mod = mod
        self.device = device
        self.target = target

    def _make_executor(self, expr=None):
        if expr:
            self.mod["main"] = expr
        self.mod = InferType()(self.mod)
        ret_type = self.mod["main"].checked_type.ret_type
        if _ty.is_dynamic(ret_type):
            raise ValueError(
                "Graph Executor only supports static graphs, got output type", ret_type
            )
        mod = build(self.mod, target=self.target)
        gmodule = _graph_executor.GraphModule(mod["default"](self.device))

        def _unflatten(flat_iter, cur_type):
            if isinstance(cur_type, _ty.TensorType):
                return next(flat_iter)
            if isinstance(cur_type, _ty.TupleType):
                fields = []
                for field_type in cur_type.fields:
                    field = _unflatten(flat_iter, field_type)
                    fields.append(field)
                return fields
            raise ValueError("Return type", ret_type, "contains unsupported type", cur_type)

        def _graph_wrapper(*args, **kwargs):
            args = self._convert_args(self.mod["main"], args, kwargs)
            # Create map of inputs.
            for i, arg in enumerate(args):
                gmodule.set_input(i, arg)
            # Run the module, and fetch the output.
            gmodule.run()
            flattened = []
            for i in range(gmodule.get_num_outputs()):
                flattened.append(gmodule.get_output(i).copyto(_nd.cpu(0)))
            unflattened = _unflatten(iter(flattened), ret_type)
            return unflattened

        return _graph_wrapper


class AotExecutor(_interpreter.Executor):
    """Implements the Executor interface for AOT.

    Parameters
    ----------
    mod : :py:class:`~tvm.IRModule`
        The module to support the execution.

    device : :py:class:`Device`
        The runtime device to run the code on.

    target : :py:class:`Target`
        The target option to build the function.
    """

    def __init__(self, mod, device, target):
        assert mod is not None
        self.mod = mod
        self.device = device
        self.target = target
        assert target.attrs.get("executor", "graph") == "aot"

    def _make_executor(self, expr=None):
        if expr:
            self.mod["main"] = expr
        self.mod = InferType()(self.mod)
        ret_type = self.mod["main"].checked_type.ret_type
        if _ty.is_dynamic(ret_type):
            raise ValueError("AOT Executor only supports static graphs, got output type", ret_type)
        mod = build(self.mod, target=self.target)

        # NOTE: Given AOT requires use of the "c" backend, must export/import to compile the
        # generated code.
        temp_so_dir = contrib_utils.TempDirectory()
        temp_so = temp_so_dir / "temp.so"
<<<<<<< HEAD
        mod.export_library(temp_so)
=======
        mod.export_library(temp_so, cc="gcc", options=["-std=c11"])
>>>>>>> 7e5db1b3

        mod = load_module(temp_so)
        aot_mod = mod["default"](self.device)
        gmodule = _aot_executor.AotModule(aot_mod)

        def _unflatten(flat_iter, cur_type):
            if isinstance(cur_type, _ty.TensorType):
                return next(flat_iter)
            if isinstance(cur_type, _ty.TupleType):
                fields = []
                for field_type in cur_type.fields:
                    field = _unflatten(flat_iter, field_type)
                    fields.append(field)
                return fields
            raise ValueError("Return type", ret_type, "contains unsupported type", cur_type)

        def _aot_wrapper(*args, **kwargs):
            args = self._convert_args(self.mod["main"], args, kwargs)
            # Create map of inputs.
            for i, arg in enumerate(args):
                gmodule.set_input(i, arg)
            # Run the module, and fetch the output.
            gmodule.run()
            flattened = []
            for i in range(gmodule.get_num_outputs()):
                flattened.append(gmodule.get_output(i).copyto(_nd.cpu(0)))
            unflattened = _unflatten(iter(flattened), ret_type)
            return unflattened

        return _aot_wrapper


# TODO(mbs): Collapse the create_executor/evaluate phases together since a) most callers don't
# reuse the executor for multiple expressions and b) any preparation necessary for the expression
# evaluation needs to (currently) be done along with preparation for the module.
def create_executor(kind="debug", mod=None, device=None, target="llvm", params=None):
    """Factory function to create an executor.

    Example
    -------
    .. code-block:: python

        import tvm.relay
        import numpy as np

        x = tvm.relay.var("x", tvm.relay.TensorType([1], dtype="float32"))
        expr = tvm.relay.add(x, tvm.relay.Constant(tvm.nd.array(np.array([1], dtype="float32"))))
        tvm.relay.create_executor(
            kind="vm", mod=tvm.IRModule.from_expr(tvm.relay.Function([x], expr))
        ).evaluate()(np.array([2], dtype="float32"))
        # returns `array([3.], dtype=float32)`

    Parameters
    ----------
    kind : str
        The type of executor. Avaliable options are `debug` for the interpreter, `graph` for the
        graph executor, `aot` for the aot executor, and `vm` for the virtual machine.

    mod : :py:class:`~tvm.IRModule`
        The Relay module containing collection of functions

    device : :py:class:`Device`
        The device to execute the code.

    target : :py:class:`tvm.Target`
        The corresponding context

    params : dict of str to NDArray
         Input parameters to the graph that do not change
         during inference time.

    Returns
    -------
    executor : :py:class:`~tvm.relay.backend.interpreter.Executor`
    """
    if mod is None:
        mod = IRModule()
    if device is not None:
        assert device.device_type == _nd.device(str(target), 0).device_type
    else:
        device = _nd.device(str(target), 0)

    if params is not None:
        mod = IRModule.from_expr(bind_params_by_name(mod["main"], params))

    if isinstance(target, str):
        target = Target(target)
    if kind == "debug":
        return _interpreter.Interpreter(mod, device, target)
    if kind == "graph":
        return GraphExecutor(mod, device, target)
    if kind == "vm":
        return VMExecutor(mod, device, target)
    if kind == "aot":
        return AotExecutor(mod, device, target)
    raise RuntimeError("unknown execution strategy: {0}".format(kind))<|MERGE_RESOLUTION|>--- conflicted
+++ resolved
@@ -24,14 +24,6 @@
 from tvm.ir import IRModule
 from tvm.ir.transform import PassContext
 from tvm.target import Target
-<<<<<<< HEAD
-from .. import nd as _nd, autotvm, register_func
-from ..runtime import load_module
-from ..runtime.executor import aot_executor as _aot_executor
-from ..target import Target
-from ..contrib import graph_executor as _graph_executor
-from ..contrib import utils as contrib_utils
-=======
 from tvm.tir import expr as tvm_expr
 
 from .. import autotvm
@@ -42,7 +34,6 @@
 from ..runtime import load_module
 from ..runtime.executor import aot_executor as _aot_executor
 from ..target import Target
->>>>>>> 7e5db1b3
 from . import _build_module
 from . import expr as _expr
 from . import function as _function
@@ -695,11 +686,7 @@
         # generated code.
         temp_so_dir = contrib_utils.TempDirectory()
         temp_so = temp_so_dir / "temp.so"
-<<<<<<< HEAD
-        mod.export_library(temp_so)
-=======
         mod.export_library(temp_so, cc="gcc", options=["-std=c11"])
->>>>>>> 7e5db1b3
 
         mod = load_module(temp_so)
         aot_mod = mod["default"](self.device)
