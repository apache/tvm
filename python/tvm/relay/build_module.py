"""
Construct the necessary state for the TVM graph runtime
from a Relay expression.
"""
import warnings

from tvm._ffi.runtime_ctypes import TVMContext
from ..build_module import build as _tvm_build_module
from .. import nd as _nd, target as _target, autotvm
from ..contrib import graph_runtime as _graph_rt
from . import ir_pass
from . import expr
from .backend import interpreter as _interpreter
from .backend import graph_runtime_codegen as _graph_gen

# List of optimization pass and level when switch on
OPT_PASS_LEVEL = {
    "SimplifyInference": 0,
    "OpFusion": 1,
    "FoldConstant": 2,
    "CombineParallelConv2D": 3,
    "FoldScaleAxis": 3,
    "AlterOpLayout": 3,
}


class BuildConfig(object):
    """Configuration scope to set a build config option.

    Parameters
    ----------
    kwargs
        Keyword arguments of configurations to set.
    """
    current = None
    defaults = {
        "opt_level": 2,
        "add_pass": None,
        "fallback_device": None,
    }

    def __init__(self, **kwargs):
        self._old_scope = None
        for k, _ in kwargs.items():
            if k not in BuildConfig.defaults:
                raise ValueError("invalid argument %s, candidates are %s" %
                                 (k, BuildConfig.defaults.keys()))
        self._attr = kwargs

    def __getattr__(self, name):
        if name not in self._attr:
            return BuildConfig.defaults[name]
        return self._attr[name]

    def __enter__(self):
        # pylint: disable=protected-access
        self._old_scope = BuildConfig.current
        attr = BuildConfig.current._attr.copy()
        attr.update(self._attr)
        self._attr = attr
        BuildConfig.current = self
        return self

    def __exit__(self, ptype, value, trace):
        assert self._old_scope
        BuildConfig.current = self._old_scope

    def pass_enabled(self, pass_name):
        """Get whether pass is enabled.

        Parameters
        ----------
        pass_name : str
            The optimization pass name

        Returns
        -------
        enabled : bool
            Whether pass is enabled.
        """
        if self.add_pass and pass_name in self.add_pass:
            return True
        return self.opt_level >= OPT_PASS_LEVEL[pass_name]


BuildConfig.current = BuildConfig()


def build_config(**kwargs):
    """Configure the build behavior by setting config variables.

    Parameters
    ----------
    opt_level: int, default=2
        Optimization level. See OPT_PASS_LEVEL for level of each pass.

    add_pass: set of str
        Optimization pass to be added regardless of optimization level.

    fallback_device : str or tvm.TVMContext
        The fallback device. It is also used as the default device for
        operators without specified device during heterogeneous execution.

    Returns
    -------
    config: BuildConfig
        The build configuration
    """
    return BuildConfig(**kwargs)


def _bind_params_by_name(func, params):
    """Bind parameters of function by its name."""
    name_dict = {}
    for arg in func.params:
        name = arg.name_hint
        if name in name_dict:
            name_dict[name] = None
        else:
            name_dict[name] = arg
    bind_dict = {}
    for k, v in params.items():
        if k not in name_dict:
            continue
        arg = name_dict[k]
        if arg is None:
            raise ValueError("Multiple args in the function have name %s" % k)
        bind_dict[arg] = expr.const(v)
    return expr.bind(func, bind_dict)


def optimize(func, target, params=None):
    """Perform target invariant optimizations.

    Parameters
    ----------
    func : tvm.relay.Function
        The input to optimization.

    target : Optional[:any:`tvm.target.Target`, Dict[int, tvm.target.Target]]
        The optimization target. For heterogeneous compilation, it is a
        dictionary mapping device type to compilation target. For homogeneous
        compilation, it is a build target.

    params : Optional[Dict[str, tvm.nd.NDArray]]
        Input parameters to the graph that do not change
        during inference time. used for constant folding.

    Returns
    -------
    opt_func : tvm.relay.Function
        The optimized version of the function.
    """
    cfg = BuildConfig.current

    # bind expressions
    if params:
        func = _bind_params_by_name(func, params)

    if cfg.pass_enabled("SimplifyInference"):
        func = ir_pass.infer_type(func)
        func = ir_pass.simplify_inference(func)

    if cfg.pass_enabled("CombineParallelConv2D"):
        func = ir_pass.infer_type(func)
        func = ir_pass.combine_parallel_conv2d(func)

    # The constant folding pass is necessary because FoldScaleAxis pass needs
    # to check the constantness and positiveness of scales.
    if cfg.pass_enabled("FoldConstant"):
        func = ir_pass.fold_constant(func)

    if cfg.pass_enabled("FoldScaleAxis"):
        func = ir_pass.infer_type(func)
        func = ir_pass.backward_fold_scale_axis(func)
        func = ir_pass.infer_type(func)
        func = ir_pass.forward_fold_scale_axis(func)
        func = ir_pass.fold_constant(func)

    # FIXME(zhiics) Skip AlterOpLayout pass for heterogeneous compilation for
    # now. We probably need to pass target to this pass as well. Fix it in
    # a followup PR.
    if cfg.pass_enabled("AlterOpLayout"):
        if isinstance(target, _target.Target):
            func = ir_pass.infer_type(func)
            func = ir_pass.canonicalize_ops(func)
            func = ir_pass.infer_type(func)
            with target:
                func = ir_pass.alter_op_layout(func)
        elif isinstance(target, dict):
            warnings.warn("AlterOpLayout pass is not enabled for heterogeneous"
                          " execution yet.")

    if cfg.pass_enabled("FoldConstant"):
        func = ir_pass.fold_constant(func)

    return func


<<<<<<< HEAD
def build(func, target=None, target_host=None, params=None):
=======
def build(func,
          target=None,
          target_host=None,
          params=None,
          shape_var_bounds=None):
>>>>>>> 917238eb
    """Build a function to run on TVM graph runtime.

    Parameters
    ----------
    func: relay.Function
        The function to build.

    target : str, :any:`tvm.target.Target`, or dict of str(i.e. device/context
    name) to str/tvm.target.Target, optional
        For heterogeneous compilation, it is a dictionary indicating context to
        target mapping. For homogeneous compilation, it is a build target.

    target_host : str or :any:`tvm.target.Target`, optional
        Host compilation target, if target is device.
        When TVM compiles device specific program such as CUDA,
        we also need host(CPU) side code to interact with the driver
        setup the dimensions and parameters correctly.
        target_host is used to specify the host side codegen target.
        By default, llvm is used if it is enabled,
        otherwise a stackvm intepreter is used.

    params : dict of str to NDArray
        Input parameters to the graph that do not change
        during inference time. Used for constant folding.

    Returns
    -------
    graph_json : str
        The json string that can be accepted by graph runtime.

    mod : tvm.Module
        The module containing necessary libraries.

    params : dict
        The parameters of the final graph.
    """
    target = target if target else _target.current_target()
    if target is None:
        raise ValueError("Target is not set in env or passed as argument.")

    if isinstance(target, dict):
        target, fallback_device = _update_heterogeneous_inputs(target)
    elif isinstance(target, (str, _target.Target)):
        target = _target.create(target)
    else:
        raise ValueError("target must be the type of str, tvm.target.Target," +
                         "or dict of device name to target")

    # If current dispatch context is fallback context (the default root context),
    # then load pre-tuned parameters from TopHub
    if isinstance(autotvm.DispatchContext.current, autotvm.FallbackContext):
        if isinstance(target, dict):
            tophub_context = autotvm.tophub.context(list(target.values()))
        else:
            tophub_context = autotvm.tophub.context(target)
    else:
        tophub_context = autotvm.util.EmptyContext()

    cfg = BuildConfig.current

    with tophub_context:
        func = optimize(func, target, params)
        # Annotate the ops for heterogeneous execution.
        if isinstance(target, dict):
            func, target = _run_device_annotation_passes(func, target,
                                                         fallback_device)
        # Fuse ops before running code gen
        func = ir_pass.infer_type(func)
        func = ir_pass.fuse_ops(func, cfg.opt_level)
        # Graph code generation
        func = ir_pass.infer_type(func)
        graph_gen = _graph_gen.GraphRuntimeCodegen(mod=None,
                                                   target=target,
                                                   shape_var_bounds=shape_var_bounds)
        graph_json, lowered_funcs, params = graph_gen.codegen(func)
        mod = _tvm_build_module(
            lowered_funcs, target=target, target_host=target_host)
    return graph_json, mod, params


def _update_heterogeneous_inputs(target):
    """Update the target and fallback device required for heterogeneous
    compilation. CPU is used as the fallback device if it wasn't provided.
    Meanwhile, a CPU device type and "llvm" pair will be added to the target
    dictionary in this case.

    Parameters
    ----------
    target : dict of str(i.e. device/context name) to str/tvm.target.Target.
        A dict contains context to target pairs.

    Returns
    -------
    device_target : dict of int to tvm.target.Target.
        The updated device type to target dict.

    fallback_device : int
        The updated fallback device type.
    """
    if not isinstance(target, dict):
        raise ValueError("target must be dict of device name to target for " +
                         "heterogeneous execution, but received %s."
                         % type(target))

    fallback_device = BuildConfig.current.fallback_device
    if fallback_device is None:
        # cpu is used as the default fallback device when heterogeneous
        # execution is needed, but no fallback device is provided.
        fallback_device = _nd.cpu(0).device_type
        target[fallback_device] = str(_target.create("llvm"))
    elif isinstance(fallback_device, str):
        fallback_device = _nd.context(fallback_device).device_type
    elif isinstance(fallback_device, TVMContext):
        fallback_device = fallback_device.device_type
    else:
        raise ValueError("fallback_device expects the type of str or " +
                         "TVMContext, but received %s." % type(fallback_device))

    device_target = {}
    for dev, tgt in target.items():
        device_target[_nd.context(dev).device_type] = _target.create(tgt)

    if fallback_device not in device_target:
        raise ValueError("%s is used as the default device, but the target" +
                         "is not provided."
                         % _nd.context(fallback_device).device_name)
    return device_target, fallback_device


def _run_device_annotation_passes(func, target, fallback_device):
    """Execute the device annotation passes to update the input program and
    target information.

    Parameters
    ----------
    func: tvm.relay.Function
        The function where annotation passes will be execute at.

    target : Dict[int, tvm.target.Target]
        A dict contains device type to target pairs.

    fallback_device : int
        The fallback device type.

    Returns
    -------
    target : Dict[int, tvm.target.Target]
        The updated device type to target dict.

    func : tvm.relay.Function
        The updated func.
    """
    func = ir_pass.infer_type(func)
    func = ir_pass.rewrite_annotated_ops(func, fallback_device)
    device_map = ir_pass.collect_device_info(func)
    # The expression to device type map will be empty if all or none of
    # the expressions in the `func` are annotated because this map is
    # obtained by propagating the device information in the device copy
    # operator. None of the above cases needs device copy operator.
    if not device_map:
        annotation_map = ir_pass.collect_device_annotation_ops(func)
        # No annotation.
        if not annotation_map:
            target = {0: target[fallback_device]}
        else:
            dev_type = next(iter(annotation_map.values()))
            # All annotated with the same device type.
            if all(val == dev_type for val in annotation_map.values()):
                target = {0: target[dev_type]}
            else:
                raise RuntimeError("Expressions in the function are "
                                   "annotated with various device types,"
                                   "but not device copy operators "
                                   "found. Please check the "
                                   "RewriteAnnotation pass.")
    return func, target


class GraphExecutor(_interpreter.Executor):
    """Wrapper around Executor interface.

    This executor is used for debug and testing purpoes.

    Parameters
    ----------
    mod : :py:class:`~tvm.relay.module.Module`
        The module to support the execution.

    ctx : :py:class:`TVMContext`
        The runtime context to run the code on.

    target : :py:class:`Target`
        The target option to build the function.
    """

    def __init__(self, mod, ctx, target):
        self.mod = mod
        self.ctx = ctx
        self.target = target

    def _make_executor(self, func):
        graph_json, mod, params = build(func, target=self.target)
        gmodule = _graph_rt.create(graph_json, mod, self.ctx)
        if params:
            gmodule.set_input(*params)

        def _graph_wrapper(*args, **kwargs):
            args = self._convert_args(func, args, kwargs)
            # Create map of inputs.
            for i, arg in enumerate(args):
                gmodule.set_input(i, arg)
            # Run the module, and fetch the output.
            gmodule.run()
            # make a copy so multiple invocation won't hurt perf.
            return gmodule.get_output(0).copyto(_nd.cpu(0))

        return _graph_wrapper


def create_executor(kind="debug",
                    mod=None,
                    ctx=None,
                    target="llvm"):
    """Factory function to create an executor.

    Parameters
    ----------
    kind : str
        The type of executor

    mod : :py:class:`~tvm.relay.module.Module`
        The Relay module containing collection of functions

    ctx : :py:class:`tvm.TVMContext`
        The context to execute the code.

    target : :py:class:`tvm.Target`
        The corresponding context
    """
    if ctx is not None:
        assert ctx.device_type == _nd.context(str(target), 0).device_type
    else:
        ctx = _nd.context(str(target), 0)

    if isinstance(target, str):
        target = _target.create(target)
    if kind == "debug":
        return _interpreter.Interpreter(mod, ctx, target)
    elif kind == "graph":
        return GraphExecutor(mod, ctx, target)
    else:
        raise RuntimeError("unknown mode {0}".format(mode))<|MERGE_RESOLUTION|>--- conflicted
+++ resolved
@@ -197,15 +197,11 @@
     return func
 
 
-<<<<<<< HEAD
-def build(func, target=None, target_host=None, params=None):
-=======
 def build(func,
           target=None,
           target_host=None,
           params=None,
           shape_var_bounds=None):
->>>>>>> 917238eb
     """Build a function to run on TVM graph runtime.
 
     Parameters
