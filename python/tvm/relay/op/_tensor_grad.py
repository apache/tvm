# Licensed to the Apache Software Foundation (ASF) under one
# or more contributor license agreements.  See the NOTICE file
# distributed with this work for additional information
# regarding copyright ownership.  The ASF licenses this file
# to you under the Apache License, Version 2.0 (the
# "License"); you may not use this file except in compliance
# with the License.  You may obtain a copy of the License at
#
#   http://www.apache.org/licenses/LICENSE-2.0
#
# Unless required by applicable law or agreed to in writing,
# software distributed under the License is distributed on an
# "AS IS" BASIS, WITHOUT WARRANTIES OR CONDITIONS OF ANY
# KIND, either express or implied.  See the License for the
# specific language governing permissions and limitations
# under the License.
#pylint: disable=invalid-name, unused-argument
"""Backend compiler related feature registration"""
from __future__ import absolute_import
<<<<<<< HEAD
from ..expr import const
from .op import register_gradient
from .transform import collapse_sum_like, broadcast_to_like, where, split
from .tensor import exp, negative, power, less, cos, sin
from .tensor import zeros_like, ones_like
=======

from topi.nn.util import get_pad_tuple
from topi.util import get_const_tuple

from ..expr import Tuple, TupleGetItem, const
>>>>>>> 5bff6cce
from . import nn as _nn
from .op import register_gradient
from .reduce import sum as _sum
from .tensor import cos, exp, less, negative, ones_like, power, sin, zeros_like, equal
from .transform import (
    broadcast_to_like,
    collapse_sum_like,
    cast_like,
    reshape,
    reshape_like,
    strided_slice,
    tile,
    transpose,
    where,
)


@register_gradient("log")
def log_grad(orig, grad):
    """Returns [grad * (1 / x)]"""
    x = orig.args[0]
    return [grad * ones_like(x) / x]


@register_gradient("cos")
def cos_grad(orig, grad):
    """Returns [grad * (-sin(x))]"""
    x = orig.args[0]
    ones = ones_like(x)
    return [grad * (-ones * sin(x))]


@register_gradient("sin")
def sin_grad(orig, grad):
    """Returns [grad * cos(x)]"""
    x = orig.args[0]
    return [grad * cos(x)]


@register_gradient("exp")
def exp_grad(orig, grad):
    """Returns [grad * exp(x)]"""
    return [grad * exp(orig.args[0])]


@register_gradient("sqrt")
def sqrt_grad(orig, grad):
    """Returns [grad * 0.5 * (x ^ -0.5)]"""
    a = const(0.5)  # (TODO) type?
    return [grad * a * power(orig.args[0], negative(a))]


@register_gradient("sigmoid")
def sigmoid_grad(orig, grad):
    """Returns [grad * sigmoid(x) * (1 - sigmoid(x))]."""
    return [grad * orig * (ones_like(orig) - orig)]


@register_gradient("tanh")
def tanh_grad(orig, grad):
    """Returns grad * (1 - tanh(x) * tanh(x))."""
    return [grad * ones_like(orig) - orig * orig]


@register_gradient("nn.relu")
def relu_grad(orig, grad):
    """Returns grad * (select(x < 0, 0, 1))."""
    x = orig.args[0]
    zeros = zeros_like(x)
    ones = ones_like(x)
    return [where(less(x, zeros), zeros, ones * grad)]


@register_gradient("add")
def add_grad(orig, grad):
    """Returns [grad, grad]"""
    return [collapse_sum_like(grad, orig.args[0]),
            collapse_sum_like(grad, orig.args[1])]


@register_gradient("subtract")
def subtract_grad(orig, grad):
    """Returns [grad, -grad]"""
    return [collapse_sum_like(grad, orig.args[0]),
            collapse_sum_like(negative(grad), orig.args[1])]


@register_gradient("multiply")
def multiply_grad(orig, grad):
    """Returns [grad * y, grad * x]"""
    x, y = orig.args
    return [collapse_sum_like(grad * y, x),
            collapse_sum_like(grad * x, y)]


@register_gradient("divide")
def divide_grad(orig, grad):
    """Returns [grad / y,  - grad * (x / y) / y]"""
    x, y = orig.args
    return [collapse_sum_like(grad / y, x),
            collapse_sum_like(- (grad * orig / y), y)]


@register_gradient("zeros")
def zeros_grad(orig, grad):
    """Returns []"""
    return []


@register_gradient("ones")
def ones_grad(orig, grad):
    """Returns []"""
    return []


@register_gradient("zeros_like")
def zeros_like_grad(orig, grad):
    """Returns [0]"""
    return [orig]


@register_gradient("ones_like")
def ones_like_grad(orig, grad):
    """Returns [0]"""
    return [zeros_like(orig.args[0])]


@register_gradient("collapse_sum_like")
def collapse_sum_like_grad(orig, grad):
    """Returns [broadcast_to_like(grad, x), 0]"""
    x, y = orig.args
    return [broadcast_to_like(grad, x), zeros_like(y)]


@register_gradient("abs")
def abs_grad(orig, grad):
    """Returns grad * (select(x < 0, -1, 1))."""
    x = orig.args[0]
    zeros = zeros_like(x)
    ones = ones_like(x)
    return [where(less(x, zeros), -ones * grad, ones * grad)]


@register_gradient("clip")
def clip_grad(orig, grad):
    """Returns grad * (select(x < min || max < x , 0, 1))."""
    x = orig.args[0]
    a_min = orig.attrs.get_int("a_min")
    a_max = orig.attrs.get_int("a_max")
    a_mins = broadcast_to_like(const(a_min), x)
    a_maxs = broadcast_to_like(const(a_max), x)
    zeros = zeros_like(x)
    ones = ones_like(x)
    return [where(less(x, a_mins), zeros, where(less(a_maxs, x), zeros, ones * grad))]


@register_gradient("nn.max_pool2d")
def max_pool2d_grad(orig, grad):
    attrs = orig.attrs
    pool_grad = _nn.max_pool2d_grad(grad, orig.args[0], pool_size=attrs.pool_size,
                                    strides=attrs.strides, padding=attrs.padding,
                                    layout=attrs.layout, ceil_mode=attrs.ceil_mode)
    return [pool_grad]


@register_gradient("nn.avg_pool2d")
def avg_pool2d_grad(orig, grad):
    attrs = orig.attrs
    pool_grad = _nn.avg_pool2d_grad(grad, orig.args[0], pool_size=attrs.pool_size,
                                    strides=attrs.strides, padding=attrs.padding,
                                    layout=attrs.layout, ceil_mode=attrs.ceil_mode,
                                    count_include_pad=attrs.count_include_pad)
    return [pool_grad]

<<<<<<< HEAD
@register_gradient("concatenate")
def concatenate_grad(orig, grad):
    axis = orig.attrs.axis

    data_type = orig.type_args[0]
    indices = []
    split_indices = 0

    for field in data_type.fields[:-1]:
        split_indices += field.shape[axis]
        indices.append(split_indices)

    return [split(grad, indices, axis)]
=======

# not implemented, this is only for testing.
@register_gradient("concatenate")
def concatenate_grad(orig, grad):
    assert len(orig.args) == 1
    t = orig.args[0]
    x = TupleGetItem(t, 0)
    y = TupleGetItem(t, 1)
    # Assume only two element in tuple rn.
    # In the real implementation, concatenate_grad probably need to be implemented by an operator.
    return [Tuple([zeros_like(x), zeros_like(y)])]


@register_gradient("nn.conv2d")
def conv2d_grad(orig, grad):
    """Gradient of conv2d"""
    attrs = orig.attrs
    data, weight = orig.args
    data_shape = get_const_tuple(data.checked_type.shape)
    weight_shape = get_const_tuple(weight.checked_type.shape)
    _, _, grad_h, grad_w = get_const_tuple(orig.checked_type.shape)
    batch, in_channel, in_h, in_w = data_shape
    out_channel, _, filter_h, filter_w = weight_shape

    # infer output_padding
    fpad_top, fpad_left, fpad_bottom, fpad_right = get_pad_tuple(get_const_tuple(attrs.padding),
                                                                 (filter_h, filter_w))
    stride_h, stride_w = get_const_tuple(attrs.strides)
    dilation_h, dilation_w = get_const_tuple(attrs.dilation)
    out_h = (grad_h - 1) * stride_h - fpad_top - fpad_bottom + filter_h
    out_w = (grad_w - 1) * stride_w - fpad_left - fpad_right + filter_w
    output_padding = (in_h - out_h, in_w - out_w)

    assert attrs.data_layout == 'NCHW', 'only support NCHW data layout'
    assert attrs.kernel_layout == 'OIHW', 'only support OIHW kernel layout'
    assert attrs.out_layout in ['', 'NCHW'], 'only support NCHW output layout'


    backward_data = _nn.conv2d_transpose(grad, weight,
                                         strides=attrs.strides,
                                         padding=attrs.padding,
                                         dilation=attrs.dilation,
                                         groups=attrs.groups,
                                         output_padding=output_padding)
    grad = tile(grad, [1, in_channel // attrs.groups, 1, 1])
    grad = reshape(grad, [-1, 1, 0, 0])  # batch * oc * ic // groups, 1, oh, ow
    data = reshape(data, [1, -1, 0, 0])  # 1, batch * ic, ih, iw

    backward_weight = _nn.conv2d(data, grad,
                                 strides=attrs.dilation,
                                 padding=attrs.padding,
                                 dilation=attrs.strides,
                                 groups=in_channel * batch)
    # infer shape of backward_weight
    padded_weight_grad_h = (in_h - (grad_h - 1) * stride_h - 1 + fpad_top + fpad_bottom) \
                           // dilation_h + 1
    padded_weight_grad_w = (in_w - (grad_w - 1) * stride_w - 1 + fpad_left + fpad_right) \
                           // dilation_w + 1
    backward_weight = reshape(backward_weight,
                              [batch, in_channel // attrs.groups, out_channel,
                               padded_weight_grad_h, padded_weight_grad_w])
    backward_weight = _sum(backward_weight, axis=0)
    backward_weight = transpose(backward_weight, [1, 0, 2, 3])

    assert padded_weight_grad_h >= filter_h
    assert padded_weight_grad_w >= filter_w
    if padded_weight_grad_h > filter_h or padded_weight_grad_w > filter_w:
        backward_weight = strided_slice(backward_weight, begin=[0, 0, 0, 0],
                                        end=[None, None, filter_h, filter_w])

    return [backward_data, backward_weight]


@register_gradient("max")
def max_grad(orig, grad):
    """Returns the gradient of max"""
    # Only support axis=0, since broadcasting orig to x behaves incorrectly
    x, axis = orig.args[0], orig.attrs.axis
    assert(axis is not None and len(axis) == 1 and int(axis[0]) == 0)
    orig = broadcast_to_like(orig, x)
    grad = broadcast_to_like(grad, x)
    indicators = cast_like(equal(orig, x), grad)
    return [indicators * grad]


@register_gradient("nn.softmax")
def softmax_grad(orig, grad):
    """Gradient of softmax"""
    return [(grad - _sum(grad * orig, orig.attrs.axis, True)) * orig]


@register_gradient("nn.bias_add")
def bias_add_grad(orig, grad):
    """Returns gradient of bias_add"""
    data, bias = orig.args
    return [collapse_sum_like(grad, data),
            collapse_sum_like(grad, bias)]


@register_gradient("nn.dense")
def dense_grad(orig, grad):
    """Returns [grad' @ weight, data @ grad']"""
    data, weight = orig.args
    return [collapse_sum_like(transpose(grad) * weight, data),
            collapse_sum_like(data * transpose(grad), weight)]


@register_gradient("reshape")
def reshape_grad(orig, grad):
    """Gradient of reshape"""
    return [reshape_like(grad, orig.args[0])]


@register_gradient("cast")
def cast_grad(orig, grad):
    x = orig.args[0]
    return [cast_like(grad, x)]


@register_gradient("nn.batch_flatten")
def batch_flatten_grad(orig, grad):
    """Returns grad reshaped to data dims"""
    data = orig.args[0]
    return [reshape_like(grad, data)]


@register_gradient("transpose")
def transpose_grad(orig, grad):
    """Returns grad transposed over the complement of original transpose axes"""
    orig_axes = orig.attrs.axes
    if orig_axes:
        dims = len(orig_axes)
        new_axes = [0] * dims
        for i in range(dims):
            new_axes[int(orig_axes[i])] = i
    else:
        new_axes = None
    return [transpose(grad, axes=new_axes)]


@register_gradient("negative")
def negative_grad(orig, grad):
    """Returns -grad"""
    return [-grad]


@register_gradient("sum")
def sum_grad(orig, grad):
    """Returns grad broadcasted to data dims"""
    data = orig.args[0]
    return [broadcast_to_like(grad, data)]
>>>>>>> 5bff6cce
<|MERGE_RESOLUTION|>--- conflicted
+++ resolved
@@ -17,19 +17,8 @@
 #pylint: disable=invalid-name, unused-argument
 """Backend compiler related feature registration"""
 from __future__ import absolute_import
-<<<<<<< HEAD
-from ..expr import const
-from .op import register_gradient
-from .transform import collapse_sum_like, broadcast_to_like, where, split
-from .tensor import exp, negative, power, less, cos, sin
-from .tensor import zeros_like, ones_like
-=======
-
 from topi.nn.util import get_pad_tuple
 from topi.util import get_const_tuple
-
-from ..expr import Tuple, TupleGetItem, const
->>>>>>> 5bff6cce
 from . import nn as _nn
 from .op import register_gradient
 from .reduce import sum as _sum
@@ -44,6 +33,7 @@
     tile,
     transpose,
     where,
+    split,
 )
 
 
@@ -204,7 +194,6 @@
                                     count_include_pad=attrs.count_include_pad)
     return [pool_grad]
 
-<<<<<<< HEAD
 @register_gradient("concatenate")
 def concatenate_grad(orig, grad):
     axis = orig.attrs.axis
@@ -218,18 +207,6 @@
         indices.append(split_indices)
 
     return [split(grad, indices, axis)]
-=======
-
-# not implemented, this is only for testing.
-@register_gradient("concatenate")
-def concatenate_grad(orig, grad):
-    assert len(orig.args) == 1
-    t = orig.args[0]
-    x = TupleGetItem(t, 0)
-    y = TupleGetItem(t, 1)
-    # Assume only two element in tuple rn.
-    # In the real implementation, concatenate_grad probably need to be implemented by an operator.
-    return [Tuple([zeros_like(x), zeros_like(y)])]
 
 
 @register_gradient("nn.conv2d")
@@ -369,5 +346,4 @@
 def sum_grad(orig, grad):
     """Returns grad broadcasted to data dims"""
     data = orig.args[0]
-    return [broadcast_to_like(grad, data)]
->>>>>>> 5bff6cce
+    return [broadcast_to_like(grad, data)]