# Licensed to the Apache Software Foundation (ASF) under one
# or more contributor license agreements.  See the NOTICE file
# distributed with this work for additional information
# regarding copyright ownership.  The ASF licenses this file
# to you under the Apache License, Version 2.0 (the
# "License"); you may not use this file except in compliance
# with the License.  You may obtain a copy of the License at
#
#   http://www.apache.org/licenses/LICENSE-2.0
#
# Unless required by applicable law or agreed to in writing,
# software distributed under the License is distributed on an
# "AS IS" BASIS, WITHOUT WARRANTIES OR CONDITIONS OF ANY
# KIND, either express or implied.  See the License for the
# specific language governing permissions and limitations
# under the License.
# pylint: disable=wildcard-import
"""Contrib modules."""
from .register import get_pattern_table, register_pattern_table

from .arm_compute_lib import *
from .dnnl import *
from .bnns import *
from .coreml import *
from .ethosn import *
<<<<<<< HEAD
from .libtorch import *
from .tensorrt import *
=======
from .tensorrt import *
from .cutlass import *
>>>>>>> 57556fe9
<|MERGE_RESOLUTION|>--- conflicted
+++ resolved
@@ -23,10 +23,6 @@
 from .bnns import *
 from .coreml import *
 from .ethosn import *
-<<<<<<< HEAD
 from .libtorch import *
 from .tensorrt import *
-=======
-from .tensorrt import *
-from .cutlass import *
->>>>>>> 57556fe9
+from .cutlass import *