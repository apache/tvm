# Licensed to the Apache Software Foundation (ASF) under one
# or more contributor license agreements.  See the NOTICE file
# distributed with this work for additional information
# regarding copyright ownership.  The ASF licenses this file
# to you under the Apache License, Version 2.0 (the
# "License"); you may not use this file except in compliance
# with the License.  You may obtain a copy of the License at
#
#   http://www.apache.org/licenses/LICENSE-2.0
#
# Unless required by applicable law or agreed to in writing,
# software distributed under the License is distributed on an
# "AS IS" BASIS, WITHOUT WARRANTIES OR CONDITIONS OF ANY
# KIND, either express or implied.  See the License for the
# specific language governing permissions and limitations
# under the License.

# pylint: disable=wildcard-import
"""Relay op strategies."""
from __future__ import absolute_import as _abs

from .generic import *
from . import x86
from . import arm_cpu
from . import cuda
from . import hls
from . import mali
from . import bifrost
from . import rocm
from . import intel_graphics
<<<<<<< HEAD
from . import pulp
from . import hexagon
=======
from . import hexagon
from . import adreno
>>>>>>> fa546024
<|MERGE_RESOLUTION|>--- conflicted
+++ resolved
@@ -28,10 +28,6 @@
 from . import bifrost
 from . import rocm
 from . import intel_graphics
-<<<<<<< HEAD
 from . import pulp
 from . import hexagon
-=======
-from . import hexagon
-from . import adreno
->>>>>>> fa546024
+from . import adreno