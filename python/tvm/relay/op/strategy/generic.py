# Licensed to the Apache Software Foundation (ASF) under one
# or more contributor license agreements.  See the NOTICE file
# distributed with this work for additional information
# regarding copyright ownership.  The ASF licenses this file
# to you under the Apache License, Version 2.0 (the
# "License"); you may not use this file except in compliance
# with the License.  You may obtain a copy of the License at
#
#   http://www.apache.org/licenses/LICENSE-2.0
#
# Unless required by applicable law or agreed to in writing,
# software distributed under the License is distributed on an
# "AS IS" BASIS, WITHOUT WARRANTIES OR CONDITIONS OF ANY
# KIND, either express or implied.  See the License for the
# specific language governing permissions and limitations
# under the License.
"""Definition of generic operator strategy."""
# pylint: disable=invalid-name,unused-argument
import logging

import re
import topi
from topi.util import get_const_int, get_const_float, get_const_tuple, get_float_tuple
from .. import op as _op
from ....target import generic_func, override_native_generic_func

logger = logging.getLogger('strategy')

def wrap_topi_schedule(topi_schedule):
    """Wrap TOPI schedule which doesn't use attrs"""
    def wrapper(attrs, outs, target):
        with target:
            return topi_schedule(outs)
    return wrapper


def wrap_topi_compute(topi_compute):
    """Wrap TOPI compute which doesn't use attrs"""
    def wrapper(attrs, inputs, out_type):
        return [topi_compute(*inputs)]
    return wrapper


def get_conv2d_in_channels(data_shape, data_layout):
    """Get conv2d input channels"""
    data_shape = get_const_tuple(data_shape)
    if len(data_shape) == 4:
        idx = data_layout.find("C")
        assert idx >= 0, "Invalid conv2d data layout {}".format(data_layout)
        return data_shape[idx]
    if re.match(r"NCHW\d*c", data_layout):
        # NCHW[8]c
        return data_shape[1] * data_shape[4]
    raise ValueError("Unknown conv2d data layout {}".format(data_layout))

def get_conv2d_out_channels(kernel_shape, kernel_layout):
    """Get conv2d output channels"""
    kernel_shape = get_const_tuple(kernel_shape)
    if len(kernel_shape) == 4:
        idx = kernel_layout.find("O")
        assert idx >= 0, "Invalid conv2d kernel layout {}".format(kernel_layout)
        return kernel_shape[idx]
    if re.match(r"OIHW\d*i\d*o", kernel_layout):
        return kernel_shape[0] * kernel_shape[5]
    if re.match(r"OIHW\d*o", kernel_layout):
        return kernel_shape[0] * kernel_shape[4]
    raise ValueError("Unknown conv2d kernel layout {}".format(kernel_layout))

def is_depthwise_conv2d(data_shape, data_layout, kernel_shape, kernel_layout, groups):
    ic = get_conv2d_in_channels(data_shape, data_layout)
    oc = get_conv2d_out_channels(kernel_shape, kernel_layout)
    return ic == oc == groups

@generic_func
def schedule_injective(attrs, outs, target):
    """Schedule injective ops"""
    with target:
        return topi.generic.schedule_injective(outs)

@generic_func
def schedule_reduce(attrs, outs, target):
    """Schedule reduction ops"""
    with target:
        return topi.generic.schedule_reduce(outs)

_op._schedule_injective = schedule_injective
_op._schedule_reduce = schedule_reduce

# concatenate
@generic_func
def schedule_concatenate(attrs, outs, target):
    """Schedule concatenate op"""
    with target:
        return topi.generic.schedule_injective(outs)

# pool
@generic_func
def schedule_pool(attrs, outs, target):
    """Schedule pooling ops"""
    with target:
        return topi.generic.schedule_pool(outs, attrs.layout)

# pool_grad
@generic_func
def schedule_pool_grad(attrs, outs, target):
    """Schedule pooling gradient ops"""
    with target:
        return topi.generic.schedule_pool_grad(outs)

# adaptive pool
@generic_func
def schedule_adaptive_pool(attrs, outs, target):
    """Schedule adaptive pooling ops"""
    with target:
        return topi.generic.schedule_adaptive_pool(outs)

# softmax
def wrap_compute_softmax(topi_compute):
    """Wrap softmax topi compute"""
    def _compute_softmax(attrs, inputs, out_type):
        axis = attrs.get_int("axis")
        return [topi_compute(inputs[0], axis)]
    return _compute_softmax

@override_native_generic_func("softmax_strategy")
def softmax_strategy(attrs, inputs, out_type, target):
    """softmax generic strategy"""
    strategy = _op.OpStrategy()
    strategy.add_implementation(
        wrap_compute_softmax(topi.nn.softmax),
        wrap_topi_schedule(topi.generic.schedule_softmax),
        name="softmax.generic")
    return strategy

# log_softmax
@generic_func
def schedule_log_softmax(attrs, outs, target):
    """Schedule log_softmax op"""
    with target:
        return topi.generic.schedule_softmax(outs)

# lrn
@generic_func
def schedule_lrn(attrs, outs, target):
    """Schedule LRN op"""
    with target:
        return topi.generic.schedule_lrn(outs)

# bitpack
@generic_func
def schedule_bitpack(attrs, outs, target):
    """Schedule bitpack"""
    with target:
        return topi.generic.schedule_bitpack(outs)

# conv2d
def wrap_compute_conv2d(topi_compute, need_data_layout=False, need_out_layout=False,
                        has_groups=False):
    """Wrap conv2d topi compute"""
    def _compute_conv2d(attrs, inputs, out_type):
        padding = get_const_tuple(attrs.padding)
        strides = get_const_tuple(attrs.strides)
        dilation = get_const_tuple(attrs.dilation)
        data_layout = attrs.get_str("data_layout")
        out_layout = attrs.get_str("out_layout")
        out_dtype = attrs.out_dtype
        out_dtype = (inputs[0].dtype if out_dtype in ("same", "")
                     else out_dtype)
        args = [inputs[0], inputs[1], strides, padding, dilation]
        if has_groups:
            args.append(attrs.groups)
        if need_data_layout:
            args.append(data_layout)
        if need_out_layout:
            args.append(out_layout)
        args.append(out_dtype)
        return [topi_compute(*args)]
    return _compute_conv2d

@override_native_generic_func("conv2d_strategy")
def conv2d_strategy(attrs, inputs, out_type, target):
    """conv2d generic strategy"""
    logger.warning("conv2d is not optimized for this platform.")
    strategy = _op.OpStrategy()
    data, kernel = inputs
    dilation = get_const_tuple(attrs.dilation)
    groups = attrs.groups
    layout = attrs.data_layout
    kernel_layout = attrs.kernel_layout
    (dilation_h, dilation_w) = dilation
    if dilation_h < 1 or dilation_w < 1:
        raise ValueError("dilation should be positive value")

    if groups == 1:
        if layout == "NCHW":
            assert kernel_layout == "OIHW"
            strategy.add_implementation(
                wrap_compute_conv2d(topi.nn.conv2d_nchw),
                wrap_topi_schedule(topi.generic.schedule_conv2d_nchw),
                name="conv2d_nchw.generic")
        elif layout == "NHWC":
            assert kernel_layout == "HWIO"
            strategy.add_implementation(
                wrap_compute_conv2d(topi.nn.conv2d_nhwc),
                wrap_topi_schedule(topi.generic.schedule_conv2d_nhwc),
                name="conv2d_nhwc.generic")
        elif layout == "HWCN":
            assert kernel_layout == "HWIO"
            strategy.add_implementation(
                wrap_compute_conv2d(topi.nn.conv2d_hwcn),
                wrap_topi_schedule(topi.generic.schedule_conv2d_hwcn),
                name="conv2d_hwcn.generic")
        else:
            raise RuntimeError("Unsupported conv2d layout {}".format(layout))
    elif is_depthwise_conv2d(data.shape, layout, kernel.shape, kernel_layout, groups):
        if layout == "NCHW":
            assert kernel_layout == "OIHW"
            strategy.add_implementation(
                wrap_compute_conv2d(topi.nn.depthwise_conv2d_nchw),
                wrap_topi_schedule(topi.generic.schedule_depthwise_conv2d_nchw),
                name="depthwise_conv2d_nchw.generic")
        elif layout == "NHWC":
            assert kernel_layout == "HWOI"
            strategy.add_implementation(
                wrap_compute_conv2d(topi.nn.depthwise_conv2d_nhwc),
                wrap_topi_schedule(topi.generic.schedule_depthwise_conv2d_nhwc),
                name="depthwise_conv2d_nhwc.generic")
        else:
            raise RuntimeError("Unsupported depthwise_conv2d layout {}".format(layout))
    else: # group_conv2d
        if layout == 'NCHW':
            assert kernel_layout == "OIHW"
            strategy.add_implementation(
                wrap_compute_conv2d(topi.nn.group_conv2d_nchw, has_groups=True),
                wrap_topi_schedule(topi.generic.schedule_group_conv2d_nchw),
                name="group_conv2d_nchw.generic")
        else:
            raise RuntimeError("Unsupported group_conv2d layout {}".format(layout))
    return strategy

# conv2d_NCHWc
@override_native_generic_func("conv2d_NCHWc_strategy")
def conv2d_NCHWc_strategy(attrs, inputs, out_type, target):
    """conv2d_NCHWc generic strategy"""
    logger.warning("conv2d_NCHWc is not optimized for this platform.")
    strategy = _op.OpStrategy()
    if inputs[0].dtype == "int8" or inputs[0].dtype == "uint8":
        strategy.add_implementation(
            wrap_compute_conv2d(topi.nn.conv2d_NCHWc_int8, True, True),
            wrap_topi_schedule(topi.generic.schedule_conv2d_NCHWc_int8),
            name="conv2d_NCHWc_int8.generic")
    else:
        strategy.add_implementation(
            wrap_compute_conv2d(topi.nn.conv2d_NCHWc, True, True),
            wrap_topi_schedule(topi.generic.schedule_conv2d_NCHWc),
            name="conv2d_NCHWc.generic")
    return strategy

# depthwise_conv2d_NCHWc
@override_native_generic_func("depthwise_conv2d_NCHWc_strategy")
def depthwise_conv2d_NCHWc_strategy(attrs, inputs, out_type, target):
    """depthwise_conv2d generic strategy"""
    logger.warning("depthwise_conv2d_NCHWc is not optimized for this platform.")
    strategy = _op.OpStrategy()
    strategy.add_implementation(
        wrap_compute_conv2d(topi.nn.depthwise_conv2d_NCHWc, True, True),
        wrap_topi_schedule(topi.generic.schedule_depthwise_conv2d_NCHWc),
        name="depthwise_conv2d_NCHWc.generic")
    return strategy

# conv2d_winograd_without_weight_transform
@override_native_generic_func("conv2d_winograd_without_weight_transform_strategy")
def conv2d_winograd_without_weight_transfrom_strategy(attrs, inputs, out_type, target):
    """conv2d_winograd_without_weight_transfrom generic strategy"""
    raise ValueError("No generic implemenation for conv2d_winograd_without_weight_transform")

# conv2d_gemm_without_weight_transform
@override_native_generic_func("conv2d_gemm_without_weight_transform_strategy")
def conv2d_gemm_without_weight_transform_strategy(attrs, inputs, out_type, target):
    """conv2d_gemm_without_weight_transfrom generic strategy"""
    raise ValueError("No generic implemenation for conv2d_gemm_without_weight_transform")

# conv2d_winograd_weight_transform
@generic_func
def schedule_conv2d_winograd_weight_transform(attrs, outs, target):
    """Schedule conv2d_winograd_weight_transform"""
    with target:
        return topi.generic.schedule_conv2d_winograd_weight_transform(outs)

# conv2d_winograd_nnpack_weight_transform
@generic_func
def schedule_conv2d_winograd_nnpack_weight_transform(attrs, outs, target):
    """Schedule conv2d_winograd_nnpack_weight_transform"""
    with target:
        return topi.generic.schedule_conv2d_winograd_nnpack_weight_transform(outs)

# conv2d_gemm_weight_transform
@generic_func
def schedule_conv2d_gemm_weight_transform(attrs, outs, target):
    """Schedule conv2d_gemm_weight_transform"""
    with target:
        return topi.generic.schedule_conv2d_gemm_weight_transform(outs)

# deformable_conv2d
def wrap_compute_deformable_conv2d(topi_compute):
    """wrap deformable_conv2d topi compute"""
    def _compute_deformable_conv2d(attrs, inputs, out_dtype):
        assert attrs.data_layout == "NCHW"
        padding = get_const_tuple(attrs.padding)
        strides = get_const_tuple(attrs.strides)
        dilation = get_const_tuple(attrs.dilation)
        deformable_groups = attrs.deformable_groups
        groups = attrs.groups
        out_dtype = attrs.out_dtype
        out_dtype = inputs[0].dtype if out_dtype in ("same", "") else out_dtype
        out = topi_compute(inputs[0], inputs[1], inputs[2], strides, padding,
                           dilation, deformable_groups, groups, out_dtype)
        return [out]
    return _compute_deformable_conv2d

@override_native_generic_func("deformable_conv2d_strategy")
def deformable_conv2d_strategy(attrs, inputs, out_type, target):
    """deformable_conv2d generic strategy"""
    logger.warning("deformable_conv2d is not optimized for this platform.")
    layout = attrs.data_layout
    assert layout == "NCHW"
    strategy = _op.OpStrategy()
    strategy.add_implementation(
        wrap_compute_deformable_conv2d(topi.nn.deformable_conv2d_nchw),
        wrap_topi_schedule(topi.generic.schedule_deformable_conv2d_nchw),
        name="deformable_conv2d.generic")
    return strategy

# conv2d_transpose
def wrap_compute_conv2d_transpose(topi_compute):
    """wrap conv2d_transpose topi compute"""
    def compute_conv2d_transpose(attrs, inputs, out_dtype):
        """Compute definition of conv2d_transpose"""
        padding = get_const_tuple(attrs.padding)
        strides = get_const_tuple(attrs.strides)
        out_dtype = attrs.out_dtype
        out_dtype = (inputs[0].dtype if out_dtype in ("same", "")
                     else out_dtype)
        output_padding = get_const_tuple(attrs.output_padding)
<<<<<<< HEAD
        if output_padding[0] != 0 or output_padding[1] != 0:
            pad_before = [0] * len(out.shape)
            pad_after = [0, 0, output_padding[0], output_padding[1]] + [0] * (len(out.shape) - 4)
            out = topi.nn.pad(out, pad_before, pad_after)
=======
        out = topi_compute(
            inputs[0], inputs[1], strides, padding, out_dtype, output_padding)
>>>>>>> 3150db76
        return [out]
    return compute_conv2d_transpose

@override_native_generic_func("conv2d_transpose_strategy")
def conv2d_transpose_strategy(attrs, inputs, out_type, target):
    """conv2d_transpose generic strategy"""
    logger.warning("conv2d_transpose is not optimized for this platform.")
    layout = attrs.data_layout
    dilation = get_const_tuple(attrs.dilation)
    groups = attrs.groups
    assert layout == "NCHW", "only support nchw for now"
    assert dilation == (1, 1), "not support dilate now"
    assert groups == 1, "only support groups == 1 for now"
    strategy = _op.OpStrategy()
    strategy.add_implementation(
        wrap_compute_conv2d_transpose(topi.nn.conv2d_transpose_nchw),
        wrap_topi_schedule(topi.generic.schedule_conv2d_transpose_nchw),
        name="conv2d_transpose_nchw.generic")
    return strategy


# conv3d_transpose
def wrap_compute_conv3d_transpose(topi_compute):
    """wrap conv3d_transpose topi compute"""
    def compute_conv3d_transpose(attrs, inputs, out_dtype):
        """Compute definition of conv3d_transpose"""
        padding = get_const_tuple(attrs.padding)
        strides = get_const_tuple(attrs.strides)
        out_dtype = attrs.out_dtype
        out_dtype = (inputs[0].dtype if out_dtype in ("same", "")
                     else out_dtype)
        out = topi_compute(
            inputs[0], inputs[1], strides, padding, out_dtype)
        output_padding = get_const_tuple(attrs.output_padding)
        out = topi.nn.pad(out,
                          [0, 0, 0, 0, 0],
                          [0, 0, output_padding[0], output_padding[1], output_padding[2]])
        return [out]
    return compute_conv3d_transpose


@override_native_generic_func("conv3d_transpose_strategy")
def conv3d_transpose_strategy(attrs, inputs, out_type, target):
    """conv3d_transpose generic strategy"""
    logger.warning("conv3d_transpose is not optimized for this platform.")
    layout = attrs.data_layout
    dilation = get_const_tuple(attrs.dilation)
    groups = attrs.groups
    assert layout == "NCDHW", "only support ncdhw for now"
    assert dilation == (1, 1, 1), "not support dilate now"
    assert groups == 1, "only support groups == 1 for now"
    strategy = _op.OpStrategy()
    strategy.add_implementation(
        wrap_compute_conv3d_transpose(topi.nn.conv3d_transpose_ncdhw),
        wrap_topi_schedule(topi.generic.schedule_conv3d_transpose_ncdhw),
        name="conv3d_transpose_ncdhw.generic")
    return strategy

# conv3d
def wrap_compute_conv3d(topi_compute, need_layout=False):
    """wrap conv3d topi compute"""
    def _compute_conv3d(attrs, inputs, out_type):
        padding = get_const_tuple(attrs.padding)
        strides = get_const_tuple(attrs.strides)
        dilation = get_const_tuple(attrs.dilation)
        groups = attrs.groups
        layout = attrs.data_layout
        out_dtype = attrs.out_dtype
        out_dtype = (inputs[0].dtype if out_dtype in ("same", "")
                     else out_dtype)

        (dilation_d, dilation_h, dilation_w) = dilation
        if dilation_d < 1 or dilation_h < 1 or dilation_w < 1:
            raise ValueError("Dilation should be positive value")
        if groups != 1:
            raise ValueError("Not support arbitrary group number for conv3d")
        if need_layout:
            out = topi_compute(inputs[0], inputs[1], strides, padding, dilation,
                               layout, out_dtype)
        else:
            out = topi_compute(inputs[0], inputs[1], strides, padding, dilation,
                               out_dtype)
        return [out]
    return _compute_conv3d

@override_native_generic_func("conv3d_strategy")
def conv3d_strategy(attrs, inputs, out_type, target):
    """conv3d generic strategy"""
    logger.warning("conv3d is not optimized for this platform.")
    strategy = _op.OpStrategy()
    layout = attrs.data_layout
    if layout == "NCDHW":
        strategy.add_implementation(
            wrap_compute_conv3d(topi.nn.conv3d_ncdhw),
            wrap_topi_schedule(topi.generic.schedule_conv3d_ncdhw),
            name="conv3d_ncdhw.generic")
    elif layout == "NDHWC":
        strategy.add_implementation(
            wrap_compute_conv3d(topi.nn.conv3d_ndhwc),
            wrap_topi_schedule(topi.generic.schedule_conv3d_ndhwc),
            name="conv3d_ndhwc.generic")
    else:
        raise ValueError("Not support this layout {} yet".format(layout))
    return strategy

# conv3d_winograd_without_weight_transform
@override_native_generic_func("conv3d_winograd_without_weight_transform_strategy")
def conv3d_winograd_without_weight_transfrom_strategy(attrs, inputs, out_type, target):
    """conv3d_winograd_without_weight_transfrom generic strategy"""
    raise ValueError("No generic implemenation for conv3d_winograd_without_weight_transform")

# conv3d_winograd_weight_transform
@generic_func
def schedule_conv3d_winograd_weight_transform(attrs, outs, target):
    """Schedule conv3d_winograd_weight_transform"""
    with target:
        return topi.generic.schedule_conv3d_winograd_weight_transform(outs)

# conv1d
def wrap_compute_conv1d(topi_compute):
    """wrap conv1d topi compute"""
    def _compute_conv1d(attrs, inputs, out_type):
        """Compute definition of conv1d"""
        strides = get_const_tuple(attrs.strides)
        padding = get_const_tuple(attrs.padding)
        dilation = get_const_tuple(attrs.dilation)
        out_dtype = attrs.out_dtype
        out_dtype = (inputs[0].dtype if out_dtype in ("same", "")
                     else out_dtype)
        return [topi_compute(inputs[0], inputs[1], strides, padding, dilation,
                             out_dtype)]
    return _compute_conv1d

@override_native_generic_func("conv1d_strategy")
def conv1d_strategy(attrs, inputs, out_type, target):
    """conv1d generic strategy"""
    logger.warning("conv1d is not optimized for this platform.")
    layout = attrs.data_layout
    dilation = get_const_tuple(attrs.dilation)
    if dilation[0] < 1:
        raise ValueError("dilation should be a positive value")
    strategy = _op.OpStrategy()
    if layout == "NCW":
        strategy.add_implementation(
            wrap_compute_conv1d(topi.nn.conv1d_ncw),
            wrap_topi_schedule(topi.generic.schedule_conv1d_ncw),
            name="conv1d_ncw.generic")
    elif layout == "NWC":
        strategy.add_implementation(
            wrap_compute_conv1d(topi.nn.conv1d_nwc),
            wrap_topi_schedule(topi.generic.schedule_conv1d_nwc),
            name="conv1d_nwc.generic")
    else:
        raise ValueError("Unsupported conv1d layout {}".format(layout))
    return strategy

# conv1d_transpose
def wrap_compute_conv1d_transpose(topi_compute):
    """wrap conv1d_transpose topi compute"""
    def _compute_conv1d_tranpsoe(attrs, inputs, out_type):
        padding = get_const_tuple(attrs.padding)
        strides = get_const_tuple(attrs.strides)
        out_dtype = attrs.out_dtype
        out_dtype = (inputs[0].dtype if out_dtype in ("same", "") else out_dtype)
        output_padding = get_const_tuple(attrs.output_padding)
        out = topi_compute(inputs[0], inputs[1], strides, padding, out_dtype, output_padding)
        return [out]
    return _compute_conv1d_tranpsoe

@override_native_generic_func("conv1d_transpose_strategy")
def conv1d_transpose_strategy(attrs, inputs, out_type, target):
    """conv1d_transpose generic strategy"""
    logger.warning("conv1d_transpose is not optimized for this platform.")
    strategy = _op.OpStrategy()
    layout = attrs.data_layout
    dilation = get_const_tuple(attrs.dilation)
    groups = attrs.groups
    assert layout == "NCW", "conv1d_transpose ncw only supported"
    assert dilation == (1,), "conv1d_transpose dilation is not supported"
    assert groups == 1, "conv1d_transpose groups == 1 only supported"
    strategy.add_implementation(wrap_compute_conv1d_transpose(topi.nn.conv1d_transpose_ncw),
                                wrap_topi_schedule(topi.generic.schedule_conv1d_transpose_ncw),
                                name="conv1d_transpose_ncw.generic")
    return strategy


# dilation2d
def wrap_compute_dilation2d(topi_compute, need_data_layout=False):
    """Wrap dilation2d topi compute"""
    def _compute_dilation2d(attrs, inputs, out_type):
        padding = get_const_tuple(attrs.padding)
        strides = get_const_tuple(attrs.strides)
        dilations = get_const_tuple(attrs.dilations)
        data_layout = attrs.get_str("data_layout")
        out_dtype = attrs.out_dtype
        out_dtype = (inputs[0].dtype if out_dtype in ("same", "")
                     else out_dtype)
        args = [inputs[0], inputs[1], strides, padding, dilations]
        if need_data_layout:
            args.append(data_layout)
        args.append(out_dtype)
        return [topi_compute(*args)]
    return _compute_dilation2d


@override_native_generic_func("dilation2d_strategy")
def dilation2d_strategy(attrs, inputs, out_type, target):
    """dilation2d_strategy generic strategy"""
    logger.warning("dilation2d_strategy is not optimized for this platform.")
    strategy = _op.OpStrategy()
    dilations = get_const_tuple(attrs.dilations)
    layout = attrs.data_layout
    kernel_layout = attrs.kernel_layout

    assert layout in ["NCHW", "NHWC"]
    (dilation_h, dilation_w) = dilations
    if dilation_h < 1 or dilation_w < 1:
        raise ValueError("dilation should be positive value")

    if layout == "NCHW":
        assert kernel_layout == "IHW"
        strategy.add_implementation(
            wrap_compute_dilation2d(topi.image.dilation2d_nchw),
            wrap_topi_schedule(topi.generic.schedule_dilation2d_nchw),
            name="dilation2d_nchw.generic")
    elif layout == "NHWC":
        assert kernel_layout == "HWI"
        strategy.add_implementation(
            wrap_compute_dilation2d(topi.image.dilation2d_nhwc),
            wrap_topi_schedule(topi.generic.schedule_dilation2d_nhwc),
            name="dilation2d_nhwc.generic")
    else:
        raise RuntimeError("Unsupported dilation2d layout {}".format(layout))
    return strategy


# dense
def wrap_compute_dense(topi_compute):
    """wrap dense topi compute"""
    def _compute_dense(attrs, inputs, out_type):
        """Compute definition of dense"""
        out_dtype = attrs.out_dtype
        out_dtype = inputs[0].dtype if out_dtype == "" else out_dtype
        return [topi_compute(inputs[0], inputs[1], None, out_dtype)]
    return _compute_dense

@override_native_generic_func("dense_strategy")
def dense_strategy(attrs, inputs, out_type, target):
    """dense generic strategy"""
    logger.warning("dense is not optimized for this platform.")
    strategy = _op.OpStrategy()
    strategy.add_implementation(wrap_compute_dense(topi.nn.dense),
                                wrap_topi_schedule(topi.generic.schedule_dense),
                                name="dense.generic")
    return strategy

# batch_matmul
def wrap_compute_batch_matmul(topi_compute):
    """wrap batch_matmul topi compute"""
    def _compute_batch_matmul(attrs, inputs, out_type):
        return [topi_compute(inputs[0], inputs[1])]
    return _compute_batch_matmul

@override_native_generic_func("batch_matmul_strategy")
def batch_matmul_strategy(attrs, inputs, out_type, target):
    """batch_matmul generic strategy"""
    logger.warning("batch_matmul is not optimized for this platform.")
    strategy = _op.OpStrategy()
    strategy.add_implementation(wrap_compute_batch_matmul(topi.nn.batch_matmul),
                                wrap_topi_schedule(topi.generic.schedule_batch_matmul),
                                name="batch_matmul.generic")
    return strategy

# sparse dense
def wrap_compute_sparse_dense(topi_compute):
    """wrap sparse dense topi compute"""
    def _compute_sparse_dense(attrs, inputs, out_type):
        return [topi_compute(inputs[0], inputs[1], inputs[2], inputs[3])]
    return _compute_sparse_dense

@override_native_generic_func("sparse_dense_strategy")
def sparse_dense_strategy(attrs, inputs, out_type, target):
    """sparse dense generic strategy"""
    logger.warning("sparse dense is not optimized for this platform.")
    strategy = _op.OpStrategy()
    strategy.add_implementation(wrap_compute_sparse_dense(topi.nn.sparse_dense),
                                wrap_topi_schedule(topi.generic.schedule_sparse_dense),
                                name="sparse_dense.generic")
    return strategy

# sparse_transpose
@generic_func
def schedule_sparse_transpose(attrs, outs, target):
    """schedule sparse_transpose"""
    with target:
        return topi.generic.schedule_sparse_transpose(outs)

# argsort
def wrap_compute_argsort(topi_compute):
    """Wrap argsort topi compute"""
    def _compute_argsort(attrs, inputs, _):
        axis = get_const_int(attrs.axis)
        is_ascend = bool(get_const_int(attrs.is_ascend))
        dtype = attrs.dtype
        return [topi_compute(inputs[0], axis=axis, is_ascend=is_ascend, dtype=dtype)]
    return _compute_argsort

@override_native_generic_func("argsort_strategy")
def argsort_strategy(attrs, inputs, out_type, target):
    """argsort generic strategy"""
    strategy = _op.OpStrategy()
    strategy.add_implementation(wrap_compute_argsort(topi.argsort),
                                wrap_topi_schedule(topi.generic.schedule_argsort),
                                name="argsort.generic")
    return strategy

# topk
def wrap_compute_topk(topi_compute):
    """Wrap topk compute"""
    def _compute_topk(attrs, inputs, out_type):
        if attrs.k is not None:
            k = attrs.k
        else:
            k = inputs[1]
        axis = get_const_int(attrs.axis)
        ret_type = attrs.ret_type
        is_ascend = bool(get_const_int(attrs.is_ascend))
        dtype = attrs.dtype
        out = topi_compute(inputs[0], k, axis, ret_type, is_ascend, dtype)
        out = out if isinstance(out, list) else [out]
        return out
    return _compute_topk

@override_native_generic_func("topk_strategy")
def topk_strategy(attrs, inputs, out_type, target):
    """topk generic strategy"""
    strategy = _op.OpStrategy()
    strategy.add_implementation(wrap_compute_topk(topi.topk),
                                wrap_topi_schedule(topi.generic.schedule_topk),
                                name="topk.generic")
    return strategy

# multibox_prior
def wrap_compute_multibox_prior(topi_compute):
    """Wrap multibox_prior compute"""
    def _compute_multibox_prior(attrs, inputs, _):
        """Compute definition of multibox_prior"""
        sizes = get_float_tuple(attrs.sizes)
        ratios = get_float_tuple(attrs.ratios)
        steps = get_float_tuple(attrs.steps)
        offsets = get_float_tuple(attrs.offsets)
        clip = bool(get_const_int(attrs.clip))
        return [topi_compute(inputs[0], sizes, ratios, steps, offsets, clip)]
    return _compute_multibox_prior

@override_native_generic_func("multibox_prior_strategy")
def multibox_prior_strategy(attrs, inputs, out_type, target):
    """multibox_prior generic strategy"""
    strategy = _op.OpStrategy()
    strategy.add_implementation(wrap_compute_multibox_prior(topi.vision.ssd.multibox_prior),
                                wrap_topi_schedule(topi.generic.schedule_multibox_prior),
                                name="multibox_prior.generic")
    return strategy

# multibox_transform_loc
def wrap_compute_multibox_transform_loc(topi_compute):
    """Wrap multibox_transform_loc compute"""
    def _compute_multibox_transform_loc(attrs, inputs, _):
        """Compute definition of multibox_detection"""
        clip = bool(get_const_int(attrs.clip))
        threshold = get_const_float(attrs.threshold)
        variances = get_float_tuple(attrs.variances)
        return topi_compute(
            inputs[0], inputs[1], inputs[2], clip, threshold, variances)
    return _compute_multibox_transform_loc

@override_native_generic_func("multibox_transform_loc_strategy")
def multibox_transform_loc_strategy(attrs, inputs, out_type, target):
    """schedule multibox_transform_loc"""
    strategy = _op.OpStrategy()
    strategy.add_implementation(
        wrap_compute_multibox_transform_loc(topi.vision.ssd.multibox_transform_loc),
        wrap_topi_schedule(topi.generic.schedule_multibox_transform_loc),
        name="multibox_transform_loc.generic")
    return strategy

# get_valid_counts
def wrap_compute_get_valid_counts(topi_compute):
    """wrap get_valid_counts topi compute"""
    def _compute_get_valid_counts(attrs, inputs, out_type):
        score_threshold = get_const_float(attrs.score_threshold)
        id_index = get_const_int(attrs.id_index)
        score_index = get_const_int(attrs.score_index)
        return topi_compute(inputs[0], score_threshold, id_index, score_index)
    return _compute_get_valid_counts

@override_native_generic_func("get_valid_counts_strategy")
def get_valid_counts_strategy(attrs, inputs, out_type, target):
    """get_valid_counts generic strategy"""
    strategy = _op.OpStrategy()
    strategy.add_implementation(wrap_compute_get_valid_counts(topi.vision.get_valid_counts),
                                wrap_topi_schedule(topi.generic.schedule_get_valid_counts),
                                name="get_valid_counts.generic")
    return strategy

# non-maximum suppression
def wrap_compute_nms(topi_compute):
    """wrap nms topi compute"""
    def _compute_nms(attrs, inputs, out_type):
        max_output_size = inputs[3]
        if attrs.max_output_size is not None:
            max_output_size = attrs.max_output_size
        return_indices = bool(get_const_int(attrs.return_indices))
        iou_threshold = get_const_float(attrs.iou_threshold)
        force_suppress = bool(get_const_int(attrs.force_suppress))
        top_k = get_const_int(attrs.top_k)
        coord_start = get_const_int(attrs.coord_start)
        score_index = get_const_int(attrs.score_index)
        id_index = get_const_int(attrs.id_index)
        invalid_to_bottom = bool(get_const_int(attrs.invalid_to_bottom))
        if return_indices:
            return topi_compute(inputs[0], inputs[1], inputs[2], max_output_size, iou_threshold,
                                force_suppress, top_k, coord_start, score_index, id_index,
                                return_indices, invalid_to_bottom)
        return [topi_compute(inputs[0], inputs[1], inputs[2], max_output_size, iou_threshold,
                             force_suppress, top_k, coord_start, score_index, id_index,
                             return_indices, invalid_to_bottom)]
    return _compute_nms

@override_native_generic_func("non_max_suppression_strategy")
def nms_strategy(attrs, inputs, out_type, target):
    """nms generic strategy"""
    strategy = _op.OpStrategy()
    strategy.add_implementation(wrap_compute_nms(topi.vision.non_max_suppression),
                                wrap_topi_schedule(topi.generic.schedule_nms),
                                name="nms.generic")
    return strategy

# roi_align
def wrap_compute_roi_align(topi_compute):
    """wrap roi_align topi compute"""
    def _compute_roi_align(attrs, inputs, out_type):
        assert attrs.layout == "NCHW"
        pooled_size = get_const_tuple(attrs.pooled_size)
        return [topi_compute(inputs[0], inputs[1],
                             pooled_size=pooled_size,
                             spatial_scale=attrs.spatial_scale,
                             sample_ratio=attrs.sample_ratio)]
    return _compute_roi_align

@override_native_generic_func("roi_align_strategy")
def roi_align_strategy(attrs, inputs, out_type, target):
    """roi_align generic strategy"""
    strategy = _op.OpStrategy()
    strategy.add_implementation(wrap_compute_roi_align(topi.vision.rcnn.roi_align_nchw),
                                wrap_topi_schedule(topi.generic.schedule_roi_align),
                                name="roi_align.generic")
    return strategy

# roi_pool
@generic_func
def schedule_roi_pool(attrs, outs, target):
    """schedule roi_pool"""
    with target:
        return topi.generic.schedule_roi_pool(outs)

# proposal
def wrap_compute_proposal(topi_compute):
    """wrap proposal topi compute"""
    def _compute_proposal(attrs, inputs, out_type):
        scales = get_float_tuple(attrs.scales)
        ratios = get_float_tuple(attrs.ratios)
        feature_stride = attrs.feature_stride
        threshold = attrs.threshold
        rpn_pre_nms_top_n = attrs.rpn_pre_nms_top_n
        rpn_post_nms_top_n = attrs.rpn_post_nms_top_n
        rpn_min_size = attrs.rpn_min_size
        iou_loss = bool(get_const_int(attrs.iou_loss))
        return [topi_compute(inputs[0], inputs[1], inputs[2], scales, ratios,
                             feature_stride, threshold, rpn_pre_nms_top_n,
                             rpn_post_nms_top_n, rpn_min_size, iou_loss)]
    return _compute_proposal

@override_native_generic_func("proposal_strategy")
def proposal_strategy(attrs, inputs, out_type, target):
    """proposal generic strategy"""
    strategy = _op.OpStrategy()
    strategy.add_implementation(wrap_compute_proposal(topi.vision.rcnn.proposal),
                                wrap_topi_schedule(topi.generic.schedule_proposal),
                                name="proposal.generic")
    return strategy

# argwhere
@generic_func
def schedule_argwhere(attrs, outs, target):
    """schedule argwhere"""
    with target:
        return topi.generic.schedule_argwhere(outs)

# scatter
@generic_func
def schedule_scatter(attrs, outs, target):
    """schedule scatter"""
    with target:
        return topi.generic.schedule_scatter(outs)

# scatter_add
@generic_func
def schedule_scatter_add(attrs, outs, target):
    """schedule scatter_add"""
    with target:
        return topi.generic.schedule_scatter_add(outs)

# bitserial_conv2d
def wrap_compute_bitserial_conv2d(topi_compute):
    """wrap bitserial_conv2d topi compute"""
    def compute_bitserial_conv2d(attrs, inputs, out_dtype):
        """Compute definition for bitserial conv2d."""
        padding = get_const_tuple(attrs.padding)
        strides = get_const_tuple(attrs.strides)
        activation_bits = attrs.activation_bits
        weight_bits = attrs.weight_bits
        pack_dtype = attrs.pack_dtype
        out_dtype = attrs.out_dtype
        unipolar = attrs.unipolar
        return [topi_compute(inputs[0], inputs[1], strides, padding, activation_bits,
                             weight_bits, pack_dtype, out_dtype, unipolar)]
    return compute_bitserial_conv2d

@override_native_generic_func("bitserial_conv2d_strategy")
def bitserial_conv2d_strategy(attrs, inputs, out_type, target):
    """bitserial_conv2d generic strategy"""
    logger.warning("bitserial_conv2d is not optimized for this platform.")
    strategy = _op.OpStrategy()
    layout = attrs.data_layout
    if layout == "NCHW":
        strategy.add_implementation(
            wrap_compute_bitserial_conv2d(topi.nn.bitserial_conv2d_nchw),
            wrap_topi_schedule(topi.generic.schedule_bitserial_conv2d_nchw),
            name="bitserial_conv2d_nchw.generic")
    elif layout == "NHWC":
        strategy.add_implementation(
            wrap_compute_bitserial_conv2d(topi.nn.bitserial_conv2d_nhwc),
            wrap_topi_schedule(topi.generic.schedule_bitserial_conv2d_nhwc),
            name="bitserial_conv2d_nhwc.generic")
    else:
        raise ValueError("Data layout {} not supported.".format(layout))
    return strategy

# bitserial_dense
def wrap_compute_bitserial_dense(topi_compute):
    """wrap bitserial_dense topi compute"""
    def compute_bitserial_dense(attrs, inputs, out_type):
        """Compute definition of bitserial dense"""
        data_bits = attrs.data_bits
        weight_bits = attrs.weight_bits
        pack_dtype = attrs.pack_dtype
        out_dtype = attrs.out_dtype
        out_dtype = inputs[0].dtype if out_dtype == "" else out_dtype
        unipolar = attrs.unipolar
        return [topi_compute(inputs[0], inputs[1], data_bits, weight_bits,
                             pack_dtype, out_dtype, unipolar)]
    return compute_bitserial_dense

@override_native_generic_func("bitserial_dense_strategy")
def bitserial_dense_strategy(attrs, inputs, out_type, target):
    """bitserial_dense generic strategy"""
    logger.warning("bitserial_dense is not optimized for this platform.")
    strategy = _op.OpStrategy()
    strategy.add_implementation(
        wrap_compute_bitserial_dense(topi.nn.bitserial_dense),
        wrap_topi_schedule(topi.generic.schedule_bitserial_dense),
        name="bitserial_dense.generic")
    return strategy

# correlation
def wrap_compute_correlation(topi_compute):
    """wrap correlation topi compute"""
    def _compute_correlation(attrs, inputs, out_type):
        kernel_size = attrs.kernel_size
        max_displacement = attrs.max_displacement
        stride1 = attrs.stride1
        stride2 = attrs.stride2
        padding = get_const_tuple(attrs.padding)
        is_multiply = attrs.is_multiply
        return [topi_compute(inputs[0], inputs[1], kernel_size, max_displacement, stride1, stride2,
                             padding, is_multiply)]
    return _compute_correlation

@override_native_generic_func("correlation_strategy")
def correlation_strategy(attrs, inputs, out_type, target):
    """correlation generic strategy"""
    logger.warning("correlation is not optimized for this platform.")
    layout = attrs.layout
    assert layout == "NCHW", "Only support NCHW layout"
    strategy = _op.OpStrategy()
    strategy.add_implementation(
        wrap_compute_correlation(topi.nn.correlation_nchw),
        wrap_topi_schedule(topi.generic.schedule_correlation_nchw),
        name="correlation.generic")
    return strategy<|MERGE_RESOLUTION|>--- conflicted
+++ resolved
@@ -342,15 +342,8 @@
         out_dtype = (inputs[0].dtype if out_dtype in ("same", "")
                      else out_dtype)
         output_padding = get_const_tuple(attrs.output_padding)
-<<<<<<< HEAD
-        if output_padding[0] != 0 or output_padding[1] != 0:
-            pad_before = [0] * len(out.shape)
-            pad_after = [0, 0, output_padding[0], output_padding[1]] + [0] * (len(out.shape) - 4)
-            out = topi.nn.pad(out, pad_before, pad_after)
-=======
         out = topi_compute(
             inputs[0], inputs[1], strides, padding, out_dtype, output_padding)
->>>>>>> 3150db76
         return [out]
     return compute_conv2d_transpose
 
