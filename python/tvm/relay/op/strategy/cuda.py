# Licensed to the Apache Software Foundation (ASF) under one
# or more contributor license agreements.  See the NOTICE file
# distributed with this work for additional information
# regarding copyright ownership.  The ASF licenses this file
# to you under the Apache License, Version 2.0 (the
# "License"); you may not use this file except in compliance
# with the License.  You may obtain a copy of the License at
#
#   http://www.apache.org/licenses/LICENSE-2.0
#
# Unless required by applicable law or agreed to in writing,
# software distributed under the License is distributed on an
# "AS IS" BASIS, WITHOUT WARRANTIES OR CONDITIONS OF ANY
# KIND, either express or implied.  See the License for the
# specific language governing permissions and limitations
# under the License.
"""Definition of CUDA/GPU operator strategy."""
# pylint: disable=invalid-name,unused-argument,wildcard-import,unused-wildcard-import
import topi
import tvm
from tvm.te import SpecializedCondition
from tvm.contrib import nvcc
from .generic import *
from .. import op as _op
from .... import get_global_func

@schedule_injective.register(["cuda", "gpu"])
def schedule_injective_cuda(attrs, outs, target):
    """schedule injective ops for cuda"""
    with target:
        return topi.cuda.schedule_injective(outs)

@schedule_reduce.register(["cuda", "gpu"])
def schedule_reduce_cuda(attrs, outs, target):
    """schedule reduction ops for cuda"""
    with target:
        return topi.cuda.schedule_reduce(outs)

@schedule_concatenate.register(["cuda", "gpu"])
def schedule_concatenate_cuda(attrs, outs, target):
    """schedule concatenate for cuda"""
    with target:
        return topi.cuda.schedule_injective(outs)

@schedule_pool.register(["cuda", "gpu"])
def schedule_pool_cuda(attrs, outs, target):
    """schedule pooling ops for cuda"""
    with target:
        return topi.cuda.schedule_pool(outs, attrs.layout)

@schedule_pool_grad.register(["cuda", "gpu"])
def schedule_pool_grad_cuda(attrs, outs, target):
    """schedule pooling gradient ops for cuda"""
    with target:
        return topi.cuda.schedule_pool_grad(outs)

@schedule_adaptive_pool.register(["cuda", "gpu"])
def schedule_adaptive_pool_cuda(attrs, outs, target):
    """schedule adaptive pooling ops for cuda"""
    with target:
        return topi.cuda.schedule_adaptive_pool(outs)

@schedule_softmax.register(["cuda", "gpu"])
def schedule_softmax_cuda(attrs, outs, target):
    """schedule softmax for cuda"""
    with target:
        return topi.cuda.schedule_softmax(outs)

@schedule_lrn.register(["cuda", "gpu"])
def schedule_lrn_cuda(attrs, outs, target):
    """schedule LRN for cuda"""
    with target:
        return topi.cuda.schedule_lrn(outs)

@conv2d_strategy.register(["cuda", "gpu"])
def conv2d_strategy_cuda(attrs, inputs, out_type, target):
    """conv2d cuda strategy"""
    strategy = _op.OpStrategy()
    data, kernel = inputs
    stride_h, stride_w = attrs.get_int_tuple("strides")
    dilation_h, dilation_w = attrs.get_int_tuple("dilation")
    padding = attrs.get_int_tuple("padding")
    groups = attrs.groups
    layout = attrs.data_layout
    kernel_layout = attrs.kernel_layout
    if dilation_h < 1 or dilation_w < 1:
        raise ValueError("dilation should be positive value")

    if groups == 1:
        if layout == "NCHW":
            assert kernel_layout == "OIHW"
            if data.dtype in ('int8', 'uint8') and kernel.dtype in ('int8', 'uint8'):
                assert data.dtype == kernel.dtype
                strategy.add_implementation(
                    wrap_compute_conv2d(topi.cuda.conv2d_nchw_int8),
                    wrap_topi_schedule(topi.cuda.schedule_conv2d_nchw_int8),
                    name="conv2d_nchw_int8.cuda")
            else:
                strategy.add_implementation(
                    wrap_compute_conv2d(topi.cuda.conv2d_nchw),
                    wrap_topi_schedule(topi.cuda.schedule_conv2d_nchw),
                    name="conv2d_nchw.cuda")
            _, _, kh, kw = get_const_tuple(kernel.shape)
            if 2 < kh < 8 and 2 < kw < 8 and kh == kw and stride_h == 1 and stride_w == 1 and \
                dilation_h == 1 and dilation_w == 1:
                strategy.add_implementation(
                    wrap_compute_conv2d(topi.cuda.conv2d_nchw_winograd),
                    wrap_topi_schedule(topi.cuda.schedule_conv2d_nchw_winograd),
                    name="conv2d_nchw_winograd.cuda",
                    plevel=5)
        elif layout == "HWCN":
            assert kernel_layout == "HWIO"
            strategy.add_implementation(
                wrap_compute_conv2d(topi.cuda.conv2d_hwcn),
                wrap_topi_schedule(topi.cuda.schedule_conv2d_hwcn),
                name="conv2d_hwcn.cuda")
        elif layout == "NHWC":
            assert kernel_layout == "HWIO"
            strategy.add_implementation(
                wrap_compute_conv2d(topi.cuda.conv2d_nhwc),
                wrap_topi_schedule(topi.cuda.schedule_conv2d_nhwc),
                name="conv2d_nhwc.cuda")
            N, _, _, _ = get_const_tuple(data.shape)
            _, _, CI, CO = get_const_tuple(kernel.shape)
            if nvcc.have_tensorcore(tvm.gpu(0).compute_version):
                if (N % 16 == 0 and CI % 16 == 0 and CO % 16 == 0) or \
                        (N % 8 == 0 and CI % 16 == 0 and CO % 32 == 0) or \
                        (N % 32 == 0 and CI % 16 == 0 and CO % 8 == 0):
                    strategy.add_implementation(
                        wrap_compute_conv2d(topi.cuda.conv2d_nhwc_tensorcore),
                        wrap_topi_schedule(topi.cuda.schedule_conv2d_nhwc_tensorcore),
                        name="conv2d_nhwc_tensorcore.cuda",
                        plevel=20)
        elif layout == "NCHW4c" and data.dtype in ["int8", "uint8"]:
            assert kernel_layout == "OIHW4o4i"
            strategy.add_implementation(
                wrap_compute_conv2d(topi.cuda.conv2d_NCHWc_int8, True),
                wrap_topi_schedule(topi.cuda.schedule_conv2d_NCHWc_int8),
                name="conv2d_NCHWc_int8.cuda")
        else:
            raise RuntimeError("Unsupported conv2d layout {} for CUDA".format(layout))
        # add cudnn implementation
        if target.target_name == "cuda" and "cudnn" in target.libs:
            if layout in ["NCHW", "NHWC"] and padding[0] == padding[2] and \
                    padding[1] == padding[3]:
                strategy.add_implementation(
                    wrap_compute_conv2d(topi.cuda.conv2d_cudnn, True),
                    wrap_topi_schedule(topi.cuda.schedule_conv2d_cudnn),
                    name="conv2d_cudnn.cuda",
                    plevel=15)
    elif is_depthwise_conv2d(data.shape, layout, kernel.shape, kernel_layout, groups):
        if layout == "NCHW":
            assert kernel_layout == "OIHW"
            strategy.add_implementation(
                wrap_compute_conv2d(topi.cuda.depthwise_conv2d_nchw),
                wrap_topi_schedule(topi.cuda.schedule_depthwise_conv2d_nchw),
                name="dpethwise_nchw.cuda")
        elif layout == "NHWC":
            assert kernel_layout == "HWOI"
            strategy.add_implementation(
                wrap_compute_conv2d(topi.nn.depthwise_conv2d_nhwc),
                wrap_topi_schedule(topi.cuda.schedule_depthwise_conv2d_nhwc),
                name="depthwise_conv2d_nhwc.cuda")
        else:
            raise RuntimeError("Unsupported depthwise_conv2d layout {}".format(layout))
    else: # group_conv2d
        if layout == 'NCHW':
            # TODO(@vinx13, @icemelon9): Use group_conv2d_NCHWc_int8 when dtype is int8/uint8.
            assert kernel_layout == "OIHW"
            strategy.add_implementation(
                wrap_compute_conv2d(topi.cuda.group_conv2d_nchw, has_groups=True),
                wrap_topi_schedule(topi.cuda.schedule_group_conv2d_nchw),
                name="group_conv2d_nchw.cuda")
        elif layout == 'NCHW4c' and data.dtype in ["int8", "uint8"]:
            assert kernel_layout == "OIHW4o4i"
            strategy.add_implementation(
                wrap_compute_conv2d(topi.cuda.group_conv2d_NCHWc_int8, True),
                wrap_topi_schedule(topi.cuda.schedule_group_conv2d_NCHWc_int8),
                name="group_conv2d_NCHWc_int8.cuda")
        else:
            raise RuntimeError("Unsupported group_conv2d layout {}".format(layout))
    return strategy

@conv2d_winograd_without_weight_transfrom_strategy.register(["cuda", "gpu"])
def conv2d_winograd_without_weight_transfrom_strategy_cuda(attrs, inputs, out_type, target):
    """conv2d_winograd_without_weight_transfrom cuda strategy"""
    dilation = attrs.get_int_tuple("dilation")
    groups = attrs.get_int("groups")
    layout = attrs.data_layout
    assert dilation == (1, 1), "Do not support dilate now"
    assert groups == 1, "Do not supoort arbitrary group number"
    strategy = _op.OpStrategy()
    if layout == "NCHW":
        strategy.add_implementation(
            wrap_compute_conv2d(topi.cuda.conv2d_nchw_winograd_without_weight_transform),
            wrap_topi_schedule(
                topi.cuda.schedule_conv2d_nchw_winograd_without_weight_transform),
            name="conv2d_nchw_winograd_without_weight_transform.cuda")
    else:
        raise RuntimeError("Unsupported conv2d_winograd_without_weight_transfrom layout {}".
                           format(layout))
    return strategy

@deformable_conv2d_strategy.register(["cuda", "gpu"])
def deformable_conv2d_strategy_cuda(attrs, inputs, out_type, target):
    """deformable_conv2d cuda strategy"""
    layout = attrs.data_layout
    assert layout == "NCHW"
    strategy = _op.OpStrategy()
    strategy.add_implementation(
        wrap_compute_deformable_conv2d(topi.cuda.deformable_conv2d_nchw),
        wrap_topi_schedule(topi.cuda.schedule_deformable_conv2d_nchw),
        name="deformable_conv2d_nchw.cuda")
    return strategy

@conv2d_transpose_strategy.register(["cuda", "gpu"])
def conv2d_transpose_strategy_cuda(attrs, inputs, out_type, target):
    """conv2d_transpose cuda strategy"""
    layout = attrs.data_layout
    dilation = get_const_tuple(attrs.dilation)
    groups = attrs.groups
    assert layout == "NCHW", "only support nchw for now"
    assert dilation == (1, 1), "not support dilate now"
    assert groups == 1, "only support groups == 1 for now"
    strategy = _op.OpStrategy()
    strategy.add_implementation(
        wrap_compute_conv2d_transpose(topi.cuda.conv2d_transpose_nchw),
        wrap_topi_schedule(topi.cuda.schedule_conv2d_transpose_nchw),
        name="conv2d_transpose_nchw.cuda")
    return strategy

@conv3d_strategy.register(["cuda", "gpu"])
def conv3d_strategy_cuda(attrs, inputs, out_type, target):
    """conv3d cuda strategy"""
    strategy = _op.OpStrategy()
    layout = attrs.data_layout
    assert layout in ["NCDHW", "NDHWC"], "Not support this layout {} yet".format(layout)
    if layout == "NCDHW":
        strategy.add_implementation(wrap_compute_conv3d(topi.cuda.conv3d_ncdhw),
                                    wrap_topi_schedule(topi.cuda.schedule_conv3d_ncdhw),
                                    name="conv3d_ncdhw.cuda",
                                    plevel=10)
    else: # layout == "NDHWC":
        strategy.add_implementation(wrap_compute_conv3d(topi.cuda.conv3d_ndhwc),
                                    wrap_topi_schedule(topi.cuda.schedule_conv3d_ndhwc),
                                    name="conv3d_ndhwc.cuda",
                                    plevel=10)
    if target.target_name == "cuda" and "cudnn" in target.libs:
        strategy.add_implementation(wrap_compute_conv3d(topi.cuda.conv3d_cudnn, True),
                                    wrap_topi_schedule(topi.cuda.schedule_conv3d_cudnn),
                                    name="conv3d_cudnn.cuda",
                                    plevel=15)
    return strategy

@conv1d_strategy.register(["cuda", "gpu"])
def conv1d_strategy_cuda(attrs, inputs, out_type, target):
    """conv1d cuda strategy"""
    layout = attrs.data_layout
    dilation = get_const_tuple(attrs.dilation)
    if dilation[0] < 1:
        raise ValueError("dilation should be a positive value")
    strategy = _op.OpStrategy()
    if layout == "NCW":
        strategy.add_implementation(wrap_compute_conv1d(topi.cuda.conv1d_ncw),
                                    wrap_topi_schedule(topi.cuda.schedule_conv1d_ncw),
                                    name="conv1d_ncw.cuda")
    elif layout == "NWC":
        strategy.add_implementation(wrap_compute_conv1d(topi.cuda.conv1d_nwc),
                                    wrap_topi_schedule(topi.cuda.schedule_conv1d_nwc),
                                    name="conv1d_nwc.cuda")
    else:
        raise ValueError("Unsupported conv1d layout {}".format(layout))
    return strategy

@conv1d_transpose_strategy.register(["cuda", "gpu"])
def conv1d_transpose_strategy_cuda(attrs, inputs, out_type, target):
    """conv1d_transpose cuda strategy"""
    strategy = _op.OpStrategy()
    layout = attrs.data_layout
    dilation = get_const_tuple(attrs.dilation)
    groups = attrs.groups
    assert layout == "NCW", "conv1d_transpose ncw only supported"
    assert dilation == (1,), "conv1d_transpose dilation is not supported"
    assert groups == 1, "conv1d_transpose groups == 1 only supported"
    strategy.add_implementation(wrap_compute_conv1d_transpose(topi.cuda.conv1d_transpose_ncw),
                                wrap_topi_schedule(topi.cuda.schedule_conv1d_transpose_ncw),
                                name="conv1d_transpose_ncw.cuda")
    return strategy

@dense_strategy.register(["cuda", "gpu"])
def dense_strategy_cuda(attrs, inputs, out_type, target):
    """dense cuda strategy"""
    strategy = _op.OpStrategy()
    data, weights = inputs
    b, i = get_const_tuple(data.shape)
    o, _ = get_const_tuple(weights.shape)
    if out_type.dtype == "int8":
        strategy.add_implementation(
            wrap_compute_dense(topi.cuda.dense_int8),
            wrap_topi_schedule(topi.cuda.schedule_dense_int8),
            name="dense_int8.cuda")
    else:
        strategy.add_implementation(
            wrap_compute_dense(topi.cuda.dense_small_batch),
            wrap_topi_schedule(topi.cuda.schedule_dense_small_batch),
            name="dense_small_batch.cuda")
        with SpecializedCondition(b >= 32):
            strategy.add_implementation(
                wrap_compute_dense(topi.cuda.dense_large_batch),
                wrap_topi_schedule(topi.cuda.schedule_dense_large_batch),
                name="dense_large_batch.cuda",
<<<<<<< HEAD
                plevel=15)
        if nvcc.have_tensorcore(tvm.gpu(0).compute_version):
            if(i % 16 == 0 and b % 16 == 0 and o % 16 == 0) \
                    or (i % 16 == 0 and b % 8 == 0 and o % 32 == 0) \
                    or (i % 16 == 0 and b % 32 == 0 and o % 8 == 0):
                strategy.add_implementation(
                    wrap_compute_dense(topi.cuda.dense_tensorcore),
                    wrap_topi_schedule(topi.cuda.schedule_dense_tensorcore),
                    name="dense_tensorcore.cuda",
                    plevel=20)
=======
                plevel=5)
>>>>>>> fdc8b0dd
    if target.target_name == "cuda" and "cublas" in target.libs:
        strategy.add_implementation(
            wrap_compute_dense(topi.cuda.dense_cublas),
            wrap_topi_schedule(topi.cuda.schedule_dense_cublas),
            name="dense_cublas.cuda",
            plevel=15)
    return strategy

@batch_matmul_strategy.register(["cuda", "gpu"])
def batch_matmul_strategy_cuda(attrs, inputs, out_type, target):
    """batch_matmul cuda strategy"""
    strategy = _op.OpStrategy()
    strategy.add_implementation(
        wrap_compute_batch_matmul(topi.nn.batch_matmul),
        wrap_topi_schedule(topi.cuda.schedule_batch_matmul),
        name="batch_matmul.cuda",
        plevel=10)
    if target.target_name == "cuda" and "cublas" in target.libs:
        strategy.add_implementation(
            wrap_compute_batch_matmul(topi.cuda.batch_matmul_cublas),
            wrap_topi_schedule(topi.generic.schedule_extern),
            name="batch_matmul_cublas.cuda",
            plevel=15)
    return strategy

@argsort_strategy.register(["cuda", "gpu"])
def argsort_strategy_cuda(attrs, inputs, out_type, target):
    """argsort cuda strategy"""
    strategy = _op.OpStrategy()
    strategy.add_implementation(
        wrap_compute_argsort(topi.cuda.argsort),
        wrap_topi_schedule(topi.cuda.schedule_argsort),
        name="argsort.cuda")
    if get_global_func("tvm.contrib.thrust.sort", allow_missing=True):
        strategy.add_implementation(wrap_compute_argsort(topi.cuda.argsort_thrust),
                                    wrap_topi_schedule(topi.cuda.schedule_argsort),
                                    name="argsort_thrust.cuda",
                                    plevel=15)
    return strategy

@topk_strategy.register(["cuda", "gpu"])
def topk_strategy_cuda(attrs, inputs, out_type, target):
    """topk cuda strategy"""
    strategy = _op.OpStrategy()
    strategy.add_implementation(wrap_compute_topk(topi.cuda.topk),
                                wrap_topi_schedule(topi.cuda.schedule_topk),
                                name="topk.cuda")
    if get_global_func("tvm.contrib.thrust.sort", allow_missing=True):
        strategy.add_implementation(wrap_compute_topk(topi.cuda.topk_thrust),
                                    wrap_topi_schedule(topi.cuda.schedule_topk),
                                    name="topk_thrust.cuda",
                                    plevel=15)
    return strategy

@multibox_prior_strategy.register(["cuda", "gpu"])
def multibox_prior_strategy_cuda(attrs, inputs, out_type, target):
    """multibox_prior cuda strategy"""
    strategy = _op.OpStrategy()
    strategy.add_implementation(
        wrap_compute_multibox_prior(topi.cuda.multibox_prior),
        wrap_topi_schedule(topi.cuda.schedule_multibox_prior),
        name="multibox_prior.cuda")
    return strategy

@multibox_transform_loc_strategy.register(["cuda", "gpu"])
def multibox_transform_loc_strategy_cuda(attrs, inputs, out_type, target):
    """multibox_transform_loc cuda strategy"""
    strategy = _op.OpStrategy()
    strategy.add_implementation(
        wrap_compute_multibox_transform_loc(topi.cuda.multibox_transform_loc),
        wrap_topi_schedule(topi.cuda.schedule_multibox_transform_loc),
        name="multibox_transform_loc.cuda")
    return strategy

@get_valid_counts_strategy.register(["cuda", "gpu"])
def get_valid_counts_strategy_cuda(attrs, inputs, out_type, target):
    """get_valid_counts cuda strategy"""
    strategy = _op.OpStrategy()
    strategy.add_implementation(
        wrap_compute_get_valid_counts(topi.cuda.get_valid_counts),
        wrap_topi_schedule(topi.cuda.schedule_get_valid_counts),
        name="get_valid_counts.cuda")
    return strategy

@nms_strategy.register(["cuda", "gpu"])
def nms_strategy_cuda(attrs, inputs, out_type, target):
    """nms cuda strategy"""
    strategy = _op.OpStrategy()
    strategy.add_implementation(
        wrap_compute_nms(topi.cuda.non_max_suppression),
        wrap_topi_schedule(topi.cuda.schedule_nms),
        name="nms.cuda")
    return strategy

@roi_align_strategy.register(["cuda", "gpu"])
def roi_align_strategy_cuda(attrs, inputs, out_type, target):
    """roi_align cuda strategy"""
    strategy = _op.OpStrategy()
    strategy.add_implementation(wrap_compute_roi_align(topi.vision.rcnn.roi_align_nchw),
                                wrap_topi_schedule(topi.cuda.schedule_roi_align),
                                name="roi_align_nchw.cuda")
    return strategy

@schedule_roi_pool.register(["cuda", "gpu"])
def schedule_roi_pool_cuda(attrs, outs, target):
    """schedule roi_pool for cuda"""
    with target:
        return topi.cuda.schedule_roi_pool(outs)

@proposal_strategy.register(["cuda", "gpu"])
def proposal_strategy_cuda(attrs, inputs, out_type, target):
    """proposal cuda strategy"""
    strategy = _op.OpStrategy()
    strategy.add_implementation(wrap_compute_proposal(topi.cuda.proposal),
                                wrap_topi_schedule(topi.cuda.schedule_proposal),
                                name="proposal.cuda")
    return strategy<|MERGE_RESOLUTION|>--- conflicted
+++ resolved
@@ -309,8 +309,7 @@
                 wrap_compute_dense(topi.cuda.dense_large_batch),
                 wrap_topi_schedule(topi.cuda.schedule_dense_large_batch),
                 name="dense_large_batch.cuda",
-<<<<<<< HEAD
-                plevel=15)
+                plevel=5)
         if nvcc.have_tensorcore(tvm.gpu(0).compute_version):
             if(i % 16 == 0 and b % 16 == 0 and o % 16 == 0) \
                     or (i % 16 == 0 and b % 8 == 0 and o % 32 == 0) \
@@ -320,9 +319,6 @@
                     wrap_topi_schedule(topi.cuda.schedule_dense_tensorcore),
                     name="dense_tensorcore.cuda",
                     plevel=20)
-=======
-                plevel=5)
->>>>>>> fdc8b0dd
     if target.target_name == "cuda" and "cublas" in target.libs:
         strategy.add_implementation(
             wrap_compute_dense(topi.cuda.dense_cublas),
