--- conflicted
+++ resolved
@@ -246,6 +246,24 @@
     return _make.maximum(lhs, rhs)
 
 
+def minimum(lhs, rhs):
+    """Minimum with numpy-style broadcasting.
+
+    Parameters
+    ----------
+    lhs : relay.Expr
+        The left hand side input data
+    rhs : relay.Expr
+        The right hand side input data
+
+    Returns
+    -------
+    result : relay.Expr
+        The computed result.
+    """
+    return _make.minimum(lhs, rhs)
+
+
 def right_shift(lhs, rhs):
     """Right shift with numpy-style broadcasting.
 
@@ -264,31 +282,22 @@
     return _make.right_shift(lhs, rhs)
 
 
-<<<<<<< HEAD
 def left_shift(lhs, rhs):
     """Left shift with numpy-style broadcasting.
-=======
-def minimum(lhs, rhs):
-    """Elementwise minimum of two tensors with broadcasting.
->>>>>>> 4c0ea4fe
-
-    Parameters
-    ----------
-    lhs : relay.Expr
-        The left hand side input data
-    rhs : relay.Expr
-        The right hand side input data
-
-    Returns
-    -------
-    result : relay.Expr
-        The computed result.
-    """
-<<<<<<< HEAD
+
+    Parameters
+    ----------
+    lhs : relay.Expr
+        The left hand side input data
+    rhs : relay.Expr
+        The right hand side input data
+
+    Returns
+    -------
+    result : relay.Expr
+        The computed result.
+    """
     return _make.left_shift(lhs, rhs)
-=======
-    return _make.minimum(lhs, rhs)
->>>>>>> 4c0ea4fe
 
 
 def concat(*args):
