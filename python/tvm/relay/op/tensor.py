"""Basic tensor operations."""
from __future__ import absolute_import as _abs
from . import _make
from ..expr import Tuple

# We create a wrapper function for each operator in the
# python side to call into the positional _make.OpName function.
#
# We make this decision so that we can:
# - Have declare python docstring for each function
# - Enable keyword arguments easily
# - Not put too much burden on FFI to support complicated features
#   like default value and keyword arguments

def log(data):
    """Compute elementwise log of data.

    Parameters
    ----------
    data : relay.Expr
        The input data

    Returns
    -------
    result : relay.Expr
        The computed result.
    """
    return _make.log(data)


def exp(data):
    """Compute elementwise exp of data.

    Parameters
    ----------
    data : relay.Expr
        The input data

    Returns
    -------
    result : relay.Expr
        The computed result.
    """
    return _make.exp(data)


def sqrt(data):
    """Compute elementwise sqrt of data.

    Parameters
    ----------
    data : relay.Expr
        The input data

    Returns
    -------
    result : relay.Expr
        The computed result.
    """
    return _make.sqrt(data)


def add(lhs, rhs):
    """Addition with numpy-style broadcasting.

    Parameters
    ----------
    lhs : relay.Expr
        The left hand side input data
    rhs : relay.Expr
        The right hand side input data

    Returns
    -------
    result : relay.Expr
        The computed result.

    Examples
    --------
    .. code:: python

      x = relay.Var("a") # shape is [2, 3]
      y = relay.Var("b") # shape is [2, 1]
      z = relay.add(x, y)  # result shape is [2, 3]
    """
    return _make.add(lhs, rhs)


def subtract(lhs, rhs):
    """Elementwise subtraction with broadcasting.

    Parameters
    ----------
    lhs : relay.Expr
        The left hand side input data
    rhs : relay.Expr
        The right hand side input data

    Returns
    -------
    result : relay.Expr
        The computed result.
    """
    return _make.subtract(lhs, rhs)



def equal(lhs, rhs):
    """Broadcasted elementwise test for (lhs == rhs).

    Parameters
    ----------
    lhs : relay.Expr
        The left hand side input data
    rhs : relay.Expr
        The right hand side input data

    Returns
    -------
    result : relay.Expr
        The computed result.
    """
    return _make.equal(lhs, rhs)


def not_equal(lhs, rhs):
    """Broadcasted elementwise test for (lhs != rhs).

    Parameters
    ----------
    lhs : relay.Expr
        The left hand side input data
    rhs : relay.Expr
        The right hand side input data

    Returns
    -------
    result : relay.Expr
        The computed result.
    """
    return _make.not_equal(lhs, rhs)


def less(lhs, rhs):
    """Broadcasted elementwise test for (lhs < rhs).

    Parameters
    ----------
    lhs : relay.Expr
        The left hand side input data
    rhs : relay.Expr
        The right hand side input data

    Returns
    -------
    result : relay.Expr
        The computed result.
    """
    return _make.less(lhs, rhs)


def less_equal(lhs, rhs):
    """Broadcasted elementwise test for (lhs <= rhs).

    Parameters
    ----------
    lhs : relay.Expr
        The left hand side input data
    rhs : relay.Expr
        The right hand side input data

    Returns
    -------
    result : relay.Expr
        The computed result.
    """
    return _make.less_equal(lhs, rhs)


def greater(lhs, rhs):
    """Broadcasted elementwise test for (lhs > rhs).

    Parameters
    ----------
    lhs : relay.Expr
        The left hand side input data
    rhs : relay.Expr
        The right hand side input data

    Returns
    -------
    result : relay.Expr
        The computed result.
    """
    return _make.greater(lhs, rhs)


def greater_equal(lhs, rhs):
    """Broadcasted elementwise test for (lhs >= rhs).

    Parameters
    ----------
    lhs : relay.Expr
        The left hand side input data
    rhs : relay.Expr
        The right hand side input data

    Returns
    -------
    result : relay.Expr
        The computed result.
    """
    return _make.greater_equal(lhs, rhs)


def maximum(lhs, rhs):
<<<<<<< HEAD
    """maximum with numpy-style broadcasting.
=======
    """Maximum with numpy-style broadcasting.
>>>>>>> 221b5765

    Parameters
    ----------
    lhs : relay.Expr
        The left hand side input data
    rhs : relay.Expr
        The right hand side input data

    Returns
    -------
    result : relay.Expr
        The computed result.
    """
    return _make.maximum(lhs, rhs)


def right_shift(lhs, rhs):
    """Right shift with numpy-style broadcasting.

    Parameters
    ----------
    lhs : relay.Expr
        The left hand side input data
    rhs : relay.Expr
        The right hand side input data

    Returns
    -------
    result : relay.Expr
        The computed result.
    """
    return _make.right_shift(lhs, rhs)


def concat(*args):
    """Concatenate the input tensors along the zero axis.

    Parameters
    ----------
    args: list of Tensor

    Returns
    -------
    tensor: The concatenated tensor.
    """
    tup = Tuple(list(args))
    return _make.concat(tup)
<|MERGE_RESOLUTION|>--- conflicted
+++ resolved
@@ -214,11 +214,7 @@
 
 
 def maximum(lhs, rhs):
-<<<<<<< HEAD
-    """maximum with numpy-style broadcasting.
-=======
     """Maximum with numpy-style broadcasting.
->>>>>>> 221b5765
 
     Parameters
     ----------
