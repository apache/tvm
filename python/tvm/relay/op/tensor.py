"""Basic tensor operations."""
from __future__ import absolute_import as _abs
from . import _make
from ..expr import Tuple

# We create a wrapper function for each operator in the
# python side to call into the positional _make.OpName function.
#
# We make this decision so that we can:
# - Have declare python docstring for each function
# - Enable keyword arguments easily
# - Not put too much burden on FFI to support complicated features
#   like default value and keyword arguments

def log(data):
    """Compute elementwise log of data.

    Parameters
    ----------
    data : relay.Expr
        The input data

    Returns
    -------
    result : relay.Expr
        The computed result.
    """
    return _make.log(data)


def exp(data):
    """Compute elementwise exp of data.

    Parameters
    ----------
    data : relay.Expr
        The input data

    Returns
    -------
    result : relay.Expr
        The computed result.
    """
    return _make.exp(data)


def sqrt(data):
    """Compute elementwise sqrt of data.

    Parameters
    ----------
    data : relay.Expr
        The input data

    Returns
    -------
    result : relay.Expr
        The computed result.
    """
    return _make.sqrt(data)


def sigmoid(data):
    """Compute elementwise sigmoid of data.

    Parameters
    ----------
    data : relay.Expr
        The input data

    Returns
    -------
    result : relay.Expr
        The computed result.
    """
    return _make.sigmoid(data)


def add(lhs, rhs):
    """Addition with numpy-style broadcasting.

    Parameters
    ----------
    lhs : relay.Expr
        The left hand side input data
    rhs : relay.Expr
        The right hand side input data

    Returns
    -------
    result : relay.Expr
        The computed result.

    Examples
    --------
    .. code:: python

      x = relay.Var("a") # shape is [2, 3]
      y = relay.Var("b") # shape is [2, 1]
      z = relay.add(x, y)  # result shape is [2, 3]
    """
    return _make.add(lhs, rhs)


def subtract(lhs, rhs):
    """Elementwise subtraction with broadcasting.

    Parameters
    ----------
    lhs : relay.Expr
        The left hand side input data
    rhs : relay.Expr
        The right hand side input data

    Returns
    -------
    result : relay.Expr
        The computed result.
    """
    return _make.subtract(lhs, rhs)


def equal(lhs, rhs):
    """Broadcasted elementwise test for (lhs == rhs).

    Parameters
    ----------
    lhs : relay.Expr
        The left hand side input data
    rhs : relay.Expr
        The right hand side input data

    Returns
    -------
    result : relay.Expr
        The computed result.
    """
    return _make.equal(lhs, rhs)


def not_equal(lhs, rhs):
    """Broadcasted elementwise test for (lhs != rhs).

    Parameters
    ----------
    lhs : relay.Expr
        The left hand side input data
    rhs : relay.Expr
        The right hand side input data

    Returns
    -------
    result : relay.Expr
        The computed result.
    """
    return _make.not_equal(lhs, rhs)


def less(lhs, rhs):
    """Broadcasted elementwise test for (lhs < rhs).

    Parameters
    ----------
    lhs : relay.Expr
        The left hand side input data
    rhs : relay.Expr
        The right hand side input data

    Returns
    -------
    result : relay.Expr
        The computed result.
    """
    return _make.less(lhs, rhs)


def less_equal(lhs, rhs):
    """Broadcasted elementwise test for (lhs <= rhs).

    Parameters
    ----------
    lhs : relay.Expr
        The left hand side input data
    rhs : relay.Expr
        The right hand side input data

    Returns
    -------
    result : relay.Expr
        The computed result.
    """
    return _make.less_equal(lhs, rhs)


def greater(lhs, rhs):
    """Broadcasted elementwise test for (lhs > rhs).

    Parameters
    ----------
    lhs : relay.Expr
        The left hand side input data
    rhs : relay.Expr
        The right hand side input data

    Returns
    -------
    result : relay.Expr
        The computed result.
    """
    return _make.greater(lhs, rhs)


def greater_equal(lhs, rhs):
    """Broadcasted elementwise test for (lhs >= rhs).

    Parameters
    ----------
    lhs : relay.Expr
        The left hand side input data
    rhs : relay.Expr
        The right hand side input data

    Returns
    -------
    result : relay.Expr
        The computed result.
    """
    return _make.greater_equal(lhs, rhs)


def maximum(lhs, rhs):
    """Maximum with numpy-style broadcasting.

    Parameters
    ----------
    lhs : relay.Expr
        The left hand side input data
    rhs : relay.Expr
        The right hand side input data

    Returns
    -------
    result : relay.Expr
        The computed result.
    """
    return _make.maximum(lhs, rhs)


def minimum(lhs, rhs):
    """Minimum with numpy-style broadcasting.

    Parameters
    ----------
    lhs : relay.Expr
        The left hand side input data
    rhs : relay.Expr
        The right hand side input data

    Returns
    -------
    result : relay.Expr
        The computed result.
    """
    return _make.minimum(lhs, rhs)


def right_shift(lhs, rhs):
    """Right shift with numpy-style broadcasting.

    Parameters
    ----------
    lhs : relay.Expr
        The left hand side input data
    rhs : relay.Expr
        The right hand side input data

    Returns
    -------
    result : relay.Expr
        The computed result.
    """
    return _make.right_shift(lhs, rhs)


def left_shift(lhs, rhs):
    """Left shift with numpy-style broadcasting.

    Parameters
    ----------
    lhs : relay.Expr
        The left hand side input data
    rhs : relay.Expr
        The right hand side input data

    Returns
    -------
    result : relay.Expr
        The computed result.
    """
    return _make.left_shift(lhs, rhs)


def zeros_like(data):
    """Returns an array of zeros, with same type and shape as the input.

    Parameters
    ----------
    data : relay.Expr
        The input data

    Returns
    -------
    result : relay.Expr
        The computed result.
    """
    return _make.zeros_like(data)


def ones_like(data):
    """Returns an array of ones, with same type and shape as the input.

    Parameters
    ----------
    data : relay.Expr
        The input data

    Returns
    -------
    result : relay.Expr
        The computed result.
    """
    return _make.ones_like(data)

def concatenate(data, axis):
    """Concatenate the input tensors along the given axis.

    Parameters
    ----------
    data : Union(List[relay.Expr], Tuple[relay.Expr])
        A list of tensors.
    axis : int
        The axis along which the tensors are concatenated.

    Returns
    -------
    result: relay.Expr
        The concatenated tensor.
    """
    data = list(data)
    if not data:
        raise ValueError("relay.concatenate requires data to be non-empty.")
    if not isinstance(axis, int):
        raise ValueError("For now, we only support integer axis")
    return _make.concatenate(Tuple(data), axis)


def copy(data):
    """Copy a tensor.

    Parameters
    ----------
    data : relay.Expr
        The tensor to be copied.

    Returns
    -------
    result: relay.Expr
        The copied result.
    """
<<<<<<< HEAD
    return _make.ones_like(data)

def clip(a, a_min, a_max):
    """Clip the elements in `a` between `a_min` and `a_max`. `a_min` and `a_max` are cast to `a`'s dtype.

    Parameters
    ----------
    a : relay.Expr
        The input tensor.
    a_min : float
        The clip minimum.
    a_max : float
        The clip maximum.

    Returns
    -------
    result : relay.Expr
        `a` with elements clipped between `a_min` and `a_max`.

    Examples
    --------
    .. code:: python
      x = relay.Constant(tvm.nd.array([0, 1, 5, 3, 4, 2]))
      relay.clip(x, 1., 4.)
      # [1, 1, 4, 3, 4, 2]
    """
    return _make.clip(a, a_min, a_max)
=======
    return _make.copy(data)
>>>>>>> 710af087
<|MERGE_RESOLUTION|>--- conflicted
+++ resolved
@@ -331,6 +331,34 @@
     """
     return _make.ones_like(data)
 
+
+def clip(a, a_min, a_max):
+    """Clip the elements in `a` between `a_min` and `a_max`. `a_min` and `a_max` are cast to `a`'s dtype.
+
+    Parameters
+    ----------
+    a : relay.Expr
+        The input tensor.
+    a_min : float
+        The clip minimum.
+    a_max : float
+        The clip maximum.
+
+    Returns
+    -------
+    result : relay.Expr
+        `a` with elements clipped between `a_min` and `a_max`.
+
+    Examples
+    --------
+    .. code:: python
+      x = relay.Constant(tvm.nd.array([0, 1, 5, 3, 4, 2]))
+      relay.clip(x, 1., 4.)
+      # [1, 1, 4, 3, 4, 2]
+    """
+    return _make.clip(a, a_min, a_max)
+
+
 def concatenate(data, axis):
     """Concatenate the input tensors along the given axis.
 
@@ -367,34 +395,4 @@
     result: relay.Expr
         The copied result.
     """
-<<<<<<< HEAD
-    return _make.ones_like(data)
-
-def clip(a, a_min, a_max):
-    """Clip the elements in `a` between `a_min` and `a_max`. `a_min` and `a_max` are cast to `a`'s dtype.
-
-    Parameters
-    ----------
-    a : relay.Expr
-        The input tensor.
-    a_min : float
-        The clip minimum.
-    a_max : float
-        The clip maximum.
-
-    Returns
-    -------
-    result : relay.Expr
-        `a` with elements clipped between `a_min` and `a_max`.
-
-    Examples
-    --------
-    .. code:: python
-      x = relay.Constant(tvm.nd.array([0, 1, 5, 3, 4, 2]))
-      relay.clip(x, 1., 4.)
-      # [1, 1, 4, 3, 4, 2]
-    """
-    return _make.clip(a, a_min, a_max)
-=======
     return _make.copy(data)
->>>>>>> 710af087
