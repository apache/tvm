--- conflicted
+++ resolved
@@ -1890,33 +1890,33 @@
 
     return _make.stft(data, n_fft, hop_length, win_length, window, normalized, onesided)
 
-<<<<<<< HEAD
+
 def embedding_bag(indices, weights, offsets, mode):
     """
     TBA
-    
+
     Parameters
     ----------
     indicus: relay.Expr
         TBA
-        
+
     weight: relay.Expr
         TBA
-        
+
     offset: relay.Expr
         TBA
-        
+
     mode: int
         TBA
-        
+
     Returns
     -------
     ret : relay.Expr
         TBA
     """
-    
+
     return _make.embedding_bag(indices, weights, offsets, mode)
-=======
+
 
 def trilu(data, k, upper=True):
     """
@@ -1958,5 +1958,4 @@
     """
     if not isinstance(k, Expr):
         k = const(k, dtype="int32")
-    return _make.trilu(data, k, upper)
->>>>>>> e1119841
+    return _make.trilu(data, k, upper)