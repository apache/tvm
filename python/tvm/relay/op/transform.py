# Licensed to the Apache Software Foundation (ASF) under one
# or more contributor license agreements.  See the NOTICE file
# distributed with this work for additional information
# regarding copyright ownership.  The ASF licenses this file
# to you under the Apache License, Version 2.0 (the
# "License"); you may not use this file except in compliance
# with the License.  You may obtain a copy of the License at
#
#   http://www.apache.org/licenses/LICENSE-2.0
#
# Unless required by applicable law or agreed to in writing,
# software distributed under the License is distributed on an
# "AS IS" BASIS, WITHOUT WARRANTIES OR CONDITIONS OF ANY
# KIND, either express or implied.  See the License for the
# specific language governing permissions and limitations
# under the License.

# pylint: disable=import-outside-toplevel
"""Transform operators."""

from . import _make
from .dyn import _make as _dyn_make
from .tensor import shape_of
from ..expr import TupleWrapper, const, Expr, Tuple
from ...tir import expr as _expr


def cast(data, dtype):
    """Cast input tensor to data type.

    Parameters
    ----------
    data : relay.Expr
        The input data to the operator.

    dtype: str
        The target data type

    Returns
    -------
    result : relay.Expr
        The casted result.
    """
    from .. import _ffi_api as _relay_make

    return _relay_make.cast(data, dtype)


def cast_like(data, dtype_like):
    """Cast input tensor to data type of another tensor.
    Parameters
    ----------
    data : relay.Expr
        The input data to the operator.
    dtype_like: relay.Expr
        The tensor to cast to.
    Returns
    -------
    result : relay.Expr
        The casted result.
    """
    from .. import _ffi_api as _relay_make

    return _relay_make.cast_like(data, dtype_like)


def reinterpret(data, dtype):
    """Reinterpret input tensor to data type.

    Parameters
    ----------
    data : relay.Expr
        The input data to the operator.

    dtype: str
        The target data type

    Returns
    -------
    result : relay.Expr
        The reinterpreted result.
    """
    from .. import _make as _relay_make

    return _relay_make.reinterpret(data, dtype)


def expand_dims(data, axis, num_newaxis=1):
    """Insert `num_newaxis` axises at the position given by `axis`.

    Parameters
    ----------
    data : relay.Expr
        The input data to the operator.

    axis : int
        The axis at which the input array is expanded.
        Should lie in range `[-data.ndim - 1, data.ndim]`.
        If `axis < 0`, it is the first axis inserted;
        If `axis >= 0`, it is the last axis inserted in Python's negative indexing.

    num_newaxis : int
        Number of axes to be inserted. Should be >= 0.

    Returns
    -------
    result : relay.Expr
        The reshaped result.
    """
    return _make.expand_dims(data, axis, num_newaxis)


def transpose(data, axes=None):
    """Permutes the dimensions of an array.

    Parameters
    ----------
    data : relay.Expr
        The input data to the operator.

    axes : None or List[int]
        The target axes order, reverse order if not specified.

    Returns
    -------
    result : relay.Expr
        The transposed result.
    """

    if axes is not None:
        axes = list(axes)
    return _make.transpose(data, axes)


def squeeze(data, axis=None):
    """Squeeze axes in the array.

    Parameters
    ----------
    data : tvm.relay.Expr
        The input data to the operator.

    axis : None or List[int]
        The set of axes to remove.
        If axis = None, remove all axis of dimensions 1.
        If any specified axis has dimension that does not equal 1, it is an error.

    Returns
    -------
    result : tvm.relay.Expr
        The squeezed result.
    """
    return _make.squeeze(data, axis)


def reshape(data, newshape):
    """Reshape the input array.

    To give user more convenience in without doing manual shape inference,
    some dimensions of the shape can take special values from the set {0, -1, -2, -3, -4}.
    The significance of each is explained below:

    ``0`` copy this dimension from the input to the output shape.

        .. code-block:: python

            data.shape = (2,3,4), newshape = (4,0,2), result.shape = (4,3,2)
            data.shape = (2,3,4), newshape = (2,0,0), result.shape = (2,3,4)

    ``-1`` infers the dimension of the output shape by using the remainder of
    the input dimensions keeping the size of the new array same as that of the input array.
    At most one dimension of shape can be -1.

        .. code-block:: python

            data.shape = (2,3,4), newshape = (6,1,-1), result.shape = (6,1,4)
            data.shape = (2,3,4), newshape = (3,-1,8), result.shape = (3,1,8)
            data.shape = (2,3,4), newshape = (-1,), result.shape = (24,)

    ``-2`` copy all/remainder of the input dimensions to the output shape.

        .. code-block:: python

            data.shape = (2,3,4), newshape = (-2,), result.shape = (2,3,4)
            data.shape = (2,3,4), newshape = (2,-2), result.shape = (2,3,4)
            data.shape = (2,3,4), newshape = (-2,1,1), result.shape = (2,3,4,1,1)

    ``-3`` use the product of two consecutive dimensions of the input shape
    as the output dimension.

        .. code-block:: python

            data.shape = (2,3,4), newshape = (-3,4), result.shape = (6,4)
            data.shape = (2,3,4,5), newshape = (-3,-3), result.shape = (6,20)
            data.shape = (2,3,4), newshape = (0,-3), result.shape = (2,12)
            data.shape = (2,3,4), newshape = (-3,-2), result.shape = (6,4)

    ``-4`` split one dimension of the input into two dimensions passed subsequent
    to -4 in shape (can contain -1).

        .. code-block:: python

            data.shape = (2,3,4), newshape = (-4,1,2,-2), result.shape = (1,2,3,4)
            data.shape = (2,3,4), newshape = (2,-4,-1,3,-2), result.shape = (2,1,3,4)

    Parameters
    ----------
    data : relay.Expr
        The input data to the operator.

    newshape : Union[int, Tuple[int], List[int]] or relay.Expr
        The new shape. Should be compatible with the original shape.

    Returns
    -------
    result : relay.Expr
        The reshaped result.
    """
    if isinstance(newshape, Expr):
        return _dyn_make.reshape(data, newshape)
    if isinstance(newshape, int):
        newshape = [newshape]
    if isinstance(newshape, (tuple, list)):
        tempshape = []
        for shape in newshape:
            if isinstance(shape, _expr.IntImm):
                tempshape.append(shape.value)
            else:
                try:
                    tempshape.append(int(shape))
                except ValueError as err:
                    raise RuntimeError("Unrecognized shape type: %s" % err)
        newshape = tempshape
    return _make.reshape(data, list(newshape))


def argwhere(condition):
    """Find the indices of elements of a tensor that are
    non-zero.

    Parameters
    ----------
    condition : relay.Expr
        The input condition tensor.

    Returns
    -------
    out : relay.Expr
        Tensor with the indices of elements that are non-zero.

    Examples
    --------
    .. code-block:: python

        condition = [[True, False], [False, True]]
        relay.argwhere(condition) = [[0, 0], [1, 1]]
    """
    return _make.argwhere(condition)


def scatter(data, indices, updates, axis):
    """Update data at positions defined by indices with values in updates

    Parameters
    ----------
    data : relay.Expr
        The input data to the operator.

    indices : relay.Expr
        The index locations to update.

    updates : relay.Expr
        The values to update.

    axis : int
        The axis to scatter on

    Returns
    -------
    ret : relay.Expr
        The computed result.
    """
    return _make.scatter(data, indices, updates, axis)


def scatter_add(data, indices, updates, axis):
    """Update data by adding values in updates at positions defined by indices

    Parameters
    ----------
    data : relay.Expr
        The input data to the operator.

    indices : relay.Expr
        The index locations to update.

    updates : relay.Expr
        The values to add.

    axis : int
        The axis to scatter_add on

    Returns
    -------
    ret : relay.Expr
        The computed result.
    """
    return _make.scatter_add(data, indices, updates, axis)


def scatter_nd(data, indices, out_shape):
    """Scatter values from an array.

    See :py:func:`tvm.topi.scatter` for how data is scattered.

    Parameters
    ----------
    data : relay.Expr
        The input data to the operator.

    indices : relay.Expr
        The index locations to update.

    out_shape : relay.Expr
        Output shape of the scatter.

    Returns
    -------
    ret : relay.Expr
        The computed result.
    """
    return _make.scatter_nd(data, indices, out_shape)


def reshape_like(data, shape_like, lhs_begin=0, lhs_end=None, rhs_begin=0, rhs_end=None):
    """Reshapes the input tensor by the size of another tensor.
    For an input tensor with shape ``(d0, d1, ..., d(k-1))``, `reshape_like` operation reshapes
    the input tensor into an output tensor with the same shape as the second input tensor,
    in particular reshaping the dimensions of `data` in `[lhs_begin, lhs_end)` using the dimensions
    from `shape_like` in `[rhs_begin, rhs_end)`.

    .. note::
        Sizes for `data` and the output tensor should be compatible.

    Parameters
    ----------
    data : relay.Expr
        The input data to the operator.

    shape_like : relay.Expr
        The tensor to reshape data like. Should be compatible with the original shape on the
        reshaped dimensions.

    lhs_begin : int, optional
        The axis of data to begin reshaping. Default is 0.

    lhs_end : int or None, optional
        The axis of data where reshaping should stop, exclusive. Default is None which reshapes to
        the end.

    rhs_begin : int, optional
        The axis of shape_like where the target shape begins. Default is 0.

    rhs_end : int or None, optional
        The axis of shape_like where the target shape ends, exclusive. Default is None which extends
        to the end.

    Returns
    -------
    ret : relay.Expr
        The computed result.

    Examples
    --------
    .. code-block:: python

        data.shape == (1, 2, 3, 4)
        shape_like.shape == (6, 2, 2, 3)

        ret = relay.reshape_like(data, shape_like, lhs_begin=1, rhs_end=3)
        ret.shape == (1, 6, 2, 2)
    """
    return _make.reshape_like(data, shape_like, lhs_begin, lhs_end, rhs_begin, rhs_end)


def take(data, indices, axis=None, mode="clip"):
    """Take elements from an array along an axis.

    Parameters
    ----------
    data : relay.Expr
        The source array.

    indices : rely.Expr
        The indices of the values to extract.

    axis : int, optional
        The axis over which to select values. By default,
        the flattened input array is used.

    mode : str, optional
        Specifies how out-of-bound indices will behave [clip, wrap, fast].
        clip: clip to the range (default).
        wrap: wrap around the indices.
        fast: no clip or wrap around (user must make sure indices are in-bound).

    Returns
    -------
    ret : relay.Expr
        The computed result.
    """
    return _make.take(data, indices, axis, mode)


def full(fill_value, shape=(), dtype=""):
    """Fill array with scalar value.

    Parameters
    ----------
    fill_value : relay.Expr
        The value to fill. Must be a scalar.

    shape : tuple of int or relay.Expr
        The shape of the target.

    dtype : data type, optional (defaults to data type of the fill value)
        The data type of the target.

    Returns
    -------
    result : relay.Expr
        The resulting tensor.
    """
    if isinstance(shape, Expr):
        return _dyn_make.full(fill_value, shape, dtype)
    if isinstance(shape, int):
        shape = [shape]
    if isinstance(shape, (list, tuple)):
        shape = list(shape)
    return _make.full(fill_value, shape, dtype)


def full_like(data, fill_value):
    """Return a scalar value array with the same shape and type as the input array.

    Parameters
    ----------
    data : relay.Expr
        The input tensor.

    fill_value : relay.Expr
        The scalar value to fill.

    Returns
    -------
    result : relay.Expr
        The resulting tensor.
    """
    return _make.full_like(data, fill_value)


def arange(start, stop=None, step=None, dtype="float32"):
    """Return evenly spaced values within a given interval.

    .. note::
        Similar to ``numpy.arange``, when only one argument is given, it is used
        as `stop` instead of `start` while `start` takes default value 0.

        Warning: Undefined behavior when dtype is incompatible with start/stop/step.
        It could lead to different results compared to numpy, MXNet, pytorch, etc.

    Parameters
    ----------
    start : tvm.Expr, optional
        Start of interval. The interval includes this value. The default start
        value is 0.

    stop : tvm.Expr
        Stop of interval. The interval does not include this value.

    step : tvm.Expr, optional
        Spacing between values. The default step size is 1.

    dtype : str, optional
        The target data type.

    Returns
    -------
    result : relay.Expr
        The resulting tensor.

    Examples
    --------
    .. code-block:: python

        relay.arange(5) = [0, 1, 2, 3, 4]
        relay.arange(1, 5) = [1, 2, 3, 4]
        relay.arange(1, 5, 1.5) = [1, 2.5, 4]
    """
    if step is None:
        step = const(1, dtype)

    if stop is None:
        stop = start
        start = const(0, dtype=dtype)

    return _make.arange(start, stop, step, dtype)


def meshgrid(data, indexing="ij"):
    """Create coordinate matrices from coordinate vectors.

    .. note::
        Similar to ``numpy.meshgrid``.

    Parameters
    ----------
    data : Union(List[relay.Expr], Tuple[relay.Expr])
        A list of tensors, which must be either scalars or 1-D vectors.

    indexing : str
        Indexing mode, either "ij" for matrix indexing or "xy" for Cartesian indexing.

    Returns
    -------
    ret : relay.Tuple([relay.Expr, relay.Expr])
        The computed result.

    Examples
    --------
    .. code-block:: python

        x = [1, 2, 3]
        y = [4, 5]

        gx, gy = relay.meshgrid([x, y])

        gx = [[1., 1.],
              [2., 2.],
              [3., 3.]]

        gy = [[4., 5.],
              [4., 5.],
              [4., 5.]]
    """
    data = list(data)
    ret_size = len(data)
    return TupleWrapper(_make.meshgrid(Tuple(data), indexing), ret_size)


def repeat(data, repeats, axis):
    """Repeats elements of an array.
    By default, repeat flattens the input array into 1-D and then repeats the elements.

    repeats : int
        The number of repetitions for each element.

    axis: int
        The axis along which to repeat values. The negative numbers are interpreted
        counting from the backward. By default, use the flattened input array, and
        return a flat output array.

    Returns
    -------
    ret : relay.Expr
        The computed result.

    Examples
    --------
    .. code-block:: python

        x = [[1, 2], [3, 4]]
        relay.repeat(x, repeats=2) = [1., 1., 2., 2., 3., 3., 4., 4.]

        relay.repeat(x, repeats=2, axis=1) = [[1., 1., 2., 2.],
                                              [3., 3., 4., 4.]]
    """
    return _make.repeat(data, repeats, axis)


def tile(data, reps):
    """Repeats the whole array multiple times.

    Parameters
    ----------
    data : relay.Expr
        The input data to the operator.

    reps : tuple of int or relay.Expr
        The number of times repeating the tensor data.

    Returns
    -------
    ret : relay.Expr
        The computed result.

    Examples
    --------
    .. code-block:: python

        x = [[1, 2], [3, 4]]
        relay.tile(x, reps=(2,3)) = [[1., 2., 1., 2., 1., 2.],
                                     [3., 4., 3., 4., 3., 4.],
                                     [1., 2., 1., 2., 1., 2.],
                                     [3., 4., 3., 4., 3., 4.]]

        relay.tile(x, reps=(2,)) = [[1., 2., 1., 2.],
                                    [3., 4., 3., 4.]]

    Notes
    -----
    Each dim size of reps must be a positive integer. If reps has length d,
    the result will have dimension of max(d, data.ndim); If data.ndim < d,
    data is promoted to be d-dimensional by prepending new axes.
    If data.ndim >=  d, reps is promoted to a.ndim by pre-pending 1's to it.
    """
    if isinstance(reps, Expr):
        return _dyn_make.tile(data, reps)
    return _make.tile(data, reps)


def reverse(data, axis):
    """Reverses the order of elements along given axis while preserving array shape.
    By default, repeat flattens the input array into 1-D and then repeats the elements.

    Parameters
    ----------
    data : relay.Expr
        The input data to the operator.

    axis: int
        The axis along which to reverse elements.

    Returns
    -------
    ret : relay.Expr
        The computed result.

    Examples
    --------
    .. code-block:: python

        x = [[1., 2.], [3., 4.]]
        relay.reverse(x, axis=0) = [[3., 4.], [1., 2.]]

        relay.reverse(x, axis=1) = [[2., 1.], [4., 3.]]
    """
    return _make.reverse(data, axis)


def reverse_sequence(data, seq_lengths, seq_axis=1, batch_axis=0):
    """Reverse the tensor for variable length slices.
    Input is first sliced along batch axis and then elements are reversed along seq axis.

    Parameters
    ----------
    data : relay.Expr
        The tensor to be reversed.

    seq_lengths : relay.Expr
        A 1D Tensor with length a.dims[batch_axis]
        Must be one of the following types: int32, int64
        if seq_lengths[i] > a.dims[seq_axis], it is rounded to a.dims[seq_axis]
        if seq_lengths[i] < 1, it is rounded to 1

    seq_axis : int, optional
        The axis along which the elements will be reversed. Default is 1.

    batch_axis : int, optional
        The axis along which the tensor will be sliced. Default is 0.

    Returns
    -------
    ret : relay.Expr
        The computed result of same shape and type as of input.

    Examples
    --------
    .. code-block:: python

        x = [[0, 1, 2, 3],
             [4, 5, 6, 7],
             [8, 9, 10, 11],
             [12, 13, 14, 15]]
        relay.reverse(x, [1, 2, 3, 4], 0, 1) = [[0, 5, 10, 15],
                                                [4, 1, 6, 11],
                                                [8, 9, 2, 7],
                                                [12, 13, 14, 3]]

        relay.reverse(x, [1, 2, 3, 4], 1, 0) = [[0, 1, 2, 3],
                                                [5, 4, 6, 7],
                                                [10, 9, 8, 11],
                                                [15, 14, 13, 12]]
    """
    return _make.reverse_sequence(data, seq_lengths, seq_axis, batch_axis)


def where(condition, x, y):
    """Selecting elements from either x or y depending on the value of the
    condition.

    .. note::
        Shapes of condition, x, and y must be broadcastable to a common shape.
        Semantics follow numpy where function
        https://numpy.org/doc/stable/reference/generated/numpy.where.html

    Parameters
    ----------
    condition : relay.Expr
        Where True, yield x, otherwise yield y

    x : relay.Expr
        The first array or scalar to be selected.

    y : relay.Expr
        The second array or scalar to be selected.

    Returns
    -------
    result : relay.Expr
        The selected array. The output shape is the broadcasted shape from
        condition, x, and y.

    Examples
    --------
    .. code-block:: python

        x = [[1, 2], [3, 4]]
        y = [[5, 6], [7, 8]]
        condition = [[0, 1], [-1, 0]]
        relay.where(conditon, x, y) = [[5, 2], [3, 8]]

        condition = [[1], [0]]
        relay.where(conditon, x, y) = [[1, 2], [7, 8]]
    """
    return _make.where(condition, x, y)


def broadcast_to(data, shape):
    """Return a scalar value array with the same type, broadcast to
    the provided shape.

    Parameters
    ----------
    data : relay.Expr
        The input tensor.

    shape : tuple of int or relay.Expr
        Provide the shape to broadcast to.

    Returns
    -------
    result : relay.Expr
        The resulting tensor.
    """
    if isinstance(shape, Expr):
        return _dyn_make.broadcast_to(data, shape)
    if isinstance(shape, int):
        shape = [shape]
    if isinstance(shape, (list, tuple)):
        shape = list(shape)
    return _make.broadcast_to(data, shape)


def broadcast_to_like(data, broadcast_type):
    """Return a scalar value array with the same shape and type as the input array.

    Parameters
    ----------
    data : relay.Expr
        The input tensor.

    broadcast_type : relay.Expr
        Provide the type to broadcast to.

    Returns
    -------
    result : relay.Expr
        The resulting tensor.
    """
    return _make.broadcast_to_like(data, broadcast_type)


def collapse_sum_like(data, collapse_type):
    """Return a scalar value array with the same shape and type as the input array.

    Parameters
    ----------
    data : relay.Expr
        The input tensor.

    collapse_type : relay.Expr
        Provide the type to collapse to.

    Returns
    -------
    result : relay.Expr
        The resulting tensor.
    """
    return _make.collapse_sum_like(data, collapse_type)


def collapse_sum_to(data, shape):
    """Return a summation of data to the specified shape.

    Parameters
    ----------
    data : relay.Expr
        The input tensor.

    shape : relay.Expr
        Shape to collapse to.

    Returns
    -------
    result : relay.Expr
        The resulting tensor.
    """
    if isinstance(shape, (list, tuple)):
        shape = const(list(shape), "int32")
    return _make.collapse_sum_to(data, shape)


def split(data, indices_or_sections, axis=0):
    """Split input tensor along axis by sections or indices.

    If indices_or_sections is an integer, the input will be divided equally
    along given axis. If such a split is not possible, an error is raised.

    If indices_or_sections is a tuple of sorted integers,
    the entries indicate where along axis the array is split.

    Parameters
    ----------
    data : relay.Expr
        The source array.

    indices_or_sections : int or tuple of int
        Indices or sections to split into. Accepts an int or a tuple

    axis : int, optional
        The axis over which to split.

    Returns
    -------
    ret : relay.Tuple([relay.Expr, relay.Expr])
        The computed result.
    """
    if isinstance(indices_or_sections, int):
        ret_size = indices_or_sections
    else:
        ret_size = len(indices_or_sections) + 1
    return TupleWrapper(_make.split(data, indices_or_sections, axis), ret_size)


def strided_slice(data, begin, end, strides=None, slice_mode="end"):
    """Strided slice of an array.

    Parameters
    ----------
    data : relay.Expr
        The source array to be sliced.

    begin : relay.Expr, Tuple[int], or List[int]
        The indices to begin with in the slicing.

    end : relay.Expr, Tuple[int], or List[int]
        Indices indicating end of the slice.

    strides : relay.Expr, Tuple[int], or List[int], optional
        Specifies the stride values, it can be negative in that case,
        the input tensor will be reversed in that particular axis.

    slice_mode : str, optional
        The slice mode [end, size].
        end: The ending indices for the slice [default].
        size: The input strides will be ignored, input end in this mode indicates
        the size of a slice starting at the location specified by begin. If end[i]
        is -1, all remaining elements in that dimension are included in the slice.

    Returns
    -------
    ret : relay.Expr
        The computed result.
    """
    strides = strides or [1]
    if isinstance(begin, Expr) or isinstance(end, Expr) or isinstance(strides, Expr):
        if isinstance(begin, (tuple, list)):
            begin = const(list(begin))
        if isinstance(end, (tuple, list)):
            end = const(list(end))
        if isinstance(strides, (tuple, list)):
            strides = const(list(strides))
        normalized_begin = _make.where(
            begin < cast_like(const(0), begin), begin + cast_like(shape_of(data), begin), begin
        )
        return _dyn_make.strided_slice(data, normalized_begin, end, strides, slice_mode)
    return _make.strided_slice(data, begin, end, strides, slice_mode)


def strided_set(data, v, begin, end, strides=None):
    """Strided set of an array.

    Parameters
    ----------
    data : relay.Expr
        The source array to be sliced.

    v : relay.Expr
        The data to be set.

    begin: relay.Expr, Tuple[int], or List[int]
        The indices to begin with in the slicing.

    end: relay.Expr, Tuple[int], or List[int]
        Indices indicating end of the slice.

    strides: relay.Expr, Tuple[int], or List[int], optional
        Specifies the stride values, it can be negative in that case,
        the input tensor will be reversed in that particular axis.

    Returns
    -------
    ret : relay.Expr
        The computed result.
    """
    strides = strides or const([1], dtype="int32")
    if isinstance(begin, (tuple, list)):
        begin = const(list(begin))
    if isinstance(end, (tuple, list)):
        end = const(list(end))
    if isinstance(strides, (tuple, list)):
        strides = const(list(strides))
    return _make.strided_set(data, v, begin, end, strides)


def slice_like(data, shape_like, axes=None):
    """Slice the first input with respect to the second input.

    For an input array with shape ``(d1, d2, ..., dk)``, `slice_like` operation slices the
    the input array corresponding size of second array. By default will slice on all axes.

    Parameters
    ----------
    data : tvm.relay.Expr
        The source array.

    shape_like : tvm.relay.Expr
        The new shape.

    axes : Optional[Tuple[int]]
        List of axes on which input data will be sliced according to the corresponding size of
        the second input. By default will slice on all axes. Negative axes mean counting in reverse.

    Returns
    -------
    result : relay.Expr
        The computed result.
    """
    return _make.slice_like(data, shape_like, axes)


def layout_transform(data, src_layout, dst_layout):
    """Transform the layout of a tensor

    Parameters
    ----------
    data : relay.Expr
        The source tensor to be transformed

    src_layout: str
        The source layout.  (e.g NCHW)

    dst_layout: str
        The destination layout.  (e.g. NCHW16c)

    Returns
    -------
    ret : relay.Expr
        The transformed tensor.
    """
    return _make.layout_transform(data, src_layout, dst_layout)


def reverse_reshape(data, newshape):
    """Reshapes the input array where the special values are inferred from
    right to left.

    The special values have the same semantics as :py:class:`tvm.relay.reshape`.
    The difference is that special values are inferred from right to left. It
    can be explained in the example below.

    .. code-block:: python

        data.shape = (10,5,4), newshape = (-1,0), reshape results in (40,5)
        data.shape = (10,5,4), newshape = (-1,0), reverse_reshape results in (40,5)

    Parameters
    ----------
    data : relay.Expr
        The input data to the operator.

    newshape : Union[int, Tuple[int], List[int]]
        The new shape. Should be compatible with the original shape.

    Returns
    -------
    result : relay.Expr
        The reshaped result.
    """
    if isinstance(newshape, int):
        newshape = [newshape]
    return _make.contrib_reverse_reshape(data, list(newshape))


def gather(data, axis, indices):
    """Gather values along given axis from given indices.

    E.g. for a 3D tensor, output is computed as:

    .. code-block:: python

        out[i][j][k] = data[indices[i][j][k]][j][k]  # if axis == 0
        out[i][j][k] = data[i][indices[i][j][k]][k]  # if axis == 1
        out[i][j][k] = data[i][j][indices[i][j][k]]  # if axis == 2

    ``indices`` must have same shape as ``data``, except at dimension ``axis``
    which must just be not null. Output will have same shape as ``indices``.

    Parameters
    ----------
    data: relay.Expr
        The input data to the operator.

    axis: int
        The axis along which to index.

    indices: relay.Expr
        The indices of values to gather.

    Examples
    --------
    .. code-block:: python

        data = [[1, 2], [3, 4]]
        axis = 1
        indices = [[0, 0], [1, 0]]
        relay.gather(data, axis, indices) = [[1, 1], [4, 3]]
    """
    return _make.gather(data, axis, indices)


def gather_nd(data, indices):
    """Gather elements or slices from data and store to a tensor whose shape is
    defined by indices.

    Parameters
    ----------
    data : relay.Expr
        The input data to the operator.

    indices : relay.Expr
        The shape of output tensor.

    Returns
    -------
    ret : relay.Expr
        The computed result.

    Examples
    --------
    .. code-block:: python

        data = [[0, 1], [2, 3]]
        indices = [[1, 1, 0], [0, 1, 0]]
        relay.gather_nd(data, indices) = [2, 3, 0]

        data = [[[1, 2], [3, 4]], [[5, 6], [7, 8]]]
        indices = [[0, 1], [1, 0]]
        relay.gather_nd(data, indices) = [[3, 4], [5, 6]]
    """
    return _make.gather_nd(data, indices)


def sequence_mask(data, valid_length, mask_value=0, axis=0):
    """Sets all elements outside the expected length of the sequence to a constant value.

    This function takes an n-dimensional input array of the form [MAX_LENGTH, batch_size, ...] or
    [batch_size, MAX_LENGTH, ...] and returns an array of the same shape.

    Parameters
    ----------
    data : relay.Expr
        The input data.

    valid_length : relay.Expr
        The expected (valid) length of each sequence in the tensor.

    mask_value : float
        The masking value.

    axis : int
        The axis of the length dimension.

    Returns
    -------
    ret : relay.Expr
        The computed result.

    Examples
    --------
    .. code-block:: python

        x = [[[  1.,   2.,   3.], [  4.,   5.,   6.]],
             [[  7.,   8.,   9.], [ 10.,  11.,  12.]],
             [[ 13.,  14.,   15.], [ 16.,  17.,   18.]]]

       relay.sequence_mask(x, valid_length=[1, 1]) =
            [[[  1.,   2.,   3.], [  4.,   5.,   6.]],
             [[  0.,   0.,   0.], [  0.,   0.,   0.]],
             [[  0.,   0.,   0.], [  0.,   0.,   0.]]]

       relay.sequence_mask(x, valid_length=[2, 3], mask_value=0.1) =
            [[[  1.,   2.,   3.], [  4.,   5.,   6.]],
             [[  7.,   8.,   9.], [  10.,  11.,  12.]],
             [[  0.1,  0.1,  0.1], [  16.,  17.,  18.]]]
    """
    return _make.sequence_mask(data, valid_length, mask_value, axis)


def one_hot(indices, on_value, off_value, depth, axis, dtype):
    """
    Returns a one-hot tensor where the locations repsented by indices take value on_value,
    other locations take value off_value.
    Final dimension is <indices outer dimensions> x depth x <indices inner dimensions>.

    Parameters
    ----------
    indices : relay.Expr
        Locations to set to on_value.

    on_value : relay.Expr
        Value to fill at indices.

    off_value : relay.Expr
        Value to fill at all other positions besides indices.

    depth : int or relay.Expr
        Depth of the one-hot dimension.

    axis : int
        Axis to fill.

    dtype : str
        Data type of the output tensor.

    Returns
    -------
    ret : relay.Expr
        The one-hot tensor.

    Examples
    --------
    .. code-block:: python

        indices = [0, 1, 2]

        relay.one_hot(indices, 3) =
            [[1, 0, 0],
             [0, 1, 0],
             [0, 0, 1]]
    """
    if isinstance(depth, Expr):
        return _dyn_make.one_hot(indices, on_value, off_value, depth, axis, dtype)
    return _make.one_hot(indices, on_value, off_value, depth, axis, dtype)


def unravel_index(indices, shape):
    """Convert a flat index or array of flat indices into a tuple of coordinate arrays.

    Example::
    -   unravel_index([22, 41, 37], [7, 6]) = [[3, 6, 6],[4, 5, 1]]

    Parameters
    ----------
    indices : relay.Expr
        An integer array containing indices.

    shape : relay.Expr
        The shape of the array.

    Returns
    -------
    result : relay.Expr
        The tuple of coordinate arrays.
    """

    return _make.unravel_index(indices, shape)


def sparse_to_dense(sparse_indices, output_shape, sparse_values, default_value=0):
    """Converts a sparse representation into a dense tensor.

    Example::
    -   sparse_to_dense([[0, 0], [1, 1]], [2, 2], [3, 3], 0) = [[3, 0], [0, 3]]

    Parameters
    ----------
    sparse_indices : relay.Expr
        A 0-D, 1-D, or 2-D tensor of integers containing location of sparse values.

    output_shape : relay.Expr
        A list of integers. Shape of the dense output tensor.

    sparse_values : relay.Expr
        A 0-D or 1-D tensor containing the sparse values for the sparse indices.

    default_value : relay.Expr
        A 0-D tensor containing the default value for the remaining locations.
        Defaults to 0.

    Returns
    -------
    result : relay.Expr
        Dense tensor of shape output_shape. Has the same type as sparse_values.
    """

    if default_value == 0:
        default_value = const(0)
    if isinstance(output_shape, Expr):
        return _dyn_make.sparse_to_dense(sparse_indices, output_shape, sparse_values, default_value)
    return _make.sparse_to_dense(sparse_indices, output_shape, sparse_values, default_value)


def matrix_set_diag(data, diagonal, k=0, align="RIGHT_LEFT"):
    """
    Returns a tensor with the diagonals of input tensor replaced with the provided diagonal values.

    Parameters
    ----------
    data : relay.Expr
        Input Tensor.

    diagonal : relay.Expr
        Values to be filled in the diagonal.

    k : int or tuple of int, optional
        Diagonal Offset(s). The diagonal or range of diagonals to set. (0 by default)
        Positive value means superdiagonal, 0 refers to the main diagonal, and
        negative value means subdiagonals. k can be a single integer (for a single diagonal)
        or a pair of integers specifying the low and high ends of a matrix band.
        k[0] must not be larger than k[1].

    align : string, optional
        Some diagonals are shorter than max_diag_len and need to be padded.
        align is a string specifying how superdiagonals and subdiagonals should be aligned,
        respectively. There are four possible alignments: "RIGHT_LEFT" (default), "LEFT_RIGHT",
        "LEFT_LEFT", and "RIGHT_RIGHT". "RIGHT_LEFT" aligns superdiagonals to the right
        (left-pads the row) and subdiagonals to the left (right-pads the row). It is the packing
        format LAPACK uses. cuSPARSE uses "LEFT_RIGHT", which is the opposite alignment.

    Returns
    -------
    result : relay.Expr
        New tensor with given diagonal values.

    Examples
    --------
    .. code-block:: python

        data = [[[7, 7, 7, 7],
                 [7, 7, 7, 7],
                 [7, 7, 7, 7]],
                [[7, 7, 7, 7],
                 [7, 7, 7, 7],
                 [7, 7, 7, 7]]]

        diagonal = [[1, 2, 3],
                    [4, 5, 6]]

        relay.matrix_set_diag(input, diagonal) =
            [[[1, 7, 7, 7],
              [7, 2, 7, 7],
              [7, 7, 3, 7]],
             [[4, 7, 7, 7],
              [7, 5, 7, 7],
              [7, 7, 6, 7]]]
    """
    if isinstance(k, (tuple, list)):
        k_one = k[0]
        if len(k) >= 2:
            k_two = k[1]
        else:
            k_two = k[0]
    else:
        k_one = k
        k_two = k

    super_diag_right_align = align[:5] == "RIGHT"
    sub_diag_right_align = align[-5:] == "RIGHT"

    return _make.matrix_set_diag(
        data, diagonal, k_one, k_two, super_diag_right_align, sub_diag_right_align
    )


def adv_index(inputs):
    """
    Numpy style advanced indexing. Index with a list of tensors.

    Parameters
    ----------
    inputs : Union(List[relay.Expr], Tuple[relay.Expr])
        Input tensor and indices.
        The first tensor is input data and rests are indices.

    Returns
    -------
    result: relay.Expr
        Output tensor.
    """
    return _make.adv_index(Tuple(inputs))


<<<<<<< HEAD
def sparse_segment_sqrtn(data, indices, segment_ids, num_segments=None):
=======
def sparse_reshape(sparse_indices, prev_shape, new_shape):
>>>>>>> e64c12ed
    """
    Compute the sparse segment sum on the indices over the segment_ids

    Parameters
    ----------
    data : relay.Expr
        A Tensor with data that will be assembled in the output.
    indices : relay.Expr
       A 1-D Tensor with indices into data. Has same rank as segment_ids.
    segment_ids : relay.Expr
        A 1-D Tensor with indices into the output Tensor. Values should be sorted and can be
        repeated.
    num_segments : Optional[int]
        An optional int32 scalar. Indicates the size of the output Tensor.

    Returns
    -------
    result: relay.Expr
        Output tensor containing the sparse segment sum

    Examples
    --------
    .. code-block:: python

        data = [[1,2,3,4], [-1,-2,-3,-4], [5,6,7,8]]

        indices = [0, 1]

        segment_ids = [0, 2]

        num_segments = 4

        result = relay.sparse_segment_sqrtn(data,
                                        indices,
                                        segment_ids,
                                        num_segments)
        result    =  [[ 1  2  3  4]
                      [ 0  0  0  0]
                      [-1 -2 -3 -4]
                      [ 0  0  0  0]]
    """
    if not num_segments:
        num_segments = -1
    return _make.sparse_segment_sqrtn(data, indices, segment_ids, num_segments)


def sparse_fill_empty_rows(sparse_indices, sparse_values, default_value, dense_shape):
    """
    Fill first column of the empty rows with default values for a sparse array.
    It returns a TupleWrapper with four outputs

    Parameters
    ----------
    sparse_indices : relay.Expr
        A 2-D tensor[N, n_dim] of integers containing location of sparse values, where N is the
        number of sparse values and n_dim is the number of dimensions of the dense_shape
<<<<<<< HEAD

    sparse_values : relay.Expr
        A 1-D tensor[N] containing the sparse values for the sparse indices.

    default_value : relay.Expr
        A 1-D tensor containing the default value for the remaining locations.

    dense_shape : relay.Expr
        A list of integers. Shape of the dense output tensor.
=======
    prev_shape : relay.Expr
        A 1-D tensor containing the previous shape of the dense tensor
    new_shape : relay.Expr
        A 1-D tensor containing the new shape of the dense tensor
>>>>>>> e64c12ed

    Returns
    -------
    new_sparse_indices : relay.Expr
        A 2-D tensor[N + dense_shape[0], n_dim] of integers containing location of new sparse
        indices where N is the number of sparse values. It is filled with -1 at irrelevant indices
        which will be sliced in a future op discarding non-useful elements. This is done since the
        real rows of new_sparse_indices depends on the input.

    empty_row_indicator : relay.Expr
        A 1-D Boolean tensor[dense_shape[0]] indicating whether the particular row is empty

    new_sparse_values : relay.Expr
        A 1-D tensor[dense_shape[0]] containing the sparse values for the sparse indices. It is
        filled with -1 at indices which will be discarded in the following strided_slice op.
        This is done since the real rows of new_sparse_indices depends on the input.

    non_empty_rows : relay.Expr
        A 1-D tensor containing the amount of non-empty rows in the sparse_indices. This value will
        be used to slice irrelevant indices(filled with -1) in new_sparse_values and
        new_sparse_indices

    Examples
    -------
    .. code-block:: python

        sparse_indices = [[0, 1],
                         [0, 3],
                         [2, 0],
                         [3, 1]]
        sparse_values = [1, 2, 3, 4]
        default_value = [10]
        dense_shape = [5, 6]
        new_sparse_indices, empty_row_indicator, new_sparse_values, slice_element_index =
                            relay.sparse_fill_empty_rows(
                            sparse_indices,
                            sparse_values,
                            default_value,
                            dense_shape)
        new_sparse_indices = [[0, 1],
                             [0, 3],
                             [2, 0],
                             [3, 1],
                             [1, 0],
                             [4, 0],
                             [-1, -1],
                             [-1, -1],
                             [-1, -1]]

<<<<<<< HEAD
        empty_row_indicator = [False, True, False, False, True]

        new_sparse_values = [1, 2, 3, 4, 10, 10, -1, -1, -1]
=======
        prev_shape = [2, 3, 4]
>>>>>>> e64c12ed

        slice_element_index = [3]

<<<<<<< HEAD
    """
    return TupleWrapper(
        _make.sparse_fill_empty_rows(sparse_indices, sparse_values, default_value, dense_shape), 4
    )
=======
        new_sparse_indices, new_shape = relay.sparse_reshape(sparse_indices,
                            prev_shape,
                            new_shape)
        new_sparse_indices = [[0, 0],
                              [0, 1],
                              [1, 2],
                              [4, 2],
                              [8, 1]]
        new_shape = [9, 4]
    """
    return TupleWrapper(_make.sparse_reshape(sparse_indices, prev_shape, new_shape), 2)
>>>>>>> e64c12ed
<|MERGE_RESOLUTION|>--- conflicted
+++ resolved
@@ -1322,11 +1322,7 @@
     return _make.adv_index(Tuple(inputs))
 
 
-<<<<<<< HEAD
 def sparse_segment_sqrtn(data, indices, segment_ids, num_segments=None):
-=======
-def sparse_reshape(sparse_indices, prev_shape, new_shape):
->>>>>>> e64c12ed
     """
     Compute the sparse segment sum on the indices over the segment_ids
 
@@ -1383,7 +1379,6 @@
     sparse_indices : relay.Expr
         A 2-D tensor[N, n_dim] of integers containing location of sparse values, where N is the
         number of sparse values and n_dim is the number of dimensions of the dense_shape
-<<<<<<< HEAD
 
     sparse_values : relay.Expr
         A 1-D tensor[N] containing the sparse values for the sparse indices.
@@ -1393,12 +1388,6 @@
 
     dense_shape : relay.Expr
         A list of integers. Shape of the dense output tensor.
-=======
-    prev_shape : relay.Expr
-        A 1-D tensor containing the previous shape of the dense tensor
-    new_shape : relay.Expr
-        A 1-D tensor containing the new shape of the dense tensor
->>>>>>> e64c12ed
 
     Returns
     -------
@@ -1448,22 +1437,43 @@
                              [-1, -1],
                              [-1, -1]]
 
-<<<<<<< HEAD
         empty_row_indicator = [False, True, False, False, True]
 
         new_sparse_values = [1, 2, 3, 4, 10, 10, -1, -1, -1]
-=======
-        prev_shape = [2, 3, 4]
->>>>>>> e64c12ed
 
         slice_element_index = [3]
-
-<<<<<<< HEAD
     """
     return TupleWrapper(
         _make.sparse_fill_empty_rows(sparse_indices, sparse_values, default_value, dense_shape), 4
     )
-=======
+
+
+def sparse_reshape(sparse_indices, prev_shape, new_shape):
+    """
+    Reshape a Sparse Tensor
+    Parameters
+    ----------
+    sparse_indices : relay.Expr
+        A 2-D tensor[N, n_dim] of integers containing location of sparse values, where N is the
+        number of sparse values and n_dim is the number of dimensions of the dense_shape
+    prev_shape : relay.Expr
+        A 1-D tensor containing the previous shape of the dense tensor
+    new_shape : relay.Expr
+        A 1-D tensor containing the new shape of the dense tensor
+    Returns
+    -------
+    result: relay.Expr
+        Output tensor.
+    Examples
+    --------
+    .. code-block:: python
+        sparse_indices = [[0, 0, 0],
+                            [0, 0, 1],
+                            [0, 1, 0],
+                            [1, 0, 0],
+                            [1, 2, 3]]
+        prev_shape = [2, 3, 4]
+        new_shape = [9, -1]
         new_sparse_indices, new_shape = relay.sparse_reshape(sparse_indices,
                             prev_shape,
                             new_shape)
@@ -1474,5 +1484,4 @@
                               [8, 1]]
         new_shape = [9, 4]
     """
-    return TupleWrapper(_make.sparse_reshape(sparse_indices, prev_shape, new_shape), 2)
->>>>>>> e64c12ed
+    return TupleWrapper(_make.sparse_reshape(sparse_indices, prev_shape, new_shape), 2)