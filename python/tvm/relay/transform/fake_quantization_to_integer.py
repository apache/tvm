# Licensed to the Apache Software Foundation (ASF) under one
# or more contributor license agreements.  See the NOTICE file
# distributed with this work for additional information
# regarding copyright ownership.  The ASF licenses this file
# to you under the Apache License, Version 2.0 (the
# "License"); you may not use this file except in compliance
# with the License.  You may obtain a copy of the License at
#
#   http://www.apache.org/licenses/LICENSE-2.0
#
# Unless required by applicable law or agreed to in writing,
# software distributed under the License is distributed on an
# "AS IS" BASIS, WITHOUT WARRANTIES OR CONDITIONS OF ANY
# KIND, either express or implied.  See the License for the
# specific language governing permissions and limitations
# under the License.
"""Relay functions for rewriting fake quantized ops."""
import tvm
from tvm import relay
from tvm.ir import TensorAffineType, TupleAffineType
from tvm.tir import bijective_layout
from ..op import register_fake_quantization_to_integer


def fold_constant(expr):
    return relay.transform.FoldConstantExpr(expr, tvm.IRModule())


def get_zeros(scale):
    return fold_constant(relay.op.cast(relay.op.zeros_like(scale), "int32"))


def infer_shape(expr):
    return relay.transform.InferType()(tvm.IRModule.from_expr(expr))["main"].body.checked_type.shape


@register_fake_quantization_to_integer("qnn.dequantize")
def dequantize(expr, type_map):
    """Remove dequantize op"""
    out = expr.args[0]
    t = type_map[expr]
    return [out, t]


@register_fake_quantization_to_integer("qnn.quantize")
def quantize(expr, type_map):
    """Turn a quantize op into requantize or remove it"""
    out = expr.args[0]
    t = type_map[out]
    in_scale = fold_constant(t.scale)
    in_zero_point = fold_constant(t.zero_point)
    if not (
        tvm.ir.structural_equal(in_scale, expr.args[1])
        and tvm.ir.structural_equal(in_zero_point, expr.args[2])
        and tvm.ir.structural_equal(t.dtype, expr.attrs.out_dtype)
    ):
        out = relay.qnn.op.requantize(
            out,
            in_scale,
            in_zero_point,
            expr.args[1],
            expr.args[2],
            out_dtype=expr.attrs.out_dtype,
            axis=t.axis,
        )

    return [
        out,
        TensorAffineType(expr.args[1], expr.args[2], expr.attrs.out_dtype, expr.attrs.axis),
    ]


def register_unary_identity(op_name):
    def identity(expr, type_map):
        assert len(expr.args) == 1
        arg = expr.args[0]
        t = type_map[arg]
        return [expr, t]

    return register_fake_quantization_to_integer(op_name, identity)


register_unary_identity("reshape")
register_unary_identity("squeeze")
register_unary_identity("strided_slice")
register_unary_identity("transpose")
register_unary_identity("expand_dims")
register_unary_identity("nn.max_pool2d")
register_unary_identity("nn.batch_flatten")
register_unary_identity("nn.depth_to_space")


@register_fake_quantization_to_integer("nn.avg_pool2d")
def avgpool2d(expr, type_map):
    """Rewrite a avgpool op"""
    arg = expr.args[0]
    t = type_map[arg]
    arg = relay.op.cast(arg, "int32")
    out = relay.op.nn.avg_pool2d(arg, **expr.attrs)
    out = relay.op.cast(out, t.dtype)
    return [out, t]


@register_fake_quantization_to_integer("nn.bias_add")
def bias_add(expr, type_map):
    """Rewrite a bias_add op"""
    x, b = expr.args
    x_t = type_map[x]
    b_t = type_map[b]
    in_scale = fold_constant(x_t.scale)
    in_zero_point = fold_constant(x_t.zero_point)
    if not (
        tvm.ir.structural_equal(x_t.scale, b_t.scale)
        and tvm.ir.structural_equal(x_t.zero_point, b_t.zero_point)
        and tvm.ir.structural_equal(x_t.dtype, b_t.dtype)
    ):
        b = relay.qnn.op.requantize(
            b,
            b_t.scale,
            b_t.zero_point,
            in_scale,
            in_zero_point,
            out_dtype=x_t.dtype,
            axis=0,
        )
    out = relay.op.nn.bias_add(x, b, **expr.attrs)
    return [out, x_t]


@register_fake_quantization_to_integer("nn.conv2d")
def conv2d(expr, type_map):
    """Rewrite a conv2d op"""
    attrs = {**expr.attrs}
    attrs.pop("out_dtype")
    x, weight = expr.args
    x_t = type_map[x]
    w_t = type_map[weight]
    conv_scale = fold_constant(x_t.scale * w_t.scale)
    conv_zp = get_zeros(conv_scale)
    out = relay.qnn.op.conv2d(
        x, weight, x_t.zero_point, w_t.zero_point, x_t.scale, w_t.scale, **attrs
    )
    out_layout = attrs["out_layout"] if attrs["out_layout"] != "" else attrs["data_layout"]
    out_axis = bijective_layout(out_layout, "NCHW").backward_index(list(range(4)))[1]
    return [out, TensorAffineType(conv_scale, conv_zp, out.attrs.out_dtype, out_axis.value)]


@register_fake_quantization_to_integer("nn.dense")
def dense(expr, type_map):
    """Rewrite a dense op"""
    attrs = {**expr.attrs}
    attrs.pop("out_dtype")
    x, weight = expr.args
    x_t = type_map[x]
    w_t = type_map[weight]
    dense_scale = fold_constant(x_t.scale * w_t.scale)
    dense_zp = get_zeros(dense_scale)
    out = relay.qnn.op.dense(
        x, weight, x_t.zero_point, w_t.zero_point, x_t.scale, w_t.scale, **attrs
    )
    return [out, TensorAffineType(dense_scale, dense_zp, out.attrs.out_dtype, 1)]


@register_fake_quantization_to_integer("nn.batch_matmul")
def batch_matmul(expr, type_map):
    """Rewrite a batch_matmul op"""
    x, y = expr.args
    x_t = type_map[x]
    y_t = type_map[y]
    matmul_scale = fold_constant(x_t.scale * y_t.scale)
    matmul_zp = relay.const(0)
    out = relay.qnn.op.batch_matmul(x, y, x_t.zero_point, y_t.zero_point, x_t.scale, y_t.scale)
    return [out, TensorAffineType(matmul_scale, matmul_zp, out.attrs.out_dtype, x_t.axis)]


@register_fake_quantization_to_integer("concatenate")
def concat(expr, type_map):
    """Rewrite a concat op"""
    scales = []
    zps = []

    tuple_type = type_map[expr.args[0]]
    for t in tuple_type.types:
        scales.append(t.scale)
        zps.append(t.zero_point)

    out_type = type_map[expr]

    out = relay.qnn.op.concatenate(
        expr.args[0],
        relay.Tuple(scales),
        relay.Tuple(zps),
        out_type.scale,
        out_type.zero_point,
        **expr.attrs,
    )
    return [out, out_type]


@register_fake_quantization_to_integer("split")
def split(expr, type_map):
    """Rewrite a split op"""
    arg = expr.args[0]
    t = type_map[arg]
    attrs = {**expr.attrs}
    if isinstance(attrs["indices_or_sections"], tvm.tir.IntImm):
        num_split = attrs["indices_or_sections"].value
        attrs["indices_or_sections"] = num_split
    else:
        num_split = len(attrs["indices_or_sections"]) + 1
    return [expr, TupleAffineType([t] * num_split)]


@register_fake_quantization_to_integer("clip")
def clip(expr, type_map):
    """Rewrite a clip op"""
    arg = expr.args[0]
    t = type_map[arg]
    amin = expr.attrs.a_min
    amax = expr.attrs.a_max
    scale = fold_constant(t.scale)
    z_p = fold_constant(t.zero_point)
    if (
        isinstance(scale, relay.expr.Constant)
        and scale.data.numpy().size == 1
        and isinstance(z_p, relay.expr.Constant)
        and z_p.data.numpy().size == 1
    ):
        scale = scale.data.numpy().item()
        z_p = z_p.data.numpy().item()
        new_min = int(amin / scale + z_p)
        new_max = int(amax / scale + z_p)
        out = relay.op.clip(arg, new_min, new_max)
    else:
        if not isinstance(amin, relay.expr.Constant):
            amin = relay.op.const(amin)
        if not isinstance(amax, relay.expr.Constant):
            amax = relay.op.const(amax)

        scale_shape = infer_shape(scale)
        if len(scale_shape) > 0 and scale_shape[0] > 1:
            b_shape = [1] * len(infer_shape(arg))
            b_shape[t.axis] = -1
            amin = relay.op.reshape(relay.op.broadcast_to(amin, scale_shape), b_shape)
            amax = relay.op.reshape(relay.op.broadcast_to(amax, scale_shape), b_shape)
        amin = relay.qnn.op.quantize(amin, scale, z_p, t.axis, t.dtype)
        amax = relay.qnn.op.quantize(amax, scale, z_p, t.axis, t.dtype)
        out = relay.op.minimum(relay.op.maximum(arg, fold_constant(amin)), fold_constant(amax))

    return [out, t]


@register_fake_quantization_to_integer("nn.relu")
def relu(expr, type_map):
    """Rewrite a relu op"""
    arg = expr.args[0]
    t = type_map[arg]
    scale_shape = infer_shape(t.scale)
    z_p = t.zero_point
<<<<<<< HEAD
    if len(scale_shape) > 0 and scale_shape[0] > 1:
=======
    assert len(scale_shape) <= 1
    if len(scale_shape) == 1 and scale_shape[0] > 1:
>>>>>>> 01aeeb19
        b_shape = [1] * len(infer_shape(arg))
        b_shape[t.axis] = -1
        z_p = relay.op.reshape(relay.op.broadcast_to(z_p, scale_shape), b_shape)
    zero = relay.op.cast(z_p, t.dtype)
    return [relay.op.maximum(arg, fold_constant(zero)), t]


@register_fake_quantization_to_integer("nn.pad")
def pad(expr, type_map):
    """Rewite an nn.pad op"""
    arg = expr.args[0]
    t = type_map[arg]
    pad_value = expr.args[1]
    ## TF2ONNX will sometimes implement the pad_value as a constant without a quantize
    ## To support that, the pass lets branches that terminate in a constant through
    if pad_value in type_map:
        ## if the pad value is calcuated from a dequantize op, it should be in the type map
        ## and we need to make sure it's affine type matches the arg
        pad_t = type_map[pad_value]
        if not tvm.ir.structural_equal(t, pad_t):
            pad_value = relay.qnn.op.requantize(
                pad_value,
                pad_t.scale,
                pad_t.zero_point,
                t.scale,
                t.zero_point,
                out_dtype=t.dtype,
                axis=pad_t.axis,
            )
    else:
        ## If the pad-value is a constant, we need to quantize it
        assert isinstance(pad_value, relay.expr.Constant)
        pad_value = relay.qnn.op.quantize(pad_value, t.scale, t.zero_point)

    out = relay.op.nn.pad(arg, pad_value=pad_value, **expr.attrs)
    return [out, t]


def get_binary_types(expr, type_map):
    """Get Affine types of a binary op's inputs and unify them"""
    ##Support the case where one input is quantized and the other is a constant float
    left = expr.args[0]
    right = expr.args[1]
    left_t = None
    right_t = None

    if left in type_map:
        left_t = type_map[left]
    if right in type_map:
        right_t = type_map[right]

    out_t = type_map[expr]
    if left_t is None and right_t is None:
        raise TypeError("neither input is quantized!")
    if left_t is None:
        assert isinstance(left, relay.expr.Constant)
        left = relay.qnn.op.quantize(
            left, right_t.scale, right_t.zero_point, out_dtype=right_t.dtype
        )
        left_t = right_t
        out_t = right_t
    if right_t is None:
        assert isinstance(right, relay.expr.Constant)
        right = relay.qnn.op.quantize(
            right, left_t.scale, left_t.zero_point, out_dtype=left_t.dtype
        )
        right_t = left_t
        out_t = left_t

    # Handle the case of mismatched inputs
    if not left_t.dtype == out_t.dtype:
        out_t = left_t

    return left, right, left_t, right_t, out_t


def register_binary_qnn(op_name, op):
    """Register a Binary Op that converts to QNN"""

    def binary(expr, type_map):
        left, right, left_t, right_t, out_t = get_binary_types(expr, type_map)
        out = op(
            left,
            right,
            left_t.scale,
            left_t.zero_point,
            right_t.scale,
            right_t.zero_point,
            out_t.scale,
            out_t.zero_point,
        )
        return [out, out_t]

    return register_fake_quantization_to_integer(op_name, binary)


# Use lambdas here to avoid a circular import problem
# pylint: disable=unnecessary-lambda
register_binary_qnn("add", lambda *args: relay.qnn.op.add(*args))
register_binary_qnn("multiply", lambda *args: relay.qnn.op.mul(*args))
register_binary_qnn("subtract", lambda *args: relay.qnn.op.subtract(*args))


def register_binary_identity(op_name, op):
    """Register a binary op that works directly on int8"""

    def binary(expr, type_map):
        left, right, left_t, right_t, out_t = get_binary_types(expr, type_map)
        if left_t != out_t:
            left = relay.qnn.op.requantize(
                left,
                left_t.scale,
                left_t.zero_point,
                out_t.scale,
                out_t.zero_point,
                out_dtype=out_t.dtype,
                axis=left_t.axis,
            )

        if right_t != out_t:
            right = relay.qnn.op.requantize(
                right,
                right_t.scale,
                right_t.zero_point,
                out_t.scale,
                out_t.zero_point,
                out_dtype=out_t.dtype,
                axis=right_t.axis,
            )
        out = op(left, right)
        return [out, out_t]

    return register_fake_quantization_to_integer(op_name, binary)


register_binary_identity("minimum", relay.op.minimum)
register_binary_identity("maximum", relay.op.maximum)<|MERGE_RESOLUTION|>--- conflicted
+++ resolved
@@ -257,12 +257,8 @@
     t = type_map[arg]
     scale_shape = infer_shape(t.scale)
     z_p = t.zero_point
-<<<<<<< HEAD
-    if len(scale_shape) > 0 and scale_shape[0] > 1:
-=======
     assert len(scale_shape) <= 1
     if len(scale_shape) == 1 and scale_shape[0] > 1:
->>>>>>> 01aeeb19
         b_shape = [1] * len(infer_shape(arg))
         b_shape[t.axis] = -1
         z_p = relay.op.reshape(relay.op.broadcast_to(z_p, scale_shape), b_shape)
