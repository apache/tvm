--- conflicted
+++ resolved
@@ -625,7 +625,6 @@
 
     return None
 
-<<<<<<< HEAD
 #######################
 # Pulp Legalizations
 #######################
@@ -637,7 +636,7 @@
 
 @qnn_dense_legalize.register(["pulp"])
 def _qnn_dense_legalize_pulp(attrs, inputs, types):
-=======
+    return None
 
 @qnn_dense_legalize.register("hexagon")
 def _qnn_dense_legalize_hexagon(attrs, inputs, types):
@@ -694,5 +693,4 @@
         out = relay.strided_slice(out, begin=[0, 0], end=list(output_tensor.shape))
         return out
 
->>>>>>> fb2315a2
     return None