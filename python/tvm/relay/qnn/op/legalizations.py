--- conflicted
+++ resolved
@@ -576,11 +576,7 @@
         out_channel = kernel_tensor.shape[0].value
         ic_modified = False
         oc_modified = False
-<<<<<<< HEAD
-        data, kernel, input_zp, output_zp, input_scale, output_scale = inputs
-=======
         data, kernel, data_zp, kernel_zp, data_scale, kernel_scale = inputs
->>>>>>> 6c343613
 
         if in_channel % IN_CHANNEL_VECTOR_LENGTH != 0:
             new_in_channel = helper_align_up(in_channel, IN_CHANNEL_VECTOR_LENGTH)
@@ -597,8 +593,6 @@
             kernel = relay.nn.pad(kernel, pad_width=((0, diff), (0, 0), (0, 0), (0, 0)))
             oc_modified = True
 
-<<<<<<< HEAD
-=======
             # Pad kernel zero point by 'diff' elements of 0 if it is not scalar
             kernel_zp_tensor = types[3]
             if len(kernel_zp_tensor.shape) != 0:
@@ -613,34 +607,23 @@
                 padded_kernel_scale_np = np.append(kernel_scale.data.numpy(), [1.0] * diff)
                 kernel_scale = relay.const(padded_kernel_scale_np)
 
->>>>>>> 6c343613
         if ic_modified is True or oc_modified is True:
             new_attrs = dict(attrs)
             if oc_modified:
                 new_attrs["channels"] = new_out_channel
                 out = relay.qnn.op.conv2d(
-<<<<<<< HEAD
-                    data, kernel, input_zp, output_zp, input_scale, output_scale, **new_attrs
-=======
                     data, kernel, data_zp, kernel_zp, data_scale, kernel_scale, **new_attrs
->>>>>>> 6c343613
                 )
                 output_tensor = types[6]
                 original_out_shape = list(output_tensor.shape)
                 out = relay.strided_slice(out, begin=[0, 0, 0, 0], end=original_out_shape)
             else:
                 out = relay.qnn.op.conv2d(
-<<<<<<< HEAD
-                    data, kernel, input_zp, output_zp, input_scale, output_scale, **new_attrs
-=======
                     data, kernel, data_zp, kernel_zp, data_scale, kernel_scale, **new_attrs
->>>>>>> 6c343613
                 )
 
             return out
 
-<<<<<<< HEAD
-=======
     return None
 
 
@@ -699,5 +682,4 @@
         out = relay.strided_slice(out, begin=[0, 0], end=list(output_tensor.shape))
         return out
 
->>>>>>> 6c343613
     return None