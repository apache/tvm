--- conflicted
+++ resolved
@@ -262,9 +262,6 @@
                         input_zero_point, kernel_zero_point,
                         strides, padding, dilation,
                         groups, channels, kernel_size,
-<<<<<<< HEAD
-                        data_layout, kernel_layout, out_layout, out_dtype)
-=======
                         data_layout, kernel_layout, out_layout, out_dtype)
 
 
@@ -307,5 +304,4 @@
     return _make.add(lhs, rhs,
                      lhs_scale, lhs_zero_point,
                      rhs_scale, rhs_zero_point,
-                     output_scale, output_zero_point)
->>>>>>> a6bb84a8
+                     output_scale, output_zero_point)