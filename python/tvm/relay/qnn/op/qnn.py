# Licensed to the Apache Software Foundation (ASF) under one
# or more contributor license agreements.  See the NOTICE file
# distributed with this work for additional information
# regarding copyright ownership.  The ASF licenses this file
# to you under the Apache License, Version 2.0 (the
# "License"); you may not use this file except in compliance
# with the License.  You may obtain a copy of the License at
#
#   http://www.apache.org/licenses/LICENSE-2.0
#
# Unless required by applicable law or agreed to in writing,
# software distributed under the License is distributed on an
# "AS IS" BASIS, WITHOUT WARRANTIES OR CONDITIONS OF ANY
# KIND, either express or implied.  See the License for the
# specific language governing permissions and limitations
# under the License.
#pylint: disable=invalid-name
"""QNN dialect operators."""

from __future__ import absolute_import as _abs
from tvm import relay
from . import _make

def requantize(data,
               input_scale,
               input_zero_point,
               output_scale,
               output_zero_point,
               rounding="TONEAREST",
               out_dtype="int8"):
    r"""Requantized operator.

    The requantize operator converts one quantized tensor representation to
    another quantized tensor representation. For the output tensor, we are
    provided with output scale and zero point. The computation is as follows

    Q_output = zp_output +  (scale_input)/(scale_output) * (Q_input - zp_input)

    Parameters
    ----------
    data : tvm.relay.Expr
        The input data to the operator.

    input_scale: float
        The quantization scale for the input tensor.

    input_zero_point: int
        The zero point of the input tensor.

    output_scale: float
        The quantization scale for the output tensor.

    output_zero_point: int
        The zero point of the output tensor.

    rounding : string, optional
        Defines the rounding direction when the value is midway between two
        representable values.

    out_dtype : str, optional
        Specifies the output data type.

    Returns
    -------
    result : tvm.relay.Expr
        The computed result.
    """

    return _make.requantize(data,
                            input_scale,
                            input_zero_point,
                            output_scale,
                            output_zero_point,
                            rounding,
                            out_dtype)

<<<<<<< HEAD

def quantize(data,
             output_scale,
             output_zero_point,
             out_dtype='int8'):
    r""" Quantize op
    This operator takes float32 as input and produces quantized int8 or unit8 as output.
    The input tensor can be of any shape. The output shape is the same as input shape.

    Q_output = clamp((round(input_tensor/output_scale) + output_zero_point),
                     out_dtype::min,
                     out_dtype::max)

    Parameters
    ----------
    data : tvm.relay.Expr
        The input tensor to be quantized. Can be of type float32.
    output_zero_point : int
        The output zero_point.
    output_scale : float
        The output scale.
    input_dtype : str, optional
        The data type of the input tensor. Can be [int8, uint8]
    Returns
    -------
    result : tvm.relay.Expr
        The computed result.
    """

    return _make.quantize(data,
                          output_scale,
                          output_zero_point,
                          out_dtype)


def dequantize(data,
               input_scale,
               input_zero_point):
    r""" Dequantize op
    This operator takes quantized int8 and unit8 as input and produces
    dequantized float32 as output. The output shape is the same as input shape. The input
    tensor can be of any shape.

    Parameters
    ----------
    data : tvm.relay.Expr
        The input tensor to be dequantized. Can be of type [int8, uint8].
    input_zero_point : int
        The output zero_point.
    input_scale : float
        The output scale.
    Returns
    -------
    result : tvm.relay.Expr
        The computed result.
    """

    return _make.dequantize(data,
                            input_scale,
                            input_zero_point)
=======
def concatenate(data,
                input_scales,
                input_zero_points,
                output_scale,
                output_zero_point,
                axis):
    """Concatenate the quantized input tensors along the given axis.

    Parameters
    ----------
    data : Union(List[relay.Expr], Tuple[relay.Expr])
        The list of quantized tensors.

    input_scales : List[float32]
        The list of scales of input quantized tensors.

    input_zero_points : List[int32]
        The list of zero points of input quantized tensors.

    output_scale : float32
        The scale of the output quantized tensor.

    output_zero_point : int32
        The zero point of the output quantized tensor.

    axis : int
        The axis along which the tensors are concatenated.

    Returns
    -------
    result: relay.Expr
        The concatenated quantized tensor.
    """

    data = list(data)
    requantized_exprs = list(data)

    # Find the dtype of the input expr. This is required for the requantize op. Since, this is
    # concatenate op, the dtype of the input is same as dtype of the output.
    data0 = relay.transform.infer_type(data[0])
    in_dtype = data0.checked_type.dtype

    # First check if all the input qnn params match. If yes, we can call concatenate first, followed
    # by a requantize.
    if all(scale == input_scales[0] for scale in input_scales)\
            and all(zero_point == input_zero_points[0] for zero_point in input_zero_points):
        out = relay.concatenate(tuple(data), axis)
        input_scale = input_scales[0]
        input_zero_point = input_zero_points[0]
        if input_scale != output_scale or input_zero_point != output_zero_point:
            out = requantize(data=out,
                             input_scale=input_scales[0],
                             input_zero_point=input_zero_points[0],
                             output_scale=output_scale,
                             output_zero_point=output_zero_point,
                             out_dtype=in_dtype)
        return out

    # If the output qnn params do not match the input qnn params, we can call requantize on the
    # input expr first, followed by a concatenate on the requantized input exprs.
    for idx, quantized_expr in enumerate(data):
        input_scale = input_scales[idx]
        input_zero_point = input_zero_points[idx]
        if input_scale != output_scale or input_zero_point != output_zero_point:
            requantized_exprs[idx] = requantize(data=quantized_expr,
                                                input_scale=input_scale,
                                                input_zero_point=input_zero_point,
                                                output_scale=output_scale,
                                                output_zero_point=output_zero_point,
                                                out_dtype=in_dtype)
    return relay.concatenate(tuple(requantized_exprs), axis)
>>>>>>> f06ef4f2
<|MERGE_RESOLUTION|>--- conflicted
+++ resolved
@@ -74,7 +74,6 @@
                             rounding,
                             out_dtype)
 
-<<<<<<< HEAD
 
 def quantize(data,
              output_scale,
@@ -135,7 +134,6 @@
     return _make.dequantize(data,
                             input_scale,
                             input_zero_point)
-=======
 def concatenate(data,
                 input_scales,
                 input_zero_points,
@@ -206,5 +204,4 @@
                                                 output_scale=output_scale,
                                                 output_zero_point=output_zero_point,
                                                 out_dtype=in_dtype)
-    return relay.concatenate(tuple(requantized_exprs), axis)
->>>>>>> f06ef4f2
+    return relay.concatenate(tuple(requantized_exprs), axis)