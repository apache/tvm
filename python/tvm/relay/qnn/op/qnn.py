--- conflicted
+++ resolved
@@ -64,11 +64,6 @@
     result : tvm.relay.Expr
         The computed result.
     """
-<<<<<<< HEAD
-    assert rounding in ("UPWARD", "AWAY_FROM_ZERO"), \
-        "Unsupported rounding mode"
-=======
->>>>>>> d7009450
 
     return _make.requantize(data,
                             input_scale,
