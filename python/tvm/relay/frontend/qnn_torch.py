--- conflicted
+++ resolved
@@ -51,25 +51,19 @@
     together with weights and quantization parameters
     """
 
-<<<<<<< HEAD
     def __init__(
         self,
         weight_np,
         bias,
         scale,
         zero_point,
-        param_name,
         stride,
         padding,
         dilation,
         groups,
         output_padding,
     ):
-        super().__init__(weight_np, bias, scale, zero_point, param_name)
-=======
-    def __init__(self, weight_np, bias, scale, zero_point, stride, padding, dilation, groups):
         super().__init__(weight_np, bias, scale, zero_point)
->>>>>>> 4905a8c4
         self.stride = stride
         self.padding = padding
         self.dilation = dilation
@@ -105,23 +99,18 @@
     padding = packed_params.padding()
     dilation = packed_params.dilation()
     groups = packed_params.groups()
-<<<<<<< HEAD
     output_padding = packed_params.output_padding()
     return ConvPackedParam(
         weight_np,
         bias,
         scale,
         zero_point,
-        param_name,
         stride,
         padding,
         dilation,
         groups,
         output_padding,
     )
-=======
-    return ConvPackedParam(weight_np, bias, scale, zero_point, stride, padding, dilation, groups)
->>>>>>> 4905a8c4
 
 
 def get_weight_quant_params(script_module, packed_param_names):
