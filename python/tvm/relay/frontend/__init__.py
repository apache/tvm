--- conflicted
+++ resolved
@@ -11,8 +11,5 @@
 from .keras import from_keras
 from .onnx import from_onnx
 from .tflite import from_tflite
-<<<<<<< HEAD
-from .caffe2 import from_caffe2
-=======
 from .coreml import from_coreml
->>>>>>> 881a78b3
+from .caffe2 import from_caffe2