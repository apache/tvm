# Licensed to the Apache Software Foundation (ASF) under one
# or more contributor license agreements.  See the NOTICE file
# distributed with this work for additional information
# regarding copyright ownership.  The ASF licenses this file
# to you under the Apache License, Version 2.0 (the
# "License"); you may not use this file except in compliance
# with the License.  You may obtain a copy of the License at
#
#   http://www.apache.org/licenses/LICENSE-2.0
#
# Unless required by applicable law or agreed to in writing,
# software distributed under the License is distributed on an
# "AS IS" BASIS, WITHOUT WARRANTIES OR CONDITIONS OF ANY
# KIND, either express or implied.  See the License for the
# specific language governing permissions and limitations
# under the License.
# pylint: disable=broad-except
"""Common utilities"""
from __future__ import absolute_import as _abs
import logging
import numpy as np

import tvm
from tvm.ir import IRModule
from tvm.topi.utils import get_const_tuple

from ..expr_functor import ExprMutator
from .. import expr as _expr
from .. import function as _function
from .. import transform as _transform
from .. import op as _op
from .. import ty as _ty
from .. import analysis


class DuplicateFilter:
    """A log filter that only prints the same message once."""

    def __init__(self):
        self.msgs = set()

    def filter(self, record):
        self.msgs.add(record.msg)
        return record.msg not in self.msgs


# pylint: disable=invalid-name
logger = logging.getLogger("Frontend")
logger.addFilter(DuplicateFilter())
# Uncomment below line to print all debug msgs
# logger.setLevel(logging.DEBUG)


class RequiredAttr(object):
    """Dummpy class to represent required attr"""


class StrAttrsDict(object):
    """Helper class to parse attrs stored as Dict[str, str].

    Parameters
    ----------
    attrs : Dict[str, str]
        The attributes to be used.
    """

    def __init__(self, attrs):
        self.attrs = attrs

    def has_attr(self, key):
        """Checks if a attribute is present in the map.

        Parameters
        ----------
        key : str
            The attribute key

        Returns
        -------
        bool : True if the key is present in the attributes else false.
        """
        return key in self.attrs

    def get_float(self, key, default=RequiredAttr()):
        """Get float attribute

        Parameters
        ----------
        key : str
            The attribute key

        default : float
            The default value.

        Returns
        -------
        value : The result
        """
        if key in self.attrs:
            return float(self.attrs[key])
        if isinstance(default, RequiredAttr):
            raise AttributeError("Required attribute {} not found.".format(key))
        return default

    def get_int(self, key, default=RequiredAttr()):
        """Get int attribute

        Parameters
        ----------
        key : str
            The attribute key

        default : float
            The default value.

        Returns
        -------
        value : The result
        """
        if key in self.attrs:
            val = self.attrs[key]
            if val == "None":
                return None
            return int(val)
        if isinstance(default, RequiredAttr):
            raise AttributeError("Required attribute {} not found.".format(key))
        return default

    def get_str(self, key, default=RequiredAttr()):
        """Get str attribute

        Parameters
        ----------
        key : str
            The attribute key

        default : float
            The default value.

        Returns
        -------
        value : The result
        """
        if key in self.attrs:
            return self.attrs[key]
        if isinstance(default, RequiredAttr):
            raise AttributeError("Required attribute {} not found.".format(key))
        return default

    def get_int_tuple(self, key, default=RequiredAttr()):
        """Get int tuple attribute

        Parameters
        ----------
        key : str
            The attribute key

        default : float
            The default value.

        Returns
        -------
        value : The result
        """
        if key in self.attrs:
            tshape = self.attrs[key]
            return tuple(
                int(x) if x.strip("- ").isdigit() else None
                for x in tshape.strip("()[]").split(",")
                if x
            )
        if isinstance(default, RequiredAttr):
            raise AttributeError("Required attribute {} not found.".format(key))
        return default

    def get_float_tuple(self, key, default=RequiredAttr()):
        """Get float tuple attribute

        Parameters
        ----------
        key : str
            The attribute key

        default : float
            The default value.

        Returns
        -------
        value : The result
        """

        if key in self.attrs:
            tshape = self.attrs[key]
            return tuple(float(x.strip()) for x in tshape.strip("()[]").split(","))
        if isinstance(default, RequiredAttr):
            raise AttributeError("Required attribute {} not found.".format(key))
        return default

    def get_tuple_tuple_int(self, key, default=RequiredAttr()):
        """Get int list attribute

        Parameters
        ----------
        key : str
            The attribute key

        default : float
            The default value.

        Returns
        -------
        value : The result
        """
        if key in self.attrs:
            value = self.attrs[key]
            seq = []
            for tup in value.strip("()").split("),"):
                tup = tup.strip("[]()")
                els = [int(x.strip("( ")) for x in tup.split(",")]
                seq.append(tuple(els))

            return tuple(seq)

        if isinstance(default, RequiredAttr):
            raise AttributeError("Required attribute {} not found.".format(key))
        return default

    def get_int_list(self, key, default=RequiredAttr()):
        """Get int list attribute

        Parameters
        ----------
        key : str
            The attribute key

        default : float
            The default value.

        Returns
        -------
        value : The result
        """
        if key in self.attrs:
            tshape = self.attrs[key]
            return tuple(int(x.strip()) for x in tshape.strip("[]()").split(","))
        if isinstance(default, RequiredAttr):
            raise AttributeError("Required attribute {} not found.".format(key))
        return default

    def get_bool(self, key, default=RequiredAttr()):
        """Get bool tuple attribute

        Parameters
        ----------
        key : str
            The attribute key

        default : float
            The default value.

        Returns
        -------
        value : The result
        """
        if key in self.attrs:
            val = self.attrs[key]
            return val.strip().lower() in ["true", "1", "t", "y", "yes"]
        if isinstance(default, RequiredAttr):
            raise AttributeError("Required attribute {} not found.".format(key))
        return default


def get_relay_op(op_name):
    """Get the callable function from Relay based on operator name.
    Parameters
    ----------
    op_name : str
        The Relay operator name.
    """
    if "." in op_name:
        # explicit hierarchical modules
        op = _op
        try:
            for opn in op_name.split("."):
                op = getattr(op, opn)
        except AttributeError:
            op = None
    else:
        # try search op in various modules
        for candidate in (_op, _op.nn, _op.image, _op.vision, _op.contrib):
            op = getattr(candidate, op_name, None)
            if op is not None:
                break
    if not op:
        raise tvm.error.OpNotImplemented("Unable to map op_name {} to relay".format(op_name))
    return op


class ExprTable(object):
    """Table storing Relay expressions by names."""

    def __init__(self):
        self.exprs = {}
        self.params = {}
        self.const_ctr = 1
        self.in_padding = False

    def new_const(self, value, shape=None, dtype="float32", source_name=None):
        """Construct a new var expr and add to exprs dictionary"""
        name = "_param_%d" % (self.const_ctr)
        if hasattr(value, "shape"):
            shape = value.shape
        self.const_ctr += 1
        self.params[name] = value
        self.exprs[name] = _expr.var(name_hint=name, shape=shape, dtype=dtype)
        if source_name:
            self.exprs[name] = set_span(self.exprs[name], source_name)
        return self.exprs[name]

    def get_expr(self, name):
        return self.exprs[name]

    def set_expr(self, name, expr, force_override=False):
        assert isinstance(expr, _expr.Expr)
        # if name exists, we should override the value
        # otherwise, we can not get like x = func(x) work.
        # One example is CoreML preprocess, which will override
        # the same name of input.
        # However, according to git log, Find keras frontend depends
        # on this property, so we add one force_override to control it.
        if name not in self.exprs or force_override:
            self.exprs[name] = expr

    def has_expr(self, name):
        return name in self.exprs

    def set_padding(self, paddings):
        self.paddings = paddings
        self.in_padding = True

    def clear_padding(self):
        self.in_padding = False


class AttrCvt(object):
    """Common attribute converter. An AttrConverter instance is a callable:
    ```
    attr_converter = AttrConverter(op_name, transforms={'a':'b', 'c':('d', 1)})
    new_op_name, new_attr = attr_converter(attrs)
    ```

    Parameters
    ----------
    op_name : str or callable
        If set as str, returned operator name is the str.
        If set as callable, returned operator is the str returned by calling:
        `op_name = func(attr)`

    transforms : dict of `new_name, or (new_name, default_value, transform function)`
        If only a new_name is provided, it's like renaming the attribute name.
        If default_value if provided, then the attribute is considered as optional.
        If transform function is provided, the original attribute value is handled
        by transform function.

    excludes : list
        A list of excluded attributes that should `NOT` appear.
        Raise NotImplementedError if occurred.

    disables : list
        A list of attributes that is disabled in relay. Log warnings.

    ignores : list
        A list of attributes that is ignored in relay. Debug level logging.

    extras : dict
        A series of additional attributes should be added anyway to the returned
        attribute dict.

    custom_check : callable
        A custom function takes attribute, and return True/False.
        Raise RuntimeError if not bool(True) returned.
    """

    def __init__(
        self,
        op_name,
        transforms=None,
        excludes=None,
        disables=None,
        ignores=None,
        extras=None,
        custom_check=None,
    ):
        self._op_name = op_name
        self._transforms = transforms if transforms else {}
        self._excludes = excludes if excludes else []
        self._disables = disables if disables else []
        self._ignores = ignores if ignores else []
        self._extras = extras if extras else {}
        self._custom_check = custom_check

    def __call__(self, inputs, attrs, *args):
        self._ignores.append("_output_shapes")
        self._ignores.append("_input_shapes")
        self._ignores.append("T")
        self._ignores.append("use_cudnn_on_gpu")
        self._ignores.append("_node_name")
        self._ignores.append("is_training")
        self._ignores.append("_target_layout")

        # apply custom check
        if self._custom_check:
            func, msg = self._custom_check
            if not func(attrs):
                raise RuntimeError("Check failed: {}".format(msg))
        # get new op_name
        if isinstance(self._op_name, str):
            op_name = self._op_name
        else:
            assert callable(self._op_name), "op_name can either be string or callable"
            op_name = self._op_name(attrs)

        # ignore 'tvm_custom' always
        self._ignores.append("tvm_custom")

        # convert attributes
        new_attrs = {}
        for k in attrs.keys():
            if k in self._excludes:
                raise NotImplementedError(
                    "Attribute %s in operator %s is not" + " supported.", k, op_name
                )
            if k in self._disables:
                logger.debug("Attribute %s is disabled in relay.sym.%s", k, op_name)
            elif k in self._ignores:
                if k != "tvm_custom":
                    logger.debug("Attribute %s is ignored in relay.sym.%s", k, op_name)
            elif k in self._transforms:
                new_name, defaults, transform = self._parse_default(self._transforms[k])
                if defaults is None:
                    new_attr = self._required_attr(attrs, k)
                else:
                    new_attr = attrs.get(k, None)
                if new_attr is None:
                    new_attrs[new_name] = defaults
                else:
                    new_attrs[new_name] = transform(new_attr)
            else:
                # copy
                new_attrs[k] = attrs[k]
        # add extras
        new_attrs.update(self._extras)
        return get_relay_op(op_name)(*inputs, **new_attrs)

    def _parse_default(self, target):
        """Helper function to parse default values."""
        if not isinstance(target, (list, tuple)):
            k, v, t = target, None, lambda x: x
        elif len(target) == 1:
            k, v, t = target[0], None, lambda x: x
        elif len(target) == 2:
            k, v, t = target[0], target[1], lambda x: x
        elif len(target) > 2:
            k, v, t = target[0], target[1], target[2]
        else:
            k = None  # should raise
        if not isinstance(k, str):
            msg = "{} is not a valid target, (name, default) expected.".format(target)
            raise ValueError(msg)
        return k, v, t

    def _parse_bool(self, value):
        """Helper function to parse default boolean values."""
        if isinstance(value, str):
            return value.strip().lower() in ["true", "1", "t", "y", "yes"]
        return bool(value)

    def _required_attr(self, attr, key):
        """Wrapper for getting required attributes."""
        assert isinstance(attr, dict)
        if key not in attr:
            raise AttributeError("Required attribute {} not found.".format(key))
        return attr[key]


def get_name(node):
    name = ""
    if hasattr(node, "name_hint"):
        name = node.name_hint
    return name


def infer_type(node, mod=None):
    """A method to infer the type of an intermediate node in the relay graph."""
    if isinstance(mod, IRModule):
        mod["main"] = _function.Function(tvm.relay.analysis.free_vars(node), node)
        mod = _transform.InferType()(mod)
        entry = mod["main"]
        ret = entry.body
    else:
        new_mod = IRModule.from_expr(node)
        if mod is not None:
            new_mod.update(mod)

        new_mod = _transform.InferType()(new_mod)
        entry = new_mod["main"]
        ret = entry if isinstance(node, _function.Function) else entry.body

    return ret


def fold_constant(node, mod=None):
    if mod is None:
        mod = IRModule()
    return _transform.FoldConstantExpr(node, mod)


def infer_channels(inputs, transpose=False):
    """A hack for getting 'channels' or 'units' since caffe2 does not provide
    these attributes. We check the shape of weights provided to get the number.
    """
    out_type = infer_type(inputs)
    out_shapes = [get_const_tuple(out_type.checked_type.shape)]
    channels = out_shapes[0][0] if not transpose else out_shapes[0][1]
    return channels


def infer_shape(inputs, mod=None):
    """A method to get the output type of an intermediate node in the graph."""
    out_type = infer_type(inputs, mod=mod)
    checked_type = out_type.checked_type
    if hasattr(checked_type, "shape"):
        # Regular operator that outputs tensors
        return get_const_tuple(checked_type.shape)
    # The return type is not a tensor, for example List
    return checked_type


def infer_value(input_val, params, mod=None):
    """A hack for getting the value of an expression by evaluating a
    portion of the relay graph. This is often needed for functions that
    whose output shape depends on the value of a tensor.
    """
    # Check that all free variables have associated parameters.
    assert all(
        var.name_hint in params.keys() for var in analysis.free_vars(input_val)
    ), "All inputs to infer must be available in params."
    assert tvm.runtime.enabled("llvm"), "LLVM must be enabled to infer value."
    try:
        # TODO(kevinthesun): Use VM for all cases.
        # pylint: disable=import-outside-toplevel
        from tvm.contrib import graph_executor

        func = _function.Function(analysis.free_vars(input_val), input_val)
        with tvm.transform.PassContext(opt_level=0):
            lib = tvm.relay.build(func, target="llvm", params=params)
        dev = tvm.cpu(0)
        m = graph_executor.GraphModule(lib["default"](dev))
        m.run()
        return m.get_output(0)
    except Exception:
        if isinstance(mod, IRModule):
            mod["main"] = _function.Function(analysis.free_vars(input_val), input_val)
        else:
            mod = IRModule.from_expr(input_val)
        inputs = []
        for param in mod["main"].params:
            inputs.append(params[param.name_hint])
        result = tvm.relay.create_executor(
            "debug", mod=mod, device=tvm.cpu(), target="llvm"
        ).evaluate()(*inputs)
        return result


def infer_value_simulated(input_val, params):
    """Extension to infer_value that can be used when some input
    values are missing. This function creates dummy inputs with the same
    shape and random values then calls infer_value. This is helpful when
    implementing certain onnx operators where we need to evaluate the graph
    to determine a static shape.
    """
    fake_params = []
    # Add a fake copy of all missing params.
    for free_param in analysis.free_vars(input_val):
        if free_param.name_hint not in params:
            fp_dtype = free_param.type_annotation.dtype
            fp_shape = [s.value for s in free_param.type_annotation.shape]
            fake_params.append(free_param)
            params[free_param.name_hint] = tvm.nd.array(np.random.rand(*fp_shape).astype(fp_dtype))
    # Now infer the value.
    output_value = infer_value(input_val, params)
    # Clean fake params out of param dictionary.
    for fake_p in fake_params:
        params.pop(fake_p.name_hint, None)
    return output_value


def try_infer_value(val, on_success=None, on_failure=None, parameters=None):
    """Try running infer_value on the input val, and if successful, return the inferred value or
    pass it to on_success callback if provided. Otherwise, run on_failure callback if it is
    provided, or return the input val as output. In each case, the second return value
    indicates whether infer_value has succeeded or not.
    """
    try:
        params = parameters if parameters is not None else {}
        ret = infer_value(val, params).numpy()
        if on_success:
            return on_success(ret), True
        return ret, True
    except Exception:
        if on_failure:
            return on_failure(), False
        return val, False


def shape_of(x, dtype="int64", start=None, end=None):
    """Get shape of a tensor."""

    ttype = infer_type(x).checked_type
    if not _ty.is_dynamic(ttype):
        shape = list(ttype.shape)
        start = start or 0  # default to first
        end = end or len(shape)  # default to last
        shape_sliced = shape[start:end]
        return _expr.const(shape_sliced, dtype)
    return _op.shape_of(x, dtype)


def new_var(name_hint, type_annotation=None, shape=None, dtype="float32"):
    return _expr.var(name_hint, type_annotation, shape, dtype)


class Renamer(object):
    """A simply renamer for operators.

    Parameters
    ----------
    new_name : str
        The new name for the operator
    """

    def __init__(self, new_name):
        self._new_name = new_name

    def __call__(self, inputs, attrs, *args):
        if "tvm_custom" in attrs:
            attrs.pop("tvm_custom")
        return get_relay_op(self._new_name)(*inputs, **attrs)


def to_int_list(np_array):
    """Convert a np array to a python int list.

    Note: This function converts np.int32 to python's int.
    If we don't do this conversion, numpy's automatic upcast will make
    the shape / parameters be converted to int64 IntImm in relay and
    cause problems in relay/TOPI.
    """
    return [int(x) for x in np_array]


def unbind(data, axis=0):
    """
    Unbind was taken from Pytorch frontend. The operation removes a tensor dimension
    and returns a tuple of all slices along a given dimension, with specified axis removed.
    TODO (vvchernov): It needs such operation on relay side to reduce time consumption
    on squeeze operation.

    Parameters
    ----------
    data : relay.Expr
        Input tensor
    axis : int
        Axis along which tensor is split.
    Returns
    -------
    result : List[relay.Expr]
        The sequence of computed tensors
    """
    shape = infer_shape(data)
    if axis >= len(shape):
        msg = "Please check input dim, it shouldn't be greater than or equal to rank."
        raise AttributeError(msg)

    selections = shape[axis]
    res_split = _op.split(data, selections, axis)
    ret = []
    for i in range(selections):
        ret.append(_op.squeeze(res_split[i], axis=[axis]))
    return _expr.TupleWrapper(_expr.Tuple(ret), selections)


def rnn_cell(
    input_seqs, hidden_state, w_inp, w_hid, b_inp=None, b_hid=None, backwards=False, act=_op.tanh
):
    """
    Common implementation of RNN cell for all frontends of TVM

    Parameters
    ----------
    input_seqs : List[relay.Expr]
        The sequence of input tensors
        Input tensor should be 2d while issue #8412 is not resolved
        Shape = (batch, feature_size)
    hidden_state : relay.Expr
        Hidden state. shape = (batch_size, hidden_size)
    w_inp, w_hid: relay.Expr
        weight matrices. shape = (hidden_size, feature_size), (hidden_size, feature_size)
    b_inp, b_hid : relay.Expr
        bias matrices. The same order of internal parts as for weights. shape = (1 * hidden_size)
    backwards : bool
        Flag for reverse pass of RNN
    act : relay.op
        activation function. It is tanh by default.

    Returns
    -------
    result : List[relay.Expr], relay.Expr, relay.Expr
        The sequence of computed result, final hidden and cell state
    """
    outputs_list = []
    for x_t in input_seqs if not backwards else reversed(input_seqs):
        xwt = _op.nn.dense(x_t, w_inp)
        hwt = _op.nn.dense(hidden_state, w_hid)
        if b_inp is not None and b_hid is not None:
            xwt += b_inp
            hwt += b_hid
        hidden_state = act(xwt + hwt)
        outputs_list.append(hidden_state)  # [seq_num, (batch, hidden_size)]
    return outputs_list, hidden_state


def gru_cell(
    input_seqs,
    hidden_state,
    w_inp,
    w_hid,
    b_inp=None,
    b_hid=None,
    rz_act=_op.sigmoid,
    n_act=_op.tanh,
    backwards=False,
    linear_before_reset=True,
    sequence_lens=None,
):
    """
    Common implementation of GRU cell for all frontends of TVM
    TODO(vvchernov): currently it is used by pytorch and ONNX. Extend for other frontends

    Parameters
    ----------
    input_seqs : List[relay.Expr]
        The sequence of input tensors
        Input tensor should be 2d while issue #8412 is not resolved
        Shape = (batch, feature_size)
    hidden_state : relay.Expr
        Hidden state. shape = (batch_size, hidden_size)
    w_inp, w_hid : relay.Expr
        weight matrices. wi shape = (3 * hidden_size, feature_size)
        wh shape = (3 * hidden_size, hidden_size)
        NOTE: wi = (w_ir|w_iz|w_in) for reset, update and new gates.
        The order is important for correct GRU calculation!
    b_inp, b_hid : relay.Expr
        bias matrices. The same order of internal parts as for weights. shape = (3 * hidden_size)
    r_act : relay.op
        activation function for reset gate. it is sigmoid by default
    z_act : relay.op
        activation function for update gate. it is sigmoid by default
    n_act : relay.op
        activation function for new gate. it is tanh by default
    backwards : bool
        Flag for reverse pass of GRU
    linear_before_reset : bool
        Flag for applying the linear transformation before multiplying by the output of the reset
        gate.
    sequence_lens : relay.op
        Tensor specifying lengths of the sequences in a batch.
        Shape = (batch_size)
    Returns
    -------
    result : List[relay.Expr], relay.Expr, relay.Expr
        The sequence of computed result, final hidden and cell state
    """

    outputs_list = []

    seq_len = len(input_seqs)
    input_dtype = infer_type(input_seqs[0]).checked_type.dtype

    if sequence_lens is not None:
        shape = infer_shape(sequence_lens)
        dtype = infer_type(sequence_lens).checked_type.dtype

        arange = _op.arange(_op.const(0), _op.const(seq_len), dtype=dtype)
        arange = _op.expand_dims(arange, 1)
        sequence_lens = _op.broadcast_to(sequence_lens, [seq_len, shape[0]])

        # cast to data dtype
        mask = _op.less(arange, sequence_lens)
        mask = _op.cast(mask, dtype=input_dtype)
        mask = _op.expand_dims(mask, 2)
        mask_seqs = unbind(mask)

        res_mask = _op.greater_equal(arange, sequence_lens)
        res_mask = _op.cast(res_mask, dtype=input_dtype)
        res_mask = _op.expand_dims(res_mask, 2)
        res_mask_seqs = unbind(res_mask)

        if backwards:
            # need a mask to keep intial_h_B correct
            initial_h = hidden_state
            initial_h_mask = _op.equal(arange, sequence_lens)
            initial_h_mask = _op.cast(initial_h_mask, dtype=input_dtype)
            initial_h_mask = _op.expand_dims(initial_h_mask, 2)
            initial_h_mask_seqs = unbind(initial_h_mask)

    output = _op.zeros(infer_shape(hidden_state), input_dtype)
    for i in range(seq_len) if not backwards else reversed(range(seq_len)):
        x_t = input_seqs[i]
        xwt = _op.nn.dense(x_t, w_inp)
        if linear_before_reset:
            hwt = _op.nn.dense(hidden_state, w_hid)
            if b_inp is not None and b_hid is not None:
                xwt += b_inp
                hwt += b_hid
            i_r, i_z, i_n = _op.split(xwt, 3, axis=-1)
            h_r, h_z, h_n = _op.split(hwt, 3, axis=-1)
            r_gate = rz_act(i_r + h_r)
            z_gate = rz_act(i_z + h_z)
            n_gate = n_act(i_n + r_gate * h_n)
        else:
            i_r, i_z, i_n = _op.split(xwt, 3, axis=1)
            w_hr, w_hz, w_hn = _op.split(w_hid, 3, axis=0)
            r_gate = i_r + _op.nn.dense(hidden_state, w_hr)
            z_gate = i_z + _op.nn.dense(hidden_state, w_hz)
            if b_inp is not None and b_hid is not None:
                b_ir, b_iz, b_in = _op.split(b_inp, 3, axis=-1)
                b_hr, b_hz, b_hn = _op.split(b_hid, 3, axis=-1)
                r_gate += b_ir + b_hr
                r_gate = rz_act(r_gate)
                z_gate += b_iz + b_hz
                i_n += b_in
                h_n = _op.nn.dense((r_gate * hidden_state), w_hn) + b_hn
            else:
                r_gate = rz_act(r_gate)
                h_n = _op.nn.dense((r_gate * hidden_state), w_hn)
            z_gate = rz_act(z_gate)
            n_gate = n_act(i_n + h_n)

        hidden_state = (hidden_state - n_gate) * z_gate + n_gate

        if sequence_lens is not None:
            hidden_state = hidden_state * mask_seqs[i]

        outputs_list.append(hidden_state)  # [seq_num, (batch, hidden_size)]

        if sequence_lens is not None:
            output = output * res_mask_seqs[i] + hidden_state
        else:
            output = hidden_state

        # make sure initial_h_B correct
        if backwards and sequence_lens is not None:
            hidden_state = hidden_state + initial_h * initial_h_mask_seqs[i]

    return outputs_list, output


def lstm_cell(
    input_seqs,
    hidden_state,
    cell_state,
    w_inp,
    w_hid,
    b_inp=None,
    b_hid=None,
    proj=None,
    p_i=None,
    p_f=None,
    p_o=None,
    f_act=_op.sigmoid,
    g_act=_op.tanh,
    h_act=_op.tanh,
    backwards=False,
):
    """
    Common implementation of LSTM cell for all frontends of TVM
    TODO (vvchernov): currently it is used by onnx and pytorch. Extend for other frontends

    Parameters
    ----------
    input_seqs : List[relay.Expr]
        The sequence of input tensors
        Input tensor should be 2d while issue #8412 is not resolved
        Shape = (batch, feature_size)
    hidden_state : relay.Expr
        Hidden state. shape = (batch, hidden_size)
    cell_state : relay.Expr
        Cell state. shape = (batch, hidden_size)
    w_inp, w_hid : relay.Expr
        weight matrices. wi shape = (4 * hidden_size, feature_size)
        wh shape = (4 * hidden_size, hidden_size or proj_size)
        NOTE: wi = (w_ii|w_if|w_ig|w_io) for input, forget, cell and output gates.
        The order is important for correct LSTM calculation!
    b_inp, b_hid : relay.Expr
        bias matrices. The same order of internal parts as for weights. shape = (4 * hidden_size)
    proj : relay.Expr
        projection matrix. shape = (proj_size, hidden_size)
    p_i, p_f, p_o : relay.Expr
        peephole LSTM matrices. shape = (batch, hidden_size)
    f_act, g_act, h_act : relay.op
        activation functions
    backwards : bool
        Flag for reverse pass of LSTM

    Returns
    -------
    result : List[relay.Expr], relay.Expr, relay.Expr
        The sequence of computed result, final hidden and cell state
    """

    outputs_list = []
    for x_t in input_seqs if not backwards else reversed(input_seqs):
        # x_t shape = (batch, feature size), step shape = (batch, feature size + hidden_size)
        step = _op.concatenate([x_t, hidden_state], axis=1)
        cat_w = _op.concatenate([w_inp, w_hid], axis=1)
        # Instead of nn.dense(x_t, w_inp) + nn.dense(hidden_state, w_hid)
        # nn.dense(step, cat_w) is used
        # gates shape = (batch, 4 * hidden_size)
        gates = _op.nn.dense(step, cat_w)
        # Add biases
        if b_inp is not None:
            gates += b_inp
        if b_hid is not None:
            gates += b_hid
        # any gate shape = (batch, hidden_size)
        inp_gate, fgt_gate, cell_gate, otp_gate = _op.split(gates, 4, axis=-1)

        if p_i is not None and p_f is not None:
            inp_gate = f_act(inp_gate + p_i * cell_state)
            fgt_gate = f_act(fgt_gate + p_f * cell_state)
        else:
            inp_gate = f_act(inp_gate)
            fgt_gate = f_act(fgt_gate)

        cell_gate = g_act(cell_gate)
        cell_state = fgt_gate * cell_state + inp_gate * cell_gate
        if p_o is not None:
            otp_gate = f_act(otp_gate + p_o * cell_state)
        else:
            otp_gate = f_act(otp_gate)

        hidden_state = otp_gate * h_act(cell_state)

        if proj is not None:
            hidden_state = _op.nn.dense(hidden_state, proj)

        outputs_list.append(hidden_state)  # [seq_num, (batch, hidden_size)]

    return outputs_list, hidden_state, cell_state


def autopad(
    data,
    strides,
    kernel_shape,
    dilations=(1, 1),
    pad_type="constant",
    deconv=False,
    mode="SAME_UPPER",
    pad_value=0.0,
):
    """
    Perform autopadding with dynamic input shapes
    """
    # get attributes as constants
    strides = _op.const(np.array(strides), dtype="int64")
    dilated_kernel_shape = _op.const(
        np.array(
            [(kernel - 1) * dilation + 1 for kernel, dilation in zip(kernel_shape, dilations)]
        ),
        dtype="int64",
    )
    # get input shape
    ndim = len(infer_shape(data))
    shape = _op.strided_slice(shape_of(data, dtype="int64"), [2], [ndim])

    # set up integer constants
    zero = _op.const(0, dtype="int64")
    one = _op.const(1, dtype="int64")
    two = _op.const(2, dtype="int64")

    # Calculate total padding
    mod = _op.mod(shape, strides)

    left = _op.maximum(dilated_kernel_shape - strides, zero)
    right = _op.maximum(dilated_kernel_shape - mod, zero)

    total_pad = _op.where(_op.equal(mod, zero), left, right)
    if deconv:
        total_pad = _op.const(np.array(kernel_shape), dtype="int64") - one - total_pad

    # split total padding into before and after
    pad_before = _op.floor_divide(total_pad, two)
    pad_after = total_pad - pad_before

    # combine
    if "LOWER" in mode:
        pad = _op.concatenate(
            [_op.reshape(pad_after, [-1, 1]), _op.reshape(pad_before, [-1, 1])], axis=1
        )
    else:
        pad = _op.concatenate(
            [_op.reshape(pad_before, [-1, 1]), _op.reshape(pad_after, [-1, 1])], axis=1
        )

    # pad N and C with zeros
    pad = _op.concatenate([_op.const(np.zeros([2, 2], dtype="int64"), dtype="int64"), pad], axis=0)

    if isinstance(pad_value, (float, int)):
        pad_value = _op.const(pad_value)

    return _op.nn.pad(data, fold_constant(pad), pad_value, pad_type)


def ensure_scalar_shape(x):
    """
    Assume that `x` is a tensor with one element (regardless of tensor rank).
    Return a version of that tensor with rank 0.
    """
    x_shape = infer_shape(x)
    x_rank = len(x_shape)

    if x_rank == 0:
        return x

    num_elem = np.prod(x_shape)
    assert num_elem == 1, "Cannot squeeze tensor shape {} to scalar form.".format(x_shape)

    return _op.squeeze(x)


def try_resolve_var_to_const(x, graph_params):
    """
    Try to resolve the value of tensor `x` to a specific value.
    If successful, return a Const op with that value.
    If unsuccessful, simply return `x`.
    """
    if isinstance(x, _expr.Var) and x.name_hint in graph_params:
        value = graph_params[x.name_hint].numpy()
        dtype = infer_type(x).checked_type.dtype
        return _op.const(value, dtype)

    return x


class _SpanFiller(ExprMutator):
    """SpanFiller"""

    def __init__(self, span):
        ExprMutator.__init__(self)
        if isinstance(span, tvm.relay.Span):
            self._span = span
        elif isinstance(span, str):
            self._span = tvm.relay.Span(tvm.relay.SourceName(span), 0, 0, 0, 0)
        elif isinstance(span, bytes):
            self._span = tvm.relay.Span(tvm.relay.SourceName(span.decode("utf-8")), 0, 0, 0, 0)
        else:
            assert False, f"unsupported span type: {type(span)}"

    def visit(self, expr):
        if hasattr(expr, "span") and expr.span:
            return expr

        return super().visit(expr)

    def visit_function(self, fn):
        new_params = [self.visit(x) for x in fn.params]
        new_body = self.visit(fn.body)
        return _function.FunctionWithFields(
            fn, list(new_params), new_body, fn.ret_type, fn.type_params, fn.attrs, None, self._span
        )

    def visit_let(self, let):
        new_variable = self.visit(let.var)
        new_value = self.visit(let.value)
        new_body = self.visit(let.body)
        return _expr.LetWithFields(let, new_variable, new_value, new_body, None, self._span)

    def visit_call(self, call):
        new_args = [self.visit(arg) for arg in call.args]
        # call.op might be RelayExpr or Op type
        # ExprMutator will return directly if subject belongs to Op type
        new_op = self.visit(call.op)
        return _expr.CallWithFields(
            call, new_op, new_args, call.attrs, call.type_args, None, self._span
        )

    def visit_var(self, var):
        return _expr.VarWithFields(var, var.vid, var.type_annotation, None, self._span)

    def visit_if(self, ite):
        return _expr.IfWithFields(
            ite,
            self.visit(ite.cond),
            self.visit(ite.true_branch),
            self.visit(ite.false_branch),
            None,
            self._span,
        )

    def visit_tuple(self, tup):
        return _expr.TupleWithFields(
            tup, [self.visit(field) for field in tup.fields], None, self._span
        )

    def visit_tuple_getitem(self, op):
        return _expr.TupleGetItemWithFields(
            op, self.visit(op.tuple_value), op.index, None, self._span
        )

    def visit_constant(self, const):
        return _expr.ConstantWithFields(const, const.data, None, self._span)

    # TODO: Frontend model translation could not use following relay expressions so far,
    #       enable them when new models/impls leverage these kinds of relay expressions.
    def visit_ref_create(self, _):
        raise NotImplementedError()

    def visit_ref_write(self, _):
        raise NotImplementedError()

    def visit_ref_read(self, _):
        raise NotImplementedError()

    def visit_match(self, _):
        raise NotImplementedError()

    def fill(self, sym):
        """Fill span to sym when it is an expr, or return it without change

        Parameters
        ----------
        sym :
            A symbol which is generated from the conversion of a frontend operator.

        Returns
        -------
        sym:
            A expr with span-filled or the original sym.
        """
        if isinstance(sym, _expr.TupleWrapper):
            return _expr.TupleWrapper(self.visit(sym.tuple_value), sym.size)
        elif isinstance(sym, _expr.RelayExpr):
            return self.visit(sym)
        elif isinstance(sym, list):
            assert all(
                isinstance(expr, _expr.RelayExpr) for expr in sym
            ), f"unexpected relay expressions in {sym}"
            return [self.visit(expr) for expr in sym]
        elif isinstance(sym, tuple):
            # some op conversion may return dummy elements
            # e.g. op in frontend/pytorch.py: min_max_common
            assert all(
                isinstance(expr, (_expr.RelayExpr, type(None))) for expr in sym
            ), f"unexpected relay expressions in {sym}"
            return tuple(self.visit(expr) if expr else None for expr in sym)
        elif isinstance(sym, (float, int)):
            return sym
        elif isinstance(sym, np.ndarray):
            return sym
<<<<<<< HEAD
=======
        elif not sym:
            # some op conversion may return None
            # e.g. op in frontend/pytorch.py: prim::device
            return sym
>>>>>>> 6c343613

        raise RuntimeError(f"unsupported type {type(sym)}")


def set_span(sym, span):
    """
    Recursively tag the span to the symbol. Stop when it encounters a span-tagged expr. Disabled
    when setting the "relay.frontend.fill_span" as False to the config of PassContext

    Parameters
    ----------
    sym :
        A symbol is generated from the conversion of a frontend operator. Raise an error when the
        type of the symbol is not supported.

    span : String, Span, or bytes
        The source information of the corresponding symbol.

    Returns
    -------
    result :
        The symbol tagged with span.

    Examples
    --------
    .. code-block:: python

      x = set_span(relay.var("x", shape=(1, 64, 56, 56)), "x_var")
      w = relay.const(np.ones([64, 64, 3, 3]), dtype="int64")
      y = set_span(
          relay.nn.conv2d(x, w, channels=64, kernel_size=(3, 3), padding=(1, 1)), "conv2d"
      )
      print(relay.Function([x], y))

      #fn (%x: Tensor[(1, 64, 56, 56), float32] /* span=x_var:0:0 */) {
      #  nn.conv2d(%x, meta[relay.Constant][0] /* span=conv2d:0:0 */, ...) /* span=conv2d:0:0 */
      #}
    """

    if tvm.transform.PassContext.current().config.get("relay.frontend.fill_span", True):
        return _SpanFiller(span).fill(sym)
    return sym<|MERGE_RESOLUTION|>--- conflicted
+++ resolved
@@ -1169,13 +1169,10 @@
             return sym
         elif isinstance(sym, np.ndarray):
             return sym
-<<<<<<< HEAD
-=======
         elif not sym:
             # some op conversion may return None
             # e.g. op in frontend/pytorch.py: prim::device
             return sym
->>>>>>> 6c343613
 
         raise RuntimeError(f"unsupported type {type(sym)}")
 
