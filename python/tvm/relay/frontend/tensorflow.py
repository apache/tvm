# Licensed to the Apache Software Foundation (ASF) under one
# or more contributor license agreements.  See the NOTICE file
# distributed with this work for additional information
# regarding copyright ownership.  The ASF licenses this file
# to you under the Apache License, Version 2.0 (the
# "License"); you may not use this file except in compliance
# with the License.  You may obtain a copy of the License at
#
#   http://www.apache.org/licenses/LICENSE-2.0
#
# Unless required by applicable law or agreed to in writing,
# software distributed under the License is distributed on an
# "AS IS" BASIS, WITHOUT WARRANTIES OR CONDITIONS OF ANY
# KIND, either express or implied.  See the License for the
# specific language governing permissions and limitations
# under the License.
# pylint: disable=import-self, invalid-name, unused-argument, too-many-lines, len-as-condition, broad-except
# pylint: disable=import-outside-toplevel, redefined-builtin
"""TF: Tensorflow frontend."""
import warnings
from collections import defaultdict

# Numpy support
import numpy as np
import tvm

from tvm.ir import IRModule
from tvm.relay.prelude import Prelude, StaticTensorArrayOps, get_tensor_array_shape
from tvm.topi.util import get_const_tuple

from .. import analysis
from .. import expr as _expr
from .. import function as _function
from .. import op as _op
from ..ty import Any
from ..expr_functor import ExprMutator, ExprVisitor
from .common import AttrCvt, get_relay_op
from .common import infer_type as _infer_type
from .common import infer_shape as _infer_shape
from .common import infer_channels as _infer_channels
from .common import infer_value as _infer_value

__all__ = ["from_tensorflow"]


def _get_pad_pair(input1d, kernel1d, stride1d):
    if input1d % stride1d == 0:
        pad = max(kernel1d - stride1d, 0)
    else:
        pad = max(kernel1d - (input1d % stride1d), 0)

    pad_before = pad // 2
    pad_after = pad - pad_before

    return [pad_before, pad_after]


def _math_name_picker(surfix):
    def _impl(attr):
        return "broadcast_" + surfix

    return _impl


def _dimension_picker(prefix, surfix=""):
    def _impl(attr):
        kernel = attr["kernel_shape"]
        if len(kernel) == 2:
            return prefix + "2d" + surfix
        if len(kernel) == 3:
            return prefix + "3d" + surfix
        raise tvm.error.OpAttributeInvalid(
            "Only 2D or 3D kernels are supported for operator {}".format(prefix + "2d or 3d")
        )

    return _impl


def _dimension_constraint():
    def _dim_check(attrs):
        if len(attrs["kernel_shape"]) in (2, 3):
            return True
        return False

    return _dim_check, "Only 2d or 3d kernel supported."


def _get_param(params, input_node):
    if isinstance(input_node, _expr.Constant):
        return np.atleast_1d(input_node.data.asnumpy())
    return params[input_node.name_hint].asnumpy()


def _get_num_param(params, input_node):
    return _get_param(params, input_node).item()


def _get_list_param(params, input_node):
    return _get_param(params, input_node).tolist()


def _get_tuple_param(params, input_node):
    return tuple(_get_param(params, input_node))


def _need_prelude_for_shape_inference(op):
    return "TensorArray" in op


def _get_more_static_shape(shape0, shape1):
    """Compare two shapes with the same rank,
    and return the one with fewer symbolic dimension.
    """
    assert len(shape0) == len(shape1)
    num_sym_dim0 = 0
    num_sym_dim1 = 0
    for dim0, dim1 in zip(list(shape0), list(shape1)):
        if not isinstance(dim0, int):
            num_sym_dim0 += 1
        if not isinstance(dim1, int):
            num_sym_dim1 += 1

    if num_sym_dim0 < num_sym_dim1:
        return shape0
    return shape1


def _rsqrt():
    def _impl(inputs, attr, params, mod):
        inputs.append(tvm.relay.const(-0.5, attr["T"].name))
        return AttrCvt(op_name="power")(inputs, attr)

    return _impl


def _argx(func, func_name):
    """ A common wrapper for argmin and argmax operations """

    def _impl(inputs, attr, params, mod):
        try:
            # In Tensorflow, `axis` argument is a Tensor, not attribute. We
            # support the case where it inputs from a scalar constant.
            axis_input_value = [_get_num_param(params, inputs[1])]
        except (IndexError, KeyError):
            raise TypeError(
                "Unsupported argument for `{}` : `axis` should be a constant".format(func_name)
            )
        return func(inputs[0], axis=axis_input_value, keepdims=False)

    return _impl


def _elemwise(name):
    def _impl(inputs, attr, params, mod):
        assert len(inputs) == 2, "{} take 2 inputs, {} given".format(name, len(inputs))
        return get_relay_op(name)(*inputs)

    return _impl


def _pool3d(name):
    def _impl(inputs, attr, params, mod):
        attr["data_format"] = attr["data_format"].decode("utf-8")
        flip_layout = False

        input_shape = _infer_shape(inputs[0], mod)

        if attr["data_format"] == "NDHWC":
            attr["kernel_shape"] = (attr["ksize"][1], attr["ksize"][2], attr["ksize"][3])
            attr["strides"] = (attr["strides"][1], attr["strides"][2], attr["strides"][3])
        elif attr["data_format"] == "NCDHW":
            attr["kernel_shape"] = (attr["ksize"][2], attr["ksize"][3], attr["ksize"][4])
            attr["strides"] = (attr["strides"][2], attr["strides"][3], attr["strides"][4])
        else:
            msg = 'Value {} of attribute "data_format" of operator Pooling ' "is not valid."
            raise tvm.error.OpAttributeInvalid(msg.format(attr["data_format"]))
        if attr["data_format"] == "NDHWC":
            input_shape = [_infer_shape(inputs[0], mod)[i] for i in (0, 4, 1, 2, 3)]
            inputs[0] = _op.transpose(inputs[0], axes=(0, 4, 1, 2, 3))
            attr["data_format"] = "NCDHW"
            flip_layout = True

        attr["padding"] = attr["padding"].decode("utf-8")

        if attr["padding"] == "VALID":
            attr["padding"] = [0, 0, 0, 0, 0, 0]
        elif attr["padding"] == "SAME":
            stride_d, stride_h, stride_w = attr["strides"]
            kernel_d, kernel_h, kernel_w = attr["kernel_shape"]
            if attr["data_format"] == "NDHWC":
                in_d = input_shape[1]
                in_h = input_shape[2]
                in_w = input_shape[3]
            else:
                in_d = input_shape[2]
                in_h = input_shape[3]
                in_w = input_shape[4]
            pad_d = _get_pad_pair(in_d, kernel_d, stride_d)
            pad_v = _get_pad_pair(in_h, kernel_h, stride_h)
            pad_h = _get_pad_pair(in_w, kernel_w, stride_w)

            attr["padding"] = [pad_d[0], pad_v[0], pad_h[0], pad_d[1], pad_v[1], pad_h[1]]
        else:
            msg = 'Value {} in attribute "padding" of operator Pooling is ' "not valid."
            raise tvm.error.OpAttributeInvalid(msg.format(attr["padding"]))

        if name == "avg_pool":
            attr["count_include_pad"] = False
        attr["ceil_mode"] = False
        out = AttrCvt(
            op_name=name,
            transforms={"kernel_shape": "pool_size", "data_format": "layout"},
            ignores=["ksize"],
        )(inputs, attr)
        if flip_layout:
            out = _op.transpose(out, axes=(0, 2, 3, 4, 1))
        return out

    return _impl


def _pooling(name):
    def _impl(inputs, attr, params, mod):

        attr["data_format"] = attr["data_format"].decode("utf-8")
        flip_layout = False

        input_shape = _infer_shape(inputs[0], mod)

        if attr["data_format"] == "NHWC":
            attr["kernel_shape"] = (attr["ksize"][1], attr["ksize"][2])
            attr["strides"] = (attr["strides"][1], attr["strides"][2])
        elif attr["data_format"] == "NCHW":
            attr["kernel_shape"] = (attr["ksize"][2], attr["ksize"][3])
            attr["strides"] = (attr["strides"][2], attr["strides"][3])
        else:
            msg = 'Value {} of attribute "data_format" of operator Pooling ' "is not valid."
            raise tvm.error.OpAttributeInvalid(msg.format(attr["data_format"]))

        if attr["_target_layout"] == "NCHW" and attr["data_format"] == "NHWC":
            tmp_shape = _infer_shape(inputs[0], mod)
            input_shape = [tmp_shape[ii] for ii in (0, 3, 1, 2)]
            inputs[0] = _op.transpose(inputs[0], axes=(0, 3, 1, 2))
            attr["data_format"] = "NCHW"
            flip_layout = True

        # Fix padding
        attr["padding"] = attr["padding"].decode("utf-8")

        if attr["padding"] == "VALID":
            attr["padding"] = [0, 0]
        elif attr["padding"] == "SAME":
            stride_h, stride_w = attr["strides"]
            kernel_h, kernel_w = attr["kernel_shape"]
            if attr["data_format"] == "NHWC":
                in_h = input_shape[1]
                in_w = input_shape[2]
            else:
                in_h = input_shape[2]
                in_w = input_shape[3]

            pad_v = _get_pad_pair(in_h, kernel_h, stride_h)
            pad_h = _get_pad_pair(in_w, kernel_w, stride_w)

            attr["padding"] = [pad_v[0], pad_h[0], pad_v[1], pad_h[1]]
        else:
            msg = 'Value {} in attribute "padding" of operator Pooling is ' "not valid."
            raise tvm.error.OpAttributeInvalid(msg.format(attr["padding"]))

        if name == "avg_pool":
            attr["count_include_pad"] = False

        out = AttrCvt(
            op_name=_dimension_picker(name),
            transforms={"kernel_shape": "pool_size", "data_format": "layout"},
            ignores=["ksize"],
            extras={"ceil_mode": False},
            custom_check=_dimension_constraint(),
        )(inputs, attr)

        if flip_layout:
            out = _op.transpose(out, axes=(0, 2, 3, 1))

        return out

    return _impl


def _conv(opname):
    def _impl(inputs, attr, params, mod):
        attr["data_format"] = attr["data_format"].decode("utf-8")
        flip_layout = False

        if opname == "conv_transpose" and attr["data_format"] == "NHWC":
            # transform to NCHW for TVM backend compatible and set 'flip_layout'
            # to have output flip back to NHWC
            inputs[2] = _op.transpose(inputs[2], axes=(0, 3, 1, 2))
<<<<<<< HEAD
            attr['strides'][1], attr['strides'][2], attr['strides'][3] = \
                attr['strides'][3], attr['strides'][1], attr['strides'][2]
            attr['data_format'] = 'NCHW'

            if opname == 'conv_transpose' and len(attr['_output_shapes']) > 0 and attr['_output_shapes'][0] is not None:
                tmp_shape = attr['_output_shapes'][0]
=======
            attr["strides"][1], attr["strides"][2], attr["strides"][3] = (
                attr["strides"][3],
                attr["strides"][1],
                attr["strides"][2],
            )
            attr["data_format"] = "NCHW"

            if opname == "conv_transpose" and len(attr["_output_shapes"]) > 0:
                tmp_shape = attr["_output_shapes"][0]
>>>>>>> f13fed55
                tmp_shape = [tmp_shape[ii] for ii in (0, 3, 1, 2)]
                attr["_output_shapes"][0] = tmp_shape

            flip_layout = True

        inputs_data = inputs[0] if opname != "conv_transpose" else inputs[2]

        # NCHW Layout require weights transpose
        weights_shape = _infer_shape(inputs[1], mod)
        if attr["data_format"] == "NCHW":
            tmp_shape = weights_shape
            if opname in ["conv", "conv_transpose"]:
                tmp_shape = [tmp_shape[ii] for ii in (3, 2, 0, 1)]
                inputs[1] = _op.transpose(inputs[1], axes=(3, 2, 0, 1))
            else:
                tmp_shape = [tmp_shape[ii] for ii in (2, 3, 0, 1)]
                inputs[1] = _op.transpose(inputs[1], axes=(2, 3, 0, 1))
            weights_shape = tmp_shape

        input_shape = _infer_shape(inputs_data, mod)
        if attr["_target_layout"] == "NCHW" and attr["data_format"] == "NHWC":
            input_shape = [input_shape[ii] for ii in (0, 3, 1, 2)]
            inputs_data = _op.transpose(inputs_data, axes=(0, 3, 1, 2))
            if opname in ["conv", "conv_transpose"]:
                weights_shape = [weights_shape[ii] for ii in (3, 2, 0, 1)]
                inputs[1] = _op.transpose(inputs[1], axes=(3, 2, 0, 1))
            else:
                weights_shape = [weights_shape[ii] for ii in (2, 3, 0, 1)]
                inputs[1] = _op.transpose(inputs[1], axes=(2, 3, 0, 1))

            attr["data_format"] = "NCHW"
            attr["strides"] = [attr["strides"][ii] for ii in (0, 3, 1, 2)]
            flip_layout = True

        if attr["data_format"] == "NHWC":
            in_channels = input_shape[3]
            kernel_h, kernel_w, _, depth_mult = weights_shape
            attr["kernel_shape"] = (weights_shape[0], weights_shape[1])
            if opname == "conv":
                attr["channels"] = weights_shape[3]
            elif opname == "conv_transpose":
                attr["channels"] = weights_shape[2]
            else:
                attr["channels"] = input_shape[3] * depth_mult

            if "dilations" in attr:
                attr["dilations"] = (attr["dilations"][1], attr["dilations"][2])
            attr["strides"] = (attr["strides"][1], attr["strides"][2])
        elif attr["data_format"] == "NCHW":
            in_channels = input_shape[1]
            _, depth_mult, kernel_h, kernel_w = weights_shape
            attr["kernel_shape"] = (weights_shape[2], weights_shape[3])
            if opname == "conv":
                attr["channels"] = weights_shape[0]
            elif opname == "conv_transpose":
                attr["channels"] = weights_shape[1]
            else:
                attr["channels"] = input_shape[1] * depth_mult
                if attr["channels"] < 0:
                    attr["channels"] *= -1

            if "dilations" in attr:
                attr["dilations"] = (attr["dilations"][2], attr["dilations"][3])
            attr["strides"] = (attr["strides"][2], attr["strides"][3])
        else:
            msg = 'Value {} in attribute "data_format" of operator Conv is ' "not valid."
            raise tvm.error.OpAttributeInvalid(msg.format(attr["data_format"]))

        if opname == "depthwise":
            attr["groups"] = in_channels

        # Fix padding
        attr["padding"] = attr["padding"].decode("utf-8")

        if attr["padding"] == "VALID":
            attr["padding"] = [0, 0]
        elif attr["padding"] == "SAME":
            stride_h, stride_w = attr["strides"]
            kernel_h, kernel_w = attr["kernel_shape"]

            pdata_shape = input_shape
<<<<<<< HEAD
            if opname == 'conv_transpose' and len(attr['_output_shapes']) > 0 and attr['_output_shapes'][0] is not None:
                pdata_shape = attr['_output_shapes'][0]
=======
            if opname == "conv_transpose" and len(attr["_output_shapes"]) > 0:
                pdata_shape = attr["_output_shapes"][0]
>>>>>>> f13fed55

            if attr["data_format"] == "NHWC":
                in_h = pdata_shape[1]
                in_w = pdata_shape[2]
            else:
                in_h = pdata_shape[2]
                in_w = pdata_shape[3]

            dilation_h = attr["dilations"][0]
            dilation_w = attr["dilations"][1]
            dilated_kernel_h = (kernel_h - 1) * dilation_h + 1
            dilated_kernel_w = (kernel_w - 1) * dilation_w + 1
            pad_v = _get_pad_pair(in_h, dilated_kernel_h, stride_h)
            pad_h = _get_pad_pair(in_w, dilated_kernel_w, stride_w)

            attr["padding"] = [pad_v[0], pad_h[0], pad_v[1], pad_h[1]]
        else:
            msg = 'Value {} in attribute "padding" of operator Conv is not ' "valid."
            raise tvm.error.OpAttributeInvalid(msg.format(attr["padding"]))

        if "kernel_layout" not in attr:
            if opname in ["conv", "conv_transpose"]:
                attr["kernel_layout"] = "HWIO" if attr["data_format"] == "NHWC" else "OIHW"
            else:
                attr["kernel_layout"] = "HWOI" if attr["data_format"] == "NHWC" else "OIHW"

        # Ignore the new attributes from TF2.0, for now.
        out = AttrCvt(
            op_name=_dimension_picker(
                "conv", surfix="_transpose" if opname == "conv_transpose" else ""
            ),
            ignores=["explicit_paddings"],
            transforms={
                "kernel_shape": "kernel_size",
                "data_format": "data_layout",
                "dilations": ("dilation", (0, 0)),
                "group": ("groups", 1),
            },
            custom_check=_dimension_constraint(),
        )([inputs_data, inputs[1]], attr)

        if flip_layout:
            out = _op.transpose(out, axes=(0, 2, 3, 1))

        return out

    return _impl


# Dilation2d
def _dilation2d():
    def _impl(inputs, attr, params, mod):
        if "data_format" not in attr:
            attr["data_format"] = "NHWC"

        input_shape = _infer_shape(inputs[0], mod)
        weights_shape = _infer_shape(inputs[1], mod)

        if attr["_target_layout"] == "NCHW" and attr["data_format"] == "NHWC":
            input_shape = [input_shape[ii] for ii in (0, 3, 1, 2)]
            inputs[0] = _op.transpose(inputs[0], axes=(0, 3, 1, 2))
            weights_shape = [weights_shape[ii] for ii in (2, 0, 1)]
            inputs[1] = _op.transpose(inputs[1], axes=(2, 0, 1))
            attr["data_format"] = "NCHW"

        if attr["data_format"] in ["NHWC", "NCHW"]:
            if "rates" in attr:
                attr["dilations"] = attr["rates"]
            if "dilations" in attr:
                attr["dilations"] = (attr["dilations"][1], attr["dilations"][2])
            attr["strides"] = (attr["strides"][1], attr["strides"][2])
        else:
            msg = 'Value {} in attribute "data_format" of operator Dilation2D is ' "not valid."
            raise tvm.error.OpAttributeInvalid(msg.format(attr["data_format"]))

        attr["padding"] = attr["padding"].decode("utf-8")
        if attr["padding"] == "VALID":
            attr["padding"] = [0, 0]
        elif attr["padding"] == "SAME":
            stride_h, stride_w = attr["strides"]
            if attr["data_format"] == "NHWC":
                kernel_h, kernel_w = weights_shape[0], weights_shape[1]
            else:
                kernel_h, kernel_w = weights_shape[1], weights_shape[2]
            if attr["data_format"] == "NHWC":
                in_h = input_shape[1]
                in_w = input_shape[2]
            else:
                in_h = input_shape[2]
                in_w = input_shape[3]

            dilation_h = attr["dilations"][0]
            dilation_w = attr["dilations"][1]
            dilated_kernel_h = (kernel_h - 1) * dilation_h + 1
            dilated_kernel_w = (kernel_w - 1) * dilation_w + 1
            pad_v = _get_pad_pair(in_h, dilated_kernel_h, stride_h)
            pad_h = _get_pad_pair(in_w, dilated_kernel_w, stride_w)

            if attr["data_format"] == "NHWC":
                inputs[0] = _op.nn.pad(
                    data=inputs[0],
                    pad_width=((0, 0), (pad_v[0], pad_v[1]), (pad_h[0], pad_h[1]), (0, 0)),
                )
            else:
                inputs[0] = _op.nn.pad(
                    data=inputs[0],
                    pad_width=((0, 0), (0, 0), (pad_v[0], pad_v[1]), (pad_h[0], pad_h[1])),
                )

            attr["padding"] = [0, 0]

        else:
            msg = 'Value {} in attribute "padding" of operator Dilation2d is not ' "valid."
            raise tvm.error.OpAttributeInvalid(msg.format(attr["padding"]))

        attr["kernel_layout"] = "HWI" if attr["data_format"] == "NHWC" else "IHW"
        out = AttrCvt(
            op_name="dilation2d",
            ignores=["explicit_paddings", "rates"],
            transforms={
                "data_format": "data_layout",
            },
        )([inputs[0], inputs[1]], attr)
        if attr["_target_layout"] == "NCHW":
            out = _op.transpose(out, axes=(0, 2, 3, 1))
        return out

    return _impl


def _conv3d(opname):
    def _impl(inputs, attr, params, mod):
        attr["data_format"] = attr["data_format"].decode("utf-8")
        flip_layout = False

        inputs_data = inputs[0] if opname != "conv_transpose" else inputs[2]

        # NCDHW Layout require weights transpose
        weights_shape = _infer_shape(inputs[1], mod)
        if attr["data_format"] == "NCDHW":
            tmp_shape = weights_shape
            tmp_shape = [tmp_shape[ii] for ii in (4, 3, 0, 1, 2)]
            inputs[1] = _op.transpose(inputs[1], axes=(4, 3, 0, 1, 2))
            weights_shape = tmp_shape

        input_shape = _infer_shape(inputs_data, mod)

        if attr["_target_layout"] == "NCDHW" and attr["data_format"] == "NDHWC":
            input_shape = [input_shape[ii] for ii in (0, 4, 1, 2, 3)]
            inputs_data = _op.transpose(inputs_data, axes=(0, 4, 1, 2, 3))
            weights_shape = [weights_shape[ii] for ii in (4, 3, 0, 1, 2)]
            inputs[1] = _op.transpose(inputs[1], axes=(4, 3, 0, 1, 2))

            attr["data_format"] = "NCDHW"
            attr["strides"] = [attr["strides"][ii] for ii in (0, 4, 1, 2, 3)]
            flip_layout = True

        if attr["data_format"] == "NDHWC":
            kernel_d, kernel_h, kernel_w, _, _ = weights_shape
            attr["kernel_shape"] = (kernel_d, kernel_h, kernel_w)
            if opname == "conv":
                attr["channels"] = weights_shape[4]
            elif opname == "conv_transpose":
                attr["channels"] = weights_shape[3]

            if "dilations" in attr:
                attr["dilations"] = (
                    attr["dilations"][1],
                    attr["dilations"][2],
                    attr["dilations"][3],
                )
            attr["strides"] = (attr["strides"][1], attr["strides"][2], attr["strides"][3])
        elif attr["data_format"] == "NCDHW":
            _, _, kernel_d, kernel_h, kernel_w = weights_shape
            attr["kernel_shape"] = (kernel_d, kernel_h, kernel_w)
            if opname == "conv":
                attr["channels"] = weights_shape[0]
            elif opname == "conv_transpose":
                attr["channels"] = weights_shape[1]

            if "dilations" in attr:
                attr["dilations"] = (
                    attr["dilations"][2],
                    attr["dilations"][3],
                    attr["dilations"][4],
                )
            attr["strides"] = (attr["strides"][2], attr["strides"][3], attr["strides"][4])
        else:
            msg = 'Value {} in attribute "data_format" of operator Conv is ' "not valid."
            raise tvm.error.OpAttributeInvalid(msg.format(attr["data_format"]))

        # Fix padding
        attr["padding"] = attr["padding"].decode("utf-8")

        if attr["padding"] == "VALID":
            attr["padding"] = [0, 0, 0]
        elif attr["padding"] == "SAME":
            stride_d, stride_h, stride_w = attr["strides"]
            kernel_d, kernel_h, kernel_w = attr["kernel_shape"]

            pdata_shape = input_shape
            if opname == "conv_transpose" and len(attr["_output_shapes"]) > 0:
                pdata_shape = attr["_output_shapes"][0]

            if attr["data_format"] == "NDHWC":
                in_d = pdata_shape[1]
                in_h = pdata_shape[2]
                in_w = pdata_shape[3]
            else:
                in_d = pdata_shape[2]
                in_h = pdata_shape[3]
                in_w = pdata_shape[4]

            dilation_d = attr["dilations"][0]
            dilation_h = attr["dilations"][1]
            dilation_w = attr["dilations"][2]
            dilated_kernel_d = (kernel_d - 1) * dilation_d + 1
            dilated_kernel_h = (kernel_h - 1) * dilation_h + 1
            dilated_kernel_w = (kernel_w - 1) * dilation_w + 1
            pad_d = _get_pad_pair(in_d, dilated_kernel_d, stride_d)
            pad_v = _get_pad_pair(in_h, dilated_kernel_h, stride_h)
            pad_h = _get_pad_pair(in_w, dilated_kernel_w, stride_w)

            attr["padding"] = [pad_d[0], pad_v[0], pad_h[0], pad_d[1], pad_v[1], pad_h[1]]

        else:
            msg = 'Value {} in attribute "padding" of operator Conv is not ' "valid."
            raise tvm.error.OpAttributeInvalid(msg.format(attr["padding"]))

        if "kernel_layout" not in attr:
            attr["kernel_layout"] = "DHWIO" if attr["data_format"] == "NDHWC" else "OIDHW"

        use_bias = len(inputs) == (3 if opname != "conv_transpose" else 4)
        channel_axis = 1 if attr["data_format"] == "NCDHW" else 4

        # Ignore the new attributes from TF2.0, for now.
        out = AttrCvt(
            op_name=_dimension_picker(
                "conv", surfix="_transpose" if opname == "conv_transpose" else ""
            ),
            ignores=["explicit_paddings", "Tshape"],
            transforms={
                "kernel_shape": "kernel_size",
                "data_format": "data_layout",
                "dilations": ("dilation", (0, 0)),
                "group": ("groups", 1),
            },
            custom_check=_dimension_constraint(),
        )([inputs_data, inputs[1]], attr)

        if use_bias:
            out = _op.nn.bias_add(
                out, inputs[2] if opname != "conv_transpose" else inputs[3], axis=channel_axis
            )

        if flip_layout:
            out = _op.transpose(out, axes=(0, 2, 3, 4, 1))

        return out

    return _impl


def _nms():
    def _impl(inputs, attr, params, mod):
        # Get parameter values
        try:
            max_output_size = int(np.atleast_1d(inputs[2].data.asnumpy().astype("int64"))[0])
        except Exception:
            try:
                max_output_size = (
                    _infer_value(inputs[2], params, mod).asnumpy().astype("int64").tolist()[0]
                )
            except Exception:
                max_output_size = inputs[2]
        iou_threshold = np.atleast_1d(inputs[3].data.asnumpy())[0]
        # score_threshold was introduced from V3
        score_threshold = np.atleast_1d(inputs[4].data.asnumpy())[0] if len(inputs) > 4 else 0.0
        pad_output = "pad_to_max_output_size"

        # Generate data with shape (1, num_anchors, 5)
        scores = AttrCvt(
            op_name="expand_dims",
            ignores=["T_threshold", pad_output],
            extras={"axis": -1, "num_newaxis": 1},
        )([inputs[1]], attr)
        data = get_relay_op("concatenate")([scores, inputs[0]], -1)
        data = get_relay_op("expand_dims")(data, 0, 1)

        # reason why using get_valid_counts is for inference performance
        ct, data, indices = get_relay_op("get_valid_counts")(
            data, score_threshold=score_threshold, id_index=-1, score_index=0
        )
        # TensorFlow NMS doesn't have parameter top_k
        top_k = -1
        # TF doesn't have class id for nms input
        score_index = 0
        nms_ret = get_relay_op("non_max_suppression")(
            data=data,
            valid_count=ct,
            indices=indices,
            max_output_size=max_output_size,
            iou_threshold=iou_threshold,
            force_suppress=True,
            top_k=top_k,
            coord_start=1,
            score_index=score_index,
            id_index=-1,
            return_indices=True,
            invalid_to_bottom=False,
        )

        if pad_output in attr and attr[pad_output]:
            return nms_ret
        # squeeze it, TF NMS is not batched
        size = get_relay_op("squeeze")(nms_ret[1], axis=[1])
        data_slice = get_relay_op("squeeze")(nms_ret[0], axis=[0])

        # slice to get the dynamic result
        ret = get_relay_op("strided_slice")(
            data_slice, begin=_expr.const([0]), end=size, slice_mode="size"
        )
        return ret

    return _impl


def _decode_image():
    def _impl(inputs, attr, params, mod):
        # Image decode wrapper: Expecting user to feed decoded input to next layer drop this layer.
        warnings.warn("DecodeJpeg: It's a pass through, please handle preprocessing before input")
        return inputs[0]

    return _impl


def _unravel_index():
    def _impl(inputs, attr, params, mod):
        return _op.unravel_index(inputs[0], inputs[1])

    return _impl


def _crop_and_resize():
    def _impl(inputs, attr, params, mod):
        # input image is a 4-D tensor of shape [batch, image_height, image_width, depth]
        # boxes is a 2-D tensor of shape [num_boxes, 4], 4 is for [y1, x1, y2, x2]
        try:
            crop_size = _get_list_param(params, inputs[3])
        except (IndexError, KeyError):
            crop_size = _infer_value(inputs[3], params, mod).asnumpy().tolist()

        method = attr["method"].decode()
        method = "nearest_neighbor" if method == "nearest" else method
        if method not in ["bilinear", "nearest_neighbor"]:
            raise tvm.error.OpAttributeUnImplemented("Method {} is not supported".format(method))
        layout = attr["layout"] if "layout" in attr else "NHWC"
        extrapolation_value = attr["extrapolation_value"]

        return get_relay_op("crop_and_resize")(
            inputs[0], inputs[1], inputs[2], crop_size, layout, method, extrapolation_value
        )

    return _impl


def _cast():
    def _impl(inputs, attr, params, mod):
        return inputs[0].astype(attr["DstT"].name)

    return _impl


def _expand_dims():
    def _impl(inputs, attr, params, mod):
        dim_input = inputs.pop(1)
        axis = _get_num_param(params, dim_input)
        return AttrCvt(
            op_name="expand_dims",
            ignores=["Tdim", "N"],
            extras={"axis": int(axis), "num_newaxis": 1},
        )(inputs, attr)

    return _impl


def _resize(method):
    def _impl(inputs, attr, params, mod):
        if attr["_output_shapes"][0] is not None:
            size = attr["_output_shapes"][0][1:3]
            # Important that the size is defined. If an axis is not, we need to infer what
            # the shape should be.
            if -1 in size:
                size = _infer_value(inputs[1], params, mod).asnumpy().reshape([-1]).tolist()
        else:
            size = _infer_value(inputs[1], params, mod).asnumpy().reshape([-1]).tolist()

        attr["size"] = size
        inputs.pop(1)
        # NHWC
        attr["layout"] = "NHWC"
        if attr.pop("align_corners") is True:
            attr["coordinate_transformation_mode"] = "align_corners"
        else:
            attr["coordinate_transformation_mode"] = "asymmetric"

        # Ignore the new attributes from TF2.0, for now.
        return AttrCvt(
            op_name="resize", ignores=["Tdim", "half_pixel_centers"], extras={"method": method}
        )(inputs, attr)

    return _impl


def _check_numerics():
    def _impl(inputs, attr, params, mod):
        # Making a copy node assuming no need to verify
        return AttrCvt(op_name="copy", ignores=["message"])(inputs, attr)

    return _impl


def _assert():
    # ToDo: In general people want asserts to be gone from TensorFlow graphs
    # when they are optimizing them, so converting it to a no-op is
    # reasonable. However, it would be nice to have the option to keep them
    # once Relay gets a Halt or Assert op.
    return _no_op()


def _no_op():
    def _impl(inputs, attr, params, mod):
        # ToDo: This should really be an op that returns nothing, which could
        # be represented as an empty tuple. It turns out that TVM
        # infrastructure doesn't like running functions that return None and
        # also don't like running functions that return an empty tuple. So it
        # doesn't work, but it should be made to work and then this could be
        # improved. In the mean time, it is hard to imagine a case where it
        # matters in any real way that a no-op is converted to a constant 0.
        return tvm.relay.const(0)

    return _impl


def _matmul():
    def _impl(inputs, attr, params, mod):
        channels = _infer_channels(inputs[1], not attr["transpose_b"])
        if attr["transpose_a"]:
            inputs[0] = _op.transpose(inputs[0], axes=(1, 0))
        if not attr["transpose_b"]:
            inputs[1] = _op.transpose(inputs[1], axes=(1, 0))
        return AttrCvt(
            op_name="dense", extras={"units": channels}, ignores=["transpose_a", "transpose_b", "T"]
        )(inputs, attr)

    return _impl


def _batch_matmul():
    def _impl(inputs, attr, params, mod):
        input_x = inputs[0]
        input_y = inputs[1]
        orig_shape_x = _infer_shape(input_x, mod)
        orig_shape_y = _infer_shape(input_y, mod)

        # reshape n-dimensional batch matmul into 3d
        if len(orig_shape_x) > 3:
            outer_dims = [orig_shape_x[i] for i in range(0, len(orig_shape_x) - 2)]
            num_outer_elts = np.prod(outer_dims)
            new_shape_x = (num_outer_elts, orig_shape_x[-2], orig_shape_x[-1])
            new_shape_y = (num_outer_elts, orig_shape_y[-2], orig_shape_y[-1])
            input_x = _op.reshape(input_x, newshape=new_shape_x)
            input_y = _op.reshape(input_y, newshape=new_shape_y)

        adj_x = attr["adj_x"]
        adj_y = attr["adj_y"]
        input_x = _op.transpose(input_x, axes=[0, 2, 1]) if adj_x else input_x
        input_y = _op.transpose(input_y, axes=[0, 2, 1]) if not adj_y else input_y
        ret = get_relay_op("batch_matmul")(input_x, input_y)

        # reshape result back to n-dimensional
        if len(orig_shape_x) > 3:
            final_shape = list(orig_shape_x)
            final_shape[-2] = orig_shape_x[-1] if adj_x else orig_shape_x[-2]
            final_shape[-1] = orig_shape_y[-2] if adj_y else orig_shape_y[-1]
            ret = _op.reshape(ret, newshape=final_shape)

        return ret

    return _impl


def _identity():
    def _impl(inputs, attr, params, mod):
        return inputs[0]

    return _impl


def _concatV2():
    def _impl(inputs, attr, params, mod):
        pop_node = inputs.pop(len(inputs) - 1)
        axis = int(_get_num_param(params, pop_node))
        return AttrCvt(op_name="concatenate", ignores=["T", "N", "Tidx"], extras={"axis": axis})(
            [inputs], attr
        )

    return _impl


def _concat():
    def _impl(inputs, attr, params, mod):
        pop_node = inputs.pop(0)
        axis = int(_get_num_param(params, pop_node))
        return AttrCvt(op_name="concatenate", ignores=["N"], extras={"axis": axis})([inputs], attr)

    return _impl


def _pack():
    def _impl(inputs, attr, params, mod):
        axis = int(attr["axis"])
        inputs_reshaped = [_op.expand_dims(i, axis=axis, num_newaxis=1) for i in inputs]
        return _op.concatenate(inputs_reshaped, axis)

    return _impl


def _tensor_array():
    def _impl(inputs, attr, params, prelude):
        dtype_str = attr.get("dtype").name
        assert not attr["dynamic_size"], "Dynamic size tensor array is " "not supported in TVM yet."

        if "shape" in attr:
            shape = attr["shape"]
            static_tensor_array_ops = StaticTensorArrayOps(prelude, dtype_str, shape)
            static_tensor_array_ops.register()
            tensor_array_constructor = prelude.get_var_static("tensor_array", dtype_str, shape)
            tensor_array = tensor_array_constructor(inputs[0])
        else:
            tensor_array_constructor = prelude.get_var("tensor_array", dtype_str)
            tensor_array = tensor_array_constructor(inputs[0])
        return tensor_array

    return _impl


def _tensor_array_scatter():
    def _impl(inputs, attr, params, prelude):
        dtype_str = attr.get("T").name
        input_ta = inputs[0]
        input_shape = get_tensor_array_shape(input_ta, dtype_str, prelude)
        values_shape = _infer_shape(inputs[2], prelude.mod)
        input_t_shape = values_shape[1:]
        indices_shape = _infer_shape(inputs[1], prelude.mod)

        if input_shape is None:
            values_rank = len(values_shape)
            unstack_name = "tensor_array_unstack_tensor{}".format(values_rank)
            unstack_function = prelude.get_var(unstack_name, dtype_str)
            values = unstack_function(inputs[2])
            tensor_array_scatter_func = prelude.get_var("tensor_array_scatter", dtype_str)
        else:
            input_t_shape = _get_more_static_shape(input_t_shape, input_shape)
            values_shape = (values_shape[0],) + input_t_shape
            static_tensor_array_ops = StaticTensorArrayOps(prelude, dtype_str, input_t_shape)
            static_tensor_array_ops.register()
            # Register static indices shape
            if isinstance(indices_shape[0], int):
                static_tensor_array_ops.define_tensor_array_scatter(indices_shape, True)
            tensor_array_scatter_func = prelude.get_var_static(
                "tensor_array_scatter", dtype_str, input_t_shape
            )

            static_tensor_array_ops = StaticTensorArrayOps(prelude, dtype_str, values_shape)
            static_tensor_array_ops.register()
            unstack_function = prelude.get_var_static(
                "tensor_array_unstack", dtype_str, values_shape
            )
            values = unstack_function(inputs[2])
        ret = tensor_array_scatter_func(input_ta, inputs[1], values)
        return ret

    return _impl


def _tensor_array_gather():
    def _impl(inputs, attr, params, prelude):
        dtype_str = attr.get("dtype").name
        input_shape = get_tensor_array_shape(inputs[2], dtype_str, prelude)
        indices_shape = _infer_shape(inputs[1], prelude.mod)

        if input_shape is None:
            gather_func = prelude.get_var("tensor_array_gather", dtype_str)
            out = gather_func(inputs[2], inputs[1])
        else:
            static_tensor_array_ops = StaticTensorArrayOps(prelude, dtype_str, input_shape)
            static_tensor_array_ops.register()

            if not isinstance(indices_shape[0], int):
                gather_function = prelude.get_var_static(
                    "tensor_array_gather", dtype_str, input_shape
                )
                out_tensor_t = gather_function(inputs[2], inputs[1])
                out_shape = (indices_shape[0],) + input_shape
                static_tensor_array_ops = StaticTensorArrayOps(prelude, dtype_str, out_shape)
                static_tensor_array_ops.register()

                # Output shape is (indices_shape[0],) + input_shape
                get_data_func = prelude.get_var_static("tensor_get_data", dtype_str, out_shape)
                out = get_data_func(out_tensor_t)
            else:
                # For fixed length indices, directly generate static shape output
                read_func = prelude.get_var_static("tensor_array_read", dtype_str, input_shape)
                get_data_func = prelude.get_var_static("tensor_get_data", dtype_str, input_shape)
                tensor_list = []
                for i in range(indices_shape[0]):
                    index = _op.take(inputs[1], tvm.relay.const(i))
                    out_tensor = get_data_func(read_func(inputs[2], index))
                    tensor_list.append(_op.expand_dims(out_tensor, axis=0))

                if indices_shape[0] > 1:
                    out = _op.concatenate(tensor_list, axis=0)
                else:
                    out = tensor_list[0]

        return out

    return _impl


def _tensor_array_size():
    def _impl(inputs, attr, params, prelude):
        return prelude.length(inputs[0])

    return _impl


def _tensor_array_write():
    def _impl(inputs, attr, params, prelude):
        dtype_str = attr.get("T").name
        input_ta = inputs[3]
        input_ta_shape = get_tensor_array_shape(input_ta, dtype_str, prelude)
        input_t_shape = _infer_shape(inputs[2], prelude.mod)
        input_rank = len(input_t_shape)

        if input_ta_shape is None:
            tensor_name = "tensor{}".format(input_rank)
            tensor_func = prelude.get_var(tensor_name, dtype_str)
            v = tensor_func(inputs[2])
            write_func = prelude.get_var("tensor_array_write", dtype_str)
        else:
            input_ta_rank = len(input_ta_shape)
            assert input_ta_rank == input_rank, "Shape rank mismatch: {} vs {}".format(
                input_ta_rank, input_rank
            )
            static_tensor_array_ops = StaticTensorArrayOps(prelude, dtype_str, input_ta_shape)
            static_tensor_array_ops.register()

            tensor_func = prelude.get_var_static("tensor_constructor", dtype_str, input_ta_shape)
            v = tensor_func(inputs[2])
            # Write tensor with more static shape
            actual_shape = _get_more_static_shape(input_t_shape, input_ta_shape)
            if actual_shape != input_t_shape:
                new_shape = []
                num_any_dim = 0
                for dim in actual_shape:
                    if not isinstance(dim, int):
                        num_any_dim += 1
                    new_shape.append(dim if isinstance(dim, int) else -1)
                if num_any_dim <= 1:
                    v = tensor_func(_op.reshape(inputs[2], new_shape))

            write_func = prelude.get_var_static("tensor_array_write", dtype_str, input_ta_shape)

        return write_func(input_ta, _op.take(inputs[1], tvm.relay.const(0)), v)

    return _impl


def _tensor_array_read():
    def _impl(inputs, attr, params, prelude):
        dtype_str = attr["dtype"].name
        input_shape = get_tensor_array_shape(inputs[2], dtype_str, prelude)

        if input_shape is None:
            read_func = prelude.get_var("tensor_array_read", dtype_str)
            out = read_func(inputs[2], _op.take(inputs[1], tvm.relay.const(0)))
        else:
            static_tensor_array_ops = StaticTensorArrayOps(prelude, dtype_str, input_shape)
            static_tensor_array_ops.register()
            read_func = prelude.get_var_static("tensor_array_read", dtype_str, input_shape)
            out_tensor = read_func(inputs[2], _op.take(inputs[1], tvm.relay.const(0)))
            get_data_func = prelude.get_var_static("tensor_get_data", dtype_str, input_shape)
            out = get_data_func(out_tensor)

        return out

    return _impl


def _tensor_array_split():
    def _impl(inputs, attr, params, prelude):
        dtype_str = attr.get("T").name
        input_ta = inputs[0]
        input_ta_shape = get_tensor_array_shape(input_ta, dtype_str, prelude)
        lengths = _op.cast(inputs[2], "int32")
        lengths_shape = _infer_shape(lengths, prelude.mod)
        value_shape = _infer_shape(inputs[1], prelude.mod)
        input_rank = len(value_shape)

        if input_ta_shape is None:
            v = prelude.get_var("tensor{}".format(input_rank), dtype_str)(inputs[1])
            split_func = prelude.get_var("tensor_array_split", dtype_str)
        else:
            input_ta_rank = len(input_ta_shape)
            assert input_ta_rank == input_rank, "Shape rank mismatch: {} vs {}".format(
                input_ta_rank, input_rank
            )
            static_tensor_array_ops = StaticTensorArrayOps(prelude, dtype_str, input_ta_shape)
            static_tensor_array_ops.register()

            # Check static value/indices shape
            if isinstance(value_shape[0], int) or isinstance(lengths_shape[0], int):
                static_tensor_array_ops.define_tensor_array_split(value_shape, lengths_shape, True)

            tensor_func_name = prelude.get_name_static("tensor_constructor", dtype_str, value_shape)
            if not hasattr(prelude, tensor_func_name):
                static_tensor_array_ops = StaticTensorArrayOps(prelude, dtype_str, value_shape)
                static_tensor_array_ops.register()
            tensor_func = prelude.get_var_static("tensor_constructor", dtype_str, value_shape)
            v = tensor_func(inputs[1])
            split_func = prelude.get_var_static("tensor_array_split", dtype_str, input_ta_shape)

        return split_func(input_ta, v, lengths)

    return _impl


def _tensor_array_concat():
    def _impl(inputs, attr, params, prelude):
        dtype_str = attr["dtype"].name
        input_shape = get_tensor_array_shape(inputs[1], dtype_str, prelude)

        if input_shape is None:
            concat_func = prelude.get_var("tensor_array_concat", dtype_str)
            out = concat_func(inputs[1])
        else:
            static_tensor_array_ops = StaticTensorArrayOps(prelude, dtype_str, input_shape)
            static_tensor_array_ops.register()
            concat_func = prelude.get_var_static("tensor_array_concat", dtype_str, input_shape)
            out_tensor = concat_func(inputs[1])
            out_shape = (Any(),) + input_shape[1:]
            static_tensor_array_ops = StaticTensorArrayOps(prelude, dtype_str, out_shape)
            static_tensor_array_ops.register()
            get_data_func = prelude.get_var_static("tensor_get_data", dtype_str, out_shape)
            out = get_data_func(out_tensor)

        return out

    return _impl


def _tile():
    def _impl(inputs, attr, params, mod):
        reps_input = inputs.pop()
        if isinstance(reps_input, _expr.Call):
            np_reps = _infer_value(reps_input, params, mod).asnumpy()
            reps = [np_reps.flatten()[i] for i in range(np_reps.flatten().shape[0])]
        else:
            reps = _get_list_param(params, reps_input)
        new_input = [inputs.pop(0)]

        return AttrCvt(op_name="tile", extras={"reps": tuple(reps)}, ignores=["Tmultiples"])(
            new_input, attr
        )

    return _impl


def _slice():
    def _impl(inputs, attr, params, mod):
        try:
            begin = _get_list_param(params, inputs[1])
        except (IndexError, KeyError, AttributeError):
            # Handle symbolic begin
            try:
                begin = _infer_value(inputs[1], params, mod).asnumpy().tolist()
            except Exception:
                begin = inputs[1]
        try:
            size = _get_list_param(params, inputs[2])
        except (IndexError, KeyError, AttributeError):
            # Handle symbolic size
            try:
                size = _infer_value(inputs[2], params, mod).asnumpy().tolist()
            except Exception:
                size = inputs[2]

        # Align begin and strides for dynamic shape.
        data_dim = len(_infer_shape(inputs[0], mod))
        strides = [1] * data_dim
        if not isinstance(begin, (_expr.Call, _expr.Var)):
            for _ in range(len(begin), data_dim):
                begin.append(0)
        elif not isinstance(size, (_expr.Call, _expr.Var)):
            for _ in range(len(size), data_dim):
                size.append(-1)
        return _op.strided_slice(
            inputs[0], begin=begin, end=size, strides=strides, slice_mode="size"
        )

    return _impl


def _reshape():
    def _impl(inputs, attr, params, mod):
        pop_node = inputs.pop(1)

        try:
            shape_arg = _get_tuple_param(params, pop_node)
        except AttributeError:
            # Shape operator is already pruned, hence
            # try to infer shape by precompute prune if possible.
            try:
                params_new = _infer_value(pop_node, params, mod)
                shape_arg = tuple(params_new.asnumpy().astype("int32").flatten())
            except Exception:
                # Deal with symbolic shape case.
                if isinstance(pop_node, _expr.Call) and "shape_of" in str(pop_node.op):
                    # shape_of is the direct ancestor.
                    return _op.reshape_like(inputs[0], pop_node.args[0])
                shape_arg = pop_node

        return AttrCvt(op_name="reshape", extras={"newshape": shape_arg}, ignores=["Tshape"])(
            inputs, attr
        )

    return _impl


def _depth_to_space():
    def _impl(inputs, attr, params, mod):
        block_size = int(attr["block_size"])
        layout = attr["data_format"].decode("utf-8")
        return _op.nn.depth_to_space(inputs[0], block_size, layout)

    return _impl


def _space_to_depth():
    def _impl(inputs, attr, params, mod):
        block_size = int(attr["block_size"])
        layout = attr["data_format"].decode("utf-8")
        return _op.nn.space_to_depth(inputs[0], block_size, layout)

    return _impl


def _bias_add():
    def _impl(inputs, attr, params, mod):
        # Must expand for proper broadcasting in NCHW.
        if "data_format" in attr and attr["data_format"].decode("utf-8") == "NCHW":
            bias = _op.reshape(inputs[1], newshape=(1, -1, 1, 1))
        else:
            bias = inputs[1]
        return _op.add(inputs[0], bias)

    return _impl


def _broadcast_to():
    def _impl(inputs, attr, params, mod):
        if isinstance(inputs[1], _expr.Var):
            shape = params[inputs[1].name_hint]
        else:
            shape = _infer_value(inputs[1], params, mod)
        shape = list(shape.asnumpy().reshape([-1]))
        return _op.broadcast_to(inputs[0], shape)

    return _impl


def _squeeze():
    def _impl(inputs, attr, params, mod):
        if len(attr["squeeze_dims"]) == 0:
            attr["squeeze_dims"] = None
        return AttrCvt(op_name="squeeze", transforms={"squeeze_dims": "axis"}, ignores=["T"])(
            inputs, attr
        )

    return _impl


def _fused_batch_norm():
    def _impl(inputs, attr, params, mod):
        # Tensorflow: (data, gamma, beta, moving_mean, moving_variance)
        # Relay:       (data, gamma, beta, moving_mean, moving_varience)
        assert len(inputs) == 5
        axis = 3
        need_cast = False

        if "data_format" in attr:
            attr["data_format"] = attr["data_format"].decode("utf-8")
            if attr["data_format"] == "NCHW":
                axis = 1
        if "U" in attr and attr["U"].name != attr["T"].name:
            need_cast = True
            inputs[0] = _op.cast(inputs[0], dtype=attr["U"].name)
        # Check if mean and variance are empty
        # If so, replace them with Mean and Variance Ops
        # For run-time calculation
        moving_mean_shape = [int(n) for n in inputs[3].type_annotation.shape]
        moving_variance_shape = [int(n) for n in inputs[4].type_annotation.shape]
        if moving_mean_shape[0] == 0 and moving_variance_shape[0] == 0:
            inputs[3] = _op.mean(inputs[0], axis=axis, keepdims=False, exclude=True)
            inputs[4] = _op.variance(inputs[0], axis=axis, keepdims=False, exclude=True)
        out = AttrCvt(
            op_name="batch_norm",
            transforms={"scale_after_normalization": "scale", "variance_epsilon": "epsilon"},
            extras={"axis": axis},
            ignores=["data_format", "U"],
            disables=["momentum"],
        )(inputs, attr)

        if need_cast:
            out = _expr.TupleGetItem(out.astuple(), 0)
            out = _op.cast(out, dtype=attr["T"].name)
        return out

    return _impl


def _batch_norm():
    def _impl(inputs, attr, params, mod):
        # Rearrange inputs from
        # (data, moving_mean, moving_variance, beta, gamma)
        #     to
        # (data, gamma, beta, moving_mean, moving_var)
        new_inputs = [inputs[0], inputs[4], inputs[3], inputs[1], inputs[2]]

        axis = 3
        if "data_format" in attr:
            attr["data_format"] = attr["data_format"].decode("utf-8")
            if attr["data_format"] == "NCHW":
                axis = 1

        return AttrCvt(
            op_name="batch_norm",
            transforms={"scale_after_normalization": "scale", "variance_epsilon": "epsilon"},
            extras={"axis": axis},
            ignores=["data_format"],
            disables=["momentum"],
        )(new_inputs, attr)

    return _impl


def _relu6():
    def _impl(inputs, attr, params, mod):
        return _op.clip(inputs[0], a_min=0, a_max=6)

    return _impl


def _shape():
    def _impl(inputs, attr, params, mod):
        is_symbolic_shape = False
        input_shape = _infer_shape(inputs[0], mod)
        for axis in input_shape:
            if not isinstance(axis, (int, tvm.tir.IntImm)):
                is_symbolic_shape = True
                break

        if is_symbolic_shape:
            ret = _op.shape_of(inputs[0], dtype="int32")
        else:
            ret = np.array(input_shape, dtype="int32")
        return ret

    return _impl


def _fill():
    def _impl(inputs, attr, params, mod):
        try:
            output_shape = _infer_value(inputs[0], params, mod).asnumpy().tolist()
        except Exception:
            output_shape = inputs[0]

        return _op.full(inputs[1], output_shape, attr["T"].name)

    return _impl


def _lrn():
    def _impl(inputs, attr, params, mod):
        attr_new = {}
        depth_radius = attr.get("depth_radius", 5)
        size = (depth_radius * 2) + 1
        attr_new["axis"] = 3  # Fix axis, NHWC format
        attr_new["size"] = size
        attr_new["bias"] = attr.get("bias", 1)
        attr_new["alpha"] = attr.get("alpha", 1) * size
        attr_new["beta"] = attr.get("beta", 0.5)
        return AttrCvt(op_name="lrn")(inputs, attr_new)

    return _impl


def _sum():
    def _impl(inputs, attr, params, mod):
        axis = _get_tuple_param(params, inputs[1])
        return AttrCvt(
            op_name="sum",
            extras={"axis": axis},
            transforms={"keep_dims": "keepdims"},
            ignores=["name", "Tidx"],
        )([inputs[0]], attr)

    return _impl


def _reduce(op):
    def _impl(inputs, attr, params, mod):
        axis = _get_list_param(params, inputs[1])
        axis = tuple(axis)
        if not axis:
            axis = None
        return AttrCvt(
            op_name=op,
            extras={"axis": axis},
            transforms={"keep_dims": "keepdims"},
            ignores=["name", "Tidx"],
        )([inputs[0]], attr)

    return _impl


def _euclidean_norm():
    def _impl(inputs, attr, params, mod):
        axis = tuple(_get_list_param(params, inputs[1]))
        keep_dims = bool(attr.get("keep_dims", False))
        return _op.sqrt(
            _op.cast(_op.reduce.sum(_op.multiply(inputs[0], inputs[0]), axis, keep_dims), "float32")
        )

    return _impl


def _square():
    def _impl(inputs, attr, params, mod):
        return _op.multiply(inputs[0], inputs[0])

    return _impl


def _gather():
    "GatherV2, Gather"

    def _impl(inputs, attr, params, mod):
        if len(inputs) > 2:
            axis = _get_num_param(params, inputs.pop(2))
        else:
            axis = 0
        if int(attr.get("batch_dims", 0)) != 0:
            raise tvm.error.OpAttributeUnImplemented("Attribute batch_dims is not supported")
        new_input = inputs[0:2]
        return AttrCvt(
            op_name="take",
            extras={"axis": tvm.tir.const(axis, "int32")},
            ignores=["Tindices", "Tparams", "validate_indices", "Taxis", "_class", "batch_dims"],
        )(new_input, attr)

    return _impl


def _gather_nd():
    """GatherNd"""

    def _impl(inputs, attr, params, mod):
        indices_dims = len(_infer_shape(inputs[1], mod))
        indices = _op.transpose(inputs[1], axes=[-1] + list(range(indices_dims - 1)))
        return AttrCvt(op_name="gather_nd", ignores=["Tindices", "Tparams", "Taxis", "_class"])(
            [inputs[0], indices], attr
        )

    return _impl


def _stridedSlice():
    def _impl(inputs, attr, params, mod):
        """Strided Slice.
        Operator description: https://www.tensorflow.org/api_docs/python/tf/strided_slice
        Tensorflow mask validation: https://github.com/tensorflow/tensorflow/blob/master/
        tensorflow/core/util/strided_slice_op.cc#L147-L368
        """
        begin = _get_list_param(params, inputs[1])
        end = _get_list_param(params, inputs[2])
        stride = _get_list_param(params, inputs[3])

        begin_mask = int(attr.get("begin_mask", 0))
        end_mask = int(attr.get("end_mask", 0))
        ellipsis_mask = int(attr.get("ellipsis_mask", 0))
        new_axis_mask = int(attr.get("new_axis_mask", 0))
        shrink_axis_mask = int(attr.get("shrink_axis_mask", 0))
        in_type = _infer_type(inputs[0], mod)
        data_shape = get_const_tuple(in_type.checked_type.shape)
        data_dim = len(data_shape)
        stride_dim = len(stride)

        # This is a special routine to handle strided_slice after shape_of.
        # We need this since in some cases we want to do strided_slice on
        # a partial symbolic shape, such as (1, ?), and get a static shape
        # (1,). Directly slice on shape_of will result in fully dynamic shape.
        # TODO(kevinthesun): Can we generalize this process with partial eval?
        if isinstance(inputs[0], _expr.Call) and inputs[0].op == _op.get("shape_of"):
            bg = begin[0]
            ed = end[0]
            st = stride[0]

            if ed <= 0 < st:
                ed += data_shape[0]

            in_shape = _infer_shape(inputs[0].args[0], mod)
            dtype = in_type.checked_type.dtype
            out_data = []
            idx = bg
            while idx < ed:
                if isinstance(in_shape[idx], int):
                    out_data.append(in_shape[idx])
                else:
                    break
                idx += st

            # Only return when in_shape is fully static in the range from begin to end.
            if idx >= st:
                ret = _expr.const(out_data, dtype)
                if shrink_axis_mask:
                    ret = _op.squeeze(ret)

                return ret

        def _transform_mask(stride_dim, ellipsis_mask):
            """Handle mask inputs to create new begin, end, stride and output shape"""
            m_begin = [0] * data_dim
            m_end = [0] * data_dim
            m_stride = [0] * data_dim
            fshape_indices = []
            # Count new axis after ellipsis_mask, consider while applying ellipsis_mask.
            ellipsis_seen = False
            new_axes_after_ellipsis = 0
            for i in range(stride_dim):
                mask = 1 << i
                if ellipsis_seen and (mask & new_axis_mask) != 0:
                    new_axes_after_ellipsis += 1
                if (mask & ellipsis_mask) != 0:
                    ellipsis_seen = True
            if not ellipsis_seen:
                # Used later for extending the stride attributes in the below loop.
                ellipsis_mask |= 1 << stride_dim
                stride_dim += 1
            final_index = 0
            for index in range(stride_dim):
                mask = 1 << index
                if mask & ellipsis_mask:
                    # Identify the end index for applying ellipsis_mask
                    to_index = min(
                        ((data_dim - (stride_dim - index)) + 1 + new_axes_after_ellipsis), data_dim
                    )
                    for i in range(final_index, to_index):
                        m_begin[final_index] = 0
                        m_end[final_index] = data_shape[final_index]
                        m_stride[final_index] = 1
                        fshape_indices.append(final_index)
                        final_index += 1
                elif mask & new_axis_mask:
                    fshape_indices.append(-1)
                elif not mask & new_axis_mask:
                    if final_index == len(m_begin):
                        break
                    if mask & begin_mask:
                        m_begin[final_index] = data_shape[final_index] if stride[index] < 0 else 0
                    elif begin[index]:
                        m_begin[final_index] = begin[index]
                    if mask & end_mask:
                        m_end[final_index] = 0 if stride[index] < 0 else data_shape[final_index]
                    elif end[index]:
                        m_end[final_index] = end[index]
                    m_stride[final_index] = stride[index]
                    if mask & shrink_axis_mask:
                        # Tensorflow make axis with shrink_axis_mask as dimension 1
                        m_begin[final_index] = (
                            data_shape[final_index] + begin[index]
                            if begin[index] < 0
                            else begin[index]
                        )
                        m_end[final_index] = begin[index] + 1
                        m_stride[final_index] = 1
                        fshape_indices.append(-2)
                    else:
                        fshape_indices.append(final_index)

                    final_index += 1
            return m_begin, m_end, m_stride, fshape_indices

        fshape_indices = None
        if begin_mask or end_mask or ellipsis_mask or new_axis_mask or shrink_axis_mask:
            begin, end, stride, fshape_indices = _transform_mask(stride_dim, ellipsis_mask)
        out = _op.strided_slice(inputs[0], begin=begin, end=end, strides=stride)
        out_shape = _infer_shape(out, mod=mod)
        if not fshape_indices:
            fshape_indices = range(len(out_shape))

        # Create final output shape.
        final_output = []
        for gather_index in fshape_indices:
            if gather_index == -1:
                final_output.append(1)
            elif gather_index == -2:
                pass
            else:
                final_output.append(out_shape[gather_index])

        if not final_output:
            if not shrink_axis_mask:
                ret = out
            else:
                final_shape = []
                for dim in out_shape:
                    if dim != 1:
                        final_shape.append(dim)
                if len(final_shape) == 0:
                    ret = _op.squeeze(out)
                else:
                    # We need reshape to handle dynamic shape.
                    ret = _op.reshape(out, newshape=tuple(final_shape))
        else:
            ret = _op.reshape(out, newshape=tuple(final_output))
        return ret

    return _impl


def _pad(name):
    def _impl(inputs, attr, params, mod):
        padlist = _get_param(params, inputs[1])
        paddings = tuple(tuple(l) for l in padlist)
        attr["pad_width"] = paddings
        attr["pad_value"] = 0
        new_inputs = [inputs[0]]
        if name == "PadV2":
            constant_values = _get_num_param(params, inputs[2])
            attr["pad_value"] = constant_values
        return AttrCvt(
            op_name="pad",
            ignores=["Tpaddings"],
        )(new_inputs, attr)

    return _impl


def _mirror_pad():
    def _impl(inputs, attr, params, mod):
        padlist = _get_param(params, inputs[1])
        paddings = tuple(tuple(l) for l in padlist)
        attr["pad_width"] = paddings
        mode = attr["mode"].decode("utf-8")
        attr["mode"] = mode
        new_inputs = [inputs[0]]
        return AttrCvt(
            op_name="mirror_pad",
            ignores=["Tpaddings"],
        )(new_inputs, attr)

    return _impl


def _transpose():
    def _impl(inputs, attr, params, mod):
        # If perm is not specified, axes is left empty,
        # otherwise its value is get from params
        try:
            axes = _get_list_param(params, inputs[1])
        except (IndexError, KeyError, AttributeError):
            axes = _infer_value(inputs[1], params, mod).asnumpy().tolist()
        return _op.transpose(inputs[0], axes=axes)

    return _impl


def _where():
    def _impl(inputs, attr, params, mod):
        if len(inputs) == 1:
            return AttrCvt(op_name="argwhere")(inputs, attr)
        return AttrCvt(op_name="where")(inputs, attr)

    return _impl


def _clip_by_value():
    def _impl(inputs, attr, params, mod):
        a_min = _get_num_param(params, inputs[1])
        a_max = _get_num_param(params, inputs[2])
        return _op.clip(inputs[0], a_min=a_min, a_max=a_max)

    return _impl


def _reverse_v2():
    def _impl(inputs, attr, params, mod):
        axis = _get_num_param(params, inputs[1])
        return AttrCvt(op_name="reverse", ignores=["Tidx"], extras={"axis": int(axis)})(
            [inputs[0]], attr
        )

    return _impl


def _rank():
    def _impl(inputs, attr, params, mod):
        input_shape = _infer_shape(inputs[0], mod)

        name = attr["_node_name"]
        params[name] = tvm.nd.array(np.array([len(input_shape)]).astype("int32"))
        return [_expr.var(name, shape=params[name].shape, dtype="int32")]

    return _impl


def _range():
    def _impl(inputs, attr, params, mod):
        try:
            start = _get_param(params, inputs[0])[0]
        except (IndexError, KeyError, AttributeError):
            try:
                start = _infer_value(inputs[1], params, mod).asnumpy().tolist()
                start = start if not isinstance(start, list) else start[0]
            except Exception:
                # Symbolic start
                start = inputs[0]

        try:
            limit = (
                _get_param(params, inputs[1])[0]
                if hasattr(inputs[1], "name_hint") or isinstance(inputs[1], _expr.Constant)
                else params.pop("Rank").asnumpy()[0]
            )
        except (IndexError, KeyError, AttributeError):
            try:
                limit = _infer_value(inputs[1], params, mod).asnumpy().tolist()
                limit = limit if not isinstance(limit, list) else limit[0]
            except Exception:
                limit = inputs[1]

        try:
            delta = _get_param(params, inputs[2])[0]
        except (IndexError, KeyError, AttributeError):
            try:
                delta = _infer_value(inputs[2], params, mod).asnumpy().tolist()
                delta = delta if not isinstance(delta, list) else delta[0]
            except Exception:
                # Symbolic delta
                delta = inputs[2]

        dtype = attr["Tidx"].name if "Tidx" in attr else str(start.dtype)
        if isinstance(start, (np.int32, np.int64, int, np.float32, np.float64, float)):
            start = _expr.const(start)
        if isinstance(limit, (np.int32, np.int64, int, np.float32, np.float64, float)):
            limit = _expr.const(limit)
        if isinstance(delta, (np.int32, np.int64, int, np.float32, np.float64, float)):
            delta = _expr.const(delta)

        return AttrCvt(
            op_name="arange",
            ignores=["Tidx", "_class"],
            extras={"start": start, "stop": limit, "step": delta, "dtype": dtype},
        )([], attr)

    return _impl


def _elu():
    def _impl(inputs, attr, params, mod):
        dtype = attr["T"].name
        alpha = tvm.relay.const(-1.0, dtype)
        return alpha * _op.nn.relu(tvm.relay.const(1, dtype) - _op.exp(inputs[0])) + _op.nn.relu(
            inputs[0]
        )

    return _impl


def _selu():
    def _impl(inputs, attr, params, mod):
        dtype = attr["T"].name
        alpha = tvm.relay.const(-1.6732632423543772848170429916717, dtype)
        gamma = tvm.relay.const(1.0507009873554804934193349852946, dtype)
        return gamma * (
            alpha * _op.nn.relu(tvm.relay.const(1, dtype) - _op.exp(inputs[0]))
            + _op.nn.relu(inputs[0])
        )

    return _impl


def _mean():
    def _impl(inputs, attr, params, mod):
        axis = _get_tuple_param(params, inputs[1])
        return AttrCvt(
            op_name="mean",
            ignores=["Tdim", "Tidx"],
            transforms={"keep_dims": "keepdims"},
            extras={"axis": axis},
        )([inputs[0]], attr)

    return _impl


def _broadcast(name):
    def _impl(inputs, attr, params, mod):
        return AttrCvt(op_name=name, ignores=["name", "incompatible_shape_error", "Tidx"])(
            inputs, attr
        )

    return _impl


def _split(has_size_vector):
    # TF documentation https://www.tensorflow.org/api_docs/python/tf/split
    def _impl(inputs, attr, params, mod):
        try:
            # order and number of inputs are different:
            # if has_size_vector:
            #     https://www.tensorflow.org/api_docs/cc/class/tensorflow/ops/split-v
            # else:
            #     https://www.tensorflow.org/api_docs/cc/class/tensorflow/ops/split

            # in addition, `axis` and `num_or_size_splits` can be tensors in TensorFlow,
            # we can only support constants
            if has_size_vector:
                input_node_index = 0
                input_axis_index = 2
                size_splits = _get_param(params, inputs[1])
                section_beginnings = np.cumsum(size_splits)[:-1]
                indices_or_sections = tuple(section_beginnings)
            else:
                input_node_index = 1
                input_axis_index = 0
                indices_or_sections = attr["num_split"]
            input_node = inputs[input_node_index]
            axis_input_value = _get_num_param(params, inputs[input_axis_index])
        except (IndexError, KeyError, AttributeError):
            raise TypeError(
                "Unsupported argument for split: `axis` and `num_or_size_splits` "
                "should be constants"
            )
        return _op.split(
            input_node, indices_or_sections=indices_or_sections, axis=int(axis_input_value)
        )

    return _impl


def _unpack():
    def _impl(inputs, attr, params, mod):
        input_node = inputs[0]
        axis = attr["axis"]
        input_shape = _infer_shape(input_node, mod)
        axis_length = input_shape[axis]
        if axis_length < 0:
            raise TypeError("Unstack with unknown axis length")
        splitted = _op.split(input_node, indices_or_sections=axis_length, axis=axis)
        axis = [axis]
        return _expr.TupleWrapper(
            _expr.Tuple([_op.squeeze(split_item, axis=axis) for split_item in splitted]),
            len(splitted),
        )

    return _impl


def _softmax():
    def _impl(inputs, attr, params, mod):
        return AttrCvt(op_name="softmax", transforms={"axis": ("axis", 1)})([inputs[0]], attr)

    return _impl


def _softplus():
    # op description: https://www.tensorflow.org/api_docs/python/tf/math/softplus
    def _impl(inputs, attr, params, mod):
        exp_out = AttrCvt("exp")(inputs, attr)
        inputs.append(tvm.relay.const(1, attr["T"].name))
        rh = tvm.relay.const(1, attr["T"].name)
        add_out = get_relay_op("add")(exp_out, rh)
        return get_relay_op("log")(add_out)

    return _impl


def _topk():
    def _impl(inputs, attr, params, mod):
        k_input = inputs.pop(1)
        try:
            k = int(_get_num_param(params, k_input))
        except (IndexError, KeyError, AttributeError):
            try:
                k = int(_infer_value(k_input, params, mod).asnumpy().tolist())
            except Exception:
                k = k_input
        if isinstance(k, int):
            if k < 1:
                raise tvm.error.OpAttributeInvalid(
                    "Attribute k must be positive in operator TopKV2"
                )
            k = _expr.const(k)
        if attr["sorted"] is False:
            raise tvm.error.OpAttributeUnImplemented(
                "Attribute sorted=False is not supported in operator TopKV2"
            )
        return AttrCvt(
            op_name="topk",
            ignores=["sorted"],
            extras={"k": k, "is_ascend": False, "dtype": "int32"},
        )([inputs[0]], attr)

    return _impl


def _floordiv():
    def _impl(inputs, attr, params, mod):
        assert len(inputs) == 2
        return AttrCvt("floor_divide")(inputs, attr)

    return _impl


def _floormod():
    def _impl(inputs, attr, params, mod):
        assert len(inputs) == 2
        return AttrCvt("floor_mod")(inputs, attr)

    return _impl


def _logical(name):
    def _impl(inputs, attr, params, mod):
        return AttrCvt(op_name=name)(inputs, attr)

    return _impl


def _space_to_batch_nd():
    def _impl(inputs, attr, params, mod):
        input_node = inputs[0]
        input_shape = _infer_shape(input_node, mod)
        try:
            block_shape = _get_list_param(params, inputs[1])
        except (IndexError, KeyError, AttributeError):
            block_shape = _infer_value(inputs[1], params, mod).asnumpy().tolist()

        try:
            paddings = _get_list_param(params, inputs[2])
        except (IndexError, KeyError, AttributeError):
            paddings = _infer_value(inputs[2], params, mod).asnumpy()
            paddings = np.squeeze(paddings)
            if len(paddings.shape) == 1:
                paddings = np.expand_dims(paddings, axis=0)
            paddings = paddings.tolist()
        N = len(input_shape)
        M = len(block_shape)
        batch = input_shape[0]
        remaining_shape_length = N - M - 1
        paddings = [(0, 0)] + paddings + [(0, 0)] * remaining_shape_length
        # From https://www.tensorflow.org/api_docs/cc/class/tensorflow/ops/space-to-batch-n-d:
        # Zero-pad the start and end of dimensions [1, ..., M] of the input according to paddings
        # to produce padded of shape padded_shape.
        padded = tvm.relay.nn.pad(input_node, pad_width=paddings)
        # Reshape padded to reshaped_padded of shape:
        # [batch] + [padded_shape[1] / block_shape[0], block_shape[0], ...,
        # padded_shape[M] / block_shape[M-1], block_shape[M-1]] + remaining_shape
        shape1 = [batch] + [item for i in range(M) for item in [-4, -1, block_shape[i]]] + [-2]
        reshaped_padded = tvm.relay.reshape(padded, newshape=shape1)
        # Permute dimensions of reshaped_padded to produce permuted_reshaped_padded of shape:
        # block_shape + [batch] + [padded_shape[1] / block_shape[0], ...,
        # padded_shape[M] / block_shape[M-1]] + remaining_shape
        axes = (
            [2 * i + 2 for i in range(M)]
            + [0]
            + [2 * i + 1 for i in range(M)]
            + list(range(1 + 2 * M, 1 + 2 * M + remaining_shape_length))
        )
        permuted_reshaped_padded = tvm.relay.transpose(reshaped_padded, axes=axes)
        permuted_reshaped_padded_shape = _infer_shape(permuted_reshaped_padded, mod)
        # Reshape permuted_reshaped_padded to flatten block_shape into the batch dimension,
        # producing an output tensor of shape:
        # [batch * prod(block_shape)] + [padded_shape[1] / block_shape[0], ...,
        # padded_shape[M] / block_shape[M-1]] + remaining_shape
        shape2 = [batch * np.prod(block_shape)] + list(permuted_reshaped_padded_shape)[M + 1 :]
        reshaped_permuted_reshaped_padded = tvm.relay.reshape(
            permuted_reshaped_padded, newshape=shape2
        )
        return reshaped_permuted_reshaped_padded

    return _impl


def _batch_to_space_nd():
    def _impl(inputs, attr, params, mod):
        input_node = inputs[0]
        input_shape = _infer_shape(input_node, mod)
        try:
            block_shape = _get_list_param(params, inputs[1])
        except (IndexError, KeyError, AttributeError):
            block_shape = _infer_value(inputs[1], params, mod).asnumpy().tolist()

        try:
            crops = _get_list_param(params, inputs[2])
        except (IndexError, KeyError, AttributeError):
            crops = _infer_value(inputs[2], params, mod).asnumpy()
            crops = np.squeeze(crops)
            if len(crops.shape) == 1:
                crops = np.expand_dims(crops, axis=0)
            crops = crops.tolist()
        M = len(block_shape)
        batch = input_shape[0]
        # From https://www.tensorflow.org/api_docs/cc/class/tensorflow/ops/batch-to-space-n-d:
        # Reshape input to reshaped of shape:
        # [block_shape[0], ..., block_shape[M-1], batch / prod(block_shape),
        #  input_shape[1], ..., input_shape[N-1]]
        shape1 = block_shape + [batch // np.prod(block_shape)] + list(input_shape[1:])
        reshaped = tvm.relay.reshape(input_node, newshape=shape1)
        # Permute dimensions of reshaped to produce permuted of shape
        # [batch / prod(block_shape), input_shape[1], block_shape[0], ...,
        # input_shape[M], block_shape[M-1], input_shape[M+1], ..., input_shape[N-1]]
        axes = (
            [M]
            + [axis for i in range(M) for axis in [M + i + 1, i]]
            + list(range(2 * M + 1, len(shape1)))
        )
        permuted = tvm.relay.transpose(reshaped, axes=axes)
        # Reshape permuted to produce reshaped_permuted of shape
        # [batch / prod(block_shape), input_shape[1] * block_shape[0], ...,
        #  input_shape[M] * block_shape[M-1], input_shape[M+1], ..., input_shape[N-1]]
        shape2 = [0] + [-3] * M + [-2]
        reshaped_permuted = tvm.relay.reshape(permuted, newshape=shape2)
        # Crop the start and end of dimensions [1, ..., M] of reshaped_permuted according to crops
        # to produce the output of shape:
        # [batch / prod(block_shape), input_shape[1] * block_shape[0] - crops[0,0] - crops[0,1],
        #  ..., input_shape[M] * block_shape[M-1] - crops[M-1,0] - crops[M-1,1],
        #  input_shape[M+1], ..., input_shape[N-1]]
        reshaped_permuted_shape = _infer_shape(reshaped_permuted, mod)
        cropped = reshaped_permuted
        for axis in range(1, M + 1):
            crop = crops[axis - 1]
            if crop != [0, 0]:
                indices = tvm.relay.arange(
                    _expr.const(crop[0]),
                    _expr.const(reshaped_permuted_shape[axis] - crop[1]),
                    dtype="int32",
                )
                cropped = tvm.relay.take(cropped, indices=indices, axis=axis)

        return cropped

    return _impl


def _atan2():
    def _impl(inputs, attr, params, mod):
        divide = _elemwise("divide")(inputs, attr, params, mod)
        return get_relay_op("atan")(divide)

    return _impl


def _prod():
    def _impl(inputs, attr, params, mod):
        axis = _get_num_param(params, inputs[1])
        keepdims = attr["keep_dims"]
        return _op.prod(inputs[0], int(axis), keepdims=keepdims)

    return _impl


def _log1p():
    # op description: https://www.tensorflow.org/api_docs/python/tf/math/log1p
    def _impl(inputs, attr, params, mod):
        one = tvm.relay.const(1, attr["T"].name)
        add_out = get_relay_op("add")(inputs[0], one)
        return get_relay_op("log")(add_out)

    return _impl


def _one_hot():
    def _impl(inputs, attr, params, mod):
        depth = int(_get_num_param(params, inputs[1]))
        dtype = attr["T"].name

        on_value = _get_num_param(params, inputs[2])
        off_value = _get_num_param(params, inputs[3])
        new_inputs = [
            inputs[0],
            tvm.relay.const(on_value, dtype),
            tvm.relay.const(off_value, dtype),
        ]
        return AttrCvt("one_hot", ignores=["TI"], extras={"depth": depth, "dtype": dtype})(
            new_inputs, attr
        )

    return _impl


def _squared_difference():
    def _impl(inputs, attr, params, mod):
        difference = _op.subtract(inputs[0], inputs[1])
        return _op.multiply(difference, difference)

    return _impl


def _size():
    def _impl(inputs, attr, params, mod):
        new_attr = attr
        new_attr["out_type"] = attr["out_type"].name
        return AttrCvt("ndarray_size", transforms={"out_type": "dtype"})(inputs, new_attr)

    return _impl


def _add_n():
    def _impl(inputs, attr, params, mod):
        if not isinstance(inputs, tuple):
            inputs = list(inputs)
        assert len(inputs) > 0, "add_n take >=1 inputs, but 0 given."
        _res = inputs[0]
        for each in inputs[1:]:
            _res = _op.add(_res, each)
        return _res

    return _impl


def _LSTMBlockCell():
    def _impl(inputs, attr, params, mod):
        """LSTM Block cell.
        Calculations and return values are described in:
        https://github.com/tensorflow/tensorflow/blob/
        r1.8/tensorflow/contrib/rnn/python/ops/lstm_ops.py#L41-L114

        Parameters
        ----------
        inputs : relay.Expr
            Input data
        in_state_c: list of relay.Expr
            Cell state input values for all the layers
        in_state_h: list of relay.Expr
            Hidden state input values for all the layers
        attrs : dict
            Dict of operator attributes
        params : dict
            List of pretrained weights and bias

        Returns
        -------
        relay.Expr.TupleWapper
            [i, cs, f, o, ci, co, h]
        """
        in_data = inputs[0]
        in_state_c = inputs[1]
        in_state_h = inputs[2]
        in_weight = inputs[3]
        in_bias = inputs[7]
        forget_bias = attr.pop("forget_bias")
        input_shape = _infer_shape(inputs[0], mod)
        weight_shape = _infer_shape(inputs[3], mod)
        batch_size, input_size = input_shape[0], input_shape[1]
        num_hidden_layers = weight_shape[1]

        in_data = _op.reshape(in_data, newshape=(batch_size, input_size))
        ixh = _op.concatenate([in_data, in_state_h], axis=1)
        in_weight = _op.transpose(in_weight, axes=None)
        gates = _op.nn.dense(ixh, in_weight, units=num_hidden_layers)
        gates_bias = _op.add(gates, in_bias)
        gate_list = _op.split(gates_bias, indices_or_sections=4, axis=1)
        in_gate = _op.sigmoid(gate_list[0])
        in_transform = _op.tanh(gate_list[1])
        forget_gate = _op.add(gate_list[2], tvm.relay.const(forget_bias, attr["T"].name))
        forget_gate = _op.sigmoid(forget_gate)
        out_gate = _op.sigmoid(gate_list[3])
        next_c = _op.add(_op.multiply(forget_gate, in_state_c), _op.multiply(in_gate, in_transform))
        co = _op.tanh(next_c)
        next_h = out_gate * co

        return tvm.relay.TupleWrapper(
            tvm.relay.Tuple([in_gate, next_c, forget_gate, out_gate, in_transform, co, next_h]), 7
        )

    return _impl


# compatible operators that do NOT require any conversion.
_identity_list = []

# Operators that get pruned away when the complete graph is frozen.
# These operators are not needed for inference.
_freezed_graph_pruned_op_list = [
    "ReadVariableOp",
    "ResourceGather",
    "Variable",
    "VariableV2",
    "VarHandleOp",
    "Assign",
    "AssignVariableOp",
]


# _convert_map defines maps of name to converter functor(callable)
# for 1 to 1 mapping, use Renamer if nothing but name is different
# use AttrCvt if attributes need to be converted
# for 1 to N mapping(composed), use custom callable functions
# for N to 1 mapping, currently not supported(?)
_convert_map = {
    "Abs": AttrCvt("abs"),
    "Acos": AttrCvt("acos"),
    "Acosh": AttrCvt("acosh"),
    "Add": _elemwise("add"),
    "AddN": _add_n(),
    "AddV2": _elemwise("add"),
    "All": _reduce("all"),
    "Any": _reduce("any"),
    "ArgMax": _argx(_op.argmax, "argmax"),
    "ArgMin": _argx(_op.argmin, "argmin"),
    "Asin": AttrCvt("asin"),
    "Asinh": AttrCvt("asinh"),
    "Assert": _assert(),
    "Atan": AttrCvt("atan"),
    "Atanh": AttrCvt("atanh"),
    "Atan2": _atan2(),
    "AvgPool": _pooling("avg_pool"),
    "AvgPool3D": _pool3d("avg_pool3d"),
    "BatchMatMul": _batch_matmul(),
    "BatchMatMulV2": _batch_matmul(),
    "BatchNormWithGlobalNormalization": _batch_norm(),
    "BatchToSpaceND": _batch_to_space_nd(),
    "BiasAdd": _bias_add(),
    "BroadcastTo": _broadcast_to(),
    "Cast": _cast(),
    "Ceil": AttrCvt("ceil"),
    "CheckNumerics": _check_numerics(),
    "ClipByValue": _clip_by_value(),
    "Concat": _concat(),
    "ConcatV2": _concatV2(),
    "Conv2D": _conv("conv"),
    "Conv2DBackpropInput": _conv("conv_transpose"),
    "Conv3D": _conv3d("conv"),
    "Conv3DBackpropInputV2": _conv3d("conv_transpose"),
    "Cos": AttrCvt("cos"),
    "Cosh": AttrCvt("cosh"),
    "CropAndResize": _crop_and_resize(),
    "DecodeJpeg": _decode_image(),
    "DepthToSpace": _depth_to_space(),
    "DepthwiseConv2dNative": _conv("depthwise"),
    "Dilation2D": _dilation2d(),
    "Elu": _elu(),
    "Equal": _broadcast("equal"),
    "Erf": AttrCvt("erf"),
    "EuclideanNorm": _euclidean_norm(),
    "Exp": AttrCvt("exp"),
    "ExpandDims": _expand_dims(),
    "Fill": _fill(),
    "Floor": AttrCvt("floor"),
    "FloorDiv": _floordiv(),
    "FloorMod": _floormod(),
    "FusedBatchNorm": _fused_batch_norm(),
    "FusedBatchNormV2": _fused_batch_norm(),
    "FusedBatchNormV3": _fused_batch_norm(),
    "Gather": _gather(),
    "GatherNd": _gather_nd(),
    "GatherV2": _gather(),
    "Greater": _broadcast("greater"),
    "GreaterEqual": _broadcast("greater_equal"),
    "Identity": _identity(),
    "IsFinite": AttrCvt("isfinite"),
    "IsInf": AttrCvt("isinf"),
    "LeakyRelu": AttrCvt("leaky_relu"),
    "LeftShift": AttrCvt("left_shift"),
    "Less": _broadcast("less"),
    "LessEqual": _broadcast("less_equal"),
    "Log": AttrCvt("log"),
    "Log1p": _log1p(),
    "LogicalAnd": _logical("logical_and"),
    "LogicalNot": _logical("logical_not"),
    "LogicalOr": _logical("logical_or"),
    "LogSoftmax": AttrCvt("log_softmax"),
    "LRN": _lrn(),
    "LSTMBlockCell": _LSTMBlockCell(),
    "MatMul": _matmul(),
    "Max": _reduce("max"),
    "Maximum": _elemwise("maximum"),
    "MaxPool": _pooling("max_pool"),
    "MaxPool3D": _pool3d("max_pool3d"),
    "Mean": _mean(),
    "Min": _reduce("min"),
    "Minimum": _elemwise("minimum"),
    "MirrorPad": _mirror_pad(),
    "Mod": _elemwise("mod"),
    "Mul": _elemwise("multiply"),
    "Neg": AttrCvt("negative"),
    "NonMaxSuppressionV2": _nms(),
    "NonMaxSuppressionV3": _nms(),
    "NonMaxSuppressionV4": _nms(),
    "NoOp": _no_op(),
    "NotEqual": _broadcast("not_equal"),
    "OneHot": _one_hot(),
    "Pack": _pack(),
    "Pad": _pad("Pad"),
    "PadV2": _pad("PadV2"),
    "Pow": _elemwise("power"),
    "Prod": _prod(),
    "Range": _range(),
    "Rank": _rank(),
    "RealDiv": _elemwise("divide"),
    "Relu": AttrCvt("relu"),
    "Relu6": _relu6(),
    "Reshape": _reshape(),
    "ResizeBicubic": _resize("bilinear"),
    "ResizeBilinear": _resize("bilinear"),
    "ResizeNearestNeighbor": _resize("nearest_neighbor"),
    "ReverseV2": _reverse_v2(),
    "RightShift": AttrCvt("right_shift"),
    "Round": AttrCvt("round"),
    "Rsqrt": _rsqrt(),
    "Select": _where(),
    "Selu": _selu(),
    "Shape": _shape(),
    "Sigmoid": AttrCvt("sigmoid"),
    "Sign": AttrCvt("sign"),
    "Sin": AttrCvt("sin"),
    "Sinh": AttrCvt("sinh"),
    "Size": _size(),
    "Slice": _slice(),
    "Softmax": _softmax(),
    "Softplus": _softplus(),
    "SpaceToBatchND": _space_to_batch_nd(),
    "SpaceToDepth": _space_to_depth(),
    "Split": _split(False),
    "SplitV": _split(True),
    "Sqrt": AttrCvt("sqrt"),
    "Square": _square(),
    "SquaredDifference": _squared_difference(),
    "Squeeze": _squeeze(),
    "StopGradient": _identity(),
    "StridedSlice": _stridedSlice(),
    "Sub": _elemwise("subtract"),
    "Sum": _sum(),
    "Tan": AttrCvt("tan"),
    "Tanh": AttrCvt("tanh"),
    "TensorArrayConcatV3": _tensor_array_concat(),
    "TensorArrayGatherV3": _tensor_array_gather(),
    "TensorArrayReadV3": _tensor_array_read(),
    "TensorArrayScatterV3": _tensor_array_scatter(),
    "TensorArraySizeV3": _tensor_array_size(),
    "TensorArraySplitV3": _tensor_array_split(),
    "TensorArrayV3": _tensor_array(),
    "TensorArrayWriteV3": _tensor_array_write(),
    "Tile": _tile(),
    "TopKV2": _topk(),
    "Transpose": _transpose(),
    "TruncateMod": _elemwise("mod"),
    "Unpack": _unpack(),
    "UnravelIndex": _unravel_index(),
    "Where": _where(),
    "ZerosLike": AttrCvt("zeros_like"),
}

# An internal list to contain all the control flow primitives used in Tensorflow
# 1.x.
_control_flow_nodes = ["Merge", "Switch", "NextIteration", "Exit", "Enter", "LoopCond"]

# A map to record tensor array write ops and input ta/tensor indices
# Value is (index of tensor array, index of written node)
_tensor_array_write_ops = {
    "TensorArrayWrite": (3, 2),
    "TensorArrayScatter": (0, 2),
    "TensorArraySplit": (0, 1),
}


def is_tensor_array_constuctor(tf_node):
    """Check whether is tensor array constructor node."""
    is_ta = False
    ta_start = "TensorArrayV"
    if tf_node.op.startswith(ta_start):
        is_ta = tf_node.op[len(ta_start)].isnumeric()
    return is_ta


def find_parent_loop_name(node_name, while_loop_name_set):
    """Find name of direct parent while loop."""
    ploop_name = ""
    name_prefix = node_name.rsplit("/", 1)[0]
    if name_prefix.startswith("^"):
        name_prefix = name_prefix[1:]
    for lname in while_loop_name_set:
        if name_prefix.startswith(lname) and len(ploop_name) < len(lname):
            ploop_name = lname

    if len(ploop_name) == 0:
        ploop_name = name_prefix

    return ploop_name


def _in_while_loop(control_flow_node_map, op_name):
    """
    Check if a given control flow operator is part of a while loop execution
    frame. This is based on the fact that there is only one occurrence of
    `LoopCond` for a loop execution frame and it is only presented in the loop
    construct.

    Parameters
    ----------
    control_flow_node_map : Dict[str, Set[str]]
        A dictionay contains the unique control flow execution frame name to
        a set of primitive operators mapping.

    op_name : str
        The name of a control flow primitive.

    Returns
    -------
    ret : bool
        Return true if the operator is in a while loop execution frame,
    otherwise, return false.
    """
    return op_name in control_flow_node_map and "LoopCond" in control_flow_node_map[op_name]


class RewriteSubgraph(ExprMutator):
    """
    A helper class to rewrite expr in while loop function to variable.

    Parameters
    ----------
    rewrite_map : Dict[expr, expr]
        A dictionay contains a set of expr to var mapping.
    """

    def __init__(self, rewrite_map):
        ExprMutator.__init__(self)
        self.rewrite_map = rewrite_map

    def visit(self, expr):
        if expr in self.rewrite_map:
            return self.rewrite_map[expr]
        return super().visit(expr)


def rewrite_subgraph(expr, rewrites):
    """Rewrite loop body."""
    return RewriteSubgraph(rewrites).visit(expr)


class Branch:
    """A class contains the components that are used to build up a Relay if
    node.

    Parameters
    ----------
    cond : tvm.relay.Expr
        The condition of a if node.

    true_branch : tvm.relay.Expr
        The body of the true branch of a if expression.

    false_branch: tvm.relay.Expr
        The body of the false branch of a if expression.

    _if : tvm.relay.Expr
        An internal variable indicates where an if expression is already created
        for a matched TF condition construct.

    Examples
    --------
    The following is a cond statement written in TensorFlow:

    .. code-block:: python

        def vanilla_cond():
            i = tf.constant(1)
            j = tf.constant(4)

             def f1():
                return tf.multiply(1, 17)

             def f2():
                return tf.add(4, 23)
            r = tf.cond(tf.less(i, j), f1, f2)

    This condition statement should be converted into Relay in the following
    form:

    .. code-block:: python

        fn (%Const: Tensor[(1,), int32],
            %Const_1: Tensor[(1,), int32],
            %cond/Mul/x: Tensor[(1,), int32],
            %cond/Mul/y: Tensor[(1,), int32],
            %cond/Add/x: Tensor[(1,), int32],
            %cond/Add/y: Tensor[(1,), int32]) {
          %0 = less(%Const, %Const_1) # ty=Tensor[(1,), bool]
          %1 = min(%0)
          if (%1) {
            %2 = multiply(%cond/Mul/x, %cond/Mul/y)
            %2
          }  else {
            %3 = add(%cond/Add/x, %cond/Add/y)
            %3
          }
        }
    """

    def __init__(self):
        self._if = None
        self.cond = None
        self.true_branch = None
        self.false_branch = None

    def _if_node(self):
        """An internal API to create a relay if node from the matched TF
        condition construct.
        """
        # `cond`  returns a tensor that contains boolean values. We add a `min`
        # operator to checks if there is any false value. If so, this condition
        # doesn't not hold.
        cond = tvm.relay.op.min(self.cond)
        return tvm.relay.If(cond, self.true_branch, self.false_branch)

    def if_node(self):
        """Create an tvm.relay.If node if it hasn't been created yet."""
        if self._if is None:
            self._if = self._if_node()
        return self._if


class VarChecker(ExprVisitor):
    """Check whether a Variable is used in loop body.

    Parameters
    ----------
    var : relay.expr.Var
        Relay Variable to be checked.
    """

    def __init__(self, var):
        ExprVisitor.__init__(self)
        self._var = var
        self.used = False

    def visit(self, expr):
        if self._var == expr:
            self.used = True
        super().visit(expr)


class Loop:
    """
    A class contains the components that are used to build up a Relay
    recursive call.
    Parameters
    ----------
    mod : tvm.IRModule
        Module for current parsed IR.

    loop_name : str
        Name prefix of while loop in TensorFlow graph.

    lvar2expr : dict from str to dict from Relay.expr.Var to Relay.expr
        A dictionary recording all loop vars and corresponding
        relay expression.

    Examples
    --------
    The following is a vanilla loop from TensorFlow:
    .. code-block:: python
        i = tf.constant(0)
        c = lambda i: tf.less(i, 10)
        b = lambda i: tf.add(i, 1)
        r = tf.while_loop(c, b, [i])
    It will be converted to the following recursive call in Relay:
    .. code-block:: python
        fn (%while/Less/y: Tensor[(1,), int32],
            %while/Add/y: Tensor[(1,), int32],
            %Const: Tensor[(1,), int32]) {
          %0 = fn(%loop_var0: Tensor[(1,), int32]) {
            %1 = less(%loop_var0, %while/Less/y)
            %2 = min(%1)
            if (%2) {
              %3 = add(%loop_var0, %while/Add/y)
              free_var %while_loop
              %4 = %while_loop(%3)
              %4
            }    else {
              %5 = (%loop_var0,)
              %5
            }
          }
          let %while_loop1 = %0
          %6 = %while_loop1(%Const)
          %6
        }
    """

    def __init__(self, mod, loop_name, lvar2expr):
        self.cond = None
        self.body = []
        self._loop = None
        self._mod = mod
        self._loop_name = loop_name
        self._lvar2expr = lvar2expr
        self.loop_vars = []

        self.aligned = False

    def _while_loop(self):
        """An internal API to create a Relay recursive call for a matched TF
        `while_loop` construct.
        """
        bind_map = {}
        wl = tvm.relay.var("while_loop")
        sb = tvm.relay.scope_builder.ScopeBuilder()

        lv_list = []
        expr_list = []
        extra_vars = []

        for i, lv in enumerate(self.loop_vars):
            if self._loop_name not in self._lvar2expr:
                self._lvar2expr[self._loop_name] = {}

            # Handle the case when loop var is not properly lifted.
            # This can happen when loop var node name is set accidentally
            # beginning with loop name.
            if lv not in self._lvar2expr[self._loop_name]:
                var_name = "{}_loop_var_{}".format(self._loop_name, i)
                var_type = _infer_type(lv, self._mod).checked_type
                loop_var = tvm.relay.var(var_name, type_annotation=var_type)
                self._lvar2expr[self._loop_name][loop_var] = lv
                bind_map[lv] = loop_var
                self.loop_vars[i] = loop_var
                lv = loop_var

            lv_list.append(lv)
            expr_list.append(self._lvar2expr[self._loop_name][lv])

        if bind_map:
            self.cond = rewrite_subgraph(self.cond, bind_map)
            self.body = [rewrite_subgraph(b, bind_map) for b in self.body]

        cond = tvm.relay.op.min(self.cond)

        for lv, exp in self._lvar2expr[self._loop_name].items():
            if lv not in self.loop_vars:
                var_checker = VarChecker(lv)
                for bd in self.body + [cond]:
                    var_checker.visit(bd)
                    if var_checker.used:
                        lv_list.append(lv)
                        expr_list.append(exp)
                        extra_vars.append(lv)
                        break

        with sb.if_scope(cond):
            sb.ret(wl(*list(self.body + extra_vars)))
        with sb.else_scope():
            sb.ret(tvm.relay.Tuple(lv_list))

        loop_fn = tvm.relay.Function(lv_list, sb.get())
        sb = tvm.relay.scope_builder.ScopeBuilder()
        sb.let(wl, loop_fn)
        loop_ret = wl(*expr_list)

        sb.ret(loop_ret)
        ret = sb.get()
        return ret

    def while_loop(self):
        """Instantiate a while loop if it has not been created yet."""
        if self._loop is None:
            self._loop = self._while_loop()
            return self._loop
        return self._loop


class GraphProto(object):
    """A helper class for handling relay graph copying from Tensorflow GraphDef.
    Definition:
        https://github.com/tensorflow/tensorflow/blob/master/tensorflow/core/framework/graph.proto
    """

    def __init__(self):
        self._nodes = {}
        self._tf_node_map = {}
        self._params = {}
        self._input_shapes = {}
        self._output_shapes = {}
        self._num_rnn_layer = False
        self._input_shapes = {}
        self._loops = {}
        self._branches = {}
        self._mod = IRModule({})
        self._prelude = Prelude(self._mod)
        self._control_flow_node_map = defaultdict(set)
        self._loop_body_order = {}
        self._loop_var_order = {}
        self._lvar2expr = {}
        self._lname_map = {}
        self._sorted_cf_node_names = []
        self._while_loop_name_set = set()
        self._main_graph_proto = self
        self._tensor_array_shapes = {}
        self._tensor_array_shape_nodes = {}

    def _get_relay_func(self, graph, layout="NHWC", shape=None, outputs=None):
        """Construct relay nodes from tensorflow graph definition - GraphDef.

        Follow the tensorflow graph definition to parse and convert it to Relay.
        Some of the assumptions listed below.

            -> All Placeholders are considered as graph input.
            -> All Const nodes are params.
            -> Last node is assumed as graph output.
            -> _output_shapes : Graph should be frozen with add_shapes=True.
                                Or user can pass input shape dictionary optionally.
            -> DecodeJpeg, ResizeBilinear: These are dummy operators.
                                           Hence user should handle preprocessing outside.
            -> CheckNumerics: No implementation as of now for this.
                              Just copies input to output.

        Parameters
        ----------
        graph : tensorflow graph definition object
            The loaded tensorflow GraphDef

        layout : target layout to be used (Optional)
            NCHW only supported now to enable NHWC models on GPU.

        shape : Dictionary of input dimensions (Optional)
            Graph level input shape dictionary.

        outputs : List of output tensor names (Optional)
            if not specified then the last node is assumed as graph output.

        Returns
        -------
        mod : tvm.IRModule
            The module that optimizations will be performed on.

        params : dict
            A dict of name: tvm.nd.array pairs, used as pretrained weights
        """
        try:
            from tensorflow.python.framework import tensor_util
        except ImportError as e:
            raise ImportError("Unable to import tensorflow which is required {}".format(e))

        missing_operators = self._parse_import_prerequisites(graph)
        control_flow_nodes = []
        ta_write_nodes = []
        ta_gather_nodes = []
        ta_construct_nodes = []
        self._in_shape = shape
        self._layout = layout
        self._graph = graph

        if missing_operators:
            freezed_ops = [op for op in missing_operators if op in _freezed_graph_pruned_op_list]
            if freezed_ops:
                raise Exception(
                    "Graph is not frozen. Provide a frozen graph. "
                    "Found operators {}".format(freezed_ops)
                )

            raise NotImplementedError(
                "The following operators are not implemented: {}".format(missing_operators)
            )

        for node in graph.node:
            node_name_prefix = node.name.rsplit("/", 1)[0]
            self._control_flow_node_map[node_name_prefix].add(node.op)
            self._tf_node_map[node.name] = node

            # Parse output_shapes attribute
            parsed_attr = self._parse_attr(node.attr)
            if "_output_shapes" in parsed_attr:
                self._output_shapes[node.name] = [
                    tensor_util.TensorShapeProtoToList(tshape)
                    for tshape in parsed_attr["_output_shapes"]
                ]
            else:
                self._output_shapes[node.name] = [None]

            # Parse placeholder and const here since input shape info is required.
            if node.op == "Placeholder" or node.op == "PlaceholderWithDefault":
                # Give priority to user argument.
                if shape and node.name in shape:
                    self._input_shapes[node.name] = list(shape[node.name])
                else:
                    self._input_shapes[node.name] = tensor_util.TensorShapeProtoToList(
                        node.attr["shape"].shape
                    )
                    for idx, dim in enumerate(self._input_shapes[node.name]):
                        if dim < 0:
                            self._input_shapes[node.name][idx] = Any()

                self._output_shapes[node.name] = [self._input_shapes[node.name]]
                attr = self._parse_attr(node.attr)
                self._nodes[node.name] = [
                    _expr.var(
                        node.name, shape=self._input_shapes[node.name], dtype=attr["dtype"].name
                    )
                ]

                # Ignore user's input shape for Non placeholder
            elif node.op == "Const":
                tensor_value = node.attr["value"].tensor
                self._input_shapes[node.name] = tensor_util.TensorShapeProtoToList(
                    tensor_value.tensor_shape
                )
                self._output_shapes[node.name] = [self._input_shapes[node.name]]
                if shape and node.name in shape:
                    warnings.warn(
                        "Ignore the passed shape. Shape in graphdef "
                        "will be used for operator %s." % node.name
                    )
                for key, value in node.attr.items():
                    self._parse_param(key, value, node.name, self._in_shape)
            elif node.op in _control_flow_nodes:
                # We assume that the direct parent node of Exit is a while loop block
                if node.op == "Exit":
                    self._while_loop_name_set.add(node_name_prefix)
                control_flow_nodes.append(node)
            elif node.op.startswith("TensorArray"):
                if is_tensor_array_constuctor(node):
                    ta_construct_nodes.append(node)
                else:
                    for ta_write_name, idx in _tensor_array_write_ops.items():
                        if node.op.startswith(ta_write_name):
                            ta_write_nodes.append((node, idx))
                            break
                    if node.op.startswith("TensorArrayGather"):
                        ta_gather_nodes.append(node)

        # Use tensor array gather to infer static tensor array shape
        for gather_node in ta_gather_nodes:
            input_ta_name = gather_node.input[0]
            input_ta_node = self._tf_node_map[input_ta_name]
            if is_tensor_array_constuctor(input_ta_node):
                gather_attr = self._parse_attr(gather_node.attr)
                if "element_shape" not in gather_attr:
                    continue
                raw_elem_shape = tensor_util.TensorShapeProtoToList(gather_attr["element_shape"])
                elem_shape = []
                for dim in raw_elem_shape:
                    if dim < 0:
                        elem_shape.append(Any())
                    else:
                        elem_shape.append(int(dim))
                self._tensor_array_shapes[input_ta_node.name] = elem_shape

        # Fetch node contains static tensor array shape
        for item in ta_write_nodes:
            wnode = item[0]
            ta_idx, inode_idx = item[1]

            stack = [self._tf_node_map[wnode.input[ta_idx].split(":")[0]]]
            while stack:
                cnode = stack.pop(0)
                if not cnode.op.startswith("TensorArray"):
                    for iname in cnode.input:
                        stack.append(self._tf_node_map[iname.split(":")[0]])
                elif cnode.name != wnode.name:
                    if is_tensor_array_constuctor(cnode):
                        inode = self._tf_node_map[wnode.input[inode_idx].split(":")[0]]
                        tn = wnode.input[inode_idx].split(":")
                        output_index = int(tn[1]) if len(tn) > 1 else 0
                        self._tensor_array_shape_nodes[cnode.name] = (inode, wnode.op, output_index)
                    break

        # First, parse all control flow nodes.
        # Convert tf.cond to Branch and tf.while_loop to Loop.
        sorted_cf_nodes = []
        exit_pos_map = {}
        ordered_prefix = []
        # Sort control flow nodes to move all Exit nodes to the end
        # of corresponding while_loop block.
        for node in control_flow_nodes:
            loop_name = find_parent_loop_name(node.name, self._while_loop_name_set)
            if node.op == "Exit":
                if loop_name not in exit_pos_map:
                    ordered_prefix.append(loop_name)
                    exit_pos_map[loop_name] = len(sorted_cf_nodes)
                sorted_cf_nodes.append(node)
            elif loop_name in self._while_loop_name_set:
                if loop_name not in exit_pos_map:
                    sorted_cf_nodes.append(node)
                else:
                    sorted_cf_nodes.insert(exit_pos_map[loop_name], node)
                    for j in range(ordered_prefix.index(loop_name), len(ordered_prefix)):
                        exit_pos_map[ordered_prefix[j]] += 1
            else:
                sorted_cf_nodes.append(node)

        for node in sorted_cf_nodes:
            self._sorted_cf_node_names.append(node.name)

        for node in sorted_cf_nodes:
            self._backtrack_construct(node.name)

        # Second, parse other nodes to re-create TF graph using Relay operators.
        for node in graph.node:
            self._backtrack_construct(node.name)

        out = []
        if outputs is None:
            last_node = graph.node[-1]
            op = self._nodes[last_node.name.split(":")[0]]
            if last_node.op == "Exit":
                out = [op[0].tuple_value]
            else:
                out = op
        else:
            for out_name in outputs:
                if ":" in out_name:
                    out_name, out_num = out_name.split(":")
                    out_num = int(out_num)
                    out.append(self._nodes[out_name][out_num])
                else:
                    out.append(self._nodes[out_name][0])

        if isinstance(out, _expr.TupleWrapper):
            out = out.tuple_value
        else:
            out = out[0] if len(out) == 1 else _expr.Tuple(out)
        fvars = analysis.free_vars(out)
        func = _function.Function(fvars, out)
        final_params = {}
        for fv in fvars:
            if fv.name_hint in self._params:
                final_params[fv.name_hint] = self._params[fv.name_hint]
        self._params = final_params
        return func

    def from_tensorflow(self, graph, layout="NHWC", shape=None, outputs=None):
        """Wrapper to _get_relay_func which converts Tensorflow graph to Relay function
        which is used as main function for the Relay module
        """
        func = self._get_relay_func(graph, layout=layout, shape=shape, outputs=outputs)
        self._mod["main"] = func
        return self._mod, self._params

    def _parse_import_prerequisites(self, graph):
        """Calculate the named preconditions from TensorFlow `graph`.
        Return prerequisites for parsing:
        a. Set of operator names which don't have their mapping in TVM, i.e.
            which are not supported
        """
        missing_operators = set()
        from tensorflow.python.framework import op_def_registry

        for node in graph.node:
            getOpDef = (
                op_def_registry._registered_ops.get
                if hasattr(op_def_registry, "_registered_ops")
                else op_def_registry.get
            )
            op_def = getOpDef(node.op)
            if node.op == "Placeholder" or node.op == "PlaceholderWithDefault":
                pass
            elif node.op == "Const":
                pass
            elif node.op in ["PartitionedCall", "StatefulPartitionedCall"]:
                pass
            else:
                if any([node.op in t for t in [_identity_list, _convert_map, _control_flow_nodes]]):
                    pass
                elif op_def is not None and op_def.is_stateful:
                    missing_operators.add(node.op)
                else:
                    missing_operators.add(node.op)

        return missing_operators

    def _parse_param(self, key, value, name, shape):
        try:
            from tensorflow.python.framework import tensor_util
        except ImportError as e:
            raise ImportError("Unable to import tensorflow which is required {}".format(e))

        if key == "value":
            np_array = tensor_util.MakeNdarray(value.tensor)

            if np_array.dtype == np.dtype(object):
                # Object types are generally tensorflow DT_STRING (DecodeJpeg op).
                # Just leave it as placeholder.
                if shape and name in shape:
                    var_shape = shape[name]
                else:
                    var_shape = tensor_util.TensorShapeProtoToList(value.tensor.tensor_shape)
                self._nodes[name] = [_expr.var(name, shape=var_shape, dtype="uint8")]
                return

            array_ndim = len(np_array.shape)
            if array_ndim == 0:
                self._nodes[name] = [tvm.relay.const(np_array, np_array.dtype)]
            else:
                self._params[name] = tvm.nd.array(np_array)
                self._nodes[name] = [
                    _expr.var(name, shape=self._params[name].shape, dtype=self._params[name].dtype)
                ]
        else:
            if key not in ("dtype", "_output_shapes", "_class"):
                raise NotImplementedError(
                    "Other attributes for a Const(param) Node {} ? .".format(key)
                )

    def _get_attr(self, buf):
        """Returns the value of the attr of this buf with the given `name`.

        Args:
          buf: attrvalue protobuf.

        Returns:
          The value of the attr, as a Python object.

        Raises:
          ValueError: If this op does not have an attr with the given `name`.
        """
        fields = ["s", "i", "f", "b", "type", "shape", "tensor", "func"]

        x = buf

        ret = []

        try:
            from tensorflow.python.framework import dtypes
        except ImportError as e:
            raise ImportError("Unable to import tensorflow which is required {}".format(e))

        # Treat an empty oneof value as an empty list.
        if not x.WhichOneof("value"):
            return ret
        if x.HasField("list"):
            for f in fields:
                if getattr(x.list, f):
                    if f == "type":
                        ret += [dtypes.as_dtype(x) for x in list(getattr(x.list, f))]
                    else:
                        ret += list(getattr(x.list, f))
        else:
            for f in fields:
                if x.HasField(f):
                    if f == "type":
                        ret = dtypes.as_dtype(getattr(x, f))
                    else:
                        ret = getattr(x, f)
        return ret

    def _parse_attr(self, attr_proto):
        """Convert a list of AttributeProto to a dict, with names as keys."""
        attrs = {}
        for key, value in attr_proto.items():
            attrs[key] = self._get_attr(value)

        return attrs

    def _convert_control_flow_operator(self, node, inputs, attrs, control_flow_node_map):
        """
        Convert the Relay control flow primitive into corresponding component
        of a Relay control flow construct, i.e. `tf.cond` and `tf.while_loop`
        are converted in Relay `If` and recusrive call, respectively.

        Parameters
        ----------
        node: TensorFlow graph node object.
            A TensorFlow graph node object.

        inputs : List[tvm.relay.Expr]
            List of input symbols.

        attrs : Dict[tvm.Attrs]
            Dict of operator attributes.

        control_flow_node_map : Dict[str, Set[str]]
            A dictionary contains the execution frame name to primitives
            mapping.

        Returns
        -------
        op : tvm.relay.Expr
            Converted relay expression.
        """
        node_name_prefix = node.name.rsplit("/", 1)[0]
        plname = find_parent_loop_name(node.name, self._while_loop_name_set)
        if node.op == "Merge":
            if _in_while_loop(self._control_flow_node_map, node_name_prefix):
                op = self._licm_construct(plname, node.input[0])
                if node_name_prefix not in self._loops:
                    self._loops[node_name_prefix] = Loop(self._mod, plname, self._lvar2expr)
            else:
                if node_name_prefix not in self._branches:
                    switch_prefix = node_name_prefix + "/Switch"
                    merge_idx = self._sorted_cf_node_names.index(node.name)
                    for i in range(merge_idx - 1, -1, -1):
                        cf_name = self._sorted_cf_node_names[i]
                        if cf_name.startswith(switch_prefix):
                            self._backtrack_construct(cf_name)
                            break

                branch = self._branches[node_name_prefix]
                false_br = self._licm_construct(plname, node.input[0])
                true_br = self._licm_construct(plname, node.input[1])
                branch.true_branch = true_br
                branch.false_branch = false_br
                op = branch.if_node()
                if node_name_prefix not in self._while_loop_name_set:
                    try:
                        cond_val = np.all(
                            _infer_value(branch.cond, self._params, self._mod).asnumpy()
                        )
                        if cond_val:
                            op = branch.true_branch
                        else:
                            op = branch.false_branch
                    except Exception:
                        op = branch.if_node()
        elif node.op == "Exit":
            loop = self._loops[node_name_prefix]

            # Check whether the order of loop variables aligns
            # with loop body. If not, create new loop variable list
            # with correct order.
            if not loop.aligned:
                loop_vars = []
                for i in self._loop_body_order[node_name_prefix]:
                    for j, k in enumerate(self._loop_var_order[node_name_prefix]):
                        if k == i:
                            loop_vars.append(loop.loop_vars[j])
                loop.loop_vars = loop_vars
                loop.aligned = True
            exit_name = node.name.split("/")[-1]
            if "_" in exit_name:
                exit_number = int(exit_name[5:])
            else:
                exit_number = 0
            expr = loop.while_loop()
            body_pos = exit_number
            for i, j in enumerate(self._loop_body_order[node_name_prefix]):
                if exit_number == j:
                    body_pos = i
                    break
            op = _expr.TupleGetItem(expr, body_pos)
        elif node.op == "Enter":
            op = self._licm_construct(plname, node.input[0])
        elif node.op == "LoopCond":
            op = self._licm_construct(plname, node.input[0])
            self._loops[node_name_prefix].cond = op
        elif node.op == "Switch":
            op = self._licm_construct(plname, node.input[0])
            cond = self._licm_construct(plname, node.input[1])
            if _in_while_loop(self._control_flow_node_map, node_name_prefix):
                if node_name_prefix not in self._loop_var_order:
                    self._loop_var_order[node_name_prefix] = []
                if node.name.endswith("Switch"):
                    self._loop_var_order[node_name_prefix].append(0)
                else:
                    self._loop_var_order[node_name_prefix].append(
                        int(node.name.split("Switch_")[-1])
                    )
                self._loops[node_name_prefix].loop_vars.append(op)
            else:
                if node_name_prefix not in self._branches:
                    self._branches[node_name_prefix] = Branch()
                self._branches[node_name_prefix].cond = cond
        elif node.op == "NextIteration":
            if node_name_prefix not in self._loop_body_order:
                self._loop_body_order[node_name_prefix] = []
            if node.name.endswith("NextIteration"):
                self._loop_body_order[node_name_prefix].append(0)
            else:
                self._loop_body_order[node_name_prefix].append(
                    int(node.name.split("NextIteration_")[-1])
                )
            op = self._licm_construct(plname, node.input[0])
            self._loops[node_name_prefix].body.append(op)
        else:
            raise Exception("Cannot identify control flow operator: " + "{}".format(node.op))

        return op

    def _partition_call_operator(self, inputs, attr):
        """
        Convert the Relay Partition call ops into Relay Function calls and
        function definitions from Tensorflow graph library attribute to Relay global
        functions

        Parameters
        ----------
        node: TensorFlow graph node object.
            A TensorFlow graph node object.

        inputs : List[tvm.relay.Expr]
            List of input symbols.

        attrs : Dict[tvm.Attrs]
            Dict of operator attributes.

        Returns
        -------
        op : tvm.relay.Expr
            Converted relay expression.
        """

        try:
            from tensorflow.python.framework import function_def_to_graph
        except ImportError as e:
            raise ImportError("Unable to import tensorflow which is required {}".format(e))

        main_graph_proto = self._main_graph_proto
        outer_graph_def = main_graph_proto._graph

        node_func_name = attr.get("f").name
        func = next(
            (f for f in outer_graph_def.library.function if f.signature.name == node_func_name),
            None,
        )
        if func:
            devices = set(node.device for node in func.node_def)
            if len(devices) > 1:
                raise Exception(
                    "Found inconsistent Device assignment in the "
                    "Stateful Partitioned SubGraph. Rejecting "
                    "the subgraph "
                )
            # Convert function definition to graph
            func_input_shapes = func.attr["_input_shapes"].list.shape
            subgraph, _ = function_def_to_graph.function_def_to_graph_def(func, func_input_shapes)

            # Computing subgraph's input shape dictionary
            subgraph_shape_dict, input_expr_dict = {}, {}
            for f_arg, input in zip(func.signature.input_arg, inputs):
                input_expr_dict[f_arg.name] = input
                subgraph_shape_dict[f_arg.name] = _infer_shape(input, main_graph_proto._mod)

            func_name = "func_{}".format(func.signature.name)
            try:
                global_func = main_graph_proto._mod[func_name]
                sub_func = global_func
                sub_params = main_graph_proto._params
            except ValueError:
                # Construct relay nodes from the subgraph
                g1 = SubGraphProto(main_graph_proto)
                sub_func, sub_params = g1.from_tensorflow(subgraph, shape=subgraph_shape_dict)
                main_graph_proto._params.update(sub_params)
                func_expr = _function.Function(sub_func.params, sub_func.body)
                global_func = tvm.relay.GlobalVar(func_name)
                main_graph_proto._mod[global_func] = func_expr

            param_exprs = []
            for param_expr in sub_func.params:
                # sub_params is subset of sub_func.params
                param_name = param_expr.vid.name_hint
                if param_name in input_expr_dict.keys():
                    param_exprs.append(input_expr_dict[param_name])
                elif param_name in sub_params.keys():
                    param_exprs.append(param_expr)
                else:
                    raise Exception("Input parameter {} not found".format(param_name))

            sb = tvm.relay.scope_builder.ScopeBuilder()
            loop_ret = global_func(*param_exprs)
            sb.ret(loop_ret)
            ret = sb.get()
        else:
            raise Exception("Function not found - {}".format(node_func_name))
        return ret

    def _convert_operator(
        self, op_name, inputs, attrs, graph, identity_list=None, convert_map=None
    ):
        """Convert from Tensorflow operator to relay operator.
        The converter must specify conversions explicitly for incompatible name, and
        apply handlers to operator attributes.

        Parameters
        ----------
        op_name : str
            Operator name, such as Conv2D, AvgPool
        inputs : list of relay.op
            List of input symbols.
        attrs : dict
            Dict of operator attributes
        identity_list : list
            List of operators that don't require conversion
        convert_map : dict
            Dict of name : callable, where name is the op's name that
            require conversion to relay, callable are functions which
            take attrs and return (new_op_name, new_attrs)

        Returns
        -------
        sym : relay.op
            Converted relay operator
        """
        identity_list = identity_list if identity_list else _identity_list
        convert_map = convert_map if convert_map else _convert_map
        if op_name in identity_list:
            sym = get_relay_op(op_name)(*inputs, **attrs)
        elif op_name in convert_map:
            if _need_prelude_for_shape_inference(op_name):
                sym = convert_map[op_name](inputs, attrs, self._params, self._prelude)
            else:
                sym = convert_map[op_name](inputs, attrs, self._params, self._mod)
        elif op_name in ["PartitionedCall", "StatefulPartitionedCall"]:
            sym = self._partition_call_operator(inputs, attrs)
        else:
            raise NotImplementedError("Operator {} not implemented.".format(op_name))
        return sym

    def _licm_construct(self, loop_name, node_name):
        """Construct a node by considering whether it is
        loop invariant with the given while loop. If yes, we
        generate a loop Variable. Otherwise, return regular
        converted relay expression.

        Parameters
        ----------
        loop_name : str
            TensorFlow while loop name to be checked.

        node_name : str
            TensorFlow node name.

        Returns
        -------
        out : relay.Expr or relay.Var
            Converted relay expression or loop var.
        """
        actual_expr = self._backtrack_construct(node_name)
        tn = node_name.split(":")
        node_name = tn[0].split("^")[-1]
        cloop_name = find_parent_loop_name(node_name, self._while_loop_name_set)

        if loop_name in self._while_loop_name_set and not cloop_name.startswith(loop_name):
            if loop_name not in self._lvar2expr:
                self._lvar2expr[loop_name] = {}
            if loop_name not in self._lname_map:
                self._lname_map[loop_name] = {}

            if node_name not in self._lname_map[loop_name]:
                var_name = "{}_loop_var".format(node_name)
                var_type = _infer_type(actual_expr, self._mod).checked_type
                loop_var = tvm.relay.var(var_name, type_annotation=var_type)
                try:
                    extra_param = _infer_value(actual_expr, self._params, self._mod)
                    self._params[var_name] = extra_param
                except Exception:
                    pass
                self._lvar2expr[loop_name][loop_var] = actual_expr
                self._lname_map[loop_name][node_name] = loop_var
                ret = loop_var
            else:
                ret = self._lname_map[loop_name][node_name]
        else:
            ret = actual_expr

        return ret

    def _backtrack_construct(self, node_name):
        """Convert a specific tensorflow node to relay expression.

        If any of its ancestor node is not converted yet, backtrack as
        far as input node and covert all nodes on the path.

        This is required when parsing control flow nodes, since the parsing
        order may not follow the original graph def.

        Parameters
        ----------
        node_name : str
            TensorFlow node name.

        Returns
        -------
        op : relay.Expr
            Converted relay expression
        """
        try:
            from tensorflow.python.framework import tensor_util
        except ImportError as e:
            raise ImportError("Unable to import tensorflow which is required {}".format(e))

        input_op_name = node_name.split(":")[0].split("^")[-1]

        if input_op_name not in self._nodes:
            node = self._tf_node_map[input_op_name]
            attr = self._parse_attr(node.attr)

            if node.op in _control_flow_nodes:
                attr = self._parse_attr(node.attr)
                op = self._convert_control_flow_operator(
                    node, [], attr, self._control_flow_node_map
                )
            else:
                attr["_output_shapes"] = self._output_shapes[input_op_name]
                attr["_node_name"] = node.name
                attr["_target_layout"] = self._layout

                inputs = [self._backtrack_construct(iname) for iname in node.input]

                plname = find_parent_loop_name(node_name, self._while_loop_name_set)

                # For TensorArrayV3 op, we need to infer shape first
                if is_tensor_array_constuctor(node):
                    raw_elem_shape = tensor_util.TensorShapeProtoToList(attr["element_shape"])
                    elem_shape = []
                    for dim in raw_elem_shape:
                        if dim < 0:
                            elem_shape.append(Any())
                        else:
                            elem_shape.append(dim)

                    if elem_shape:
                        attr["shape"] = elem_shape
                    if attr["identical_element_shapes"] or elem_shape:
                        shape_node, wnode_op, output_index = self._tensor_array_shape_nodes[
                            node.name
                        ]
                        name = shape_node.name
                        if output_index > 0:
                            name += ":" + str(output_index)
                        converted = self._backtrack_construct(name)
                        shape = _infer_shape(converted, self._mod)
                        if wnode_op.startswith("TensorArraySplit"):
                            shape = (Any(),) + shape[1:]
                        elif wnode_op.startswith("TensorArrayScatter"):
                            shape = shape[1:]

                        if node.name in self._tensor_array_shapes:
                            preset_shape = self._tensor_array_shapes[node.name]
                            shape = _get_more_static_shape(shape, preset_shape)

                        if "shape" in attr:
                            attr["shape"] = _get_more_static_shape(shape, attr["shape"])
                        else:
                            attr["shape"] = shape

                # LICM
                if plname in self._while_loop_name_set:
                    for i, iname in enumerate(node.input):
                        actual_input = self._licm_construct(plname, iname)
                        inputs[i] = actual_input

                op = self._convert_operator(node.op, inputs, attr, self._graph)

            if isinstance(op, np.ndarray):
                self._params[node.name] = tvm.nd.array(op)
                op = [
                    _expr.var(
                        node.name,
                        shape=self._params[node.name].shape,
                        dtype=self._params[node.name].dtype,
                    )
                ]

            elif isinstance(op, (_expr.Expr, _expr.TupleGetItem)):
                op = [op]

            self._nodes[input_op_name] = op

        out = self._nodes[input_op_name]

        if isinstance(out, _expr.TupleWrapper):
            tn = node_name.split(":")
            tensor_slot = int(tn[1]) if len(tn) > 1 else 0
            return out[tensor_slot]

        return out[0]


class SubGraphProto(GraphProto):
    """A helper class for handling relay subgraph copying from Tensorflow GraphDef."""

    def __init__(self, main_graph_proto):
        super().__init__()
        self._main_graph_proto = main_graph_proto  # holds main graph proto object

    def from_tensorflow(self, graph, layout="NHWC", shape=None, outputs=None):
        """Wrapper to _get_relay_func which converts Tensorflow graph to Relay function.
        Return Relay function and params
        """
        func = self._get_relay_func(graph, layout=layout, shape=shape, outputs=outputs)
        return func, self._params


def from_tensorflow(graph, layout="NHWC", shape=None, outputs=None):
    """Load tensorflow graph which is a python tensorflow graph object into relay.
    The companion parameters will be handled automatically.

    Parameters
    ----------
    graph : GraphDef object
        Tensorflow GraphDef

    layout : target layout to be used (Optional)
        NCHW only supported now to enable NHWC models on GPU.

    shape : Dictionary of input dimensions (Optional)
        Graph level input shape dictionary.

    outputs : List of output tensor names (Optional)
        if not specified then the last node is assumed as graph output.

    Returns
    -------
    mod : tvm.IRModule
        The module that optimizations will be performed on.

    params : dict of str to tvm.nd.NDArray
        Dict of converted parameters stored in tvm.nd.NDArray format
    """

    g = GraphProto()
    mod, params = g.from_tensorflow(graph, layout, shape, outputs)
    return mod, params<|MERGE_RESOLUTION|>--- conflicted
+++ resolved
@@ -295,14 +295,6 @@
             # transform to NCHW for TVM backend compatible and set 'flip_layout'
             # to have output flip back to NHWC
             inputs[2] = _op.transpose(inputs[2], axes=(0, 3, 1, 2))
-<<<<<<< HEAD
-            attr['strides'][1], attr['strides'][2], attr['strides'][3] = \
-                attr['strides'][3], attr['strides'][1], attr['strides'][2]
-            attr['data_format'] = 'NCHW'
-
-            if opname == 'conv_transpose' and len(attr['_output_shapes']) > 0 and attr['_output_shapes'][0] is not None:
-                tmp_shape = attr['_output_shapes'][0]
-=======
             attr["strides"][1], attr["strides"][2], attr["strides"][3] = (
                 attr["strides"][3],
                 attr["strides"][1],
@@ -312,7 +304,6 @@
 
             if opname == "conv_transpose" and len(attr["_output_shapes"]) > 0:
                 tmp_shape = attr["_output_shapes"][0]
->>>>>>> f13fed55
                 tmp_shape = [tmp_shape[ii] for ii in (0, 3, 1, 2)]
                 attr["_output_shapes"][0] = tmp_shape
 
@@ -394,13 +385,8 @@
             kernel_h, kernel_w = attr["kernel_shape"]
 
             pdata_shape = input_shape
-<<<<<<< HEAD
-            if opname == 'conv_transpose' and len(attr['_output_shapes']) > 0 and attr['_output_shapes'][0] is not None:
-                pdata_shape = attr['_output_shapes'][0]
-=======
             if opname == "conv_transpose" and len(attr["_output_shapes"]) > 0:
                 pdata_shape = attr["_output_shapes"][0]
->>>>>>> f13fed55
 
             if attr["data_format"] == "NHWC":
                 in_h = pdata_shape[1]
