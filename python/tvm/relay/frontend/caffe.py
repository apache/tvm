--- conflicted
+++ resolved
@@ -532,14 +532,10 @@
 
         weight_expr = self.exp_tab.new_const(weight_value, dtype="float32")
         in_expr = self.exp_tab.get_expr(inputs[0])
-<<<<<<< HEAD
 
         groups = params["groups"]
         channels = params["channels"]
 
-=======
-        out = _op.nn.conv2d_transpose(data=in_expr, weight=weight_expr, **params)
->>>>>>> 0d2340c7
         if bias:
             bias_value = np.asarray(bias.data, np.float32)
             bias_expr = self.exp_tab.new_const(bias_value, dtype="float32")
