--- conflicted
+++ resolved
@@ -2743,13 +2743,9 @@
 
         num_scan_outputs = len(body.output) - (1 + num_deps)
 
-<<<<<<< HEAD
         # Construct variables and initial empty tensors for any scan outputs.
-=======
-        # Construct variables and intial empty tensors for any scan outputs.
         # To do this, we'll figure out the output shapes of the body subgraph by importing
         # it and doing type inference.
->>>>>>> 63c6df84
         scan_output_vars = []
         scan_output_init = []
         if num_scan_outputs > 0:
