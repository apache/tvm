--- conflicted
+++ resolved
@@ -30,31 +30,11 @@
 
 from .common import AttrCvt, Renamer
 from .common import get_relay_op, new_var, infer_shape, infer_channels
-<<<<<<< HEAD
 from .common import infer_type, get_name, infer_value_simulated
-=======
-from .common import infer_type, get_name
-from .common import infer_value as _infer_value
-from .common import infer_value_simulated as _infer_value_simulated
 
 __all__ = ["from_onnx"]
->>>>>>> 5ac8d724
-
-__all__ = ["from_onnx"]
-
-<<<<<<< HEAD
-
-=======
-
-def infer_value(input_val, params, mod=None):
-    return g.infer_value(input_val, params, mod)
-
-
-def infer_value_simulated(input_val, params):
-    return g.infer_value_simulated(input_val, params)
-
-
->>>>>>> 5ac8d724
+
+
 class onnx_input:
     """ Dual purpose list or dictionary access object."""
 
@@ -677,7 +657,6 @@
             value = _op.take(inputs[2], _op.const(0))
         else:
             value = 0
-<<<<<<< HEAD
 
         pads_shape = infer_shape(pads)
         dims = int(pads_shape[0] / 2)
@@ -685,27 +664,11 @@
         pad_mode = attr.get("mode", b"constant").decode("utf-8")
 
         if not pad_mode in ["constant", "edge", "reflect"]:
-=======
-        attr["pad_value"] = value
-        dims = int(len(pads) / 2)
-        for i in range(dims):
-            pad_width.append((pads[i], pads[i + dims]))
-        attr["pad_width"] = pad_width
-        pad_mode = attr.get("mode", b"constant").decode("utf-8")
-        if pad_mode in ["constant", "edge", "reflect"]:
-            attr["pad_mode"] = pad_mode
-            attr.pop("mode", None)
-        else:
->>>>>>> 5ac8d724
             raise tvm.error.OpAttributeInvalid(
                 "Value " + pad_mode + ' in attribute "mode" is invalid for operator Pad.'
             )
 
-<<<<<<< HEAD
         return _op.nn.pad(inputs[0], pad_width_expr, value, pad_mode=pad_mode)
-=======
-        return AttrCvt("pad")(inputs[:1], attr, params)
->>>>>>> 5ac8d724
 
 
 class ParametricSoftPlus(OnnxOpConverter):
@@ -769,13 +732,7 @@
             shape = tuple(params.pop(inputs[1].name_hint).asnumpy().astype("int32"))
             out = _op.reshape(inputs[0], shape)
         else:
-<<<<<<< HEAD
             out = _op.reshape(*inputs)
-=======
-            data, shape = inputs
-            static_shape = infer_value_simulated(shape, params)
-            out = _op.reshape(data, newshape=tuple(static_shape.asnumpy().astype("int32")))
->>>>>>> 5ac8d724
         return out
 
 
@@ -920,7 +877,6 @@
     @classmethod
     def _impl_v9(cls, inputs, attr, params):
         scales = attr.get("scales")
-<<<<<<< HEAD
 
         input_shape = infer_shape(inputs[0])
         dims = len(input_shape)
@@ -937,19 +893,6 @@
         if not isinstance(scales, _expr.Call):
             assert scales[0] == 1.0 and scales[1] == 1.0
 
-=======
-        if not scales:
-            # Here we are going to higher OPSET version.
-            assert len(inputs) == 2, "Upsample op take 2 inputs, {} given".format(len(inputs))
-            if get_name(inputs[1]) in params:
-                scales = params[inputs[1].name_hint].asnumpy()
-            else:
-                scales = infer_value_simulated(inputs[1], params).asnumpy()
-            inputs = inputs[:1]
-        assert scales[0] == 1.0 and scales[1] == 1.0
-        input_shape = infer_shape(inputs[0])
-        dims = len(input_shape)
->>>>>>> 5ac8d724
         mode = attr.get("mode")
         if mode == b"nearest":
             method = "nearest_neighbor"
@@ -959,7 +902,6 @@
             raise tvm.error.OpAttributeInvalid(
                 'Value {} in attribute "mode" of operator Upsample is not valid.'.format(mode)
             )
-<<<<<<< HEAD
 
         if method == "nearest_neighbor":
             align_corners = False
@@ -1002,23 +944,6 @@
             )
         return out
 
-=======
-        attr = {"scale_h": scales[-2], "scale_w": scales[-1], "method": method}
-        if dims == 5:
-            assert len(scales) == 5
-            attr["scale_d"] = scales[-3]
-            attr["layout"] = "NCDHW"
-            op_name = "upsampling3d"
-        else:
-            assert len(scales) == 4
-            attr["layout"] = "NCHW"
-            if method == "nearest_neighbor":
-                attr["align_corners"] = False
-            else:
-                attr["align_corners"] = True
-            op_name = "upsampling"
-        return AttrCvt(op_name)(inputs, attr)
->>>>>>> 5ac8d724
 
 
 class Shape(OnnxOpConverter):
@@ -1071,12 +996,7 @@
                 attr["indices_or_sections"].append(index)
         # When splits isnt specified divide evenly over axis.
         else:
-<<<<<<< HEAD
             attr["indices_or_sections"] = attr["tvm_custom"]["num_outputs"]
-=======
-            in_shape = infer_shape(inputs[0])
-            attr["indices_or_sections"] = in_shape[attr["axis"]]
->>>>>>> 5ac8d724
         return AttrCvt("split", ignores=["split"])(inputs, attr, params)
 
 
@@ -1435,12 +1355,7 @@
         else:
             value = _expr.const(0)
             dtype = "float32"
-<<<<<<< HEAD
         output = _op.full(value, inputs[0], dtype=dtype)
-=======
-        static_shape = infer_value_simulated(inputs[0], params)
-        output = _op.full(value, shape=tuple(static_shape.asnumpy().astype("int32")), dtype=dtype)
->>>>>>> 5ac8d724
         return output
 
 
@@ -1488,13 +1403,8 @@
 
     @classmethod
     def _impl_v6(cls, inputs, attr, params):
-<<<<<<< HEAD
         return _op.tile(inputs[0], inputs[1])
 
-=======
-        reps = tuple(infer_value_simulated(inputs[1], params).asnumpy().astype("int32"))
-        return _op.tile(inputs[0], reps)
->>>>>>> 5ac8d724
 
 
 class Erf(OnnxOpConverter):
@@ -1553,17 +1463,9 @@
 
     @classmethod
     def _impl_v8(cls, inputs, attr, params):
-<<<<<<< HEAD
         dtype = infer_type(inputs[1]).checked_type.dtype
         in_shape = _op.shape_of(inputs[0], dtype=dtype)
         shape = inputs[1]
-=======
-        in_shape = np.array(infer_shape(inputs[0])).astype("int32")
-        if get_name(inputs[1]) in params:
-            shape = params[inputs[1].name_hint].asnumpy().astype("int32")
-        else:
-            shape = infer_value_simulated(inputs[1], params).asnumpy().astype("int32")
->>>>>>> 5ac8d724
 
         # Currently 'op.broadcast_to' expect the rank of the given 'shape'
         # (the 2nd input) is always higher than that of the given 'input' (the 1st input)
@@ -2168,11 +2070,7 @@
     }
 
 
-<<<<<<< HEAD
 class GraphProto:
-=======
-class GraphProto(ExprFunctor):
->>>>>>> 5ac8d724
     """A helper class for handling Relay expression copying from pb2.GraphProto.
     Definition: https://github.com/onnx/onnx/blob/master/onnx/onnx.proto
 
@@ -2195,7 +2093,6 @@
         self._shape = shape if shape else {}
         self._dtype = dtype
 
-<<<<<<< HEAD
     def freeze(self, func, params):
         bind_map = {}
         for name in params.keys():
@@ -2205,104 +2102,6 @@
         return fn, {}
 
     def from_onnx(self, graph, opset, freeze_params=False):
-=======
-        # For infering Values
-        self._tmp_params = {}
-        self._infer_simulated = True
-        self._mod = None
-        super(GraphProto, self).__init__()
-
-    def infer_value(self, input_val, params, mod=None):
-        self._tmp_params = params
-        self._infer_simulated = False
-        self._mod = mod
-        return self.visit(input_val).data
-
-    def infer_value_simulated(self, input_val, params):
-        self._tmp_params = params
-        self._infer_simulated = True
-        return self.visit(input_val).data
-
-    def infer(self, expr):
-        if self._infer_simulated:
-            out = _infer_value_simulated(expr, self._tmp_params)
-        else:
-            out = _infer_value(expr, self._tmp_params)
-        return _expr.const(out.asnumpy())
-
-    def visit_function(self, fn):
-        new_params = [self.visit(x) for x in fn.params]
-        new_body = self.visit(fn.body)
-        return self.infer(
-            Function(list(new_params), new_body, fn.ret_type, fn.type_params, fn.attrs)
-        )
-
-    def visit_let(self, let):
-        newvar = self.visit(let.var)
-        newval = self.visit(let.value)
-        newbody = self.visit(let.body)
-        return self.infer(Let(newvar, newval, newbody))
-
-    def visit_call(self, call):
-        new_fn = self.visit(call.op)
-        new_args = [self.visit(arg) for arg in call.args]
-        call = Call(new_fn, new_args, call.attrs)
-        if new_fn == _op.get("nn.batch_norm"):
-            return call
-        return self.infer(call)
-
-    def visit_var(self, var):
-        return self.infer(var)
-
-    def visit_global_id(self, global_var):
-        return self.infer(global_var)
-
-    def visit_if(self, ite):
-        return self.infer(
-            If(self.visit(ite.cond), self.visit(ite.true_branch), self.visit(ite.false_branch))
-        )
-
-    def visit_tuple(self, tup):
-        return Tuple([self.visit(field) for field in tup.fields])
-
-    def visit_tuple_getitem(self, op):
-        tuple_value = self.visit(op.tuple_value)
-        if not tuple_value.same_as(op.tuple_value):
-            return self.infer(TupleGetItem(tuple_value, op.index))
-        return self.infer(op)
-
-    def visit_global_var(self, gvar):
-        return self.infer(gvar)
-
-    def visit_op(self, op):
-        return op
-
-    def visit_constant(self, const):
-        return const
-
-    def visit_constructor(self, con):
-        return con
-
-    def visit_match(self, m):
-        return self.infer(
-            Match(
-                self.visit(m.data),
-                [Clause(c.lhs, self.visit(c.rhs)) for c in m.clauses],
-                complete=m.complete,
-            )
-        )
-
-    def visit_ref_create(self, r):
-        return RefCreate(self.visit(r.value))
-
-    def visit_ref_write(self, r):
-        return RefWrite(self.visit(r.ref), self.visit(r.value))
-
-    def visit_ref_read(self, r):
-        return RefRead(self.visit(r.ref))
-
-    def from_onnx(self, graph, opset):
->>>>>>> 5ac8d724
         """Construct Relay expression from ONNX graph.
 
         Onnx graph is a python protobuf object.
@@ -2403,15 +2202,10 @@
                 )
             else:
                 i_name = self._parse_value_proto(node)
-<<<<<<< HEAD
                 node_output = self._fix_outputs(op_name, node.output)
                 attr["tvm_custom"] = {}
                 attr["tvm_custom"]["name"] = i_name
                 attr["tvm_custom"]["num_outputs"] = len(node_output)
-=======
-                attr["tvm_custom"] = {}
-                attr["tvm_custom"]["name"] = i_name
->>>>>>> 5ac8d724
 
                 op = self._convert_operator(op_name, inputs, attr, opset)
                 if not isinstance(op, _expr.TupleWrapper):
@@ -2537,11 +2331,7 @@
         return outputs
 
 
-<<<<<<< HEAD
 def from_onnx(model, shape=None, dtype="float32", opset=None, freeze_params=False):
-=======
-def from_onnx(model, shape=None, dtype="float32", opset=None):
->>>>>>> 5ac8d724
     """Convert a ONNX model into an equivalent Relay Function.
 
     ONNX graphs are represented as Python Protobuf objects.
