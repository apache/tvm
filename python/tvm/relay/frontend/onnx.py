--- conflicted
+++ resolved
@@ -3531,12 +3531,9 @@
         "ReverseSequence": ReverseSequence.get_converter(opset),
         "QLinearConv": QLinearConv.get_converter(opset),
         "QLinearAdd": QLinearAdd.get_converter(opset),
-<<<<<<< HEAD
+        "ConvInteger": ConvInteger.get_converter(opset),
         # Random number generation.
         "RandomUniform": RandomUniform.get_converter(opset),
-=======
-        "ConvInteger": ConvInteger.get_converter(opset),
->>>>>>> e1b3ff4a
     }
 
 
