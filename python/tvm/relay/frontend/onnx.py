# Licensed to the Apache Software Foundation (ASF) under one
# or more contributor license agreements.  See the NOTICE file
# distributed with this work for additional information
# regarding copyright ownership.  The ASF licenses this file
# to you under the Apache License, Version 2.0 (the
# "License"); you may not use this file except in compliance
# with the License.  You may obtain a copy of the License at
#
#   http://www.apache.org/licenses/LICENSE-2.0
#
# Unless required by applicable law or agreed to in writing,
# software distributed under the License is distributed on an
# "AS IS" BASIS, WITHOUT WARRANTIES OR CONDITIONS OF ANY
# KIND, either express or implied.  See the License for the
# specific language governing permissions and limitations
# under the License.
# pylint: disable=invalid-name, import-self, len-as-condition, unused-argument, too-many-lines
# pylint: disable=import-outside-toplevel
"""ONNX: Open Neural Network Exchange frontend for Relay."""
import copy
import warnings
from os import read

import numpy as np
import tvm
from tvm import relay
from tvm.ir import IRModule
from tvm.topi.utils import get_const_tuple

from ... import nd as _nd
from .. import analysis
from .. import expr as _expr
from .. import function as _function
from .. import loops as _loops
from .. import op as _op
from .. import qnn as _qnn
from .. import random as _random
from .. import ty as _ty
from .. import vision as _vision
from .common import (
    AttrCvt,
    Renamer,
    fold_constant,
    get_name,
    get_relay_op,
    gru_cell,
    infer_channels,
    infer_shape,
    infer_type,
    infer_value,
    lstm_cell,
    new_var,
    unbind,
)

__all__ = ["from_onnx"]

# The default configurations of Relay ONNX frontend.
ONNX_DEFAULT_CONFIGS = {
    # By default, TVM converts qualified onnx `matmul` to `transpose(weight) + nn.batch_matmul_NT`.
    # Change this flag to False to directly convert to `nn.batch_matmul`.
    # Note that `nn.batch_matmul` with format other than NT is in experimental, it may have some
    # performance issues.
    "use_nt_batch_matmul": True,
}


class onnx_input:
    """Dual purpose list or dictionary access object."""

    def __init__(self):
        self.input_keys = []
        self.input_dict = {}

    def __getitem__(self, item):
        if isinstance(item, int):
            if item > (len(self.input_keys) - 1):
                return None
            return self.input_dict[self.input_keys[item]]
        if isinstance(item, str):
            if item not in self.input_keys:
                return None
            return self.input_dict[item]
        if isinstance(item, slice):
            keys = self.input_keys[item]
            return [self.input_dict[key] for key in keys]

        raise ValueError("Only integer, string, and slice accesses allowed.")

    def __setitem__(self, item, value):
        if isinstance(item, int):
            self.input_dict[self.input_keys[item]] = value
        elif isinstance(item, str):
            self.input_keys.append(item)
            self.input_dict[item] = value
        else:
            raise ValueError("Only integer and string indexed writes allowed.")

    def keys(self):
        return self.input_keys

    def __len__(self):
        return len(self.input_keys)

    def __iter__(self):
        self.n = 0
        return self

    def __next__(self):
        if self.n < len(self.input_keys):
            output = self.input_dict[self.input_keys[self.n]]
            self.n += 1
            return output

        raise StopIteration


def get_numpy(tensor_proto):
    """Grab data in TensorProto and convert to numpy array."""
    try:
        from onnx.numpy_helper import to_array
    except ImportError as e:
        raise ImportError("Unable to import onnx which is required {}".format(e))
    return to_array(tensor_proto)


def get_type(elem_type):
    """Converts onnx integer datatype to numpy datatype"""
    try:
        from onnx.mapping import TENSOR_TYPE_TO_NP_TYPE
    except ImportError as e:
        raise ImportError("Unable to import onnx which is required {}".format(e))

    return str(TENSOR_TYPE_TO_NP_TYPE[elem_type])


def get_info(info_proto):
    """Extract the shape from a ValueInfoProto."""
    shape = []
    shape_name = []
    for dim in info_proto.type.tensor_type.shape.dim:
        name = dim.dim_param
        value = dim.dim_value
        if value is None or value == 0:
            value = _ty.Any()
            shape_name.append(name)
        else:
            shape_name.append(value)
        shape.append(value)

    name = info_proto.name
    if info_proto.type.tensor_type.elem_type:
        dtype = get_type(info_proto.type.tensor_type.elem_type)
    else:
        dtype = None
    return name, shape, dtype, shape_name


def dimension_picker(prefix, suffix=""):
    """Check that dimensions are supported."""

    def _impl(attr):
        kernel = attr["kernel_shape"]
        if len(kernel) == 1:
            return prefix + "1d" + suffix
        if len(kernel) == 2:
            return prefix + "2d" + suffix
        if len(kernel) == 3:
            return prefix + "3d" + suffix
        msg = "Only 1D, 2D, and 3D kernels are supported for operator {}."
        op_name = prefix + "1d/2d/3d"
        raise tvm.error.OpAttributeInvalid(msg.format(op_name))

    return _impl


def revert_caffe2_pad(pads):
    """Caffe2 requires two times the normal padding."""
    if len(pads) == 4:
        pads = pads[:2]
    elif len(pads) == 2:
        pass
    else:
        raise tvm.error.OpAttributeInvalid("Number of pads must be either 2 or 4.")
    return pads


def get_pad_pair(input1d, kernel1d, stride1d, mode):
    """infer pad size"""
    if input1d % stride1d == 0:
        pad = max(kernel1d - stride1d, 0)
    else:
        pad = max(kernel1d - (input1d % stride1d), 0)
    pad_before = pad // 2
    pad_after = pad - pad_before
    if "LOWER" in mode:
        return [pad_after, pad_before]
    return [pad_before, pad_after]


def onnx_default_layout(dims, op_name):
    if dims == 1:
        return "NCW"
    if dims == 2:
        return "NCHW"
    if dims == 3:
        return "NCDHW"

    msg = "Only 1D, 2D and 3D layouts are currently supported for operator {}."
    raise tvm.error.OpAttributeInvalid(msg.format(op_name))


def onnx_storage_order2layout(storage_order, dims, op_name):
    """converter of onnx storage order parameter to tvm storage order format"""
    if storage_order not in (0, 1):
        raise tvm.error.OpAttributeInvalid("Mode of storage_order must be either 0 or 1")

    if dims == 1:
        return "NCW" if storage_order == 0 else "NWC"
    if dims == 2:
        return "NCHW" if storage_order == 0 else "NHWC"
    if dims == 3:
        return "NCDHW" if storage_order == 0 else "NDHWC"

    msg = "Only 1D, 2D and 3D layouts are currently supported for operator {}."
    raise tvm.error.OpAttributeInvalid(msg.format(op_name))


def dimension_constraint():
    def _dim_check(attrs):
        if len(attrs["kernel_shape"]) in [1, 2, 3]:
            return True
        return False

    return _dim_check, "Only 1d, 2d and 3d kernel supported."


class OnnxOpConverter(object):
    """A helper class for holding onnx op converters."""

    @classmethod
    def get_converter(cls, opset):
        """Get converter matches given opset.

        Parameters
        ----------
        opset: int
            opset from model.

        Returns
        -------
        converter, which should be `_impl_vx`. Number x is the biggest
            number smaller than or equal to opset belongs to all support versions.
        """
        versions = [int(d.replace("_impl_v", "")) for d in dir(cls) if "_impl_v" in d]
        versions = sorted(versions + [opset])
        version = versions[max([i for i, v in enumerate(versions) if v == opset]) - 1]
        if hasattr(cls, "_impl_v{}".format(version)):
            return getattr(cls, "_impl_v{}".format(version))
        raise NotImplementedError(
            "opset version {} of {} not implemented".format(version, cls.__name__)
        )


class Unary(OnnxOpConverter):
    """A helper class for unary op converters."""

    name = ""

    @classmethod
    def _impl_v1(cls, inputs, attr, params):
        assert len(inputs) == 1, "Unary math op {} takes 1 input, {} given".format(
            cls.name, len(inputs)
        )
        op_name = cls.name
        return get_relay_op(op_name)(*inputs)


class Elemwise(OnnxOpConverter):
    """A helper class for elemwise op converters."""

    name = ""

    @classmethod
    def _impl_v1(cls, inputs, attr, params):
        assert len(inputs) == 2, "Math op {} take 2 inputs, {} given".format(cls.name, len(inputs))
        op_name = cls.name
        conv_ops = ["conv2d", "conv2d_transpose"]
        if attr.get("broadcast", 0) and any(x in str(inputs[0]) for x in conv_ops):
            # TODO(zhreshold): remove hard coded infershape
            axis = int(attr.get("axis", 0))
            inputs[1] = _op.expand_dims(inputs[1], axis=axis, num_newaxis=2)
        return get_relay_op(op_name)(*inputs)


class Pool(OnnxOpConverter):
    """A helper class for pool op converters."""

    name = ""

    @classmethod
    def _impl_v1(cls, inputs, attr, params):
        data = inputs[0]
        input_shape = infer_shape(data)
        input_dtype = infer_type(data).checked_type.dtype
        ndim = len(input_shape)
        if "auto_pad" in attr:
            attr["auto_pad"] = attr["auto_pad"].decode("utf-8")
            if attr["auto_pad"] in ("SAME_UPPER", "SAME_LOWER"):
                if cls.name == "avg_pool":
                    pad_tuple = []
                    for axis in range(len(input_shape) - 2):
                        axis_shape = input_shape[2 + axis]
                        stride = attr.get("strides", [1] * ndim)[axis]
                        kernel = attr["kernel_shape"][axis]
                        pad = get_pad_pair(axis_shape, kernel, stride, attr["auto_pad"])
                        pad_tuple.append(pad)
                    pad_tuple = tuple([val for pair in zip(*pad_tuple) for val in pair])
                    attr["pads"] = pad_tuple
                else:
                    # Warning: Pool does not yet support dynamic shapes,
                    # one will need to run dynamic_to_static on this model after import
                    if "int" in input_dtype:
                        pad_val = np.iinfo(np.dtype(input_dtype)).min
                    else:
                        pad_val = np.finfo(np.dtype(input_dtype)).min
                    data = autopad(
                        data,
                        attr.get("strides", [1] * (ndim - 2)),
                        attr["kernel_shape"],
                        [1] * ndim,
                        ndim,
                        pad_value=pad_val,
                        mode=attr["auto_pad"],
                    )
            elif attr["auto_pad"] == "VALID":
                attr["pads"] = tuple([0 for i in range(ndim - 2)])
            elif attr["auto_pad"] == "NOTSET":
                pass
            else:
                msg = 'Value {} in attribute "auto_pad" of operator {} is invalid.'
                raise tvm.error.OpAttributeInvalid(msg.format(attr["auto_pad"], cls.name))
            attr.pop("auto_pad")

        if "storage_order" in attr:
            attr["layout"] = onnx_storage_order2layout(
                attr["storage_order"], dims=(len(input_shape) - 2), op_name=cls.name
            )
        else:
            attr["layout"] = onnx_default_layout(dims=(len(input_shape) - 2), op_name=cls.name)

        return AttrCvt(
            op_name=dimension_picker(cls.name),
            transforms={
                "kernel_shape": "pool_size",
                "pads": ("padding", 0),
                "dilations": ("dilation", 1),
            },
            ignores=["storage_order"],
            custom_check=dimension_constraint(),
        )([data], attr, params)


class Absolute(Unary):
    """Operator converter for Absolute."""

    name = "abs"


class Add(Elemwise):
    """Operator converter for Add."""

    name = "add"


class AveragePool(Pool):
    """Operator converter for AveragePool."""

    name = "avg_pool"


class BatchNorm(OnnxOpConverter):
    """Operator converter for BatchNorm."""

    @classmethod
    def _impl_v1(cls, inputs, attr, params):
        # TODO(zhreshold): 'spatial' is not properly handled here.
        out = AttrCvt(
            op_name="batch_norm", ignores=["spatial", "is_test", "consumed_inputs", "momentum"]
        )(inputs, attr, params)
        return out[0]


class InstanceNorm(OnnxOpConverter):
    """Operator converter for BatchNorm."""

    @classmethod
    def _impl_v1(cls, inputs, attr, params):
        return AttrCvt(op_name="instance_norm")(inputs, attr, params)


def autopad(
    data,
    strides,
    kernel_shape,
    dilations,
    ndim,
    pad_type="constant",
    deconv=False,
    mode="SAME_UPPER",
    pad_value=0.0,
):
    """
    Perform autopadding with dynamic input shapes
    """
    # get attributes as constants
    strides = _op.const(np.array(strides), dtype="int64")
    dilated_kernel_shape = _op.const(
        np.array(
            [(kernel - 1) * dilation + 1 for kernel, dilation in zip(kernel_shape, dilations)]
        ),
        dtype="int64",
    )
    # get input shape
    shape = _op.strided_slice(shape_of(data, dtype="int64"), [2], [ndim])

    # set up integer constants
    zero = _op.const(0, dtype="int64")
    one = _op.const(1, dtype="int64")
    two = _op.const(2, dtype="int64")

    # Calculate total padding
    mod = _op.mod(shape, strides)

    left = _op.maximum(dilated_kernel_shape - strides, zero)
    right = _op.maximum(dilated_kernel_shape - mod, zero)

    total_pad = _op.where(_op.equal(mod, zero), left, right)
    if deconv:
        total_pad = _op.const(np.array(kernel_shape), dtype="int64") - one - total_pad

    # split total padding into before and after
    pad_before = _op.floor_divide(total_pad, two)
    pad_after = total_pad - pad_before

    # combine
    if "LOWER" in mode:
        pad = _op.concatenate(
            [_op.reshape(pad_after, [-1, 1]), _op.reshape(pad_before, [-1, 1])], axis=1
        )
    else:
        pad = _op.concatenate(
            [_op.reshape(pad_before, [-1, 1]), _op.reshape(pad_after, [-1, 1])], axis=1
        )

    # pad N and C with zeros
    pad = _op.concatenate([_op.const(np.zeros([2, 2], dtype="int64"), dtype="int64"), pad], axis=0)

    if isinstance(pad_value, (float, int)):
        pad_value = _op.const(pad_value)

    return _op.nn.pad(data, fold_constant(pad), pad_value, pad_type)


class Conv(OnnxOpConverter):
    """Operator converter for Conv."""

    @classmethod
    def _impl_v1(cls, inputs, attr, params):
        # Use shape of input to determine convolution type.
        data = inputs[0]
        kernel = inputs[1]
        input_shape = infer_shape(data)
        ndim = len(input_shape)

        kernel_type = infer_type(inputs[1])
        kernel_shapes = [get_const_tuple(kernel_type.checked_type.shape)]

        if "kernel_shape" not in attr:
            attr["kernel_shape"] = kernel_shapes[0][2:]

        if "auto_pad" in attr:
            attr["auto_pad"] = attr["auto_pad"].decode("utf-8")
            if attr["auto_pad"] in ("SAME_UPPER", "SAME_LOWER"):
                # Warning: Convolution does not yet support dynamic shapes,
                # one will need to run dynamic_to_static on this model after import
                data = autopad(
                    data,
                    attr.get("strides", [1] * (ndim - 2)),
                    attr["kernel_shape"],
                    attr.get("dilations", [1] * (ndim - 2)),
                    ndim,
                    mode=attr["auto_pad"],
                )
            elif attr["auto_pad"] == "VALID":
                attr["pads"] = [0 for i in range(ndim - 2)]
            elif attr["auto_pad"] == "NOTSET":
                pass
            else:
                msg = 'Value {} in attribute "auto_pad" of operator Conv is invalid.'
                raise tvm.error.OpAttributeInvalid(msg.format(attr["auto_pad"]))
            attr.pop("auto_pad")

        # Check if the requested convolution is a group conv1d, if so convert it to conv2d.
        # TODO(jwfromm) Remove once proper group_conv1d is supported.
        group_conv1d = False
        if dimension_picker("conv")(attr) == "conv1d" and attr.get("group") != 1:
            group_conv1d = True
            # Expand input from NCW to NCHW
            data = _op.expand_dims(data, axis=2)
            # Expand kernel from OIW to OIHW
            kernel = _op.expand_dims(kernel, axis=2)
            # Add new value to kernel_shape, strices, dilation, pads, if needed
            attr["kernel_shape"] = [1] + list(attr["kernel_shape"])
            if "strides" in attr:
                attr["strides"] = [1] + list(attr["strides"])
            if "dilations" in attr:
                attr["dilations"] = [1] + list(attr["dilations"])
            if "pads" in attr:
                attr["pads"] = [0, attr["pads"][0], 0, attr["pads"][1]]

        out = AttrCvt(
            op_name=dimension_picker("conv"),
            transforms={
                "kernel_shape": "kernel_size",
                "dilations": ("dilation", 1),
                "pads": ("padding", 0),
                "group": ("groups", 1),
            },
            custom_check=dimension_constraint(),
        )([data, kernel], attr, params)

        # If this was a group_conv1d, squish output back to NCW.
        if group_conv1d:
            out = _op.squeeze(out, axis=[2])

        use_bias = len(inputs) == 3
        if use_bias:
            out = _op.nn.bias_add(out, inputs[2])
        return out


class ConvTranspose(OnnxOpConverter):
    """Operator converter for ConvTranspose."""

    @classmethod
    def _impl_v1(cls, inputs, attr, params):
        # get number of channels
        out_type = infer_type(inputs[1])
        out_shapes = [get_const_tuple(out_type.checked_type.shape)]
        channels = out_shapes[0][1]
        attr["channels"] = channels
        groups = attr.get("group", 1)

        if "kernel_shape" not in attr:
            attr["kernel_shape"] = out_shapes[0][2:]

        attr["groups"] = groups
        # infer pads for auto_pad
        data = inputs[0]
        input_shape = infer_shape(data)
        ndim = len(input_shape)
        if "auto_pad" in attr:
            attr["auto_pad"] = attr["auto_pad"].decode("utf-8")
            if attr["auto_pad"] in ("SAME_UPPER", "SAME_LOWER"):
                # Warning: Convolution does not yet support dynamic shapes,
                # one will need to run dynamic_to_static on this model after import
                data = autopad(
                    data,
                    attr.get("strides", [1] * (ndim - 2)),
                    attr["kernel_shape"],
                    attr.get("dilations", [1] * (ndim - 2)),
                    ndim,
                    deconv=True,
                    mode=attr["auto_pad"],
                )
            elif attr["auto_pad"] == "VALID":
                attr["pads"] = tuple([0 for i in range(ndim - 2)])
            elif attr["auto_pad"] == "NOTSET":
                pass
            else:
                msg = 'Value {} in attribute "auto_pad" of operator Conv is invalid.'
                raise tvm.error.OpAttributeInvalid(msg.format(attr["auto_pad"]))
            attr.pop("auto_pad")

        out = AttrCvt(
            op_name=dimension_picker("conv", "_transpose"),
            transforms={
                "kernel_shape": "kernel_size",
                "dilations": ("dilation", 1),
                "pads": ("padding", 0),
                "group": ("groups", 1),
            },
            disables=["output_shape"],
            custom_check=dimension_constraint(),
        )([data, inputs[1]], attr, params)
        use_bias = len(inputs) == 3
        if use_bias:
            out = _op.nn.bias_add(out, inputs[2])
        return out

    @classmethod
    def _impl_v11(cls, inputs, attr, params):
        # get number of channels
        out_type = infer_type(inputs[1])
        out_shapes = [get_const_tuple(out_type.checked_type.shape)]
        channels = out_shapes[0][1]
        attr["channels"] = channels
        groups = attr.get("group", 1)

        if "kernel_shape" not in attr:
            attr["kernel_shape"] = out_shapes[0][2:]

        attr["groups"] = groups
        # infer pads for auto_pad
        data = inputs[0]
        input_shape = infer_shape(data)
        ndim = len(input_shape)
        if "auto_pad" in attr:
            attr["auto_pad"] = attr["auto_pad"].decode("utf-8")
            if attr["auto_pad"] in ("SAME_UPPER", "SAME_LOWER"):
                # Warning: Convolution does not yet support dynamic shapes,
                # one will need to run dynamic_to_static on this model after import
                kernel_shape = attr["kernel_shape"]
                kndim = len(kernel_shape)
                dilations = attr.get("dilations", [1] * kndim)
                output_padding = attr.get("output_padding", [0] * kndim)
                strides = attr["strides"]
                total_pad = [0] * kndim
                for i in range(kndim):
                    total_pad[i] = (
                        output_padding[i] + ((kernel_shape[i] - 1) * dilations[i] + 1) - strides[i]
                    )
                left = [p // 2 for p in total_pad]
                right = [total_pad[i] - left[i] for i in range(kndim)]
                if "LOWER" in attr["auto_pad"]:
                    pad = left + right
                else:
                    pad = right + left
                attr["pads"] = pad
            elif attr["auto_pad"] == "VALID":
                attr["pads"] = tuple([0 for i in range(ndim - 2)])
            elif attr["auto_pad"] == "NOTSET":
                pass
            else:
                msg = 'Value {} in attribute "auto_pad" of operator Conv is invalid.'
                raise tvm.error.OpAttributeInvalid(msg.format(attr["auto_pad"]))
            attr.pop("auto_pad")

        out = AttrCvt(
            op_name=dimension_picker("conv", "_transpose"),
            transforms={
                "kernel_shape": "kernel_size",
                "dilations": ("dilation", 1),
                "pads": ("padding", 0),
                "group": ("groups", 1),
            },
            disables=["output_shape"],
            custom_check=dimension_constraint(),
        )([data, inputs[1]], attr, params)
        use_bias = len(inputs) == 3
        if use_bias:
            out = _op.nn.bias_add(out, inputs[2])
        return out


class GlobalAveragePool(OnnxOpConverter):
    """Operator converter for GlobalAveragePool"""

    @classmethod
    def _impl_v1(cls, inputs, attr, params):
        rank = len(infer_shape(inputs[0]))
        if rank == 3:
            return _op.nn.global_avg_pool1d(inputs[0])
        if rank == 4:
            return _op.nn.global_avg_pool2d(inputs[0])
        if rank == 5:
            return _op.nn.global_avg_pool3d(inputs[0])
        raise NotImplementedError(
            "Global average pooling is only implemented for 1D, 2D, and 3D kernels, got %dD."
            % (rank - 2),
        )


class GlobalMaxPool(OnnxOpConverter):
    """Operator converter for GlobalMaxPool"""

    @classmethod
    def _impl_v1(cls, inputs, attr, params):
        rank = len(infer_shape(inputs[0]))
        if rank == 3:
            return _op.nn.global_max_pool1d(inputs[0])
        if rank == 4:
            return _op.nn.global_max_pool2d(inputs[0])
        if rank == 5:
            return _op.nn.global_max_pool3d(inputs[0])
        raise NotImplementedError(
            "Global max pooling is only implemented for 1D, 2D, and 3D kernels, got %dD."
            % (rank - 2),
        )


class Div(Elemwise):
    """Operator converter for Divide."""

    name = "divide"


class Elu(OnnxOpConverter):
    """Operator converter for Elu."""

    @classmethod
    def _impl_v1(cls, inputs, attr, params):
        alpha = float(attr.get("alpha", 1.0))
        return _expr.const(-alpha) * _op.nn.relu(
            _expr.const(1.0) - _op.exp(inputs[0])
        ) + _op.nn.relu(inputs[0])


class Gemm(OnnxOpConverter):
    """Operator converter for Gemm."""

    @classmethod
    def _impl_v1(cls, inputs, attr, params):
        assert len(inputs) == 3 or len(inputs) == 2, "Gemm op take 2 or 3 inputs, {} given".format(
            len(inputs)
        )
        dtype = infer_type(inputs[0]).checked_type.dtype
        # Y = alpha * A * B + beta * C
        alpha = float(attr.get("alpha", 1.0))
        beta = float(attr.get("beta", 1.0))
        transA = int(attr.get("transA", 0))
        transB = int(attr.get("transB", 0))
        # get number of channels
        channels = infer_channels(inputs[1], not transB)
        if transA:
            inputs[0] = _op.transpose(inputs[0], axes=(1, 0))
        if not transB:
            inputs[1] = _op.transpose(inputs[1], axes=(1, 0))
        inputs[0] = _op.nn.batch_flatten(inputs[0])
        if alpha != 1.0:
            inputs[0] *= _expr.const(alpha, dtype=dtype)
        out = _op.nn.dense(inputs[0], inputs[1], units=channels)
        if len(inputs) == 3:
            out = out + _expr.const(beta, dtype=dtype) * inputs[2]
        return out


class MatMul(OnnxOpConverter):
    """Operator converter for MatMul."""

    @classmethod
    def _impl_v1(cls, inputs, attr, params):
        assert len(inputs) == 2, "MatMul op take 2 inputs, {} given".format(len(inputs))
        # Need to check input shape as batch matmul must be supported.
        a_shape = shape_of(inputs[0])
        a_rank = infer_shape(a_shape)[0]
        b_shape = shape_of(inputs[1])
        b_rank = infer_shape(b_shape)[0]
        # When performing a batch matmul, we need to properly handle N-dim shapes.
        if a_rank > 2 or b_rank > 2:

            def flatten_to_nd(x, x_shape, nd=3):
                ndims = infer_shape(x_shape)[0]
                if ndims == nd:
                    return x
                newshape = _op.concatenate(
                    [
                        _expr.const([-1], dtype=infer_type(x_shape).checked_type.dtype),
                        _op.strided_slice(x_shape, [ndims - nd + 1], [ndims]),
                    ],
                    0,
                )
                out = _op.reshape(x, fold_constant(newshape))
                return out

            b_type = infer_type(inputs[1])
            # Convert to dense if the second matrix is 2d and non-dynamic
            if b_rank == 2 and not _ty.is_dynamic(b_type.checked_type):
                a = flatten_to_nd(inputs[0], a_shape, 2)
                b = _op.transpose(inputs[1])
                output = _op.nn.dense(a, b)
            else:
                # Convert a and b into 3 dimensional tensors.
                a = flatten_to_nd(inputs[0], a_shape, 3)
                b = flatten_to_nd(inputs[1], b_shape, 3)
                if ONNX_DEFAULT_CONFIGS["use_nt_batch_matmul"]:
                    # Transpose matrix dimensions of b.
                    b = _op.transpose(b, [0, 2, 1])
                    # Perform a NT batch matmul.
                    output = _op.nn.batch_matmul(a, b)
                else:
                    # Perform a NN batch matmul.
                    output = _op.nn.batch_matmul(a, b, transpose_b=False)
            # Determine the output batch dimension.
            if a_rank > b_rank:
                out_batch = _op.strided_slice(a_shape, [0], [a_rank - 2])
            elif a_rank < b_rank:
                out_batch = _op.strided_slice(b_shape, [0], [b_rank - 2])
            # If its unclear how broadcasting should be applied, the output
            # shape is determined by choosing the maximum value from each input.
            else:
                out_batch = _op.concatenate(
                    [
                        _op.maximum(
                            _op.strided_slice(a_shape, [i], [i + 1]),
                            _op.strided_slice(b_shape, [i], [i + 1]),
                        )
                        for i in range(a_rank - 2)
                    ],
                    0,
                )
            # Reshape output to original dimensions.
            final_shape = _op.concatenate(
                [
                    out_batch,
                    _op.strided_slice(
                        a_shape, [infer_shape(a_shape)[0] - 2], [infer_shape(a_shape)[0] - 1]
                    ),
                    _op.strided_slice(
                        b_shape, [infer_shape(b_shape)[0] - 1], [infer_shape(b_shape)[0]]
                    ),
                ],
                0,
            )
            return _op.reshape(output, fold_constant(final_shape))
        # Otherwise a simple dense op will get the job done.
        input_1_t = _op.transpose(inputs[1], axes=(1, 0))
        return _op.nn.dense(inputs[0], input_1_t)


class Mod(OnnxOpConverter):
    """Operator converter for Mod."""

    @classmethod
    def _impl_v1(cls, inputs, attr, params):
        assert len(inputs) == 2, "Mod op take 2 inputs, {} given".format(len(inputs))

        # Note: attr['fmod'] determines whether the operator should behave like np.fmod or np.mod.
        # attr['fmod'] == 0 will behave as np.mod and attr['fmod'] == 1 will force fmod treatment.
        # The relay equivalent of np.fmod is relay.mod and np.mod is relay.floor_mod
        if attr.get("fmod", 0) == 0:
            op_name = "floor_mod"
        else:
            op_name = "mod"

        return AttrCvt(op_name)(inputs, {}, params)


class MaxPool(Pool):
    """Operator converter for MaxPool"""

    name = "max_pool"


class MaxUnpool(OnnxOpConverter):
    """Operator converter for MaxUnpool"""

    @classmethod
    def _impl_v11(cls, inputs, attr, params):
        # Unpack inputs and attributes
        data = inputs[0]
        data_type = infer_type(data).checked_type.dtype
        indices = inputs[1]
        output_shape = inputs[2]
        kernel_shape = attr.get("kernel_shape")
        pads = attr.get("pads", None)
        strides = attr.get("strides", [1] * len(kernel_shape))

        # Compute the proper output shape before padding.
        multiplier = _op.concatenate(
            [_expr.const([1, 1], dtype="int64"), _expr.const(list(strides), dtype="int64")], axis=0
        )
        total_output_shape = multiplier * shape_of(data, dtype="int64")
        # Add extra dimensions from kernel size and stride mismatch
        total_output_shape += _op.concatenate(
            [_expr.const([0, 0], "int64"), _expr.const(list(kernel_shape), "int64")], axis=0
        ) - _op.concatenate(
            [_expr.const([0, 0], "int64"), _expr.const(list(strides), "int64")], axis=0
        )

        # Compute padding amount if output shape is specified.
        if output_shape is not None:
            total_output_shape = output_shape

        elif pads is not None:
            # Get pads in the proper format for relay.
            pads = _op.concatenate(
                [_expr.const([0, 0, 0, 0], "int64"), _expr.const(list(pads), "int64")], axis=0
            )
            pads = _op.reshape(pads, [-1, 2])
            # Compute the total padding per axis.
            total_pad = _op.sum(pads, axis=-1)
            # Reversing maxpool means that padding actually makes our output smaller.
            total_output_shape = total_output_shape - total_pad

        # Create a tensor of zeros then scatter our data through it.
        zeros_tensor = _op.zeros(total_output_shape, data_type)
        # We need to flatten all our tensors before scattering.
        flat_tensor = _op.scatter(
            _op.reshape(zeros_tensor, [-1]),
            _op.reshape(indices, [-1]),
            _op.reshape(data, [-1]),
            axis=0,
        )
        # Now reshape back to prepadded shape.
        output_tensor = _op.reshape(flat_tensor, total_output_shape)

        return output_tensor


class LpPool(OnnxOpConverter):
    """A helper class for lppool op converters."""

    @classmethod
    def _impl_v1(cls, inputs, attr, params):
        dtype = infer_type(inputs[0]).checked_type.dtype
        data = inputs[0]
        input_shape = infer_shape(data)
        ndim = len(input_shape)
        if "auto_pad" in attr:
            attr["auto_pad"] = attr["auto_pad"].decode("utf-8")
            if attr["auto_pad"] in ("SAME_UPPER", "SAME_LOWER"):
                # Warning: LpPool does not yet support dynamic shapes,
                # one will need to run dynamic_to_static on this model after import
                data = autopad(
                    data,
                    attr["strides"],
                    attr["kernel_shape"],
                    [1] * ndim,
                    ndim,
                    mode=attr["auto_pad"],
                )
            elif attr["auto_pad"] == "VALID":
                attr["pads"] = tuple([0 for i in range(ndim - 2)])
            elif attr["auto_pad"] == "NOTSET":
                pass
            else:
                msg = 'Value {} in attribute "auto_pad" of operator {} is invalid.'
                raise tvm.error.OpAttributeInvalid(msg.format(attr["auto_pad"], "LpPool"))
            attr.pop("auto_pad")

        if "storage_order" in attr:
            attr["layout"] = onnx_storage_order2layout(
                attr["storage_order"], dims=(len(input_shape) - 2), op_name="LpPool"
            )
        else:
            attr["layout"] = onnx_default_layout(dims=(len(input_shape) - 2), op_name="LpPool")

        p = _expr.const(attr["p"], dtype)
        reci_p = _expr.const(1.0 / attr["p"], dtype)
        data = _op.power(data, p)

        out = AttrCvt(
            op_name=dimension_picker("avg_pool"),
            transforms={"kernel_shape": "pool_size", "pads": ("padding", 0)},
            extras={"count_include_pad": True},
            ignores=["p"],
            custom_check=dimension_constraint(),
        )([data], attr, params)
        kernels = attr["kernel_shape"]
        out = _op.abs(out) * _expr.const(np.prod(kernels).astype(dtype))
        return _op.power(out, reci_p)


class Mul(Elemwise):
    """Operator converter for Multiply."""

    name = "multiply"


class Pad(OnnxOpConverter):
    """Operator converter for Pad."""

    @classmethod
    def _impl_v1(cls, inputs, attr, params):
        pad_width = []
        pads = attr.pop("paddings")
        dims = int(len(pads) / 2)
        for i in range(dims):
            pad_width.append((pads[i], pads[i + dims]))
        attr["pad_width"] = pad_width
        pad_mode = attr.get("mode", b"constant").decode("utf-8")
        if pad_mode in ["constant", "edge", "reflect"]:
            attr["pad_mode"] = pad_mode
            attr.pop("mode", None)
        else:
            raise tvm.error.OpAttributeInvalid(
                "Value " + pad_mode + ' in attribute "mode" is invalid for operator Pad.'
            )

        return AttrCvt(
            _op.nn.pad,
            transforms={
                "value": "pad_value",
            },
        )(inputs, attr, params)

    @classmethod
    def _impl_v2(cls, inputs, attr, params):
        pad_width = []
        pads = attr.pop("pads")
        dims = int(len(pads) / 2)
        for i in range(dims):
            pad_width.append((pads[i], pads[i + dims]))
        attr["pad_width"] = pad_width
        pad_mode = attr.get("mode", b"constant").decode("utf-8")
        if pad_mode in ["constant", "edge", "reflect"]:
            attr["pad_mode"] = pad_mode
            attr.pop("mode", None)
        else:
            raise tvm.error.OpAttributeInvalid(
                "Value " + pad_mode + ' in attribute "mode" is invalid for operator Pad.'
            )

        return AttrCvt(
            "pad",
            transforms={
                "value": "pad_value",
            },
        )(inputs, attr, params)

    @classmethod
    def _impl_v11(cls, inputs, attr, params):
        pads = inputs[1]
        if len(inputs) == 3:
            value = fold_constant(_op.take(inputs[2], _op.const(0)))
        else:
            value = 0.0

        pad_width_expr = fold_constant(_op.transpose(_op.reshape(pads, (2, -1))))
        pad_mode = attr.get("mode", b"constant").decode("utf-8")
        if not pad_mode in ["constant", "edge", "reflect"]:
            raise tvm.error.OpAttributeInvalid(
                "Value " + pad_mode + ' in attribute "mode" is invalid for operator Pad.'
            )

        return _op.nn.pad(inputs[0], pad_width_expr, value, pad_mode=pad_mode)


class ParametricSoftPlus(OnnxOpConverter):
    """Operator converter for ParametricSoftPlus."""

    @classmethod
    def _impl_v1(cls, inputs, attr, params):
        alpha = _expr.const(float(attr.get("alpha", 1.0)))
        beta = _expr.const(float(attr.get("beta", 1.0)))
        return _op.log(_op.exp(beta * inputs[0]) + _expr.const(1.0)) * alpha


class Prelu(OnnxOpConverter):
    """Operator converter for Prelu."""

    @classmethod
    def _impl_v1(cls, inputs, attr, params):
        assert len(inputs) == 2, "Prelu need 2 inputs, {} given".format(len(inputs))
        input_shape = shape_of(inputs[0])
        alpha = _op.broadcast_to_like(inputs[1], inputs[0])
        alpha = _op.reshape(alpha, [-1])
        output = _op.nn.prelu(_op.reshape(inputs[0], [-1]), alpha, axis=0)
        return _op.reshape(output, input_shape)


class Reciprocal(OnnxOpConverter):
    """Operator converter for Reciprocal."""

    @classmethod
    def _impl_v1(cls, inputs, attr, params):
        dtype = infer_type(inputs[0]).checked_type.dtype
        return _expr.const(1.0, dtype=dtype) / inputs[0]


class Flatten(OnnxOpConverter):
    """Operator converter for Flatten."""

    @classmethod
    def _impl_v1(cls, inputs, attr, params):
        axis = attr.get("axis", 1)
        ishape = _op.shape_of(inputs[0])
        ndim = infer_shape(ishape)[0]
        if axis < 0:
            axis = axis + ndim

        if axis == 1:
            out = _op.nn.batch_flatten(inputs[0])
        else:
            pre_shape = _op.prod(_op.strided_slice(ishape, [0], [axis], [1]), keepdims=True)
            post_shape = _op.prod(_op.strided_slice(ishape, [axis], [ndim], [1]), keepdims=True)
            newshape = _op.concatenate([pre_shape, post_shape], axis=0)
            out = _op.reshape(inputs[0], newshape)
        return out


class Reshape(OnnxOpConverter):
    """Operator converter for Reshape."""

    @classmethod
    def _impl_v1(cls, inputs, attr, params):
        return _op.reshape(inputs[0], attr["shape"])

    @classmethod
    def _impl_v5(cls, inputs, attr, params):
        if get_name(inputs[1]) in params:
            shape = tuple(params[inputs[1].name_hint].numpy().astype("int32"))
            out = _op.reshape(inputs[0], shape)
        else:
            out = _op.reshape(*inputs)
        return out


class DepthToSpace(OnnxOpConverter):
    """Operator converter for DepthToSpace."""

    @classmethod
    def _impl_v11(cls, inputs, attr, params):
        block_size = int(attr["blocksize"])
        mode = attr.get("mode", b"DCR").decode("utf-8")
        return _op.nn.depth_to_space(inputs[0], block_size, mode=mode)


class SpaceToDepth(OnnxOpConverter):
    """Operator converter for SpaceToDepth."""

    @classmethod
    def _impl_v1(cls, inputs, attr, params):

        block_size = int(attr["blocksize"])
        return _op.nn.space_to_depth(inputs[0], block_size)


class Concat(OnnxOpConverter):
    """Operator converter for Concat."""

    @classmethod
    def _impl_v1(cls, inputs, args, params):
        return AttrCvt(op_name="concatenate")((inputs,), args)


class Scale(OnnxOpConverter):
    """Operator converter for Scale."""

    @classmethod
    def _impl_v1(cls, inputs, attr, params):
        scale = float(attr.get("scale", 1.0))
        return inputs[0] * _expr.const(scale)


class Selu(OnnxOpConverter):
    """Operator converter for Selu."""

    @classmethod
    def _impl_v1(cls, inputs, attr, params):
        alpha = float(attr.get("alpha", 1.67326319217681884765625))
        gamma = float(attr.get("gamma", 1.05070102214813232421875))
        return _expr.const(gamma) * (
            _expr.const(-alpha) * _op.nn.relu(_expr.const(1.0) - _op.exp(inputs[0]))
            + _op.nn.relu(inputs[0])
        )


class ScaledTanh(OnnxOpConverter):
    """Operator converter for ScaledTanh."""

    @classmethod
    def _impl_v1(cls, inputs, attr, params):
        alpha = float(attr.get("alpha", 1.0))
        beta = float(attr.get("beta", 1.0))
        return _op.tanh(_expr.const(beta) * inputs[0]) * _expr.const(alpha)


class Shrink(OnnxOpConverter):
    """Operator converter for Shrink."""

    @classmethod
    def _impl_v9(cls, inputs, attr, params):
        x = inputs[0]
        dtype = infer_type(x).checked_type.dtype
        lambd = _op.const(attr.get("lambd", 0.5), dtype=dtype)
        bias = _op.const(attr.get("bias", 0.0), dtype=dtype)

        zeros = _op.zeros_like(x)
        return _op.where(x < -lambd, x + bias, zeros) + _op.where(x > lambd, x - bias, zeros)


class Softsign(OnnxOpConverter):
    """Operator converter for Softsign."""

    @classmethod
    def _impl_v1(cls, inputs, attr, params):
        return inputs[0] / (_expr.const(1.0) + Absolute.get_converter(1)(inputs, attr, params))


class Sub(Elemwise):
    """Operator converter for Subtract."""

    name = "subtract"


class Sum(OnnxOpConverter):
    """Operator converter for Sum."""

    @classmethod
    def _impl_v1(cls, inputs, attr, params):
        # Onnx Sum Operator
        for in_index in range(len(inputs) - 1):
            inputs[in_index + 1] = _op.add(inputs[in_index], inputs[in_index + 1])

        return inputs[len(inputs) - 1]


class Affine(OnnxOpConverter):
    """Operator converter for Affine transformation."""

    @classmethod
    def _impl_v1(cls, inputs, attr, params):
        alpha = _expr.const(attr.get("alpha", 1.0))
        beta = _expr.const(attr.get("beta", 0.0))
        return (alpha * inputs[0]) + beta


class ThresholdedRelu(OnnxOpConverter):
    """Operator converter for ThresholdedRelu."""

    @classmethod
    def _impl_v1(cls, inputs, attr, params):
        alpha = float(attr.get("alpha", 1.0))
        alpha_tensor = _op.full_like(inputs[0], fill_value=_expr.const(alpha))
        mask = _op.greater(inputs[0], alpha_tensor).astype("float32")
        return inputs[0] * mask


def _broadcast_constraint():
    def _broadcast_check(attrs):
        if attrs.get("axis", None):
            return False
        return True

    return _broadcast_check, "Specifying broadcast axis not allowed."


def _fully_connected(opset):
    def _impl(inputs, attr, params):
        # get number of channels
        channels = infer_channels(inputs[1], params)
        attr["units"] = channels
        return AttrCvt("dense", ignores=["axis", "axis_w"])(inputs, attr)

    return _impl


class Upsample(OnnxOpConverter):
    """Operator converter for Upsample (nearest mode)."""

    @classmethod
    def _impl_v9(cls, inputs, attr, params):
        scales = attr.get("scales")

        input_shape = infer_shape(inputs[0])
        dims = len(input_shape)

        if not scales:
            # Here we are going to higher OPSET version.
            assert len(inputs) == 2, "Upsample op takes 2 inputs, {} given".format(len(inputs))

            if get_name(inputs[1]) in params:
                scales = params[inputs[1].name_hint].numpy()
            else:
                scales = inputs[1]
        if isinstance(scales, _expr.Constant):
            scales = list(scales.data.numpy())
        if not isinstance(scales, _expr.Expr):
            assert scales[0] == 1.0 and scales[1] == 1.0

        mode = attr.get("mode")
        if mode == b"nearest":
            method = "nearest_neighbor"
        elif mode == b"linear":
            method = "trilinear" if dims == 5 else "bilinear"
        else:
            raise tvm.error.OpAttributeInvalid(
                'Value {} in attribute "mode" of operator Upsample is not valid.'.format(mode)
            )

        # in 3d case, we use the purely static op
        if dims == 5:
            if isinstance(scales, _expr.Expr):
                scale_h = _op.take(scales, _op.const(3))
                scale_w = _op.take(scales, _op.const(4))
                scale_d = _op.take(scales, _op.const(1))
            else:
                assert len(scales) == 5
                scale_h = scales[-2]
                scale_w = scales[-1]
                scale_d = scales[-3]

            layout = "NCDHW"
            out = _op.nn.upsampling3d(
                inputs[0],
                scale_d,
                scale_h,
                scale_w,
                layout=layout,
                method=method,
                coordinate_transformation_mode="asymmetric",
            )
        # in 2d case, use dynamic op
        else:
            if isinstance(scales, _expr.Expr):
                scale_h = _op.take(scales, _op.const(3))
                scale_w = _op.take(scales, _op.const(4))
            else:
                assert len(scales) == 4
                scale_h = scales[-2]
                scale_w = scales[-1]
            layout = "NCHW"

            out = _op.nn.upsampling(
                inputs[0],
                scale_h,
                scale_w,
                layout=layout,
                method=method,
                align_corners=False,
            )
        return out


def shape_of(x, dtype="int64"):
    ttype = infer_type(x).checked_type
    if not _ty.is_dynamic(ttype):
        shape = list(ttype.shape)
        return _expr.const(shape, dtype)
    return _op.shape_of(x, dtype)


class Shape(OnnxOpConverter):
    """Operator converter for Shape."""

    @classmethod
    def _impl_v1(cls, inputs, attr, params):
        return shape_of(inputs[0], "int64")


class CumSum(OnnxOpConverter):
    """Operator converter for CumSum."""

    @classmethod
    def _impl_v1(cls, inputs, attr, params):
        data = inputs[0]
        dim = inputs[1]

        if dim is not None:
            dim = int(infer_value(dim, params).numpy())

        exclusive = attr.get("exclusive", 0)
        reverse = attr.get("reverse", 0)

        if reverse != 0:
            out = _op.reverse(data, axis=dim)
            out = _op.cumsum(out, axis=dim, exclusive=exclusive)
            return _op.reverse(out, axis=dim)

        return _op.cumsum(data, axis=dim, exclusive=exclusive)


class Cast(OnnxOpConverter):
    """Operator converter for Cast."""

    @classmethod
    def _impl_v1(cls, inputs, attr, params):
        return AttrCvt(op_name="cast", transforms={"to": "dtype"})(inputs, attr)

    @classmethod
    def _impl_v5(cls, inputs, attr, params):
        try:
            from onnx.mapping import TENSOR_TYPE_TO_NP_TYPE

            attr["to"] = str(TENSOR_TYPE_TO_NP_TYPE[attr["to"]])
        except ImportError as e:
            raise ImportError("Unable to import onnx.mapping which is required {}".format(e))
        return AttrCvt(op_name="cast", transforms={"to": "dtype"})(inputs, attr)


class Unsqueeze(OnnxOpConverter):
    """Operator converter for Unsqueeze."""

    @classmethod
    def _impl_v1(cls, inputs, attr, params):
        axes = sorted(attr["axes"])
        for axis in axes:
            inputs[0] = _op.expand_dims(inputs[0], axis=axis, num_newaxis=1)
        return inputs[0]

    @classmethod
    def _impl_v13(cls, inputs, attr, params):
        input_tensor, axes = inputs
        axes = sorted(axes)
        for axis in axes:
            input_tensor = _op.expand_dims(input_tensor, axis=axis, num_newaxis=1)
        return input_tensor


class Split(OnnxOpConverter):
    """Operator converter for Split."""

    @classmethod
    def _impl_v1(cls, inputs, attr, params):
        splits = attr.get("split", None)
        if splits is not None:
            indices = []
            attr["indices_or_sections"] = []
            index = 0
            for i in splits[:-1]:
                index += i
                indices.append(index)
        # When splits isnt specified divide evenly over axis.
        else:
            indices = attr["tvm_custom"]["num_outputs"]
        output = _op.split(inputs[0], indices, attr.get("axis", 0))
        # If the output of split is a single value, unpack if from the TupleWrapper
        if len(output) == 1:
            output = output[0]
        return output


class Slice(OnnxOpConverter):
    """Operator converter for Slice."""

    @classmethod
    def _common(cls, starts, ends, axes):
        new_axes = []
        new_starts = []
        new_ends = []
        pop_index = 0
        for i in range(max(axes) + 1):
            if i in axes:
                new_axes.append(i)
                new_starts.append(starts[pop_index])
                new_ends.append(ends[pop_index])
                pop_index += 1
            else:
                new_axes.append(i)
                new_starts.append(0)
                new_ends.append(np.iinfo(np.int32).max)
        return new_starts, new_ends, new_axes

    @classmethod
    def _impl_v1(cls, inputs, attr, params):
        if isinstance(attr["starts"], int):
            attr["starts"] = (attr["starts"],)
            attr["ends"] = (attr["ends"],)

        try:
            # Update the starts and ends according to axes if required.
            if isinstance(attr["axes"], int):
                attr["axes"] = (attr["axes"],)
            if (max(attr["axes"]) + 1) != len(attr["axes"]):
                new_starts, new_ends, new_axes = cls._common(
                    attr["starts"], attr["ends"], attr["axes"]
                )
                attr["axes"] = new_axes
                attr["starts"] = new_starts
                attr["ends"] = new_ends
        except KeyError:
            pass
        begin = list(attr["starts"])
        end = list(attr["ends"])

        return _op.strided_slice(inputs[0], begin=begin, end=end)

    @classmethod
    def _impl_v10(cls, inputs, attr, params):
        starts = inputs[1]
        ends = inputs[2]
        axes = inputs[3]
        steps = inputs[4]

        ishape = infer_shape(inputs[0])
        data_rank = len(ishape)

        def has_static_axes():
            return (
                isinstance(axes, _expr.Constant)
                and isinstance(starts, _expr.Constant)
                and isinstance(ends, _expr.Constant)
                and (steps is None or isinstance(steps, _expr.Constant))
            )

        if axes is not None and has_static_axes():
            axes_np = axes.data.numpy().astype("int64")
            begin_np = starts.data.numpy().astype("int64")
            end_np = ends.data.numpy().astype("int64")
            if steps is None:
                strides_np = np.ones_like(begin_np).astype("int64")
            else:
                strides_np = steps.data.numpy().astype("int64")

            if all([isinstance(ishape[i], int) for i in axes_np]):
                return _op.strided_slice(
                    inputs[0], list(begin_np), list(end_np), list(strides_np), axes=list(axes_np)
                )

        # Update the starts and ends according to axes if required.
        if axes is not None:
            data_shape = shape_of(inputs[0], dtype=infer_type(ends).checked_type.dtype)
            starts = _op.scatter(
                _op.const([0] * data_rank, dtype=infer_type(starts).checked_type.dtype),
                axes,
                starts,
                axis=0,
            )
            ends = _op.scatter(data_shape, axes, ends, axis=0)
            if steps is not None:
                steps = _op.scatter(
                    _op.const([1] * data_rank, dtype=infer_type(steps).checked_type.dtype),
                    axes,
                    steps,
                    axis=0,
                )

        if steps is None:
            steps = _op.const([1] * data_rank, dtype=infer_type(starts).checked_type.dtype)

        return _op.strided_slice(
            inputs[0], fold_constant(starts), fold_constant(ends), fold_constant(steps)
        )


def normalize_gather_indices(data, indices, axis):
    """Make sure gather indicies aren't negative"""
    ind_dtype = infer_type(indices).checked_type.dtype
    # Normalize the indices to a positive range
    s = _op.take(_op.shape_of(data, dtype=ind_dtype), _op.const(axis))
    cond = fold_constant(indices < _op.const(0, ind_dtype))
    if isinstance(cond, _expr.Constant):
        val = cond.data.numpy()
        if val.size == 1:
            cond = val.item()
            if cond:
                indices = indices + s
            return indices
    indices = _op.where(cond, indices + s, indices)
    return indices


class Gather(OnnxOpConverter):
    """Operator converter for Gather."""

    @classmethod
    def _impl_v1(cls, inputs, attr, params):
        axis = attr.get("axis", 0)
        data = inputs[0]
        indices = inputs[1]
        indices = normalize_gather_indices(data, indices, axis)
        return _op.take(data, indices, axis)


class GatherElements(OnnxOpConverter):
    """Operator converter for GatherElements."""

    @classmethod
    def _impl_v1(cls, inputs, attr, params):
        data = inputs[0]
        indices = inputs[1]
        axis = attr.get("axis", 0)
        indices = normalize_gather_indices(data, indices, axis)
        return _op.gather(data, axis, indices)


class GatherND(OnnxOpConverter):
    """Operator converter for GatherND."""

    @classmethod
    def _impl_common(cls, data, indices, batch_dims=0):
        indices_dims = len(infer_shape(indices))
        indices_shape = infer_shape(indices)
        indices = _op.transpose(indices, axes=[-1] + list(range(indices_dims - 1)))
        index_rank = indices_shape[-1]
        return _op.gather_nd(data, indices, batch_dims, index_rank)

    @classmethod
    def _impl_v1(cls, inputs, attr, params):
        return cls._impl_common(inputs[0], inputs[1])

    @classmethod
    def _impl_v12(cls, inputs, attr, params):
        batch_dims = attr.get("batch_dims", 0)
        return cls._impl_common(inputs[0], inputs[1], batch_dims)


class Scatter(OnnxOpConverter):
    """Operator converter for Scatter."""

    @classmethod
    def _impl_v1(cls, inputs, attr, params):
        axis = attr.get("axis", 0)
        return _op.scatter(inputs[0], inputs[1], inputs[2], axis)


class ScatterND(OnnxOpConverter):
    """Operator converter for ScatterND."""

    @classmethod
    def _impl_v11(cls, inputs, attr, params):
        indices_dim = len(infer_shape(inputs[1]))
        axes = list(range(indices_dim))
        return _op.scatter_nd(
            inputs[0], _op.transpose(inputs[1], axes[-1:] + axes[:-1]), inputs[2], "update"
        )


class EyeLike(OnnxOpConverter):
    """Operator converter for EyeLike."""

    @classmethod
    def _impl_v9(cls, inputs, attr, params):
        in_checked_type = infer_type(inputs[0]).checked_type
        in_dtype = in_checked_type.dtype
        in_shape = list(get_const_tuple(in_checked_type.shape))
        dtype = attr.get("dtype", None)
        if dtype is None:
            dtype = in_dtype
        else:
            dtype = get_type(dtype)
        zeros = _op.zeros(in_shape, dtype)
        dim = in_shape[0]
        indices = _op.arange(_op.const(0), _op.const(dim), dtype="int32")
        ones = _op.full(_op.const(1), (dim,), dtype=dtype)
        k = _op.const(attr.get("k", 0), dtype="int32")
        return _op.scatter_nd(zeros, _op.stack([indices, indices + k], axis=0), ones, "update")


class Greater(OnnxOpConverter):
    """Operator logical greater."""

    @classmethod
    def _impl_v7(cls, inputs, attr, params):
        return _op.greater(inputs[0], inputs[1])


class Less(OnnxOpConverter):
    """Operator logical less than."""

    @classmethod
    def _impl_v7(cls, inputs, attr, params):
        return _op.less(inputs[0], inputs[1])


class LRN(OnnxOpConverter):
    """Operator converter for Local Response Normalization."""

    @classmethod
    def _impl_v1(cls, inputs, attr, params):
        """LRN support only NCHW format
        https://github.com/onnx/onnx/blob/master/docs/Operators.md#LRN
        """
        axis = 1
        alpha = attr.get("alpha", 0.0001)
        beta = attr.get("beta", 0.75)
        bias = attr.get("bias", 1.0)
        nsize = attr.get("size")
        attr = {"size": nsize, "axis": axis, "alpha": alpha, "beta": beta, "bias": bias}
        return AttrCvt("lrn")(inputs, attr)


class Maximum(OnnxOpConverter):
    """Operator converter for Maximum."""

    @classmethod
    def _impl_v1(cls, inputs, attr, params):
        if len(inputs) == 1:
            return inputs[0]
        _max = inputs[0]
        for i in range(1, len(inputs)):
            _max = AttrCvt("maximum")([_max, inputs[i]], {})
        return _max


class Minimum(OnnxOpConverter):
    """Operator converter for Minimum."""

    @classmethod
    def _impl_v1(cls, inputs, attr, params):
        if len(inputs) == 1:
            return inputs[0]
        _min = inputs[0]
        for i in range(1, len(inputs)):
            _min = AttrCvt("minimum")([_min, inputs[i]], {})
        return _min


class Mean(OnnxOpConverter):
    """Operator converter for Mean."""

    @classmethod
    def _impl_v1(cls, inputs, attr, params):
        if len(inputs) == 1:
            return inputs[0]
        # avoid overflow
        concat = _op.concatenate([_op.expand_dims(x, axis=0) for x in inputs], axis=0)
        return _op.mean(concat, axis=0, keepdims=False)


class HardSigmoid(OnnxOpConverter):
    """Operator converter for HardSigmoid."""

    @classmethod
    def _impl_v1(cls, inputs, attr, params):
        alpha = attr.get("alpha", 0.2)
        beta = attr.get("beta", 0.5)
        transformX = (inputs[0] * _expr.const(alpha)) + _expr.const(beta)
        attr = {"a_min": 0, "a_max": 1}
        return AttrCvt("clip")([transformX], attr)


class Reduce(OnnxOpConverter):
    """Operator converter for reduce ops."""

    name = ""

    @classmethod
    def _impl_v1(cls, inputs, attr, params):
        if "axes" in attr:
            axis = attr.get("axes", 0)
        else:
            axis_len = len(infer_shape(inputs[0]))
            axis = list(range(axis_len))
        attr = {"axis": axis, "keepdims": attr.get("keepdims", True)}
        return AttrCvt(cls.name)(inputs, attr)


class ReduceMax(Reduce):
    """Operator converter for ReduceMax."""

    name = "max"


class ReduceMin(Reduce):
    """Operator converter for ReduceMin."""

    name = "min"


class ReduceSum(Reduce):
    """Operator converter for ReduceSum."""

    name = "sum"


class ReduceMean(Reduce):
    """Operator converter for ReduceMean."""

    name = "mean"


class ReduceProd(Reduce):
    """Operator converter for ReduceProd."""

    name = "prod"


class ReduceLogSumExp(Reduce):
    """Operator converter for ReduceLogSumExp."""

    name = "logsumexp"


class ReduceSumSquare(OnnxOpConverter):
    """Operator converter for ReduceSumSquare."""

    @classmethod
    def _impl_v1(cls, inputs, attr, params):
        if "axes" in attr:
            axis = attr.get("axes", 0)
        else:
            axis_len = len(infer_shape(inputs[0]))
            axis = list(range(axis_len))
        attr = {"axis": axis, "keepdims": attr.get("keepdims", True)}
        inputs[0] = inputs[0] * inputs[0]

        return AttrCvt("sum")(inputs, attr)


class ReduceL1(OnnxOpConverter):
    """Operator converter for ReduceL1."""

    @classmethod
    def _impl_v1(cls, inputs, attr, params):
        if "axes" in attr:
            axis = attr.get("axes", 0)
        else:
            axis_len = len(infer_shape(inputs[0]))
            axis = list(range(axis_len))
        attr = {"axis": axis, "keepdims": attr.get("keepdims", True)}
        inputs[0] = _op.abs(inputs[0])

        return AttrCvt("sum")(inputs, attr)


class ReduceL2(OnnxOpConverter):
    """Operator converter for ReduceL2."""

    @classmethod
    def _impl_v1(cls, inputs, attr, params):
        if "axes" in attr:
            axis = attr.get("axes", 0)
        else:
            axis_len = len(infer_shape(inputs[0]))
            axis = list(range(axis_len))
        attr = {"axis": axis, "keepdims": attr.get("keepdims", True)}
        inputs[0] = inputs[0] * inputs[0]
        out = AttrCvt("sum")(inputs, attr)

        return _op.sqrt(out)


class ReduceLogSum(OnnxOpConverter):
    """Operator converter for ReduceLogSum."""

    @classmethod
    def _impl_v1(cls, inputs, attr, params):
        if "axes" in attr:
            axis = attr.get("axes", 0)
        else:
            axis_len = len(infer_shape(inputs[0]))
            axis = list(range(axis_len))
        attr = {"axis": axis, "keepdims": attr.get("keepdims", True)}
        out = AttrCvt("sum")(inputs, attr)

        return _op.log(out)


class ArgMax(OnnxOpConverter):
    """Operator converter for ArgMax."""

    @classmethod
    def _impl_v1(cls, inputs, attr, params):
        if "select_last_index" in attr:
            raise NotImplementedError("select_last_index not supported in ArgMax")
        axis = attr.get("axis", 0)
        keepdims = attr.get("keepdims", True)
        attr = {"axis": axis, "keepdims": keepdims}
        return _op.cast(AttrCvt("argmax")(inputs, attr), "int64")


class ArgMin(OnnxOpConverter):
    """Operator converter for ArgMin."""

    @classmethod
    def _impl_v1(cls, inputs, attr, params):
        if "select_last_index" in attr:
            raise NotImplementedError("select_last_index not supported in ArgMin")
        axis = attr.get("axis", 0)
        keepdims = attr.get("keepdims", True)
        attr = {"axis": axis, "keepdims": keepdims}
        return _op.cast(AttrCvt("argmin")(inputs, attr), "int64")


class Softmax(OnnxOpConverter):
    """Operator converter for Softmax."""

    @classmethod
    def _impl_v1(cls, inputs, attr, params):
        axis = attr.get("axis", 1)
        ndim = len(infer_shape(inputs[0]))
        if axis < 0:
            axis += ndim
        axes = list(range(axis, ndim))
        x = inputs[0]
        m = _op.max(x, axes, keepdims=True)
        e = _op.exp(x - m)
        return e / _op.sum(e, axes, keepdims=True)

    @classmethod
    def _impl_v13(cls, inputs, attr, params):
        axis = attr.get("axis", -1)
        ndim = len(infer_shape(inputs[0]))
        if axis < 0:
            axis += ndim
        axes = [axis]
        x = inputs[0]
        m = _op.max(x, axes, keepdims=True)
        e = _op.exp(x - m)
        return e / _op.sum(e, axes, keepdims=True)


class LogSoftmax(OnnxOpConverter):
    """Operator converter for Softmax."""

    @classmethod
    def _impl_v1(cls, inputs, attr, params):
        axis = attr.get("axis", 1)
        ndim = len(infer_shape(inputs[0]))
        if axis < 0:
            axis += ndim
        axes = list(range(axis, ndim))
        x = inputs[0]
        m = _op.max(x, axes, keepdims=True)
        e = _op.exp(x - m)
        s = _op.sum(e, axes, keepdims=True)
        return x - m - _op.log(s)

    @classmethod
    def _impl_v13(cls, inputs, attr, params):
        axis = attr.get("axis", -1)
        ndim = len(infer_shape(inputs[0]))
        if axis < 0:
            axis += ndim
        axes = [axis]
        x = inputs[0]
        m = _op.max(x, axes, keepdims=True)
        e = _op.exp(x - m)
        s = _op.sum(e, axes, keepdims=True)
        return x - m - _op.log(s)


class Hardmax(OnnxOpConverter):
    """Operator converter for Hardmax."""

    @classmethod
    def _impl_v1(cls, inputs, attr, params):
        axis = attr.get("axis", 1)
        ndim = len(infer_shape(inputs[0]))
        if axis < 0:
            axis += ndim
        dtype = infer_type(inputs[0]).checked_type.dtype

        if axis == 0:
            pre = _op.const([1], "int64")
        else:
            pre = _op.prod(
                _op.strided_slice(shape_of(inputs[0]), [0], [axis], [1]), axis=0, keepdims=True
            )
        post = _op.prod(
            _op.strided_slice(shape_of(inputs[0]), [axis], [2147483647], [1]), axis=0, keepdims=True
        )
        newshape = _op.concatenate([pre, post], axis=0)
        x = _op.reshape(inputs[0], fold_constant(newshape))
        argmax = _op.argmax(x, axis=1)
        onehot = _op.one_hot(
            argmax,
            _op.const(1.0, dtype),
            _op.const(0.0, dtype),
            fold_constant(_op.take(shape_of(x), _op.const([1], "int64"))),
            1,
            dtype,
        )
        return _op.reshape(onehot, shape_of(inputs[0]))


class OneHot(OnnxOpConverter):
    """Operator converter for OneHot."""

    @classmethod
    def _impl_v9(cls, inputs, attr, params):
        # Extract relay one_hot inputs.
        indices, depth, values = inputs
        ndim = len(infer_shape(indices))
        # Split onnx on off values into two separate expressions.
        off_value, on_value = _op.take(values, _op.const(0)), _op.take(values, _op.const(1))
        # Extract the datatype of the output from on_value.
        dtype = infer_type(on_value).checked_type.dtype
        ind_dtype = infer_type(indices).checked_type.dtype
        # Normalize the indices to a positive range
        indices = _op.where(
            indices < _op.const(0, ind_dtype), indices + _op.cast(depth, ind_dtype), indices
        )
        # set default value when axis is not set in the model
        if "axis" not in attr:
            attr["axis"] = -1
        axis = attr["axis"]
        if axis < 0:
            axis += ndim + 1

        return _op.one_hot(indices, on_value, off_value, depth, axis, dtype=dtype)


class ConstantOfShape(OnnxOpConverter):
    """Operator converter for ConstantOfShape."""

    @classmethod
    def _impl_v9(cls, inputs, attr, params):
        if "value" in attr:
            np_value = get_numpy(attr.pop("value"))[0]
            value = _expr.const(np_value)
            dtype = np_value.dtype.name
        else:
            value = _expr.const(0)
            dtype = "float32"
        output = _op.full(value, inputs[0], dtype=dtype)
        return output


class Constant(OnnxOpConverter):
    """Operator converter for ConstantOfShape."""

    @classmethod
    def _impl_v9(cls, inputs, attr, params):
        if "value" not in attr:
            raise tvm.errors.OpAttributeRequired("no value in Constant")
        value = attr.pop("value")
        # Constants may rarely have string types. These are likely exported
        # from other frameworks and not actually used in TVM. We'll just use
        # a zero valued constant for compatibility.
        if isinstance(value, bytes):
            np_value = np.asarray([0]).astype("int64")
        else:
            np_value = get_numpy(value)
        dtype = np_value.dtype.name
        value = _expr.const(np_value, dtype)
        return value


class Sign(OnnxOpConverter):
    """Operator converter for Sign."""

    @classmethod
    def _impl_v1(cls, inputs, attr, params):
        return _op.sign(inputs[0])


class Equal(Elemwise):
    """Operator converter for Equal."""

    name = "equal"


class Not(Elemwise):
    """Operator converter for Not."""

    @classmethod
    def _impl_v1(cls, inputs, attr, params):
        return _op.logical_not(inputs[0])


class And(Elemwise):
    """Operator converter for And."""

    @classmethod
    def _impl_v1(cls, inputs, attr, params):
        return _op.logical_and(inputs[0], inputs[1])


class Tile(Elemwise):
    """Operator converter for Tile"""

    @classmethod
    def _impl_v6(cls, inputs, attr, params):
        return _op.tile(inputs[0], inputs[1])


class Erf(OnnxOpConverter):
    """Operator converter for Erf"""

    @classmethod
    def _impl_v1(cls, inputs, attr, params):
        return _op.erf(inputs[0])


class Where(OnnxOpConverter):
    """Operator converter for Where"""

    @classmethod
    def _impl_v9(cls, inputs, attr, params):
        condition_rank = len(infer_shape(inputs[0]))
        x_rank = len(infer_shape(inputs[1]))
        y_rank = len(infer_shape(inputs[2]))
        ranks = [condition_rank, x_rank, y_rank]

        # If one rank is longer than others, then we can broadcast
        # to that shape.
        max_rank = max(ranks)
        max_rank_idxs = [i for i, x in enumerate(ranks) if x == max_rank]
        broadcast_shape = shape_of(inputs[max_rank_idxs[0]])
        # If two or more inputs have the same rank, compute the broadcast
        # shape by taking the maximum value of each dimensions.
        if len(max_rank_idxs) > 1:
            for idx in max_rank_idxs:
                broadcast_shape = _op.maximum(broadcast_shape, shape_of(inputs[idx]))

        broadcast_shape = fold_constant(broadcast_shape)

        condition = _op.broadcast_to(inputs[0], broadcast_shape)
        x = _op.broadcast_to(inputs[1], broadcast_shape)
        y = _op.broadcast_to(inputs[2], broadcast_shape)
        return _op.where(condition, x, y)


class Or(Elemwise):
    """Operator converter for Or."""

    @classmethod
    def _impl_v7(cls, inputs, attr, params):
        return _op.logical_or(inputs[0], inputs[1])


class Expand(OnnxOpConverter):
    """Operator converter for Expand."""

    @classmethod
    def _impl_v8(cls, inputs, attr, params):
        dtype = infer_type(inputs[1]).checked_type.dtype
        in_shape = shape_of(inputs[0], dtype=dtype)
        shape = inputs[1]

        # Currently 'op.broadcast_to' expect the rank of the given 'shape'
        # (the 2nd input) is always higher than that of the given 'input' (the 1st input)
        # However, ONNX Expand supports multi-directional broadcasting, which allows
        # above pattern and also some extent of 'shape' can be smaller than the corresponding
        # extent of 'input'. In this case, the extent of 'shape' must be 1.
        # https://github.com/onnx/onnx/blob/master/docs/Broadcasting.md
        # In above cases, we cannot directorly apply 'op.broadcast_to' instead of 'expand'
        # so, here we solved this problem by expanding the given 'shape' itself.
        def expand_shape(in_shape, shape):
            """A function expands the shape when the rank is lower than that of the given
            intput. Also it replaces the extent of the shape with the corresponding extent
            of the intput when it is 1.
            """
            in_dims = infer_shape(in_shape)[0]
            new_dims = infer_shape(shape)[0]

            if in_dims < new_dims:
                in_shape = _op.concatenate(
                    [
                        _expr.const(
                            [
                                1,
                            ]
                            * (new_dims - in_dims),
                            dtype=dtype,
                        ),
                        in_shape,
                    ],
                    axis=0,
                )
            elif new_dims > in_dims:
                shape = _op.concatenate(
                    [
                        _expr.const(
                            [
                                1,
                            ]
                            * (in_dims - new_dims),
                            dtype=dtype,
                        ),
                        shape,
                    ],
                    axis=0,
                )
            new_shape = _op.maximum(in_shape, shape)
            return new_shape

        shape = fold_constant(expand_shape(in_shape, shape))
        return _op.broadcast_to(inputs[0], shape=shape)


class RNN(OnnxOpConverter):
    """Operator converter for RNNs such as LSTM and GRU."""

    @classmethod
    def _activation_helper(cls, activation, alpha, beta):
        convert_map = _get_convert_map(1)
        attrs = {}
        if alpha is not None:
            attrs["alpha"] = alpha
        if beta is not None:
            attrs["beta"] = beta
        return lambda x: convert_map[activation.decode("utf-8")]([x], attrs, {})

    @classmethod
    def _activation_needs_alpha(cls, activation):
        needs_alpha = [
            "Affine",
            "LeakyRelu",
            "ThresholdedRelu",
            "ScaledTanh",
            "HardSigmoid",
            "Elu",
        ]
        return activation.decode("utf-8") in needs_alpha

    @classmethod
    def _activation_needs_beta(cls, activation):
        needs_beta = [
            "Affine",
            "ScaledTanh",
            "HardSigmoid",
        ]
        return activation.decode("utf-8") in needs_beta


class LSTM(RNN):
    """Operator converter for LSTM"""

    @classmethod
    def bidir_lstm_cell(
        cls,
        input_seqs,
        weight_dicts,
        acts,
    ):
        """
        Bidirectional LSTM cell
        """
        seq_len = len(input_seqs)
        forward_outputs, fw_H_t, fw_C_t = lstm_cell(
            input_seqs,
            **weight_dicts[0],
            f_act=acts[0],
            g_act=acts[1],
            h_act=acts[2],
        )

        reverse_outputs, rev_H_t, rev_C_t = lstm_cell(
            input_seqs,
            **weight_dicts[1],
            f_act=acts[3],
            g_act=acts[4],
            h_act=acts[5],
            backwards=True,
        )

        final_outputs = []
        for i in range(seq_len):
            final_outputs.append(
                _op.stack([forward_outputs[i], reverse_outputs[seq_len - 1 - i]], axis=0)
            )

        return (
            _op.stack(final_outputs, axis=0),
            _op.stack([fw_H_t, rev_H_t], axis=0),
            _op.stack([fw_C_t, rev_C_t], axis=0),
        )

    @classmethod
    def _impl_v7(cls, inputs, attr, params):
        # Unpack inputs, note that if optional and not provided then value will be None.
        X = inputs[0]
        Wp = inputs[1]
        Rp = inputs[2]
        Bp = inputs[3]
        # Sequence length currently unused as it can be inferred from shapes.
        # sequence_lens = inputs['sequence_lens']
        Hp_0 = inputs[5]
        Cp_0 = inputs[6]
        Pp = inputs[7]

        num_directions = infer_shape(Wp)[0]
        W_dtype = infer_type(Wp).checked_type.dtype

        if num_directions not in [1, 2]:
            raise ValueError("num_directions must be either 1 or 2!")

        X_shape = infer_shape(X)
        hidden_size = infer_shape(Rp)[-1]
        batch_size = X_shape[1]

        # Initialize state if not provided.
        # Otherwise remove bidirectional axis.
        if Hp_0 is None:
            Hp_0 = _op.zeros((num_directions, batch_size, hidden_size), W_dtype)
        if Cp_0 is None:
            Cp_0 = _op.zeros((num_directions, batch_size, hidden_size), W_dtype)

        if "activations" in attr:
            activations = attr["activations"]
            if len(activations) != 3 * num_directions:
                raise NotImplementedError(
                    f"LSTM assumes 3 * num_directions activation functions are provided"
                )
            alpha_loc = 0
            alphas = attr.get("activation_alpha", [])
            if isinstance(alphas, float):
                alphas = [alphas]
            beta_loc = 0
            betas = attr.get("activation_beta", [])
            if isinstance(betas, float):
                betas = [betas]
            acts = []
            for i in range(3 * num_directions):
                alpha = None
                beta = None
                activation = activations[i]
                if cls._activation_needs_alpha(activation) and len(alphas) > alpha_loc:
                    alpha = alphas[alpha_loc]
                    alpha_loc += 1
                if cls._activation_needs_beta(activation) and len(betas) > beta_loc:
                    beta = betas[beta_loc]
                    beta_loc += 1
                acts.append(cls._activation_helper(activation, alpha, beta))
        else:
            acts = [_op.sigmoid, _op.tanh, _op.tanh] * num_directions

        # TODO (vvchernov): It can be replaced by _op.split if issue #8412 is resolved
        X_steps = unbind(X, axis=0)

        H_ts = _op.split(Hp_0, num_directions)
        C_ts = _op.split(Cp_0, num_directions)
        Ws = _op.split(Wp, num_directions)
        Rs = _op.split(Rp, num_directions)

        if Bp is not None:
            Bs = _op.split(Bp, num_directions)
        if Pp is not None:
            p_i, p_o, p_f = _op.split(Pp, 3, axis=1)

            p_is = _op.split(p_i, num_directions)
            p_fs = _op.split(p_f, num_directions)
            p_os = _op.split(p_o, num_directions)

        weights_dicts = []
        for i in range(num_directions):
            weights_dict = {}

            weights_dict["hidden_state"] = _op.squeeze(H_ts[i], axis=[0])
            weights_dict["cell_state"] = _op.squeeze(C_ts[i], axis=[0])

            # Weights permutation: onnx format i-o-f-c, lstm cell format i-f-c-o
            mati, mato, matf, matc = _op.split(_op.squeeze(Ws[i], axis=[0]), 4)
            weights_dict["w_inp"] = _op.concatenate([mati, matf, matc, mato], axis=0)
            mati, mato, matf, matc = _op.split(_op.squeeze(Rs[i], axis=[0]), 4)
            weights_dict["w_hid"] = _op.concatenate([mati, matf, matc, mato], axis=0)
            if Bp is not None:
                Bi, Bh = _op.split(Bs[i], 2, -1)
                mati, mato, matf, matc = _op.split(_op.squeeze(Bi, axis=[0]), 4)
                weights_dict["b_inp"] = _op.concatenate([mati, matf, matc, mato], axis=0)
                mati, mato, matf, matc = _op.split(_op.squeeze(Bh, axis=[0]), 4)
                weights_dict["b_hid"] = _op.concatenate([mati, matf, matc, mato], axis=0)
            if Pp is not None:
                weights_dict["p_i"] = _op.squeeze(p_is[i], axis=[0])
                weights_dict["p_f"] = _op.squeeze(p_fs[i], axis=[0])
                weights_dict["p_o"] = _op.squeeze(p_os[i], axis=[0])
            weights_dicts.append(weights_dict)

        if num_directions == 2:
            output, H, C = LSTM.bidir_lstm_cell(
                input_seqs=X_steps,
                weight_dicts=weights_dicts,
                acts=acts,
            )
        else:
            # outputs shape = [seqs_num, (batch_size, hidden_size)]
            outputs, H, C = lstm_cell(
                input_seqs=X_steps,
                **weights_dicts[0],
                f_act=acts[0],
                g_act=acts[1],
                h_act=acts[2],
            )

            # output shape = (seqs_num, num_directions, batch_size, hidden_size)
            output = _op.expand_dims(_op.stack(outputs, axis=0), axis=1)
            H = _op.expand_dims(H, axis=0)
            C = _op.expand_dims(C, axis=0)

        return _expr.TupleWrapper(_expr.Tuple((output, H, C)), 3)


class GRU(RNN):
    """Operator convert for GRU"""

    @classmethod
    def bidir_gru_cell(
        cls,
        input_seqs,
        weight_dicts,
        acts,
    ):
        """
        Bidirectional GRU cell
        """
        seq_len = len(input_seqs)
        forward_outputs, fw_H_t = gru_cell(
            input_seqs,
            **weight_dicts[0],
            rz_act=acts[0],
            n_act=acts[1],
        )

        reverse_outputs, rev_H_t = gru_cell(
            input_seqs,
            **weight_dicts[1],
            rz_act=acts[2],
            n_act=acts[3],
            backwards=True,
        )

        final_outputs = []
        for i in range(seq_len):
            final_outputs.append(
                _op.stack([forward_outputs[i], reverse_outputs[seq_len - 1 - i]], axis=0)
            )

        return (
            _op.stack(final_outputs, axis=0),
            _op.stack([fw_H_t, rev_H_t], axis=0),
        )

    @classmethod
    def _impl_v7(cls, inputs, attr, params):
        # Unpack inputs, note that if optional and not provided then value will be None.
        X = inputs[0]
        Wp = inputs[1]
        Rp = inputs[2]
        Bp = inputs[3]
        # Sequence length currently unused as it can be inferred from shapes.
        # sequence_lens = inputs['sequence_lens']
        Hp_0 = inputs[5]
        linear_before_reset = attr.get("linear_before_reset", 0)

        num_directions = infer_shape(Wp)[0]
        W_dtype = infer_type(Wp).checked_type.dtype

        if num_directions not in [1, 2]:
            raise ValueError("num_directions must be either 1 or 2!")

        X_shape = infer_shape(X)
        hidden_size = infer_shape(Rp)[-1]
        batch_size = X_shape[1]

        if Hp_0 is None:
            Hp_0 = _op.zeros((num_directions, batch_size, hidden_size), W_dtype)

        if "activations" in attr:
            activations = attr["activations"]
            if len(activations) != 2 * num_directions:
                raise NotImplementedError(
                    "GRU assumes 2 * num_directions activation functions are provided"
                )
            alpha_loc = 0
            alphas = attr.get("activation_alpha", [])
            if isinstance(alphas, float):
                alphas = [alphas]
            beta_loc = 0
            betas = attr.get("activation_beta", [])
            if isinstance(betas, float):
                betas = [betas]
            acts = []
            for i in range(2 * num_directions):
                alpha = None
                beta = None
                activation = activations[i]
                if cls._activation_needs_alpha(activation) and len(alphas) > alpha_loc:
                    alpha = alphas[alpha_loc]
                    alpha_loc += 1
                if cls._activation_needs_beta(activation) and len(betas) > beta_loc:
                    beta = betas[beta_loc]
                    beta_loc += 1
                acts.append(cls._activation_helper(activation, alpha, beta))
        else:
            acts = [_op.sigmoid, _op.tanh] * 2

        # TODO (vvchernov): It can be replaced by _op.split if issue #8412 is resolved
        X_steps = unbind(X, axis=0)

        H_ts = _op.split(Hp_0, num_directions)
        Ws = _op.split(Wp, num_directions)
        Rs = _op.split(Rp, num_directions)

        if Bp is not None:
            Bs = _op.split(Bp, num_directions)

        weights_dicts = []
        for i in range(num_directions):
            weights_dict = {}

            weights_dict["hidden_state"] = _op.squeeze(H_ts[i], axis=[0])
            weights_dict["linear_before_reset"] = linear_before_reset

            # Weights permutation: onnx format i-o-f-c, lstm cell format i-f-c-o
            matz, matr, matn = _op.split(_op.squeeze(Ws[i], axis=[0]), 3)
            weights_dict["w_inp"] = _op.concatenate([matr, matz, matn], axis=0)
            matz, matr, matn = _op.split(_op.squeeze(Rs[i], axis=[0]), 3)
            weights_dict["w_hid"] = _op.concatenate([matr, matz, matn], axis=0)
            if Bp is not None:
                Bi, Bh = _op.split(Bs[i], 2, -1)
                matz, matr, matn = _op.split(_op.squeeze(Bi, axis=[0]), 3)
                weights_dict["b_inp"] = _op.concatenate([matr, matz, matn], axis=0)
                matz, matr, matn = _op.split(_op.squeeze(Bh, axis=[0]), 3)
                weights_dict["b_hid"] = _op.concatenate([matr, matz, matn], axis=0)
            weights_dicts.append(weights_dict)

        if num_directions == 2:
            output, H = GRU.bidir_gru_cell(
                input_seqs=X_steps,
                weight_dicts=weights_dicts,
                acts=acts,
            )
        else:
            # outputs shape = [seqs_num, (batch_size, hidden_size)]
            outputs, H = gru_cell(
                input_seqs=X_steps,
                **weights_dicts[0],
                rz_act=acts[0],
                n_act=acts[1],
            )

            # output shape = (seqs_num, num_directions, batch_size, hidden_size)
            output = _op.expand_dims(_op.stack(outputs, axis=0), axis=1)
            H = _op.expand_dims(H, axis=0)

        return _expr.TupleWrapper(_expr.Tuple((output, H)), 2)


class Resize(OnnxOpConverter):
    """Operator converter for Resize"""

    @classmethod
    def _impl_v10(cls, inputs, attr, params):
        mode = attr.get("mode").decode("ascii")
        if mode == "nearest":
            method = "nearest_neighbor"
        elif mode == "linear":
            method = "linear"
        elif mode == "cubic":
            method = "cubic"
        else:
            raise tvm.error.OpAttributeInvalid(
                'Value {} in attribute "mode" of operator Resize is not valid.'.format(mode)
            )

        scale = inputs[1]
        size = _op.cast(shape_of(inputs[0]), infer_type(scale).checked_type.dtype) * scale
        ndims = len(infer_shape(inputs[0]))
        out = None
        if ndims == 3:
            out_size = fold_constant(_op.strided_slice(size, [2], [3]))
            out = _op.image.resize1d(inputs[0], out_size, "NCW", method, "asymmetric")
        elif ndims == 4:
            out_size = fold_constant(_op.strided_slice(size, [2], [4]))
            out = _op.image.resize2d(inputs[0], out_size, "NCHW", method, "asymmetric")
        elif ndims == 5:
            out_size = fold_constant(_op.strided_slice(size, [2], [5]))
            out = _op.image.resize3d(inputs[0], out_size, "NCDHW", method, "asymmetric")
        else:
            raise NotImplementedError("Resize only supports 3, 4, or 5 dims")
        return out

    @classmethod
    def _impl_v11(cls, inputs, attr, params):
        ndims = len(infer_shape(inputs[0]))
        mode = attr.get("mode").decode("ascii")
        if mode == "nearest":
            method = "nearest_neighbor"
        elif mode == "linear":
            method = "linear"
        elif mode == "cubic":
            method = "cubic"
        else:
            raise tvm.error.OpAttributeInvalid(
                'Value {} in attribute "mode" of operator Resize is not valid.'.format(mode)
            )

        coord_trans = attr.get("coordinate_transformation_mode", b"half_pixel").decode("ascii")
        nearest_mode = attr.get("nearest_mode", b"round_prefer_floor").decode("ascii")
        alpha = attr.get("cubic_coeff_a", -0.75)
        exclude = attr.get("exclude_outside", 0)

        scale = inputs[2]
        scale_shape = infer_shape(scale)
        if len(inputs) == 4:
            assert (
                len(scale_shape) == 0 or scale_shape[0] == 0
            ), "One of scale or size should be passed, not both."
            size = inputs[3]
        else:
            assert len(scale_shape) != 0, "One of scale or size should be passed."
            size = _op.cast(shape_of(inputs[0]), infer_type(scale).checked_type.dtype) * scale
        out_size = fold_constant(_op.strided_slice(size, [2], [4]))
        out = None
        if ndims == 3:
            out_size = fold_constant(_op.strided_slice(size, [2], [3]))
            out = _op.image.resize1d(
                inputs[0], out_size, "NCW", method, coord_trans, nearest_mode, alpha, exclude
            )
        elif ndims == 4:
            out_size = fold_constant(_op.strided_slice(size, [2], [4]))
            out = _op.image.resize2d(
                inputs[0], out_size, "NCHW", method, coord_trans, nearest_mode, alpha, exclude
            )
        elif ndims == 5:
            out_size = fold_constant(_op.strided_slice(size, [2], [5]))
            out = _op.image.resize3d(
                inputs[0], out_size, "NCDHW", method, coord_trans, nearest_mode, alpha, exclude
            )
        else:
            raise NotImplementedError("Resize only supports 3, 4, or 5 dims")

        return out


class NonZero(OnnxOpConverter):
    """Operator converter for NonZero"""

    @classmethod
    def _impl_v9(cls, inputs, attr, params):
        if len(inputs) > 1:
            raise ValueError("Expect 1 input only")

        output = AttrCvt(op_name="argwhere")(inputs, attr, params)
        # ONNX NonZero always outputs int64
        output = _op.cast(output, "int64")
        return _op.transpose(output, axes=(1, 0))


class ReverseSequence(OnnxOpConverter):
    """Operator converter for ReverseSequence"""

    @classmethod
    def _impl_v10(cls, inputs, attr, params):

        return _op.reverse_sequence(inputs[0], inputs[1], attr["time_axis"], attr["batch_axis"])


class TopK(OnnxOpConverter):
    """Operator converter for TopK"""

    @classmethod
    def _impl_v1(cls, inputs, attr, params):
        if len(inputs) != 2:
            raise ValueError("Expect 2 input only")
        axis = attr.get("axis", -1)
        largest = attr.get("largest", 1)

        if largest == 0:
            # TODO(mbrookhart): optimize this by adding a smallest attribute to topi if this
            # ever becomes a bottleneck
            ndim = len(infer_shape(inputs[0]))
            if axis < 0:
                axis += ndim
            sort = _op.sort(inputs[0], axis=axis)
            argsort = _op.argsort(inputs[0], axis=axis, dtype="int64")
            begin = [0] * ndim
            stride = [1] * ndim
            end = _op.concatenate(
                [
                    _op.const([np.iinfo(np.int64).max] * axis, dtype="int64"),
                    inputs[1],
                    _op.const([np.iinfo(np.int64).max] * (ndim - axis - 1), dtype="int64"),
                ],
                axis=0,
            )
            return _expr.TupleWrapper(
                _expr.Tuple(
                    [
                        _op.strided_slice(sort, begin, end, stride),
                        _op.strided_slice(argsort, begin, end, stride),
                    ]
                ),
                2,
            )

        return _op.topk(inputs[0], inputs[1], axis=axis, dtype="int64")


class Range(OnnxOpConverter):
    """Operator converter for Range"""

    @classmethod
    def _impl_v1(cls, inputs, attr, params):
        if len(inputs) != 3:
            raise ValueError("Expect 3 input only")

        return _op.arange(
            inputs[0], inputs[1], inputs[2], dtype=infer_type(inputs[0]).checked_type.dtype
        )


class IsInf(OnnxOpConverter):
    """Operator converter for IsInf"""

    @classmethod
    def _impl_v10(cls, inputs, attr, params):
        detect_negative = attr.get("detect_negative", 1)
        detect_positive = attr.get("detect_positive", 1)
        dtype = infer_type(inputs[0]).checked_type.dtype
        isinf = _op.isinf(inputs[0])
        if not detect_negative:
            isinf = isinf * (inputs[0] > _op.const(0, dtype))
        if not detect_positive:
            isinf = isinf * (inputs[0] < _op.const(0, dtype))
        return isinf


class MaxRoiPool(OnnxOpConverter):
    """Operator converter for MaxRoiPool."""

    @classmethod
    def _impl_v1(cls, inputs, attr, params):
        assert len(inputs) == 2, "MMaxRoiPool op take 2 inputs, {} given".format(len(inputs))

        data = inputs[0]
        rois = inputs[1]
        pooled_shape = attr.get("pooled_shape")
        spatial_scale = attr.get("spatial_scale", 1.0)

        return _vision.roi_pool(data, rois, pooled_shape, spatial_scale)


class RoiAlign(OnnxOpConverter):
    """Operator converter for RoiAlign."""

    @classmethod
    def _impl_v1(cls, inputs, attr, params):
        if len(inputs) != 3:
            raise ValueError("Expect 3 inputs only")
        x = inputs[0]
        rois = inputs[1]
        batch_indices = inputs[2]
        mode = attr.get("mode", b"avg")
        if mode not in (b"avg", b"max"):
            raise NotImplementedError("RoiAlign in Relay only uses avg and max modes")
        output_height = attr.get("output_height", 1)
        output_width = attr.get("output_width", 1)

        sampling_ratio = attr.get("sampling_ratio", 0)
        spatial_scale = attr.get("spatial_scale", 1.0)

        batch_indices = _op.expand_dims(batch_indices, axis=1, num_newaxis=1)
        batch_indices = _op.cast(batch_indices, infer_type(rois).checked_type.dtype)
        rois = _op.concatenate([batch_indices, rois], 1)

        return _vision.roi_align(
            x, rois, [output_height, output_width], spatial_scale, sampling_ratio, mode=mode
        )


class Clip(OnnxOpConverter):
    """Operator converter for Clip."""

    @staticmethod
    def convert_attributes(inputs, attr, params):
        convert = AttrCvt("clip", transforms={"min": "a_min", "max": "a_max"})
        return convert(inputs, attr, params)

    @classmethod
    def _impl_v1(cls, inputs, attr, params):
        if "min" not in attr:
            attr["min"] = -np.inf
        if "max" not in attr:
            attr["max"] = np.inf
        return Clip.convert_attributes(inputs, attr, params)

    @classmethod
    def _impl_v11(cls, inputs, attr, params):
        if len(inputs) == 3 and isinstance(inputs[2], _expr.Constant):
            attr["max"] = inputs[2].data.numpy().item()
            inputs = inputs[0:2]
        if len(inputs) >= 2 and isinstance(inputs[1], _expr.Constant):
            attr["min"] = inputs[1].data.numpy().item()
            inputs = inputs[0:1]
        if "min" in attr and "max" in attr:
            return Clip.convert_attributes(inputs, attr, params)

        assert len(inputs) <= 3, "Clip-11 takes up to 3 inputs, input, min, max"
        result = inputs[0]
        for i, op in enumerate([_op.tensor.maximum, _op.tensor.minimum]):
            if i < len(inputs) - 1:
                if inputs[i + 1] is not None:
                    result = op(result, inputs[i + 1])
        return result


class Softplus(OnnxOpConverter):
    """Operator converter for Softplus."""

    @classmethod
    def _impl_v1(cls, inputs, attr, params):
        data = inputs[0]
        data_dtype = infer_type(data).checked_type.dtype
        data = _op.exp(data) + _expr.const(1, dtype=data_dtype)
        return _op.log(data)


class Loop(OnnxOpConverter):
    """Operator converter for Loop"""

    @classmethod
    def _impl_v11(cls, inputs, attr, params):
        max_loop_count = inputs[0]
        cond = inputs[1]
        loop_deps = inputs[2:]
        num_deps = len(loop_deps)
        # Create a copy of the body function to prevent the original
        # from being modified.
        body = copy.copy(attr["body"])
        iter_dtype = infer_type(max_loop_count).checked_type.dtype

        # Determine what condition mode we're in.
        assert cond is not None or max_loop_count is not None
        is_for_loop = max_loop_count is not None and cond is None
        is_condition_for_loop = cond is not None and max_loop_count is not None

        # Loop inputs will be packed as
        # [iter_count, max_count, condition, loop_deps, scan_outputs]
        def cond_fn(*loop_inputs):
            i = loop_inputs[0]
            max_count = loop_inputs[1]
            w = loop_inputs[2]

            if cond is not None:
                out_while = _op.equal(w, _expr.const(True, "bool"))
            if max_loop_count is not None:
                out_loop = _op.less(i, max_count)

            if is_condition_for_loop:
                return _op.logical_and(out_while, out_loop)
            if is_for_loop:
                return out_loop
            return out_while

        # Get the current graph proto and create a clone for the subgraph
        graph_scope = GraphProto.current
        subgraph_scope = GraphProto(
            graph_scope._shape, graph_scope._dtype, graph_scope._freeze_params
        )
        # Load nodes from outer graph into inner graph.
        subgraph_scope._nodes = graph_scope._nodes.copy()

        # Create a list of variables for each value updated in the loop.
        def get_var(name, val, scan=False):
            checked_type = infer_type(val)
            if hasattr(checked_type, "type_annotation"):
                checked_type = checked_type.type_annotation
            if hasattr(checked_type, "checked_type"):
                checked_type = checked_type.checked_type
            shape = get_const_tuple(checked_type.shape)
            actual_shape = []
            for dim in shape:
                if isinstance(dim, int) and dim == 0:
                    actual_shape.append(_ty.Any())
                else:
                    actual_shape.append(dim)
            if scan:
                return _expr.var(name, shape=[_ty.Any()] + actual_shape, dtype=checked_type.dtype)

            return _expr.var(name, shape=actual_shape, dtype=checked_type.dtype)

        loop_vars = [
            _expr.var(body.input[0].name, shape=(), dtype=iter_dtype),  # iteration count
            _expr.var("max_count", shape=(), dtype=iter_dtype),  # iteration count
            get_var(body.input[1].name, cond),  # exit condition
        ]
        loop_vars += [get_var(body.input[i + 2].name, v) for i, v in enumerate(loop_deps)]
        loop_var_names = [v.name_hint for v in loop_vars]

        num_scan_outputs = len(body.output) - (1 + num_deps)

        # Construct variables and initial empty tensors for any scan outputs.
        # To do this, we'll figure out the output shapes of the body subgraph by importing
        # it and doing type inference.
        scan_output_vars = []
        scan_output_init = []
        if num_scan_outputs > 0:
            with subgraph_scope:
                loop_outputs = subgraph_scope.from_onnx(
                    body, graph_scope.opset, get_output_expr=True
                )
            loop_outputs = _expr.TupleWrapper(loop_outputs, len(body.output))

        for i in range(num_scan_outputs):
            name, _, _, _ = get_info(body.output[i + 1 + num_deps])
            output_node = infer_type(loop_outputs[i + 1 + num_deps])
            shape = get_const_tuple(output_node.checked_type.shape)
            dtype = output_node.checked_type.dtype
            scan_output_vars.append(
                _expr.var(name, shape=([_ty.Any()] * (len(shape) + 1)), dtype=dtype)
            )
            scan_output_init.append(
                _op.reshape(_expr.const(np.array([]).astype(dtype)), [0] + [1] * len(shape))
            )

        # Now we can remove loop iter variables from our inner loop's inputs.
        # This is kind of a hack since we have graph inputs that we don't
        # want to treat as actual inputs.
        while len(body.input) != 0:
            body.input.pop(0)

        # Define the loop body, in this function we need to unpack loop inputs,
        # convert the loop subgraph, and pack outputs for the next iteration.
        def body_fn(*loop_inputs):
            # Unpack inputs
            loop_count = loop_inputs[0]
            max_count = loop_inputs[1]
            cond = loop_inputs[2]
            current_vars = list(loop_inputs[3 : (3 + num_deps)])
            scan_outputs = loop_inputs[(3 + num_deps) :]

            # Prepare body inputs by adding them to node dictionary.
            new_inputs = [loop_count, max_count, cond] + current_vars
            for i, inp in enumerate(new_inputs):
                subgraph_scope._nodes[loop_var_names[i]] = inp

            # Get the output of the current loop using the updated inputs.
            with subgraph_scope:
                loop_outputs = subgraph_scope.from_onnx(
                    body, graph_scope.opset, get_output_expr=True
                )
            # Unpack the body outputs and prepare variables for next iteration.
            new_cond = loop_outputs[0]
            new_loop_vars = [loop_outputs[i] for i in range(1, 1 + num_deps)]
            new_scan_outputs = [loop_outputs[i] for i in range(1 + num_deps, len(loop_outputs))]

            # Add new scan outputs to tracking
            combined_scan_outputs = []
            for i, scan in enumerate(scan_outputs):
                rank = len(infer_shape(scan)) - 1
                new_scan = new_scan_outputs[i]
                expand_scan = _op.expand_dims(new_scan, axis=0)
                # For non scalar outputs we need to broadcast the initial value.
                if rank > 0:
                    new_scan_shape = shape_of(new_scan, dtype=iter_dtype)
                    scan_broadcast = _op.concatenate(
                        [_op.reshape(loop_count, [1]), new_scan_shape], axis=0
                    )
                    scan = _op.broadcast_to(scan, scan_broadcast)
                combined_scan = _op.concatenate([scan, expand_scan], axis=0)
                combined_scan_outputs.append(combined_scan)

            # Increment counter.
            if max_loop_count is not None:
                incr = _expr.const(1, dtype=iter_dtype)
                loop_count = loop_count + incr

            # Pack loop outputs for next iteration
            # [iter_count, cond, loop_deps, loop_scans]
            return [loop_count, max_count, new_cond] + new_loop_vars + combined_scan_outputs

        # Create the loop function.
        loop = fold_constant(_loops.while_loop(cond_fn, loop_vars + scan_output_vars, body_fn))

        # Now need to run initial values through the graph.
        init_count = _expr.const(0, dtype=iter_dtype)
        loop_vals = loop(init_count, max_loop_count, cond, *loop_deps, *scan_output_init)

        # Extract final iteration outputs.
        if num_deps + num_scan_outputs == 1:
            outputs = _expr.TupleGetItem(loop_vals, 3)
        else:
            outputs = _expr.TupleWrapper(
                _expr.Tuple(
                    [
                        _expr.TupleGetItem(loop_vals, i + 3)
                        for i in range(num_deps + num_scan_outputs)
                    ]
                ),
                num_deps + num_scan_outputs,
            )

        # Update outer graph with constants found in the subgraph.
        free_vars = analysis.free_vars(loop)
        graph_scope._params.update(subgraph_scope._params)
        graph_scope._nodes.update(subgraph_scope._nodes)
        for var in free_vars:
            graph_scope._nodes.update({var.name_hint: var})
        return outputs


class If(OnnxOpConverter):
    """Operator converter for If"""

    @classmethod
    def _impl_v1(cls, inputs, attr, params):
        cond = inputs[0]
        # Convert array to bool if needed.
        if len(infer_shape(cond)) > 0:
            cond = _op.take(cond, _expr.const(0, dtype="int64"))
        then_branch = attr.get("then_branch", None)
        else_branch = attr.get("else_branch", None)
        assert then_branch is not None and else_branch is not None

        # Create graph converters for both branches.
        graph_scope = GraphProto.current
        then_graph = GraphProto(graph_scope._shape, graph_scope._dtype, graph_scope._freeze_params)
        then_graph._nodes = graph_scope._nodes.copy()
        else_graph = GraphProto(graph_scope._shape, graph_scope._dtype, graph_scope._freeze_params)
        else_graph._nodes = graph_scope._nodes.copy()

        # Convert each branch to a relay expression.
        with then_graph:
            then_expr = then_graph.from_onnx(then_branch, graph_scope.opset, get_output_expr=True)
        with else_graph:
            else_expr = else_graph.from_onnx(else_branch, graph_scope.opset, get_output_expr=True)

        # Add constants from both branches to parent graph.
        graph_scope._params.update(then_graph._params)
        graph_scope._nodes.update(then_graph._nodes)
        then_free_vars = analysis.free_vars(then_expr)
        for var in then_free_vars:
            graph_scope._nodes.update({var.name_hint: var})
        graph_scope._params.update(else_graph._params)
        graph_scope._nodes.update(else_graph._nodes)
        else_free_vars = analysis.free_vars(else_expr)
        for var in else_free_vars:
            graph_scope._nodes.update({var.name_hint: var})

        # Now we can construct the relay if statement and return.
        ret = _expr.If(cond, then_expr, else_expr)
        if len(then_branch.output) > 1:
            ret = _expr.TupleWrapper(ret, len(then_branch.output))
        return ret


class NonMaxSuppression(OnnxOpConverter):
    """Operator converter for NonMaxSuppression."""

    @classmethod
    def _impl_v10(cls, inputs, attr, params):
        # Get parameter values
        boxes = inputs[0]
        scores = inputs[1]
        max_output_boxes_per_class = inputs[2]
        iou_threshold = inputs[3]
        score_threshold = inputs[4]

        boxes_dtype = infer_type(boxes).checked_type.dtype

        if attr.get("center_point_box", 0) != 0:
            xc, yc, w, h = _op.split(boxes, 4, axis=2)
            half_w = w / _expr.const(2.0, boxes_dtype)
            half_h = h / _expr.const(2.0, boxes_dtype)
            x1 = xc - half_w
            x2 = xc + half_w
            y1 = yc - half_h
            y2 = yc + half_h
            boxes = _op.concatenate([y1, x1, y2, x2], axis=2)

        if iou_threshold is None:
            iou_threshold = _expr.const(0.0, dtype="float32")
        if score_threshold is None:
            score_threshold = _expr.const(0.0, dtype="float32")

        def conditionally_squeeze_scalar(x):
            rank = len(infer_shape(x))
            assert rank <= 1, "nms thresholds must be scalars"
            if rank == 1:
                return _op.squeeze(x, [0])
            return x

        max_output_boxes_per_class = conditionally_squeeze_scalar(max_output_boxes_per_class)
        iou_threshold = conditionally_squeeze_scalar(iou_threshold)
        score_threshold = conditionally_squeeze_scalar(score_threshold)

        nms_out = _op.vision.all_class_non_max_suppression(
            boxes, scores, max_output_boxes_per_class, iou_threshold, score_threshold
        )

        return _op.strided_slice(nms_out[0], _op.const([0], dtype="int64"), nms_out[1])


class ATen(OnnxOpConverter):
    """Operator converter for Pytorch ATen ops."""

    @classmethod
    def _op_dispatch(cls, operator, inputs, attr, params):
        op_map = {
            "size": cls._size,
            "arange": cls._arange,
            "reshape": cls._reshape,
            "embedding_bag": cls._embedding_bag,
        }
        assert operator in op_map, "Operator %s is not supported." % operator
        return op_map[operator](inputs, attr, params)

    @classmethod
    def _size(cls, inputs, attr, params):
        return _op.take(
            _op.shape_of(inputs[0], dtype="int64"),
            _expr.const(-1, dtype="int64"),
            axis=0,
            mode="wrap",
        )

    @classmethod
    def _arange(cls, inputs, attr, params):
        return _op.arange(inputs[0], inputs[1], inputs[2], dtype="int64")

    @classmethod
    def _reshape(cls, inputs, attr, params):
        return _op.reshape(inputs[0], inputs[1])

    @classmethod
    def _embedding_bag(cls, inputs, attr, params):
        mode_map = {0: _op.sum, 1: _op.mean, 2: _op.max}

        mode = attr.get("mode", 1)
        reduction_fn = mode_map[mode]
        weights, indices, offsets = inputs[0], inputs[1], inputs[2]
        offsets_shape = _op.shape_of(offsets, dtype="int64")
        indices_shape = _op.stack(
            [
                _op.take(offsets_shape, _expr.const(0, dtype="int64")),
                _expr.const(-1, dtype="int64"),
            ],
            axis=0,
        )
        indices = _op.reshape(indices, indices_shape)
        embedding = _op.take(weights, indices.astype("int64"), axis=0)
        rembedding = reduction_fn(embedding, axis=1)
        # EmbeddingBag has 4 outputs for some reason despite only one ever being used.
        # Fill the rest with 0s.
        unused_output = _expr.const(0, dtype="float32")
        return _expr.TupleWrapper(
            _expr.Tuple((rembedding, unused_output, unused_output, unused_output)), 4
        )

    @classmethod
    def _impl_v1(cls, inputs, attr, params):
        operator = attr.get("operator", None).decode("utf-8")
        assert operator, "ATen Operator not found"
        return cls._op_dispatch(operator, inputs, attr, params)


class QuantizeLinear(OnnxOpConverter):
    """Operator converter for QuantizeLinear."""

    @classmethod
    def _impl_v10(cls, inputs, attr, params):
        data, scale, zp = inputs
        out_dtype = infer_type(zp).checked_type.dtype
        return _qnn.op.quantize(data, scale, _op.cast(zp, "int32"), 0, out_dtype)

    @classmethod
    def _impl_v13(cls, inputs, attr, params):
        data, scale, zp = inputs
        out_dtype = infer_type(zp).checked_type.dtype
        axis = attr.get("axis", 1)
        if len(infer_shape(data)) < 2:
            axis = 0
        return _qnn.op.quantize(data, scale, _op.cast(zp, "int32"), axis, out_dtype)


class DequantizeLinear(OnnxOpConverter):
    """Operator converter for QuantizeLinear."""

    @classmethod
    def _impl_v10(cls, inputs, attr, params):
        data, scale, zp = inputs
        return _qnn.op.dequantize(data, scale, _op.cast(zp, "int32"), 0)

    @classmethod
    def _impl_v13(cls, inputs, attr, params):
        data, scale, zp = inputs
        axis = attr.get("axis", 1)
        return _qnn.op.dequantize(data, scale, _op.cast(zp, "int32"), axis)


class DynamicQuantizeLinear(OnnxOpConverter):
    """Operator converter for QuantizeLinear."""

    @classmethod
    def _impl_v11(cls, inputs, attr, params):
        """This op is deprecated an only supports uint8"""
        data = inputs[0]
        data_dtype = infer_type(data).checked_type.dtype
        zero = _op.const(0, dtype=data_dtype)
        maximum = _op.maximum(zero, _op.max(data))
        minimum = _op.minimum(zero, _op.min(data))
        scale = (maximum - minimum) / _op.const(255, dtype=data_dtype)
        zp = zero - _op.min(data) / scale
        zp = _op.cast(_op.round(_op.clip(zp, 0, 255)), "uint8")
        return _expr.TupleWrapper(
            _expr.Tuple(
                [_qnn.op.quantize(data, scale, _op.cast(zp, "int32"), 0, "uint8"), scale, zp]
            ),
            size=3,
        )


class QLinearConv(OnnxOpConverter):
    """Operator converter for QLinearConv."""

    @classmethod
    def _impl_v10(cls, inputs, attr, params):
        def get_scalar(x, dtype="float32"):
            if isinstance(x, _expr.Var) and x.name_hint in params:
                return _op.const(params[x.name_hint].numpy(), dtype)
            rank = len(infer_shape(x))
            assert rank <= 1, "QLinearConv scale and zero_point input must be scalars"
            if rank == 1:
                x = _op.squeeze(x, [0])
            return _op.cast(x, dtype)

        data = inputs[0]
        x_scale = get_scalar(inputs[1])
        x_zero_point = get_scalar(inputs[2], "int32")
        weight = inputs[3]
        w_scale = get_scalar(inputs[4])
        w_zero_point = get_scalar(inputs[5], "int32")
        y_scale = fold_constant(get_scalar(inputs[6]))
        y_zero_point = get_scalar(inputs[7], "int32")

        input_shape = infer_shape(data)

        ndim = len(input_shape)
        kernel_type = infer_type(weight)
        kernel_shapes = [get_const_tuple(kernel_type.checked_type.shape)]
        if "kernel_shape" not in attr:
            attr["kernel_shape"] = kernel_shapes[0][2:]

        if "auto_pad" in attr:
            attr["auto_pad"] = attr["auto_pad"].decode("utf-8")
            if attr["auto_pad"] in ("SAME_UPPER", "SAME_LOWER"):
                # Warning: Convolution does not yet support dynamic shapes,
                # one will need to run dynamic_to_static on this model after import
                data = autopad(
                    data,
                    attr.get("strides", [1] * (ndim - 2)),
                    attr["kernel_shape"],
                    attr.get("dilations", [1] * (ndim - 2)),
                    ndim,
                    pad_value=x_zero_point.data,
                    mode=attr["auto_pad"],
                )
            elif attr["auto_pad"] == "VALID":
                attr["pads"] = tuple([0 for i in range(ndim - 2)])
            elif attr["auto_pad"] == "NOTSET":
                pass
            else:
                msg = 'Value {} in attribute "auto_pad" of operator Conv is invalid.'
                raise tvm.error.OpAttributeInvalid(msg.format(attr["auto_pad"]))
            attr.pop("auto_pad")

        out_channels = kernel_shapes[0][0]
        dilation = attr.get("dilations", [1] * (ndim - 2))
        strides = attr.get("strides", [1] * (ndim - 2))
        padding = attr["pads"] if "pads" in attr else 0
        groups = attr["group"] if "group" in attr else 1

        if ndim != 4:
            raise tvm.error.OpAttributeInvalid(
                "Only 2D kernels are supported for operator QLinearConv."
            )

        out = _qnn.op.conv2d(
            data,
            weight,
            x_zero_point,
            w_zero_point,
            x_scale,
            w_scale,
            kernel_size=attr["kernel_shape"],
            channels=out_channels,
            strides=strides,
            padding=padding,
            dilation=dilation,
            groups=groups,
        )
        use_bias = len(inputs) == 9
        if use_bias:
            out = _op.nn.bias_add(out, inputs[8])

        out_dtype = infer_type(inputs[7]).checked_type.dtype
        requantize_scale = _op.multiply(x_scale, w_scale)

        # requantize requires y_scale to be constant,
        # if y_scale is not constant, doing dequantize -> quantize
        if isinstance(y_scale, _expr.Constant):
            out = _qnn.op.requantize(
                out,
                requantize_scale,
                _op.const(0, dtype="int32"),
                y_scale,
                y_zero_point,
                out_dtype=out_dtype,
                axis=0,
            )
        else:
            out = _qnn.op.dequantize(out, requantize_scale, _op.const(0, dtype="int32"), axis=0)
            out = _qnn.op.quantize(out, y_scale, y_zero_point, axis=0, out_dtype=out_dtype)
        return out


class QLinearAdd(OnnxOpConverter):
    """Operator converter for QLinearAdd from Microsoft onnxruntime contrib opset."""

    @classmethod
    def _impl_v10(cls, inputs, attr, params):
        def get_scalar(x, dtype="float32"):
            if isinstance(x, _expr.Var) and x.name_hint in params:
                return _op.const(params[x.name_hint].numpy(), dtype)
            rank = len(infer_shape(x))
            assert rank <= 1, "QLinearConv scale and zero_point input must be scalars"
            if rank == 1:
                x = _op.squeeze(x, [0])
            return _op.cast(x, dtype)

        a = inputs[0]
        a_scale = get_scalar(inputs[1])
        a_zero_point = get_scalar(inputs[2], "int32")
        b = inputs[3]
        b_scale = get_scalar(inputs[4])
        b_zero_point = get_scalar(inputs[5], "int32")
        c_scale = get_scalar(inputs[6])
        c_zero_point = get_scalar(inputs[7], "int32")

        dtype = infer_type(a).checked_type.dtype

        ## Onnxruntime doesn't actually do this op in integer, they dequantize to fp32
        ## and then requantize afer
        ## https://github.com/microsoft/onnxruntime/blob/master/onnxruntime/core/mlas/lib/qladd.cpp
        a = _qnn.op.dequantize(
            inputs[0], a_scale, a_zero_point
        )  # , c_scale, c_zero_point, out_dtype = dtype)
        b = _qnn.op.dequantize(
            inputs[3], b_scale, b_zero_point
        )  # , c_scale, c_zero_point, out_dtype = dtype)
        out = _op.add(a, b)
        return _qnn.op.quantize(out, c_scale, c_zero_point, out_dtype=dtype)


class QLinearMul(OnnxOpConverter):
    """Operator converter for QLinearMul from Microsoft onnxruntime contrib opset."""

    @classmethod
    def _impl_v10(cls, inputs, attr, params):
        def get_scalar(x, dtype="float32"):
            if isinstance(x, _expr.Var) and x.name_hint in params:
                return _op.const(params[x.name_hint].numpy(), dtype)
            rank = len(infer_shape(x))
            assert rank <= 1, "QLinearMul scale and zero_point input must be scalars"
            if rank == 1:
                x = _op.squeeze(x, [0])
            return _op.cast(x, dtype)

        a = inputs[0]
        a_scale = get_scalar(inputs[1])
        a_zero_point = get_scalar(inputs[2], "int32")
        b = inputs[3]
        b_scale = get_scalar(inputs[4])
        b_zero_point = get_scalar(inputs[5], "int32")
        y_scale = fold_constant(get_scalar(inputs[6]))
        y_zero_point = get_scalar(inputs[7], "int32")

        dtype = infer_type(a).checked_type.dtype

        ## Onnxruntime doesn't actually do this op in integer, they dequantize to fp32
        ## and then requantize afer
        ## https://github.com/microsoft/onnxruntime/blob/master/onnxruntime/core/mlas/lib/qlmul.cpp
        a = _qnn.op.dequantize(inputs[0], a_scale, a_zero_point)
        b = _qnn.op.dequantize(inputs[3], b_scale, b_zero_point)
        out = _op.multiply(a, b)
        return _qnn.op.quantize(out, y_scale, y_zero_point, out_dtype=dtype)


class ConvInteger(OnnxOpConverter):
    """Operator converter for ConvInteger."""

    @classmethod
    def _impl_v10(cls, inputs, attr, params):
        data = inputs[0]
        weight = inputs[1]
        data_zp = inputs[2]
        weight_zp = inputs[3]
        if data_zp is None:
            data_zp = _expr.const(0, "int32")
        if weight_zp is None:
            weight_zp = _expr.const(0, "int32")

        input_type = infer_type(data)
        input_shape = get_const_tuple(input_type.checked_type.shape)

        ndim = len(input_shape)
        kernel_type = infer_type(weight)
        kernel_shape = get_const_tuple(kernel_type.checked_type.shape)
        if "kernel_shape" not in attr:
            attr["kernel_shape"] = kernel_shape[2:]

        if "auto_pad" in attr:
            attr["auto_pad"] = attr["auto_pad"].decode("utf-8")
            if attr["auto_pad"] in ("SAME_UPPER", "SAME_LOWER"):
                # Warning: Convolution does not yet support dynamic shapes,
                # one will need to run dynamic_to_static on this model after import
                data = autopad(
                    data,
                    attr.get("strides", [1] * (ndim - 2)),
                    attr["kernel_shape"],
                    attr.get("dilations", [1] * (ndim - 2)),
                    ndim,
                    pad_value=data_zp,
                    mode=attr["auto_pad"],
                )
            elif attr["auto_pad"] == "VALID":
                attr["pads"] = tuple([0 for i in range(ndim - 2)])
            elif attr["auto_pad"] == "NOTSET":
                pass
            else:
                msg = 'Value {} in attribute "auto_pad" of operator Conv is invalid.'
                raise tvm.error.OpAttributeInvalid(msg.format(attr["auto_pad"]))
            attr.pop("auto_pad")

        out_channels = kernel_shape[0]
        dilation = attr.get("dilations", [1] * (ndim - 2))
        strides = attr.get("strides", [1] * (ndim - 2))
        padding = attr["pads"] if "pads" in attr else 0
        groups = attr["group"] if "group" in attr else 1

        if ndim != 4:
            raise tvm.error.OpAttributeInvalid(
                "Only 2D kernels are supported for operator ConvInteger."
            )

        return _qnn.op.conv2d(
            data,
            weight,
            _op.cast(data_zp, "int32"),
            _op.cast(weight_zp, "int32"),
            _expr.const(1.0, "float32"),
            _expr.const(1.0, "float32"),
            kernel_size=attr["kernel_shape"],
            channels=out_channels,
            strides=strides,
            padding=padding,
            dilation=dilation,
            groups=groups,
        )


class BitShift(OnnxOpConverter):
    """Operator converter for NonZero"""

    @classmethod
    def _impl_v11(cls, inputs, attr, params):
        if len(inputs) != 2:
            raise ValueError("Bitshift expects 2 inputs")

        direction = attr.get("direction", "LEFT").decode("ascii")
        if direction == "LEFT":
            out = _op.left_shift(*inputs)
        elif direction == "RIGHT":
            out = _op.right_shift(*inputs)
        else:
            raise ValueError("Unsupported Shift Direction: " + direction)
        return out


class Unique(OnnxOpConverter):
    """Operator converter for unique"""

    @classmethod
    def _impl_v11(cls, inputs, attr, params):
        if len(inputs) != 1:
            raise ValueError("Unique expects 1 input")

        data = inputs[0]
        axis = attr.get("axis", None)
        if axis is None:  # If axis is None, flatten the input before calling unique
            data = _op.reshape(data, _op.const([-1]))
        else:
            data_shape = infer_shape(data)
            if len(data_shape) != 1:
                raise ValueError("TVM only supports 1D Unique operator.")
        is_sorted = attr.get("sorted", 1)  # sorted is 0 or 1, 1 by default

        # ONNX documentation lists return_counts as optional but there is no input to specify
        # whether it is returned. Therefore we'll just always return it.
        unique = _op.unique(data, is_sorted=(is_sorted == 1), return_counts=True)
        num_unique = unique[3]

        trim_unique_lambda = lambda input: _op.strided_slice(input, _op.const([0]), num_unique)

        unique_vals = trim_unique_lambda(unique[0])
        indices = trim_unique_lambda(unique[1])
        inverse_indices = unique[2]
        counts = trim_unique_lambda(unique[4])
        # ONNX unique returns unique, indices, inverse_indices, (optional) counts
        return _expr.TupleWrapper(_expr.Tuple([unique_vals, indices, inverse_indices, counts]), 4)


class RandomUniform(OnnxOpConverter):
    """Operator converter for random_uniform"""

    @classmethod
    def _impl_v1(cls, inputs, attr, params):
        dtype = get_type(attr.get("dtype", 1))
        high = attr.get("high", 1.0)
        low = attr.get("low", 0.0)
        seed = attr.get("seed", None)
        shape = attr["shape"]

        assert dtype in [
            "float32",
            "float64",
        ], "Only float random value generation is currently supported."

        if seed is None:
            seed = np.random.randint(1e6)
        key = _random.threefry_key(seed)
        output = _op.random.uniform(key, shape, dtype=dtype, low=low, high=high)
        _, vals = _expr.TupleWrapper(output, 2)
        return vals


class NegativeLogLikelihoodLoss(OnnxOpConverter):
    """Operator converter for random_uniform"""

    VALID_REDUCTIONS = {"mean", "sum", "none"}

    @classmethod
    def _impl_v13(cls, inputs, attr, params):
        ignore_index = attr.get("ignore_index", None)
        reduction = attr.get("reduction", b"mean").decode("utf-8")

        if reduction not in cls.VALID_REDUCTIONS:
            raise ValueError(
                f"Unknown reduction type {reduction}, choices are {cls.VALID_REDUCTIONS}"
            )

        input_tensor, target_tensor = inputs
        if len(inputs) == 3:
            weight_tensor = inputs[2]
        else:
<<<<<<< HEAD
            weight_tensor = None 

        target_tensor = relay.expand_dims(target_tensor, 1)
        loss = -relay.gather(input_tensor, axis=1, indices=target_tensor)
        loss = relay.squeeze(loss, axis=[1])
=======
            weight_tensor = None
        loss = -input_tensor
>>>>>>> 0cec344d
        if weight_tensor is not None:
            loss *= weight_tensor
        relay.squeeze()
        if target_tensor is not None and ignore_index is not None:
            mask_tensor = target_tensor == ignore_index

            # Turn all "True" entries to 0 and all "False" entries to 1
            mask_tensor = 1 - mask_tensor

            loss *= mask_tensor

        if reduction == "mean":
            if weight_tensor is not None:
                return relay.sum(loss) / relay.sum(weight_tensor)
            else:
                return relay.mean(loss)
        elif reduction == "sum":
            return relay.sum(loss)
        else:
            # Case reduction == 'none'
            return loss


# compatible operators that do NOT require any conversion.
_identity_list = []


# _convert_map defines maps of name to converter functor(callable)
# for 1 to 1 mapping, use Renamer if nothing but name is different
# use AttrCvt if attributes need to be converted
# for 1 to N mapping(composed), use custom callable functions
# for N to 1 mapping, currently not supported(?)
def _get_convert_map(opset):
    return {
        # defs/experimental
        "Identity": Renamer("copy"),
        "Affine": Affine.get_converter(opset),
        "BitShift": BitShift.get_converter(opset),
        "ThresholdedRelu": ThresholdedRelu.get_converter(opset),
        "ScaledTanh": ScaledTanh.get_converter(opset),
        "ParametricSoftplus": ParametricSoftPlus.get_converter(opset),
        "Constant": Constant.get_converter(opset),
        "ConstantOfShape": ConstantOfShape.get_converter(opset),
        # 'GivenTensorFill'
        "FC": AttrCvt("dense", ignores=["axis", "axis_w"]),
        "Scale": Scale.get_converter(opset),
        # 'GRUUnit'
        # 'ATen'
        # 'ImageScaler'
        # 'MeanVarianceNormalization'
        # 'Crop'
        # 'Embedding'
        "Upsample": Upsample.get_converter(opset),
        "SpatialBN": BatchNorm.get_converter(opset),
        # defs/generator
        # 'Constant' # Implemented
        # 'RandomUniform'
        # 'RandomNormal'
        # 'RandomUniformLike'
        # 'RandomNormalLike'
        # defs/logical
        # defs/math
        "Add": Add.get_converter(opset),
        "Sub": Sub.get_converter(opset),
        "Mul": Mul.get_converter(opset),
        "Div": Div.get_converter(opset),
        "Neg": Renamer("negative"),
        "Abs": Absolute.get_converter(opset),
        "Reciprocal": Reciprocal.get_converter(opset),
        "Floor": Renamer("floor"),
        "Ceil": Renamer("ceil"),
        "Round": Renamer("round"),
        "IsInf": IsInf.get_converter(opset),
        "IsNaN": Renamer("isnan"),
        "Sqrt": Renamer("sqrt"),
        "Relu": Renamer("relu"),
        "Celu": Celu.get_converter(opset),
        "LeakyRelu": Renamer("leaky_relu"),
        "Selu": Selu.get_converter(opset),
        "Elu": Elu.get_converter(opset),
        "Exp": Renamer("exp"),
        "Greater": Greater.get_converter(opset),
        "Less": Less.get_converter(opset),
        "Log": Renamer("log"),
        "Acos": Renamer("acos"),
        "Acosh": Renamer("acosh"),
        "Asin": Renamer("asin"),
        "Asinh": Renamer("asinh"),
        "Atan": Renamer("atan"),
        "Atanh": Renamer("atanh"),
        "Cos": Renamer("cos"),
        "Cosh": Renamer("cosh"),
        "Sin": Renamer("sin"),
        "Sinh": Renamer("sinh"),
        "Tan": Renamer("tan"),
        "Tanh": Renamer("tanh"),
        "Pow": Renamer("power"),
        "PRelu": Prelu.get_converter(opset),
        "Sigmoid": Renamer("sigmoid"),
        "HardSigmoid": HardSigmoid.get_converter(opset),
        "Max": Maximum.get_converter(opset),
        "Min": Minimum.get_converter(opset),
        "Sum": Sum.get_converter(opset),
        "Mean": Mean.get_converter(opset),
        "Clip": Clip.get_converter(opset),
        "Softplus": Softplus.get_converter(opset),
        # softmax default axis is different in onnx
        "Softmax": Softmax.get_converter(opset),
        "LogSoftmax": LogSoftmax.get_converter(opset),
        "OneHot": OneHot.get_converter(opset),
        "Hardmax": Hardmax.get_converter(opset),
        "Shrink": Shrink.get_converter(opset),
        "Softsign": Softsign.get_converter(opset),
        "Gemm": Gemm.get_converter(opset),
        "MatMul": MatMul.get_converter(opset),
        "Mod": Mod.get_converter(opset),
        "Xor": Renamer("logical_xor"),
        # defs/nn
        "AveragePool": AveragePool.get_converter(opset),
        "LpPool": LpPool.get_converter(opset),
        "MaxPool": MaxPool.get_converter(opset),
        "MaxUnpool": MaxUnpool.get_converter(opset),
        "Conv": Conv.get_converter(opset),
        "ConvTranspose": ConvTranspose.get_converter(opset),
        "GlobalAveragePool": GlobalAveragePool.get_converter(opset),
        "GlobalMaxPool": GlobalMaxPool.get_converter(opset),
        "BatchNormalization": BatchNorm.get_converter(opset),
        "InstanceNormalization": InstanceNorm.get_converter(opset),
        # 'LpNormalization'
        "Dropout": AttrCvt("dropout", {"ratio": "rate"}, ignores=["is_test"]),
        "Flatten": Flatten.get_converter(opset),
        "LRN": LRN.get_converter(opset),
        # Recurrent Layers
        "LSTM": LSTM.get_converter(opset),
        "GRU": GRU.get_converter(opset),
        # defs/vision
        "MaxRoiPool": MaxRoiPool.get_converter(opset),
        "RoiAlign": RoiAlign.get_converter(opset),
        "NonMaxSuppression": NonMaxSuppression.get_converter(opset),
        # defs/reduction
        "ReduceMax": ReduceMax.get_converter(opset),
        "ReduceMin": ReduceMin.get_converter(opset),
        "ReduceSum": ReduceSum.get_converter(opset),
        "ReduceMean": ReduceMean.get_converter(opset),
        "ReduceProd": ReduceProd.get_converter(opset),
        "ReduceLogSumExp": ReduceLogSumExp.get_converter(opset),
        "ReduceLogSum": ReduceLogSum.get_converter(opset),
        "ReduceSumSquare": ReduceSumSquare.get_converter(opset),
        "ReduceL1": ReduceL1.get_converter(opset),
        "ReduceL2": ReduceL2.get_converter(opset),
        # defs/sorting
        "ArgMax": ArgMax.get_converter(opset),
        "ArgMin": ArgMin.get_converter(opset),
        "TopK": TopK.get_converter(opset),
        # defs/tensor
        "Cast": Cast.get_converter(opset),
        "Reshape": Reshape.get_converter(opset),
        "Expand": Expand.get_converter(opset),
        "Concat": Concat.get_converter(opset),
        "Split": Split.get_converter(opset),
        "Slice": Slice.get_converter(opset),
        "Transpose": AttrCvt("transpose", {"perm": "axes"}),
        "DepthToSpace": DepthToSpace.get_converter(opset),
        "SpaceToDepth": SpaceToDepth.get_converter(opset),
        "Gather": Gather.get_converter(opset),
        "GatherElements": GatherElements.get_converter(opset),
        "GatherND": GatherND.get_converter(opset),
        "Size": AttrCvt("ndarray_size", extras={"dtype": "int64"}),
        "Scatter": Scatter.get_converter(opset),
        "ScatterElements": Scatter.get_converter(opset),
        "ScatterND": ScatterND.get_converter(opset),
        "EyeLike": EyeLike.get_converter(opset),
        "Squeeze": AttrCvt("squeeze", {"axes": "axis"}),
        "Unsqueeze": Unsqueeze.get_converter(opset),
        "Pad": Pad.get_converter(opset),
        "Shape": Shape.get_converter(opset),
        "Sign": Sign.get_converter(opset),
        "Equal": Equal.get_converter(opset),
        "Not": Not.get_converter(opset),
        "And": And.get_converter(opset),
        "Tile": Tile.get_converter(opset),
        "Erf": Erf.get_converter(opset),
        "Where": Where.get_converter(opset),
        "Or": Or.get_converter(opset),
        "Resize": Resize.get_converter(opset),
        "NonZero": NonZero.get_converter(opset),
        "Range": Range.get_converter(opset),
        "CumSum": CumSum.get_converter(opset),
        "Unique": Unique.get_converter(opset),
        # defs/control_flow
        "Loop": Loop.get_converter(opset),
        "If": If.get_converter(opset),
        # Torch ATen Dispatcher.
        "ATen": ATen.get_converter(opset),
        # Quantization
        "QuantizeLinear": QuantizeLinear.get_converter(opset),
        "DequantizeLinear": DequantizeLinear.get_converter(opset),
        "DynamicQuantizeLinear": DynamicQuantizeLinear.get_converter(opset),
        "ReverseSequence": ReverseSequence.get_converter(opset),
        "QLinearConv": QLinearConv.get_converter(opset),
        "QLinearAdd": QLinearAdd.get_converter(opset),
        "QLinearMul": QLinearMul.get_converter(opset),
        "ConvInteger": ConvInteger.get_converter(opset),
        # Random number generation.
        "RandomUniform": RandomUniform.get_converter(opset),
        # Loss functions
        "NegativeLogLikelihoodLoss": NegativeLogLikelihoodLoss.get_converter(opset),
    }


class GraphProto:
    """A helper class for handling Relay expression copying from pb2.GraphProto.
    Definition: https://github.com/onnx/onnx/blob/master/onnx/onnx.proto

        Parameters
    ----------
    shape : dict of str to tuple, optional
        The input shape to the graph

    dtype : str or dict of str to str
        The input types to the graph

    freeze_params: bool
        If this parameter is true, the importer will take any provided
        onnx input values (weights, shapes, etc) and embed them into the relay model
        as Constants instead of variables. This allows more aggressive optimizations
        at compile time and helps in making models static if certain inputs represent
        attributes relay would traditionally consider compile-time constants.

    """

    current = None

    def __init__(self, shape, dtype, freeze_params=False):
        self._nodes = {}
        self._params = {}
        self._inputs = {}
        self._renames = {}
        self._num_input = 0
        self._num_param = 0
        self._shape = shape.copy() if shape else {}
        self._input_names = []
        self._dtype = dtype
        self.opset = None
        self._freeze_params = freeze_params

    def __enter__(self):
        self._old_manager = GraphProto.current
        GraphProto.current = self
        return self

    def __exit__(self, ptype, value, trace):
        GraphProto.current = self._old_manager

    def freeze(self, func, params):
        bind_map = {}
        for name in params.keys():
            if name in self._nodes.keys():
                bind_map[self._nodes[name]] = _expr.const(params[name])
        body = _expr.bind(func.body, bind_map)
        fn = _function.Function(analysis.free_vars(body), body)
        return fn, {}

    def from_onnx(self, graph, opset, get_output_expr=False):
        """Construct Relay expression from ONNX graph.

        Onnx graph is a python protobuf object.
        The companion parameters will be handled automatically.
        However, the input names from onnx graph is vague, mixing inputs and
        network weights/bias such as "1", "2"...
        For convenience, we rename the `real` input names to "input_0",
        "input_1"... And renaming parameters to "param_0", "param_1"...

        Parameters
        ----------
        graph : onnx protobuf object
            The loaded onnx graph

        opset : opset version

        get_output_expr: bool
            If set to true, this conversion will return each output expression rather
            than a packaged module. This can be useful when converting subgraphs to
            relay.

        Returns
        -------
        mod : tvm.IRModule
            The returned relay module

        params : dict
            A dict of name: tvm.nd.array pairs, used as pretrained weights
        """
        self.opset = opset
        # parse network inputs to relay, aka parameters
        for init_tensor in graph.initializer:
            if not init_tensor.name.strip():
                raise ValueError("Tensor's name is required.")
            array = self._parse_array(init_tensor)
            if self._freeze_params:
                self._nodes[init_tensor.name] = _expr.const(array)
            else:
                self._params[init_tensor.name] = array
                self._nodes[init_tensor.name] = new_var(
                    init_tensor.name,
                    shape=self._params[init_tensor.name].shape,
                    dtype=self._params[init_tensor.name].dtype,
                )
        for i in graph.input:
            # from onnx v0.2, GraphProto.input has type ValueInfoProto,
            #  and the name is 'i.name'
            i_name, i_shape, d_type, i_shape_name = get_info(i)
            if i_name in self._params:
                # i is a param instead of input
                self._num_param += 1
                self._params[i_name] = self._params.pop(i_name)
                self._nodes[i_name] = new_var(
                    i_name, shape=self._params[i_name].shape, dtype=self._params[i_name].dtype
                )
            elif i_name in self._nodes:
                continue
            else:
                self._num_input += 1
                self._input_names.append(i_name)
                if i_name in self._shape:
                    i_shape = self._shape[i_name]
                else:
                    if "?" in str(i_shape):
                        warning_msg = (
                            "Input %s has unknown dimension shapes: %s. "
                            "Specifying static values may improve performance"
                            % (i_name, str(i_shape_name))
                        )
                        warnings.warn(warning_msg)
                if isinstance(self._dtype, dict):
                    dtype = self._dtype[i_name] if i_name in self._dtype else d_type
                else:
                    dtype = d_type
                self._nodes[i_name] = new_var(i_name, shape=i_shape, dtype=dtype)
            self._inputs[i_name] = self._nodes[i_name]
        # Only check user inputs in the outer-most graph scope.
        if self._old_manager is None:
            assert all(
                [name in self._input_names for name in self._shape.keys()]
            ), "User specified the shape for inputs that weren't found in the graph: " + str(
                self._shape
            )
        # get list of unsupported ops
        convert_map = _get_convert_map(opset)
        unsupported_ops = set()
        for node in graph.node:
            op_name = node.op_type
            if (
                op_name not in convert_map
                and op_name != "Constant"
                and op_name not in _identity_list
            ):
                unsupported_ops.add(op_name)
        if unsupported_ops:
            msg = "The following operators are not supported for frontend ONNX: "
            msg += ", ".join(unsupported_ops)
            raise tvm.error.OpNotImplemented(msg)
        # construct nodes, nodes are stored as directed acyclic graph
        for node in graph.node:
            op_name = node.op_type
            attr = self._parse_attr(node.attribute)
            # Create and populate onnx input object.
            inputs = onnx_input()
            for i in node.input:
                if i != "":
                    inputs[i] = self._nodes[self._renames.get(i, i)]
                else:
                    inputs[i] = None
            i_name = self._parse_value_proto(node)
            node_output = self._fix_outputs(op_name, node.output)
            attr["tvm_custom"] = {}
            attr["tvm_custom"]["name"] = i_name
            attr["tvm_custom"]["num_outputs"] = len(node_output)

            op = self._convert_operator(op_name, inputs, attr, opset)
            if not isinstance(op, _expr.TupleWrapper):
                outputs_num = 1
            else:
                outputs_num = len(op)

            if outputs_num == 1:
                op = fold_constant(op)
            else:
                op = _expr.TupleWrapper(fold_constant(op.astuple()), len(op))

            if outputs_num > 1:
                # ONNX supports optional outputs for some nodes.
                # This block searches for missing outputs in the ONNX graph
                # and removes any unneeded ops
                valid_outputs = [False] * outputs_num
                for i, output in enumerate(node_output):
                    if output != "":
                        valid_outputs[i] = True
                # If we have outputs ONNX isn't expecting, we need to drop them
                if not all(valid_outputs):
                    tup = op.astuple()
                    # TupleWrapper can also wrap ops with TupleType outputs
                    if isinstance(tup, _expr.Tuple):
                        # For tuples, we extract the fields instead of using GetTupleItem
                        outputs = [tup.fields[i] for i, valid in enumerate(valid_outputs) if valid]
                    else:
                        # For call nodes, we need to GetTupleItem
                        outputs = [op[i] for i, valid in enumerate(valid_outputs) if valid]
                    # Create the new op with valid outputs
                    if len(outputs) == 1:
                        op = outputs[0]
                    elif len(outputs) != outputs_num:
                        op = _expr.TupleWrapper(_expr.Tuple(outputs), len(outputs))
                    # Drop invalid outputs for the onnx node
                    outputs_num = len(outputs)
                    node_output = [output for output in node_output if output != ""]
            assert (
                len(node_output) == outputs_num
            ), "Number of output mismatch {} vs {} in {}.".format(
                len(node_output), outputs_num, op_name
            )

            if outputs_num == 1:
                self._nodes[node_output[0]] = op
            else:
                for k, i in zip(list(node_output), range(len(node_output))):
                    self._nodes[k] = op[i]

        # now return the outputs
        outputs = [self._nodes[self._parse_value_proto(i)] for i in graph.output]
        outputs = outputs[0] if len(outputs) == 1 else _expr.Tuple(outputs)
        # If requested, directly return the converted expressions.
        if get_output_expr:
            return outputs
        ## Maintain the order of inputs and parameters from the ONNX graph, but only include
        ## those parameters that are needed to execute the relay graph
        free_vars = analysis.free_vars(outputs)
        nodes = {v: k for k, v in self._nodes.items()}
        free_vars = [nodes[var] for var in free_vars]
        for i_name in self._params:
            if i_name in free_vars and i_name not in self._inputs:
                self._inputs[i_name] = self._nodes[i_name]
        # Create a function from our output expression and all input variables.
        func = _function.Function([v for k, v in self._inputs.items()], outputs)
        return IRModule.from_expr(func), self._params

    def _parse_value_proto(self, value_proto):
        """Parse ValueProto or raw str."""
        try:
            name = value_proto.name
        except AttributeError:
            name = value_proto
        return name

    def _parse_array(self, tensor_proto):
        np_array = get_numpy(tensor_proto).reshape(tuple(tensor_proto.dims))
        return _nd.array(np_array)

    def _parse_attr(self, attr_proto):
        """Convert a list of AttributeProto to a dict, with names as keys."""
        attrs = {}
        for a in attr_proto:
            for f in ["f", "i", "s", "g"]:
                if a.HasField(f):
                    attrs[a.name] = getattr(a, f)
            for f in ["floats", "ints", "strings"]:
                if list(getattr(a, f)):
                    assert a.name not in attrs, "Only one type of attr is allowed"
                    attrs[a.name] = tuple(getattr(a, f))
            for f in ["t"]:
                if a.HasField(f):
                    attrs[a.name] = getattr(a, f)
            for f in ["tensors"]:
                if list(getattr(a, f)):
                    assert a.name not in attrs, "Only one type of attr is allowed"
                    attrs[a.name] = tuple(getattr(a, f))
            for f in ["graphs"]:
                if list(getattr(a, f)):
                    raise NotImplementedError("Field {} is not supported in relay.".format(f))
            if a.name not in attrs:
                raise ValueError("Cannot parse attribute: \n{}\n.".format(a))
        return attrs

    def _convert_operator(self, op_name, inputs, attrs, opset):
        """Convert ONNX operator into a Relay operator.
        The converter must specify conversions explicitly for incompatible name, and
        apply handlers to operator attributes.

        Parameters
        ----------
        op_name : str
            Operator name, such as Convolution, FullyConnected
        inputs : list of tvm.relay.function.Function
            List of inputs.
        attrs : dict
            Dict of operator attributes
        opset : int
            Opset version

        Returns
        -------
        sym : tvm.relay.function.Function
            Converted relay function
        """
        convert_map = _get_convert_map(opset)
        if op_name in _identity_list:
            sym = get_relay_op(op_name)(*inputs, **attrs)
        elif op_name in convert_map:
            sym = convert_map[op_name](inputs, attrs, self._params)
        else:
            raise NotImplementedError("Operator {} not implemented.".format(op_name))
        return sym

    def _fix_outputs(self, op_name, outputs):
        """A hack to handle dropout or similar operator that have more than one out
        in ONNX.
        """
        if op_name == "Dropout":
            if len(outputs) == 1:
                return outputs
            # TODO(zhreshold): support dropout mask?
            outputs = outputs[:-1]
        return outputs


class Celu(OnnxOpConverter):
    """Operator convereter for celu"""

    @classmethod
    def _impl_v12(cls, inputs, attr, params):
        x = inputs[0]
        dtype = infer_type(x).checked_type.dtype
        alpha = _op.const(attr.get("alpha", 1.0), dtype)
        zero = _op.const(0, dtype)
        one = _op.const(1, dtype)
        return _op.maximum(zero, x) + _op.minimum(zero, alpha * (_op.exp(x / alpha) - one))


def from_onnx(
    model, shape=None, dtype="float32", opset=None, freeze_params=False, convert_config=None
):
    """Convert a ONNX model into an equivalent Relay Function.

    ONNX graphs are represented as Python Protobuf objects.
    The companion parameters will be handled automatically.
    However, the input names from onnx graph is vague, mixing inputs and
    network weights/bias such as "1", "2"...
    For convenience, we rename the `real` input names to "input_0",
    "input_1"... And renaming parameters to "param_0", "param_1"...

    By default, ONNX defines models in terms of dynamic shapes. The ONNX importer
    retains that dynamism upon import, and the compiler attempts to convert the
    model into a static shapes at compile time. If this fails, there may still
    be dynamic operations in the model. Not all TVM kernels currently support
    dynamic shapes, please file an issue on discuss.tvm.apache.org
    if you hit an error with dynamic kernels.

    Parameters
    ----------
    model : protobuf object
        ONNX ModelProto after ONNX v1.1.0

    shape : dict of str to tuple, optional
        The input shape to the graph

    dtype : str or dict of str to str
        The input types to the graph

    opset : int, optional
        Override to autodetected opset.
        This can be helpful for some testing.

    freeze_params: bool
        If this parameter is true, the importer will take any provided
        onnx input values (weights, shapes, etc) and embed them into the relay model
        as Constants instead of variables. This allows more aggressive optimizations
        at compile time and helps in making models static if certain inputs represent
        attributes relay would traditionally consider compile-time constants.

    convert_config : Optional[Dict[str, Any]]
        Default config:
            use_nt_batch_matmul : bool = True
                True to convert qualified onnx `matmul` to `nn.batch_matmul` strict to NT format
                (transpose_a=False, transpose_b=True).

    Returns
    -------
    mod : tvm.IRModule
        The relay module for compilation

    params : dict of str to tvm.nd.NDArray
        The parameter dict to be used by relay
    """
    global ONNX_DEFAULT_CONFIGS
    if convert_config is not None:
        ONNX_DEFAULT_CONFIGS.update(convert_config)

    try:
        import onnx

        if hasattr(onnx.checker, "check_model"):
            # try use onnx's own model checker before converting any model
            try:
                onnx.checker.check_model(model)
            except Exception as e:  # pylint: disable=c-extension-no-member, broad-except
                # the checker is a bit violent about errors, so simply print warnings here
                warnings.warn(str(e))
    except ImportError:
        pass
    g = GraphProto(shape, dtype, freeze_params)
    graph = model.graph

    try:
        opset_in_model = model.opset_import[0].version if model.opset_import else 1
    except AttributeError:
        opset_in_model = 1

    if opset is None:
        opset = opset_in_model
    elif opset < opset_in_model:
        warnings.warn(
            ""
            f"You are overwritting original opset ver = {opset_in_model} by lower ver = {opset}. "
            f"That might cause model conversion errors."
        )

    # Use the graph proto as a scope so that ops can access other nodes if needed.
    with g:
        mod, params = g.from_onnx(graph, opset)
    return mod, params<|MERGE_RESOLUTION|>--- conflicted
+++ resolved
@@ -1391,14 +1391,6 @@
             inputs[0] = _op.expand_dims(inputs[0], axis=axis, num_newaxis=1)
         return inputs[0]
 
-    @classmethod
-    def _impl_v13(cls, inputs, attr, params):
-        input_tensor, axes = inputs
-        axes = sorted(axes)
-        for axis in axes:
-            input_tensor = _op.expand_dims(input_tensor, axis=axis, num_newaxis=1)
-        return input_tensor
-
 
 class Split(OnnxOpConverter):
     """Operator converter for Split."""
@@ -3506,31 +3498,25 @@
                 f"Unknown reduction type {reduction}, choices are {cls.VALID_REDUCTIONS}"
             )
 
-        input_tensor, target_tensor = inputs
+        input_tensor, target_tensor = inputs[0], inputs[1]
+        target_tensor_type = target_tensor.type_annotation.dtype
         if len(inputs) == 3:
             weight_tensor = inputs[2]
         else:
-<<<<<<< HEAD
             weight_tensor = None 
 
         target_tensor = relay.expand_dims(target_tensor, 1)
         loss = -relay.gather(input_tensor, axis=1, indices=target_tensor)
         loss = relay.squeeze(loss, axis=[1])
-=======
-            weight_tensor = None
-        loss = -input_tensor
->>>>>>> 0cec344d
         if weight_tensor is not None:
             loss *= weight_tensor
-        relay.squeeze()
         if target_tensor is not None and ignore_index is not None:
-            mask_tensor = target_tensor == ignore_index
+            mask_tensor = relay.equal(target_tensor, relay.const(ignore_index, dtype=target_tensor_type))
 
             # Turn all "True" entries to 0 and all "False" entries to 1
-            mask_tensor = 1 - mask_tensor
-
-            loss *= mask_tensor
-
+            mask_tensor = relay.const(1, dtype='int8') - relay.cast(mask_tensor, 'int8')
+
+            loss *= relay.cast_like(mask_tensor, loss)
         if reduction == "mean":
             if weight_tensor is not None:
                 return relay.sum(loss) / relay.sum(weight_tensor)
