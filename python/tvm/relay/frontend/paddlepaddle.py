--- conflicted
+++ resolved
@@ -338,7 +338,6 @@
         msg = f'Value {padding_algorithm} in attribute "padding" of operator Conv is not "valid."'
         raise tvm.error.OpAttributeInvalid(msg)
 
-<<<<<<< HEAD
     is_quantized = op.has_attr("quantization_type")
     # PaddlePaddle wieght layout is "OIHW", tvm need "HWIO" when op data_format is "NHWC".
     # There are two situations when converting the data format of weights:
@@ -347,11 +346,6 @@
     # 2 Conv_2d is a quantified OP, and its weight information is the output of the quantize_linear operator.
     #   Therefore, the weight information needs to be transformed when processing the quantize_linear operator.
     if (not is_quantized) and (data_layout == "NHWC"):
-=======
-    if data_layout == "NHWC":
-        kernel_layout = "HWIO"
-        # PaddlePaddle wieght layout is "OIHW", tvm need "HWIO" when op data_format is "NHWC".
->>>>>>> ff3716b8
         kernel_data = g.get_params(op.input("Filter")[0])
         kernel_data = kernel_data.asnumpy()
         kernel_data = kernel_data.transpose((2, 3, 1, 0))
