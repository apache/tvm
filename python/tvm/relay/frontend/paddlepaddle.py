# Licensed to the Apache Software Foundation (ASF) under one
# or more contributor license agreements.  See the NOTICE file
# distributed with this work for additional information
# regarding copyright ownership.  The ASF licenses this file
# to you under the Apache License, Version 2.0 (the
# "License"); you may not use this file except in compliance
# with the License.  You may obtain a copy of the License at
#
#   http://www.apache.org/licenses/LICENSE-2.0
#
# Unless required by applicable law or agreed to in writing,
# software distributed under the License is distributed on an
# "AS IS" BASIS, WITHOUT WARRANTIES OR CONDITIONS OF ANY
# KIND, either express or implied.  See the License for the
# specific language governing permissions and limitations
# under the License.
# pylint: disable=invalid-name, import-self, len-as-condition, unused-argument, too-many-lines
# pylint: disable=import-outside-toplevel
"""Paddle: PArallel Distributed Deep LEarning."""

import warnings
import numpy as np

import tvm
from tvm.ir import IRModule

from ... import nd as _nd
from .. import analysis
from .. import ty as _ty
from .. import expr as _expr
from .. import function as _function
from .. import ty as _ty
from .. import op as _op
from .common import (
    autopad,
    fold_constant,
    get_relay_op,
    infer_shape,
    infer_type,
    infer_value,
    shape_of,
    try_infer_value,
    new_var,
)

__all__ = ["from_paddle"]


def _dtype_shape_promotion(inputs):
    """Promote data type and shape for list of tensors."""

    dtype_order = ["bool", "int8", "int16", "int32", "int64", "float32", "float64"]

    ranks = [len(infer_shape(x)) for x in inputs]
    if set(ranks) == set([1, 0]):
        for i, r in enumerate(ranks):
            if r == 0:
                inputs[i] = _op.expand_dims(inputs[i], axis=0)

    dtypes = set(dtype_order.index(infer_type(x).checked_type.dtype) for x in inputs)
    if len(dtypes) == 1:
        return inputs
    max_dtype = dtype_order[max(dtypes)]
    for i, input_op in enumerate(inputs):
        if infer_type(input_op).checked_type.dtype != max_dtype:
            inputs[i] = input_op.astype(max_dtype)
    return inputs


def _convert_dtype_value(val):
    """Converts a Paddle type id to a string."""

    convert_dtype_map = {
        21: "int8",
        20: "uint8",
        6: "float64",
        5: "float32",
        4: "float16",
        3: "int64",
        2: "int32",
        1: "int16",
        0: "bool",
    }
    if val not in convert_dtype_map:
        msg = "Paddle data type value %d is not handled yet." % (val)
        raise NotImplementedError(msg)
    return convert_dtype_map[val]


def convert_unary_op(g, op, block):
    """Operator converter for all the unary operators."""

    # op_map stores mapping relationship between paddlepaddle and relay
    op_map = {
        "isinf_v2": _op.isinf,
        "isfinite_v2": _op.isfinite,
        "isnan_v2": _op.isnan,
    }
    if op.type in op_map:
        unary_func = op_map[op.type]
    else:
        # while paddle operator's name is same with relay
        unary_func = get_relay_op(op.type)
    out = unary_func(g.get_node(op.input("X")[0]))
    g.add_node(op.output("Out")[0], out)


def convert_binary_logical_op(g, op, block):
    """Operator converter for logical op."""

    ipt0 = g.get_node(op.input("X")[0])
    ipt1 = g.get_node(op.input("Y")[0])
    op_func = get_relay_op(op.type)
    out = op_func(ipt0, ipt1)
    g.add_node(op.output("Out")[0], out)


def convert_addmm(g, op, block):
    """Operator converter for addmm."""

    input_x = g.get_node(op.input("Input")[0])
    x = g.get_node(op.input("X")[0])
    y = g.get_node(op.input("Y")[0])

    alpha = op.attr("Alpha")
    beta = op.attr("Beta")
    dtype = block.var(op.output("Out")[0]).dtype
    dtype = _convert_dtype_value(dtype)

    if not isinstance(alpha, _expr.Expr) and alpha != 1:
        alpha = _expr.const(alpha, dtype)
        x *= alpha

    if not isinstance(beta, _expr.Expr) and beta != 1:
        beta = _expr.const(beta, dtype)
        input_x *= beta

    transposed_y = _op.transpose(y, axes=[1, 0])
    dense_out = _op.nn.dense(x, transposed_y)
    out = dense_out + input_x
    g.add_node(op.output("Out")[0], out)


def convert_arg_max_min(g, op, block):
    """Operator converter for arg_max and arg_min."""

    axis = op.attr("axis")
    keepdims = op.attr("keepdims")
    flatten = op.attr("flatten")
    dtype = op.attr("dtype")
    dtype = _convert_dtype_value(dtype)

    func = _op.argmax if op.type == "arg_max" else _op.argmin
    x = g.get_node(op.input("X")[0])
    if axis is None or flatten:
        x = _op.reshape(x, [-1])
        out = func(x, axis=None, keepdims=True)
    else:
        out = func(x, axis=axis, keepdims=keepdims)
    if dtype != infer_type(out).checked_type.dtype:
        out = _op.cast(out, dtype)
    g.add_node(op.output("Out")[0], out)


def convert_argsort(g, op, block):
    """Operator converter for argsort."""

    x = g.get_node(op.input("X")[0])
    axis = op.attr("axis")
    descending = op.attr("descending")

    out_indices = _op.argsort(x, axis, not descending, dtype="int64")
    out = _op.gather(x, axis, out_indices)
    g.add_node(op.output("Out")[0], out)
    g.add_node(op.output("Indices")[0], out_indices)


def convert_assign(g, op, block):
    """Operator converter for assign."""

    out = g.get_node(op.input("X")[0])
    g.add_node(op.output("Out")[0], out)


def convert_assign_value(g, op, block):
    """Operator converter for assign_value."""

    keys = ["bool_values", "fp32_values", "int32_values", "int64_values"]
    dtypes = ["bool", "float32", "int32", "int64"]
    for i, key in enumerate(keys):
        dtype = dtypes[i]
        value = np.array(op.attr(key)).astype(dtype)
        if value is not None and value.size >= 1:
            break
    shape = op.attr("shape")
    value = value.reshape(shape)
    out = _op.const(value, dtype=dtype)
    g.add_node(op.output("Out")[0], out)


def convert_batch_norm(g, op, block):
    """Operator converter for batch_norm."""

    ipt_name = op.input("X")[0]
    scale_name = op.input("Scale")[0]
    bias_name = op.input("Bias")[0]
    mean_name = op.input("Mean")[0]
    variance_name = op.input("Variance")[0]
    epsilon = op.attr("epsilon")
    out = _op.nn.batch_norm(
        g.get_node(ipt_name),
        g.get_node(scale_name),
        g.get_node(bias_name),
        g.get_node(mean_name),
        g.get_node(variance_name),
        epsilon=epsilon,
    )
    g.add_node(op.output("Y")[0], out[0])


def convert_bmm(g, op, block):
    """Operator converter for bmm."""

    x = g.get_node(op.input("X")[0])
    y = g.get_node(op.input("Y")[0])
    y = _op.transpose(y, [0, 2, 1])
    out = _op.nn.batch_matmul(x, y)
    g.add_node(op.output("Out")[0], out)


def convert_brelu(g, op, block):
    """Operator converter for brelu."""

    x = g.get_node(op.input("X")[0])
    t_max = op.attr("t_max")
    t_min = op.attr("t_min")
    out = _op.tensor.clip(x, t_min, t_max)
    g.add_node(op.output("Out")[0], out)


def convert_cast(g, op, block):
    """Operator converter for cast."""

    dtype = op.attr("out_dtype")
    dtype = _convert_dtype_value(dtype)
    x = g.get_node(op.input("X")[0])
    out = _op.cast(x, dtype=dtype)
    g.add_node(op.output("Out")[0], out)


def convert_clip(g, op, block):
    """Operator converter for clip."""

    x = g.get_node(op.input("X")[0])
    dtype = infer_type(x).checked_type.dtype
    # if the min/max value is a tensor
    min_max_is_tensor = False
    if op.input("Min"):
        min_value = g.get_node(op.input("Min")[0])
        min_value, infered = try_infer_value(min_value, g.get_params())
        if infered:
            min_value = min_value.tolist()[0]
        if isinstance(min_value, _expr.Expr):
            min_max_is_tensor = True
    else:
        min_value = op.attr("min")

    if op.input("Max"):
        max_value = g.get_node(op.input("Max")[0])
        max_value, infered = try_infer_value(max_value, g.get_params())
        if infered:
            max_value = max_value.tolist()[0]
        if isinstance(max_value, _expr.Expr):
            min_max_is_tensor = True
    else:
        max_value = op.attr("max")

    if min_max_is_tensor:
        if not isinstance(min_value, _expr.Expr):
            min_value = _op.const(min_value, dtype)
        if not isinstance(max_value, _expr.Expr):
            max_value = _op.const(max_value, dtype)
        out = _op.maximum(x, min_value)
        out = _op.minimum(out, max_value)
    else:
        out = _op.clip(x, min_value, max_value)
    g.add_node(op.output("Out")[0], out)


def convert_concat(g, op, block):
    """Operator converter for concat."""

    inputs = [g.get_node(op.input("X")[i]) for i in range(len(op.input("X")))]
    axis = op.attr("axis")
    inputs = _dtype_shape_promotion(inputs)
    out = _op.concatenate(inputs, axis=axis)
    g.add_node(op.output("Out")[0], out)


def convert_conv2d(g, op, block):
    """Operator converter for conv2d."""

    dilations = op.attr("dilations")
    groups = op.attr("groups")
    paddings = op.attr("paddings")
    padding_algorithm = op.attr("padding_algorithm")
    strides = op.attr("strides")

    kernel = g.get_node(op.input("Filter")[0])
    input_x = g.get_node(op.input("Input")[0])
    out_channels, _, k_h, k_w = infer_shape(kernel)
    if padding_algorithm == "VALID":
        paddings = [0, 0]
    elif padding_algorithm == "SAME":
        # Handle history issue of PaddlePaddle
        # while padding_algorithm == "SAME"
        # dilations will be set to [1, 1]
        dilations = [1, 1]
        input_x = autopad(input_x, strides, [k_h, k_w], dilations)
        paddings = [0, 0]
    elif padding_algorithm == "EXPLICIT":
        if len(paddings) == 2:
            paddings = [paddings[0], paddings[1], paddings[0], paddings[1]]
        elif len(paddings) == 4:
            paddings = [paddings[0], paddings[2], paddings[1], paddings[3]]
    else:
        msg = 'Value {} in attribute "padding" of operator Conv is not "valid."'
        raise tvm.error.OpAttributeInvalid(msg.format(padding_algorithm))

    out = _op.nn.conv2d(
        input_x,
        kernel,
        strides=strides,
        padding=paddings,
        dilation=dilations,
        groups=groups,
        channels=out_channels,
        kernel_size=[k_h, k_w],
    )
    g.add_node(op.output("Output")[0], out)


def convert_conv2d_transpose(g, op, block):
    """Operator converter for conv2d_transpose."""

    dilations = op.attr("dilations")
    groups = op.attr("groups")
    paddings = op.attr("paddings")
    padding_algorithm = op.attr("padding_algorithm")
    strides = op.attr("strides")
    output_padding = op.attr("output_padding") if op.attr("output_padding") else [0, 0]

    kernel = g.get_node(op.input("Filter")[0])
    input_x = g.get_node(op.input("Input")[0])
    _, out_channels, k_h, k_w = infer_shape(kernel)
    k_size = [k_h, k_w]
    if padding_algorithm == "VALID":
        paddings = [0, 0]
    elif padding_algorithm == "SAME":
        # SAME padding of conv2d_transpose is not same with conv2d
        # We cannot use auto_pad here, only static shape is supported now
        dilations = [1, 1]
        input_shape = shape_of(input_x)
        h_w = _op.strided_slice(input_shape, [2], [4])
        try:
            h_w = infer_value(h_w, g.get_params()).numpy().tolist()
        except Exception as e:
            msg = "The SAME padding algorithm of conv2d_transpose not support dynamic shape"
            raise tvm.error.OpAttributeInvalid(msg) from e
        paddings = []
        for i in range(2):
            if strides[i] == 1 or h_w[i] % strides[i] == 0:
                pad = max(k_size[i] - strides[i], 0)
            else:
                pad = max(k_size[i] - (h_w[i] % strides[i]), 0)
            pad_before = pad // 2
            pad_after = pad - pad_before
            paddings.insert(-1, pad_before)
            paddings.append(pad_after)
    elif padding_algorithm == "EXPLICIT":
        if len(paddings) == 2:
            paddings = [paddings[0], paddings[1], paddings[0], paddings[1]]
        elif len(paddings) == 4:
            paddings = [paddings[0], paddings[2], paddings[1], paddings[3]]
    else:
        msg = 'Value {} in attribute "padding" of operator Conv is not "valid."'
        raise tvm.error.OpAttributeInvalid(msg.format(padding_algorithm))

    out = _op.nn.conv2d_transpose(
        input_x,
        kernel,
        strides=strides,
        padding=paddings,
        dilation=dilations,
        groups=groups,
        channels=out_channels * groups,
        kernel_size=k_size,
        output_padding=output_padding,
    )
    g.add_node(op.output("Output")[0], out)


def convert_conv3d(g, op, block):
    """Operator converter for conv3d."""

    dilations = op.attr("dilations")
    groups = op.attr("groups")
    paddings = op.attr("paddings")
    padding_algorithm = op.attr("padding_algorithm")
    strides = op.attr("strides")

    kernel = g.get_node(op.input("Filter")[0])
    input_x = g.get_node(op.input("Input")[0])
    out_channels, _, k_d, k_h, k_w = infer_shape(kernel)
    if padding_algorithm == "VALID":
        paddings = [0, 0, 0]
    elif padding_algorithm == "SAME":
        dilations = [1, 1, 1]
        input_x = autopad(input_x, strides, [k_d, k_h, k_w], dilations)
        paddings = [0, 0, 0]
    elif padding_algorithm == "EXPLICIT":
        if len(paddings) == 3:
            paddings = [
                paddings[0],
                paddings[1],
                paddings[2],
                paddings[0],
                paddings[1],
                paddings[2],
            ]
        elif len(paddings) == 6:
            paddings = [
                paddings[0],
                paddings[3],
                paddings[1],
                paddings[4],
                paddings[2],
                paddings[5],
            ]
    else:
        msg = 'Value {} in attribute "padding" of operator Conv is not "valid."'
        raise tvm.error.OpAttributeInvalid(msg.format(padding_algorithm))

    out = _op.nn.conv3d(
        input_x,
        kernel,
        strides=strides,
        padding=paddings,
        dilation=dilations,
        groups=groups,
        channels=out_channels,
        kernel_size=[k_d, k_h, k_w],
    )
    g.add_node(op.output("Output")[0], out)


def convert_dist(g, op, block):
    """Operator converter for dist."""

    x = g.get_node(op.input("X")[0])
    y = g.get_node(op.input("Y")[0])
    z = _op.abs(_op.subtract(x, y))
    dtype = infer_type(x).checked_type.dtype
    p = op.attr("p")
    if p == np.inf:
        out = _op.reduce.max(z)
    elif p == np.NINF:
        out = _op.reduce.min(z)
    elif p == 0.0:
        out = _op.reduce.sum(_op.sign(z))
    else:
        inv_p = _expr.const(1.0 / p, dtype=dtype)
        p = _expr.const(p, dtype=dtype)
        power_z = _op.power(z, p)
        sum_pow = _op.reduce.sum(power_z)
        out = _op.power(sum_pow, inv_p)
    out = _op.full(out, shape=(1))
    g.add_node(op.output("Out")[0], out)


def convert_cumsum(g, op, block):
    """Operator converter for cumsum."""

    axis = op.attr("axis")
    exclusive = op.attr("exclusive")
    flatten = op.attr("flatten")
    reverse = op.attr("reverse")

    x = g.get_node(op.input("X")[0])
    if axis is None or flatten:
        x = _op.reshape(x, [-1])
    if reverse:
        x = _op.reverse(x, axis=axis)
        out = _op.cumsum(x, axis=axis, exclusive=exclusive)
        out = _op.reverse(out, axis=axis)
    else:
        out = _op.cumsum(x, axis=axis, exclusive=exclusive)
    g.add_node(op.output("Out")[0], out)


def convert_dropout(g, op, block):
    """Operator converter for dropout."""

    x = g.get_node(op.input("X")[0])
    g.add_node(op.output("Out")[0], x)


def convert_dot(g, op, block):
    """Operator converter for dot."""

    # x, y should be 1D or 2D tensor
    # when it's 2D tensor, the first dimension means batch dimension
    x = g.get_node(op.input("X")[0])
    y = g.get_node(op.input("Y")[0])

    out = _op.sum(_op.multiply(x, y), axis=[-1], keepdims=True)
    g.add_node(op.output("Out")[0], out)


def convert_elementwise_op(g, op, block):
    """Operator converter for all the elementwise operators."""

    op_map = {
        "elementwise_div": "divide",
        "elementwise_add": "add",
        "elementwise_mul": "multiply",
        "elementwise_sub": "subtract",
        "elementwise_mod": "mod",
        "elementwise_max": "maximum",
        "elementwise_min": "minimum",
        "elementwise_pow": "power",
        "elementwise_floordiv": "floor_divide",
        "equal": "equal",
        "greater_equal": "greater_equal",
        "greater_than": "greater",
        "less_equal": "less_equal",
        "less_than": "less",
        "not_equal": "not_equal",
    }
    op_func = op_map[op.type]
    ipt0 = g.get_node(op.input("X")[0])
    ipt1 = g.get_node(op.input("Y")[0])
    ipt0_shape = infer_shape(ipt0)
    ipt1_shape = infer_shape(ipt1)
    axis = op.attr("axis")
    if len(ipt0_shape) != len(ipt1_shape):
        if axis < 0:
            axis = axis + len(ipt0_shape)
        if axis != len(ipt0_shape) - 1:
            ipt1 = _op.expand_dims(ipt1, axis=axis, num_newaxis=(len(ipt0_shape) - axis - 1))
    op_func = get_relay_op(op_func)
    out = op_func(ipt0, ipt1)
    g.add_node(op.output("Out")[0], out)


def convert_linspace(g, op, block):
    """Operator converter for linspace."""

    start = g.get_node(op.input("Start")[0])
    stop = g.get_node(op.input("Stop")[0])
    num = g.get_node(op.input("Num")[0])
    dtype = _convert_dtype_value(op.attr("dtype"))

    start = _op.cast(start, dtype)
    stop = _op.cast(stop, dtype)
    num = _op.cast(num, dtype)

    if dtype in ["int32", "float32"]:
        tmp_dtype = "float32"
    else:
        tmp_dtype = "float64"
    start = _op.cast(start, tmp_dtype)
    stop = _op.cast(stop, tmp_dtype)
    num = _op.cast(num, tmp_dtype)
    const_one = _expr.const(1, tmp_dtype)
    const_zero = _expr.const(0, tmp_dtype)
    seg_num = _op.where(num > const_one, num - const_one, num - const_zero)
    seg_len = _op.subtract(stop, start)
    step_len = _op.divide(seg_len, seg_num)
    step_cnt = _op.argwhere(_op.ones(num, dtype=tmp_dtype))
    step_cnt = _op.cast(step_cnt, dtype=tmp_dtype)
    out = _op.multiply(step_len, step_cnt)
    out = _op.add(start, out)
    out = _op.squeeze(out, axis=[1])
    out = _op.cast(out, dtype)
    g.add_node(op.output("Out")[0], out)


def convert_elu(g, op, block):
    """Operator converter for elu."""

    x = g.get_node(op.input("X")[0])
    dtype = infer_type(x).checked_type.dtype
    alpha = op.attr("alpha")
    alpha = _expr.const(-1.0 * alpha, dtype=dtype)
    out = alpha * _op.nn.relu(_expr.const(1, dtype=dtype) - _op.exp(x)) + _op.nn.relu(x)
    g.add_node(op.output("Out")[0], out)


def convert_expand(g, op, block):
    """Operator converter for expand."""

    x = g.get_node(op.input("X")[0])
    if op.input("Shape"):
        sizes = g.get_node(op.input("Shape")[0])
    else:
        sizes = op.attr("shape")

    if isinstance(sizes, _expr.Expr):
        sizes = try_infer_value(sizes, parameters=g.get_params())[0]

    if isinstance(sizes, np.ndarray):
        sizes = sizes.tolist()

    out = _op.broadcast_to(x, sizes)
    g.add_node(op.output("Out")[0], out)


def convert_expand_as(g, op, block):
    """Operator converter for expand_as."""

    x = g.get_node(op.input("X")[0])
    target_shape = op.attr("target_shape")
    out = _op.broadcast_to(x, target_shape)
    g.add_node(op.output("Out")[0], out)


def convert_eye(g, op, block):
    """Operator converter for eye."""

    num_rows = op.attr("num_rows")
    num_columns = op.attr("num_columns")
    if num_columns == -1:
        num_columns = num_rows
    one_nums = min(num_rows, num_columns)
    dtype = op.attr("dtype")
    dtype = _convert_dtype_value(dtype)

    zeros = _op.zeros((num_rows, num_columns), dtype)
    if one_nums == 0:
        out = zeros
    else:
        ones = _op.ones(one_nums, dtype)
        indices = _op.arange(
            _expr.const(0, dtype="int32"), _expr.const(one_nums, dtype="int32"), dtype="int32"
        )
        out = _op.scatter_nd(zeros, _op.stack([indices, indices], axis=0), ones, "update")
    g.add_node(op.output("Out")[0], out)


def convert_feed(g, op, block):
    """Converter for model input node."""

    if block is not None:
        ipt_name = op.output("Out")[0]
        ipt_shape = block.var(ipt_name).shape
        ipt_dtype = block.var(ipt_name).dtype
        ipt_dtype = str(ipt_dtype).strip().split(".")[1]
    else:
        ipt_shape = op.shape
        ipt_dtype = str(op.dtype).strip().split(".")[1]
        ipt_name = op.name
    if g.shape_dict is not None:
        ipt_shape = g.shape_dict[ipt_name]

    if isinstance(ipt_shape, tuple):
        ipt_shape = list(ipt_shape)
    for i, s in enumerate(ipt_shape):
        if s < 0:
            ipt_shape[i] = _ty.Any()
    out = new_var(ipt_name, shape=ipt_shape, dtype=ipt_dtype)
    g.add_node(ipt_name, out)


def convert_fill_any_like(g, op, block):
    """Operator converter for fill_any_like."""

    dtype = op.attr("dtype")
    dtype = _convert_dtype_value(dtype)
    x = g.get_node(op.input("X")[0])
    value = _expr.const(op.attr("value"), dtype=dtype)
    out = _op.transform.full_like(x, value).astype(dtype)
    g.add_node(op.output("Out")[0], out)


def convert_fill_constant(g, op, block):
    """Operator converter for fill_constant."""

    value = op.attr("value")
    shape = block.var(op.output("Out")[0]).shape
    dtype = op.attr("dtype")
    dtype = _convert_dtype_value(dtype)
    value = _expr.const(value).astype(dtype)
    if "ValueTensor" in op.input_names and op.input("ValueTensor"):
        shape = g.get_node(op.input("ValueTensor")[0])
    if "ShapeTensor" in op.input_names and op.input("ShapeTensor"):
        shape = g.get_node(op.input("ShapeTensor")[0])

    if isinstance(shape, _expr.Expr):
        shape = try_infer_value(shape, parameters=g.get_params())[0]

    if isinstance(shape, np.ndarray):
        shape = shape.tolist()

    out = _op.full(value, shape=shape, dtype=dtype)
    g.add_node(op.output("Out")[0], out)


def convert_fill_constant_batch_size_like(g, op, block):
    """Operator converter for fill_constant_batch_size_like."""

    x = g.get_node(op.input("Input")[0])
    value = op.attr("value")
    shape = op.attr("shape")
    input_dim_idx = op.attr("input_dim_idx")
    output_dim_idx = op.attr("output_dim_idx")
    dtype = op.attr("dtype")

    dtype = _convert_dtype_value(dtype)
    input_shape = shape_of(x)
    batch = _op.strided_slice(input_shape, begin=[input_dim_idx], end=[input_dim_idx + 1]).astype(
        "int32"
    )
    shape_before = shape[:output_dim_idx]
    shape_before = _expr.const(shape_before, dtype="int32")
    shape_after = shape[output_dim_idx + 1 :]
    shape_after = _expr.const(shape_after, dtype="int32")

    out_shape = _op.concatenate([shape_before, batch, shape_after], axis=0)
    out_shape, infered = try_infer_value(out_shape, g.get_params())
    if infered:
        out_shape = out_shape.tolist()
    constant = _expr.const(value, dtype=dtype).astype(dtype)
    out = _op.full(constant, out_shape, dtype=dtype)

    g.add_node(op.output("Out")[0], out)


def convert_fill_zeros_like(g, op, block):
    """Operator converter for fill_zeros_like."""

    x = g.get_node(op.input("X")[0])
    dtype = op.attr("dtype")
    dtype = _convert_dtype_value(dtype)
    value = _expr.const(0, dtype=dtype)
    out = _op.transform.full_like(x, value).astype(dtype)
    g.add_node(op.output("Out")[0], out)


def convert_flatten(g, op, block):
    """Operator converter for flatten."""

    x = g.get_node(op.input("X")[0])
    input_shape = list(infer_shape(x))

    start = op.attr("start_axis")
    end = op.attr("stop_axis")
    ndim = len(input_shape)
    if end < 0:
        end += ndim
    new_shape = [0] * start

    new_shape.append(-1)
    squeeze_axes = []
    for i in range(start + 1, end + 1):
        new_shape.append(1)
        squeeze_axes.append(i)
    for _ in range(end + 1, ndim):
        new_shape.append(0)
    out = _op.reshape(x, new_shape)
    if squeeze_axes:
        out = _op.squeeze(out, axis=squeeze_axes)

    g.add_node(op.output("Out")[0], out)


def convert_flip(g, op, block):
    """Operator converter for flip."""

    x = g.get_node(op.input("X")[0])
    axis = op.attr("axis")

    for i, ax in enumerate(axis):
        if i == 0:
            out = _op.reverse(x, ax)
        else:
            out = _op.reverse(out, ax)

    g.add_node(op.output("Out")[0], out)


def convert_gather(g, op, block):
    """Operator converter for gather."""

    x = g.get_node(op.input("X")[0])
    index = g.get_node(op.input("Index")[0])
    axis = op.attr("axis")
    out = _op.take(x, index, axis)
    g.add_node(op.output("Out")[0], out)


def convert_gather_nd(g, op, block):
    """Operator converter for gather_nd."""

    x = g.get_node(op.input("X")[0])
    index = g.get_node(op.input("Index")[0])
    shape = infer_shape(index)
    perm = list(range(0, len(shape) - 1))
    perm.insert(0, len(shape) - 1)
    index = _op.transpose(index, axes=perm)
    out = _op.gather_nd(x, index, 0, shape[-1])
    g.add_node(op.output("Out")[0], out)


def convert_gaussian_random(g, op, block):
    """Operator converter for convert_gaussian_random."""

    mean = op.attr("mean")
    std = op.attr("std")
    shape = op.attr("shape")
    seed = op.attr("seed")
    out = _op.random.normal(key=seed, shape=shape, mean=mean, scale=std)
    g.add_node(op.output("Out")[0], out)


def convert_gelu(g, op, block):
    """Operator converter for gelu."""

    x = g.get_node(op.input("X")[0])
    out = x * (
        _expr.const(0.5, dtype="float32")
        + _op.erf(x * _expr.const(0.5**0.5, dtype="float32")) * _expr.const(0.5, dtype="float32")
    )
    g.add_node(op.output("Out")[0], out)


def convert_grid_sampler(g, op, block):
    """Operator converter for grid_sampler."""

    x = g.get_node(op.input("X")[0])
    data_shape = infer_shape(x)
    grid = g.get_node(op.input("Grid")[0])
    mode = op.attr("mode")
    padding_mode = op.attr("padding_mode")
    align_corners = op.attr("align_corners")

    if len(data_shape) == 4:
        layout = "NCHW"
        axes = [0, 3, 1, 2]
        grid = _op.transform.transpose(grid, axes)
    elif len(data_shape) == 5:
        layout = "NCDHW"
        axes = [0, 4, 1, 2, 3]
        grid = _op.transform.transpose(grid, axes)
    else:
        msg = f"only 4D and 5D are supported."
        raise ValueError(msg)

    out = _op.image.grid_sample(x, grid, mode, layout, padding_mode, align_corners)
    g.add_node(op.output("Output")[0], out)


def convert_group_norm(g, op, block):
    """Operator converter for group_norm."""

    x = g.get_node(op.input("X")[0])
    num_groups = op.attr("groups")
    epsilon = op.attr("epsilon")
    gamma = g.get_node(op.input("Scale")[0])
    beta = g.get_node(op.input("Bias")[0])
    out = _op.nn.group_norm(
        x,
        gamma=gamma,
        beta=beta,
        num_groups=num_groups,
        axis=1,
        epsilon=epsilon,
        center=True,
        scale=True,
    )
    g.add_node(op.output("Y")[0], out)


def convert_hard_shrink(g, op, block):
    """Operator converter for hard_shrink."""

    x = g.get_node(op.input("X")[0])
    dtype = infer_type(x).checked_type.dtype
    threshold = op.attr("threshold")
    threshold = _op.const(threshold, dtype)
    out = _op.logical_or(x < _op.const(-1.0, dtype) * threshold, x > threshold)
    out = _op.cast(out, dtype) * x
    g.add_node(op.output("Out")[0], out)


def convert_hard_sigmoid(g, op, block):
    """Operator converter for hard_sigmoid."""

    slope = op.attr("slope")
    x = g.get_node(op.input("X")[0])
    out = x * _expr.const(slope) + _expr.const(0.5)
    out = _op.clip(out, 0, 1)
    g.add_node(op.output("Out")[0], out)


def convert_hard_swish(g, op, block):
    """Operator converter for hard_swish."""

    offset = op.attr("offset")
    scale = op.attr("scale")
    threshold = op.attr("threshold")
    assert np.isclose(offset, 3.0), "Only support offset==3.0 for PaddlePaddle's hard_swish"
    assert np.isclose(scale, 6.0), "Only support scale==6.0 for PaddlePaddle's hard_swish"
    assert np.isclose(threshold, 6.0), "Only support threshold==6.0 for PaddlePaddle's hard_swish"
    x = g.get_node(op.input("X")[0])
    out = _op.clip(x, -1 * offset, offset)
    out = out / _expr.const(threshold) + _expr.const(0.5)
    out = x * out
    g.add_node(op.output("Out")[0], out)


def convert_interpolate(g, op, block):
    """Operator converter for interpolate."""

    def get_interpolate_mode(op):
        """Get parameters for interpolation methods."""

        interp_method = op.attr("interp_method")
        align_corners = op.attr("align_corners")
        align_mode = op.attr("align_mode")

        rounding_method = ""
        if interp_method == "nearest":
            interp_method = "nearest_neighbor"
            coordinate_transformation_mode = "asymmetric"
            rounding_method = "floor"
        elif interp_method == "bilinear":
            interp_method = "linear"
            if not align_corners and align_mode == 0:
                coordinate_transformation_mode = "half_pixel"
            else:
                if align_corners:
                    coordinate_transformation_mode = "align_corners"
                else:
                    coordinate_transformation_mode = "asymmetric"
        elif interp_method == "bicubic":
            interp_method = "cubic"
            if align_corners:
                coordinate_transformation_mode = "align_corners"
            else:
                coordinate_transformation_mode = "half_pixel"
        else:
            msg = "interp_method {} is not supported for PaddlePaddle's interpolate"
            raise tvm.error.OpAttributeInvalid(msg.format(interp_method))
        return rounding_method, interp_method, coordinate_transformation_mode

    layout = op.attr("data_layout")
    out_h = op.attr("out_h")
    out_w = op.attr("out_w")
    scale = op.attr("scale")
    if not isinstance(scale, (list, tuple)):
        scale = [scale, scale]

    x = g.get_node(op.input("X")[0])
    x_shape = infer_shape(x)
    assert len(x_shape) == 4, "Only 4D input tensor is supported for PaddlePaddle's interpolate"
    input_out_size = op.input("OutSize")
    input_size_tensor = op.input("SizeTensor")
    input_scale = op.input("Scale")
    rounding_method, interp_method, coordinate_transformation_mode = get_interpolate_mode(op)

    if input_size_tensor:
        # if out_size is a list of tensor
        out_size = list()
        for name in input_size_tensor:
            size = g.get_node(name)
            if len(infer_shape(size)) == 0:
                size = _op.reshape(size, [-1])
            out_size.append(size)
        out_size = _op.concatenate(out_size, axis=0)
        out_size, infered = try_infer_value(out_size, parameters=g.get_params())
        if infered:
            out_size = out_size.tolist()
    elif input_scale:
        # if out_size is not defined, but scale is defined
        input_scale = g.get_node(input_scale[0])
        input_shape = shape_of(x).astype("float32")
        if layout.startswith("NC"):
            out_size = _op.strided_slice(input_shape, begin=[2], end=[4]) * input_scale
        else:
            out_size = _op.strided_slice(input_shape, begin=[1], end=[3]) * input_scale
        out_size = out_size.astype("int32")
        out_size, infered = try_infer_value(out_size, parameters=g.get_params())
        if infered:
            out_size = out_size.tolist()
    elif scale and scale[0] > 0 and scale[1] > 0:
        # use attribute scale
        input_shape = shape_of(x).astype("float32")
        input_scale = _expr.const(np.array([scale[0], scale[1]]).astype("float32"))
        if layout.startswith("NC"):
            out_size = _op.strided_slice(input_shape, begin=[2], end=[4]) * input_scale
        else:
            out_size = _op.strided_slice(input_shape, begin=[1], end=[3]) * input_scale
        out_size = out_size.astype("int32")
        out_size, infered = try_infer_value(out_size, parameters=g.get_params())
        if infered:
            out_size = out_size.tolist()
    elif input_out_size:
        # if out_size is a tensor
        out_size = g.get_node(input_out_size[0])
        out_size, infered = try_infer_value(out_size, parameters=g.get_params())
        if infered:
            out_size = out_size.tolist()
    else:
        # if out_size is a constant value
        out_size = [out_h, out_w]

    out = _op.image.resize2d(
        x,
        size=out_size,
        layout=layout,
        method=interp_method,
        coordinate_transformation_mode=coordinate_transformation_mode,
        rounding_method=rounding_method,
        cubic_alpha=-0.75,
    )
    g.add_node(op.output("Out")[0], out)


def convert_index_select(g, op, block):
    """Operator converter for index_select."""

    x = g.get_node(op.input("X")[0])
    index = g.get_node(op.input("Index")[0])
    axis = op.attr("dim")
    out = _op.transform.take(x, index, axis, mode="wrap")
    g.add_node(op.output("Out")[0], out)


def convert_instance_norm(g, op, block):
    """Operator converter for instance_norm."""

    x = g.get_node(op.input("X")[0])
    gamma = g.get_node(op.input("Scale")[0])
    beta = g.get_node(op.input("Bias")[0])
    epsilon = op.attr("epsilon")

    scale = center = True
    out = _op.nn.instance_norm(x, gamma, beta, axis=1, epsilon=epsilon, center=center, scale=scale)
    g.add_node(op.output("Y")[0], out)


def convert_layer_norm(g, op, block):
    """Operator converter for layer_norm."""

    begin_norm_axis = op.attr("begin_norm_axis")
    epsilon = op.attr("epsilon")
    x = g.get_node(op.input("X")[0])
    bias_input = op.input("Bias")
    scale_input = op.input("Scale")

    x_shape = infer_shape(x)
    assert begin_norm_axis in (
        len(x_shape) - 1,
        -1,
    ), "Support only normalization over last one dimension."

    if bias_input:
        bias = g.get_node(bias_input[0])
    else:
        bias = _expr.const(np.zeros(x_shape[begin_norm_axis]))

    if scale_input:
        scale = g.get_node(scale_input[0])
    else:
        scale = _expr.const(np.ones(x_shape[begin_norm_axis]))

    out = _op.nn.layer_norm(
        x, gamma=scale, beta=bias, axis=begin_norm_axis, epsilon=epsilon, center=True, scale=True
    )
    g.add_node(op.output("Y")[0], out)


def convert_leaky_relu(g, op, block):
    """Operator converter for leaky_relu."""

    alpha = op.attr("alpha")
    x = g.get_node(op.input("X")[0])
    out = _op.nn.leaky_relu(x, alpha=alpha)
    g.add_node(op.output("Out")[0], out)


def convert_log1p(g, op, block):
    """Operator converter for log1p."""

    x = g.get_node(op.input("X")[0])
    dtype = infer_type(x).checked_type.dtype
    one = _expr.const(1, dtype=dtype)
    out = _op.log(x + one)
    g.add_node(op.output("Out")[0], out)


def convert_logical_not(g, op, block):
    """Operator converter for logical_not op."""

    ipt0 = g.get_node(op.input("X")[0])
    op_func = get_relay_op(op.type)
    out = op_func(ipt0)
    g.add_node(op.output("Out")[0], out)


def convert_logsigmoid(g, op, block):
    """Operator converter for logsigmoid."""

    x = g.get_node(op.input("X")[0])
    out = _op.log(_op.tensor.sigmoid(x))
    g.add_node(op.output("Out")[0], out)


def convert_logsoftmax(g, op, block):
    """Operator converter for logsoftmax."""

    x = g.get_node(op.input("X")[0])
    axis = op.attr("axis")
    ndim = len(infer_shape(x))
    if axis < 0:
        axis += ndim
    m = _op.max(x, [axis], keepdims=True)
    e = _op.exp(x - m)
    s = _op.sum(e, [axis], keepdims=True)
    out = x - m - _op.log(s)
    g.add_node(op.output("Out")[0], out)


def convert_logsumexp(g, op, block):
    """Operator converter for logsumexp."""

    input_x = g.get_node(op.input("X")[0])
    axis = op.attr("axis")
    if op.attr("reduce_all"):
        axis = None
    keepdims = op.attr("keepdim")
    out = get_relay_op("logsumexp")(input_x, axis=axis, keepdims=keepdims)
    if not axis and not keepdims:
        out = _op.expand_dims(out, axis=0)
    g.add_node(op.output("Out")[0], out)


def convert_lookup_table(g, op, block):
    """Operator converter for lookup_table_v2."""

    indices = g.get_node(op.input("Ids")[0])
    padding_idx = op.attr("padding_idx")
    weights = g.get_node(op.input("W")[0])
    if padding_idx != -1:
        if op.input("W")[0] in g.get_params():
            weights = g.get_params(op.input("W")[0])
            weights[padding_idx] = 0.0
            weights = _expr.const(weights)
        else:
            shape, infered = try_infer_value(shape_of(weights), g.get_params())
            if infered:
                shape = shape.tolist()
            assert not isinstance(
                shape, _expr.Expr
            ), "Shape of weight has to be fixed for PaddlePaddle's lookup_table"
            filters = np.ones(shape).astype(infer_type(weights).checked_type.dtype)
            filters[padding_idx] = 0.0
            filters = _expr.const(filters)
            weights = weights * filters
    out = _op.take(weights, indices.astype("int32"), axis=0)
    g.add_node(op.output("Out")[0], out)


def convert_matmul(g, op, block):
    """Operator converter for matmul."""

    inputs = [g.get_node(op.input("X")[0]), g.get_node(op.input("Y")[0])]
    a_shape = infer_shape(inputs[0])
    b_shape = infer_shape(inputs[1])
    if op.has_attr("trans_x"):
        # for matmul_v2
        trans_x = op.attr("trans_x")
        trans_y = op.attr("trans_y")
    else:
        # for matmul
        trans_x = op.attr("transpose_X")
        trans_y = op.attr("transpose_Y")
    if trans_x:
        perm = list(range(len(a_shape)))
        perm[-2] = len(a_shape) - 1
        perm[-1] = len(a_shape) - 2
        inputs[0] = _op.transpose(inputs[0], axes=perm)
    if trans_y:
        perm = list(range(len(b_shape)))
        perm[-2] = len(b_shape) - 1
        perm[-1] = len(b_shape) - 2
        inputs[1] = _op.transpose(inputs[1], axes=perm)

    # This implemention almost keeps same with ONNX
    # Need to check input shape as batch matmul must be supported.
    a_shape = shape_of(inputs[0], dtype="int32")
    a_rank = infer_shape(a_shape)[0]
    b_shape = shape_of(inputs[1], dtype="int32")
    b_rank = infer_shape(b_shape)[0]
    # When performing a batch matmul, we need to properly handle N-dim shapes.
    if a_rank > 2 or b_rank > 2:

        def flatten_to_nd(x, x_shape, nd=3):
            ndims = infer_shape(x_shape)[0]
            if ndims == nd:
                return x
            newshape = _op.concatenate(
                [
                    _expr.const([-1], dtype=infer_type(x_shape).checked_type.dtype),
                    _op.strided_slice(x_shape, [ndims - nd + 1], [ndims]),
                ],
                0,
            )
            out = _op.reshape(x, fold_constant(newshape))
            return out

        b_type = infer_type(inputs[1])
        # Convert to dense if the second matrix is 2d and non-dynamic
        if b_rank == 2 and not _ty.is_dynamic(b_type.checked_type):
            a = flatten_to_nd(inputs[0], a_shape, 2)
            b = _op.transpose(inputs[1])
            output = _op.nn.dense(a, b)
        else:
            # Convert a and b into 3 dimensional tensors.
            a = flatten_to_nd(inputs[0], a_shape, 3)
            b = flatten_to_nd(inputs[1], b_shape, 3)
            # Transpose matrix dimensions of b.
            b = _op.transpose(b, [0, 2, 1])
            # Perform a batch matmul.
            output = _op.nn.batch_matmul(a, b)
        # Determine the output batch dimension.
        if a_rank > b_rank:
            out_batch = _op.strided_slice(a_shape, [0], [a_rank - 2])
        elif a_rank < b_rank:
            out_batch = _op.strided_slice(b_shape, [0], [b_rank - 2])
        # If its unclear how broadcasting should be applied, the output
        # shape is determined by choosing the maximum value from each input.
        else:
            out_batch = _op.concatenate(
                [
                    _op.maximum(
                        _op.strided_slice(a_shape, [i], [i + 1]),
                        _op.strided_slice(b_shape, [i], [i + 1]),
                    )
                    for i in range(a_rank - 2)
                ],
                0,
            )
        # Reshape output to original dimensions.
        final_shape = _op.concatenate(
            [
                out_batch,
                _op.strided_slice(
                    a_shape, [infer_shape(a_shape)[0] - 2], [infer_shape(a_shape)[0] - 1]
                ),
                _op.strided_slice(
                    b_shape, [infer_shape(b_shape)[0] - 1], [infer_shape(b_shape)[0]]
                ),
            ],
            0,
        )
        out = _op.reshape(output, fold_constant(final_shape))
    else:
        if b_rank == 1:
            inputs[1] = _op.expand_dims(inputs[1], 1, 1)
        # Otherwise a simple dense op will get the job done.
        input_1_t = _op.transpose(inputs[1], axes=(1, 0))
        out = _op.nn.dense(inputs[0], input_1_t)
        if b_rank == 1:
            out = _op.squeeze(out, axis=[-1])
    if op.has_attr("alpha"):
        alpha = op.attr("alpha")
        if not np.isclose(alpha, 1.0):
            out = out * _expr.const(alpha).astype("float32")
    g.add_node(op.output("Out")[0], out)


def convert_meshgrid(g, op, block):
    """Operator converter for meshgrid."""

    inputs = op.input("X")
    x = [g.get_node(i) for i in inputs]
    outs = _op.meshgrid(x, indexing="ij")
    for i, out in enumerate(outs):
        g.add_node(op.output("Out")[i], out)


def convert_mish(g, op, block):
    """Operator converter for mish."""

    x = g.get_node(op.input("X")[0])
    dtype = infer_type(x).checked_type.dtype
    exp = _op.exp(x)
    add = _op.add(exp, _expr.const(1.0, dtype))
    log = _op.log(add)
    tanh = _op.tanh(log)
    out = _op.multiply(x, tanh)
    g.add_node(op.output("Out")[0], out)


def convert_mul(g, op, block):
    """Operator converter for mul."""

    x = g.get_node(op.input("X")[0])
    y = g.get_node(op.input("Y")[0])
    x_num_col_dims = op.attr("x_num_col_dims")
    y_num_col_dims = op.attr("y_num_col_dims")
    x_shape = shape_of(x, dtype="int32")
    y_shape = shape_of(y, dtype="int32")
    x_dim = infer_shape(x_shape)[0]
    y_dim = infer_shape(y_shape)[0]
    if x_num_col_dims < 0:
        x_num_col_dims += x_dim
    if y_num_col_dims < 0:
        y_num_col_dims += y_dim
    if x_num_col_dims == 1:
        x = _op.nn.batch_flatten(x)
    else:
        pre_shape = _op.prod(_op.strided_slice(x_shape, [0], [x_num_col_dims], [1]), keepdims=True)
        post_shape = _op.prod(
            _op.strided_slice(x_shape, [x_num_col_dims], [x_dim], [1]), keepdims=True
        )
        new_shape = _op.concatenate([pre_shape, post_shape], axis=0)
        new_shape = fold_constant(new_shape)
        x = _op.reshape(x, new_shape)
    if y_num_col_dims == 1:
        y = _op.nn.batch_flatten(y)
    else:
        pre_shape = _op.prod(_op.strided_slice(y_shape, [0], [y_num_col_dims], [1]), keepdims=True)
        post_shape = _op.prod(
            _op.strided_slice(y_shape, [y_num_col_dims], [y_dim], [1]), keepdims=True
        )
        new_shape = _op.concatenate([pre_shape, post_shape], axis=0)
        new_shape = fold_constant(new_shape)
        y = _op.reshape(y, new_shape)
    y = _op.transpose(y)
    out = _op.nn.dense(x, y)
    out_pre_shape = _op.strided_slice(x_shape, [0], [x_num_col_dims], [1])
    out_post_shape = _op.strided_slice(y_shape, [y_num_col_dims], [y_dim], [1])
    out_shape = _op.concatenate([out_pre_shape, out_post_shape], axis=0)
    out_shape = fold_constant(out_shape)
    out = _op.reshape(out, out_shape)
    g.add_node(op.output("Out")[0], out)


def convert_mv(g, op, block):
    """Operator converter for mv."""

    x = g.get_node(op.input("X")[0])
    y = g.get_node(op.input("Vec")[0])
    y = _op.expand_dims(y, axis=-1)
    y = _op.transpose(y)
    out = _op.nn.dense(x, y)
    out = _op.squeeze(out, axis=[-1])
    g.add_node(op.output("Out")[0], out)


def convert_norm(g, op, block):
    """Operator converter for norm."""

    x = g.get_node(op.input("X")[0])
    axis = op.attr("axis")
    axis_l = [axis]
    epsilon = op.attr("epsilon")
    out = _op.nn.l2_normalize(x, epsilon, axis_l)
    g.add_node(op.output("Out")[0], out)


def convert_one_hot_v2(g, op, block):
    """Operator converter for one_hot_v2."""

    x = g.get_node(op.input("X")[0])
    depth = op.attr("depth")
    dtype = op.attr("dtype")
    dtype = _convert_dtype_value(dtype)
    ndim = len(infer_shape(x))
    on_value = _op.const(1)
    off_value = _op.const(0)
    axis = ndim
    out = _op.one_hot(x, on_value, off_value, depth, axis, dtype)
    g.add_node(op.output("Out")[0], out)


def convert_padding(g, op, block):
    """Operator converter for padding."""

    input_x = g.get_node(op.input("X")[0])
    input_padding = op.input("Paddings")
    if input_padding:
        padding = g.get_node(input_padding[0])
        padding = infer_value(padding, g.get_params()).numpy().tolist()
    else:
        padding = op.attr("paddings")
    padding = op.attr("paddings")
    value = op.attr("value")
    data_format = op.attr("data_format")
    mode = op.attr("mode")
    assert mode != "circular", "Don't support mod='circular' for PaddlePaddle's padding"
    if mode == "replicate":
        mode = "edge"

    pad_len = len(padding)
    new_paddings = [0] * (pad_len + 4)
    for i in range(0, pad_len, 2):
        index = -1 - i
        if data_format[:2] != "NC":
            index = -3 - i
        new_paddings[index] = padding[i + 1]
        new_paddings[index - 1] = padding[i]

    new_paddings = [new_paddings[i : i + 2] for i in range(0, len(new_paddings), 2)]

    out = _op.nn.pad(input_x, new_paddings, pad_value=value, pad_mode=mode)
    g.add_node(op.output("Out")[0], out)


def convert_pixel_shuffle(g, op, block):
    """Operator converter for pixel_shuffle."""

    x = g.get_node(op.input("X")[0])
    upscale_factor = op.attr("upscale_factor")
    out = _op.nn.depth_to_space(x, upscale_factor, mode="CRD")
    g.add_node(op.output("Out")[0], out)


def convert_pool2d(g, op, block):
    """Operator converter for pool2d."""

    adaptive = op.attr("adaptive")
    ceil_mode = op.attr("ceil_mode")
    global_pooling = op.attr("global_pooling")
    ksize = op.attr("ksize")
    paddings = op.attr("paddings")
    padding_algorithm = op.attr("padding_algorithm")
    pooling_type = op.attr("pooling_type")
    data_format = op.attr("data_format")

    if global_pooling:
        adaptive = True
        ksize = [1, 1]

    input_x = g.get_node(op.input("X")[0])
    _, _, in_h, in_w = infer_shape(input_x)

    op_map = {
        "avg": "avg_pool2d",
        "max": "max_pool2d",
    }

    strides = op.attr("strides")
    if isinstance(strides, int):
        strides = [strides, strides]
    if isinstance(ksize, int):
        ksize = [ksize, ksize]
    if isinstance(paddings, int):
        paddings = [paddings] * 2

    if padding_algorithm == "VALID":
        paddings = [0, 0]
    elif padding_algorithm == "SAME":
        input_x = autopad(input_x, strides, ksize)
        paddings = [0, 0]
    elif padding_algorithm == "EXPLICIT":
        if len(paddings) == 2:
            paddings = [paddings[0], paddings[1], paddings[0], paddings[1]]
        elif len(paddings) == 4:
            paddings = [paddings[0], paddings[2], paddings[1], paddings[3]]
    else:
        msg = 'Value {} in attribute "padding" of operator Pool2d is not "valid."'
        raise tvm.error.OpAttributeInvalid(msg.format(padding_algorithm))

    # handle with special case
    # while kernel size less than input size
    # shrink kernel size to input size
    if (
        not isinstance(in_h, _op.Expr)
        and padding_algorithm == "EXPLICIT"
        and in_h + paddings[0] + paddings[2] < ksize[0]
    ):
        ksize[0] = in_h
    if (
        not isinstance(in_w, _op.Expr)
        and padding_algorithm == "EXPLICIT"
        and in_w + paddings[1] + paddings[3] < ksize[1]
    ):
        ksize[1] = in_w

    if not adaptive:
        if pooling_type == "avg":
            exclusive = op.attr("exclusive")
            out = _op.nn.avg_pool2d(
                input_x,
                pool_size=ksize,
                strides=strides,
                padding=paddings,
                ceil_mode=ceil_mode,
                count_include_pad=not exclusive,
            )
        else:
            out = getattr(_op.nn, op_map[pooling_type])(
                input_x, pool_size=ksize, strides=strides, padding=paddings, ceil_mode=ceil_mode
            )
    else:
        out = getattr(_op.nn, "adaptive_" + op_map[pooling_type])(
            input_x, output_size=ksize, layout=data_format
        )
    g.add_node(op.output("Out")[0], out)


def convert_pow(g, op, block):
    """Operator converter for pow."""

    x = g.get_node(op.input("X")[0])
    dtype = block.var(op.output("Out")[0]).dtype
    dtype = _convert_dtype_value(dtype)
    factor = op.attr("factor")
    factor = _expr.const(factor, dtype=dtype)
    out = _op.power(x, factor)
    g.add_node(op.output("Out")[0], out)


def convert_prelu(g, op, block):
    """Operator converter for prelu."""

    x = g.get_node(op.input("X")[0])
    alpha = g.get_node(op.input("Alpha")[0])
    ndims = len(infer_shape(x))
    axis = 0 if ndims <= 1 else 1
    mode = op.attr("mode")
    if mode == "all":
        if ndims == 1:
            shape = _op.strided_slice(shape_of(x), [0], [1])
        else:
            shape = _op.strided_slice(shape_of(x), [1], [2])
        alpha = _op.broadcast_to(alpha, fold_constant(shape))
    out = _op.nn.prelu(x, alpha, axis)
    g.add_node(op.output("Out")[0], out)


def convert_range(g, op, block):
    """Operator converter for range."""

    start = g.get_node(op.input("Start")[0])
    stop = g.get_node(op.input("End")[0])
    step = g.get_node(op.input("Step")[0])
    dtype = infer_type(start).checked_type.dtype

    params = []
    for param in (start, stop, step):
        param, infered = try_infer_value(param, g.get_params())
        if infered:
            param = param.tolist()
        if isinstance(param, list):
            param = param[0]
        if isinstance(param, _expr.Expr):
            param = _op.squeeze(param)
        else:
            param = _op.const(param, dtype=dtype)
        params.append(param)

    out = _op.transform.arange(params[0], params[1], params[2], dtype=dtype)
    g.add_node(op.output("Out")[0], out)


def convert_reciprocal(g, op, block):
    """Operator converter for reciprocal."""

    x = g.get_node(op.input("X")[0])
    dtype = infer_type(x).checked_type.dtype
    out = _expr.const(1.0, dtype) / x
    g.add_node(op.output("Out")[0], out)


def convert_reduce(g, op, block):
    """Operator converter for series of reduce operators."""

    op_map = {
        "reduce_all": "all",
        "reduce_any": "any",
        "reduce_max": "max",
        "reduce_min": "min",
        "reduce_prod": "prod",
        "reduce_sum": "sum",
        "reduce_mean": "mean",
    }
    op_name = op_map[op.type]
    input_x = g.get_node(op.input("X")[0])
    axis = op.attr("dim")
    if op.attr("reduce_all"):
        axis = None
    keepdims = op.attr("keep_dim")
    out = get_relay_op(op_name)(input_x, axis=axis, keepdims=keepdims)
    if not axis and not keepdims:
        # use `expand_dims` to solve the following situation
        # for TVM, the shape of `out` will be (, )
        # for Paddle, the shape of `out` will be [1]
        out = _op.expand_dims(out, axis=0)
    g.add_node(op.output("Out")[0], out)


def convert_relu6(g, op, block):
    """Operator converter for relu6."""

    x = g.get_node(op.input("X")[0])
    out = _op.clip(x, 0.0, 6.0)
    g.add_node(op.output("Out")[0], out)


def convert_reshape(g, op, block):
    """Operator converter for reshape."""

    input_shape = op.input("Shape")
    input_shape_tensor = op.input("ShapeTensor")
    data = g.get_node(op.input("X")[0])
    if input_shape:
        new_shape = g.get_node(input_shape[0])
    elif input_shape_tensor:
        new_shape = []
        for shape_name in input_shape_tensor:
            shape = g.get_node(shape_name)
            if len(infer_shape(shape)) == 0:
                shape = _op.reshape(shape, [-1])
            new_shape.append(shape)
        new_shape = _op.concatenate(new_shape, axis=0)
        new_shape, infered = try_infer_value(new_shape, parameters=g.get_params())
        if infered:
            new_shape = new_shape.tolist()
    else:
        new_shape = op.attr("shape")
    out = _op.reshape(data, new_shape)
    g.add_node(op.output("Out")[0], out)


def convert_rnn(g, op, block):
    """Operator converter for rnn."""

    def generate_lstm(
        input_seqs,
        hidden_state,
        cell_state,
        w_inp,
        w_hid,
        b_inp,
        b_hid,
        f_act,
        g_act,
        h_act,
        backwards=False,
    ):
        """Implementation of LSTM cell for paddlepaddle of TVM"""

        h_list = []
        seq_length = len(input_seqs)
        for i in range(seq_length):
            step = input_seqs[i] if not backwards else input_seqs[seq_length - (i + 1)]
            step = _op.squeeze(step, axis=[0])
            gates = _op.nn.dense(step, w_inp) + _op.nn.dense(hidden_state, w_hid)
            if b_inp is not None:
                gates += b_inp
            if b_hid is not None:
                gates += b_hid
            i, f, c, o = _op.split(gates, 4, axis=-1)

            i = f_act(i)
            f = f_act(f)

            c = g_act(c)
            C = f * cell_state + i * c

            o = f_act(o)

            H = o * h_act(C)

            hidden_state = H
            cell_state = C
            h_list.append(_op.expand_dims(H, axis=0))

        if backwards:
            h_list = h_list[::-1]

        # Concatenate outputs and add back in direction axis.
        concatenated = _op.concatenate(h_list, 0)
        output = _op.expand_dims(concatenated, axis=1)
        hidden_state = _op.expand_dims(hidden_state, axis=0)
        cell_state = _op.expand_dims(cell_state, axis=0)

        return output, hidden_state, cell_state

    def generate_gru(
        input_seqs, hidden_state, w_inp, w_hid, b_inp, b_hid, rz_act, n_act, backwards=False
    ):
        """Implementation of GRU cell for paddlepaddle of TVM"""

        h_list = []
        seq_length = len(input_seqs)
        for i in range(seq_length):
            step = input_seqs[i] if not backwards else input_seqs[seq_length - (i + 1)]
            step = _op.squeeze(step, axis=[0])
            xwt = _op.nn.dense(step, w_inp)
            hwt = _op.nn.dense(hidden_state, w_hid)
            if b_inp is not None:
                xwt += b_inp
            if b_hid is not None:
                hwt += b_hid
            i_r, i_z, i_n = _op.split(xwt, 3, axis=-1)
            h_r, h_z, h_n = _op.split(hwt, 3, axis=-1)

            r_gate = rz_act(i_r + h_r)
            z_gate = rz_act(i_z + h_z)
            n_gate = n_act(i_n + r_gate * h_n)

            hidden_state = (hidden_state - n_gate) * z_gate + n_gate
            h_list.append(_op.expand_dims(hidden_state, axis=0))

        if backwards:
            h_list = h_list[::-1]

        # Concatenate outputs and add back in direction axis.
        concatenated = _op.concatenate(h_list, 0)
        output = _op.expand_dims(concatenated, axis=1)
        hidden_state = _op.expand_dims(hidden_state, axis=0)

        return output, hidden_state

    def generate_simplernn(
        input_seqs, hidden_state, w_inp, w_hid, b_inp, b_hid, n_act, backwards=False
    ):
        """Implementation of SimpleRNN cell for paddlepaddle of TVM"""

        h_list = []
        seq_length = len(input_seqs)
        for i in range(seq_length):
            step = input_seqs[i] if not backwards else input_seqs[seq_length - (i + 1)]
            step = _op.squeeze(step, axis=[0])
            xwt = _op.nn.dense(step, w_inp)
            hwt = _op.nn.dense(hidden_state, w_hid)
            if b_inp is not None:
                xwt += b_inp
            if b_hid is not None:
                hwt += b_hid

            n_gate = n_act(xwt + hwt)

            hidden_state = n_gate
            h_list.append(_op.expand_dims(hidden_state, axis=0))

        if backwards:
            h_list = h_list[::-1]

        # Concatenate outputs and add back in direction axis.
        concatenated = _op.concatenate(h_list, 0)
        output = _op.expand_dims(concatenated, axis=1)
        hidden_state = _op.expand_dims(hidden_state, axis=0)

        return output, hidden_state

    def make_param_inputs(g, node, layer, hidden_size, num_layers):
        """Param for weight and bias."""

        bidirect_len = 4 if node.attr("is_bidirec") else 2
        all_layer_param_len = len(node.input("WeightList"))
        weight_list = node.input("WeightList")[: all_layer_param_len // 2]
        bias_list = node.input("WeightList")[all_layer_param_len // 2 :]

        layer_weight_list = weight_list[layer * bidirect_len : layer * bidirect_len + bidirect_len]
        layer_bias_list = bias_list[layer * bidirect_len : layer * bidirect_len + bidirect_len]
        param_list = layer_weight_list + layer_bias_list
        param_list_len = len(param_list)

        input_weights = param_list[0 : param_list_len // 2 : 2]
        hidden_weights = param_list[1 : param_list_len // 2 : 2]

        input_bias = param_list[param_list_len // 2 : param_list_len : 2]
        hidden_bias = param_list[param_list_len // 2 + 1 : param_list_len : 2]

        return input_weights, hidden_weights, input_bias, hidden_bias

    def make_init_param_inputs(g, node, layer):
        """Init param for inputs."""

        mode = node.attr("mode")
        if mode == "LSTM":
            all_init_h, all_init_c = node.input("PreState")
            bidirect_len = 2 if node.attr("is_bidirec") else 1
            init_h = _op.strided_slice(
                g.get_node(all_init_h),
                [layer * bidirect_len],
                [layer * bidirect_len + bidirect_len],
                axes=[0],
            )
            init_c = _op.strided_slice(
                g.get_node(all_init_c),
                [layer * bidirect_len],
                [layer * bidirect_len + bidirect_len],
                axes=[0],
            )
            return init_h, init_c
        all_init_h = node.input("PreState")[0]
        bidirect_len = 2 if node.attr("is_bidirec") else 1
        init_h = _op.strided_slice(
            g.get_node(all_init_h),
            [layer * bidirect_len],
            [layer * bidirect_len + bidirect_len],
            axes=[0],
        )
        return init_h

    hidden_size = op.attr("hidden_size")
    num_layers = op.attr("num_layers")
    is_bidirec = op.attr("is_bidirec")
    mode = op.attr("mode")

    input_x = g.get_node(op.input("Input")[0])

    num_directions = 1
    if is_bidirec:
        num_directions = 2

    x_shape = infer_shape(input_x)
    time_steps = x_shape[0]
    x_steps = _op.split(input_x, indices_or_sections=time_steps, axis=0)
    for layer in range(num_layers):
        input_weights, hidden_weights, input_bias, hidden_bias = make_param_inputs(
            g, op, layer, hidden_size, num_layers
        )
        if mode == "LSTM":
            init_h, init_c = make_init_param_inputs(g, op, layer)
            init_hs = _op.split(init_h, num_directions)
            init_cs = _op.split(init_c, num_directions)
            result_output = []
            result_H = []
            result_C = []
            for i in range(num_directions):
                H_t = _op.squeeze(init_hs[i], axis=[0])
                C_t = _op.squeeze(init_cs[i], axis=[0])
                W = g.get_node(input_weights[i])
                R = g.get_node(hidden_weights[i])
                WB = g.get_node(input_bias[i])
                RB = g.get_node(hidden_bias[i])
                output, H, C = generate_lstm(
                    input_seqs=x_steps,
                    hidden_state=H_t,
                    cell_state=C_t,
                    w_inp=W,
                    w_hid=R,
                    b_inp=WB,
                    b_hid=RB,
                    f_act=_op.sigmoid,
                    g_act=_op.tanh,
                    h_act=_op.tanh,
                    backwards=i == 1,
                )
                result_output.append(output)
                result_H.append(H)
                result_C.append(C)
            output = _op.concatenate(result_output, axis=1)
            H = _op.concatenate(result_H, axis=0)
            C = _op.concatenate(result_C, axis=0)
        elif mode == "GRU":
            init_h = make_init_param_inputs(g, op, layer)
            init_hs = _op.split(init_h, num_directions)
            result_output = []
            result_H = []
            for i in range(num_directions):
                H_t = _op.squeeze(init_hs[i], axis=[0])
                W = g.get_node(input_weights[i])
                R = g.get_node(hidden_weights[i])
                WB = g.get_node(input_bias[i])
                RB = g.get_node(hidden_bias[i])
                output, H = generate_gru(
                    input_seqs=x_steps,
                    hidden_state=H_t,
                    w_inp=W,
                    w_hid=R,
                    b_inp=WB,
                    b_hid=RB,
                    rz_act=_op.sigmoid,
                    n_act=_op.tanh,
                    backwards=i == 1,
                )
                result_output.append(output)
                result_H.append(H)
            output = _op.concatenate(result_output, axis=1)
            H = _op.concatenate(result_H, axis=0)
        elif mode == "RNN_TANH":
            init_h = make_init_param_inputs(g, op, layer)
            init_hs = _op.split(init_h, num_directions)
            result_output = []
            result_H = []
            for i in range(num_directions):
                H_t = _op.squeeze(init_hs[i], axis=[0])
                W = g.get_node(input_weights[i])
                R = g.get_node(hidden_weights[i])
                WB = g.get_node(input_bias[i])
                RB = g.get_node(hidden_bias[i])
                output, H = generate_simplernn(
                    input_seqs=x_steps,
                    hidden_state=H_t,
                    w_inp=W,
                    w_hid=R,
                    b_inp=WB,
                    b_hid=RB,
                    n_act=_op.tanh,
                    backwards=i == 1,
                )
                result_output.append(output)
                result_H.append(H)
            output = _op.concatenate(result_output, axis=1)
            H = _op.concatenate(result_H, axis=0)

        output = _op.transpose(output, axes=[0, 2, 1, 3])
        output = _op.reshape(output, newshape=(0, 0, -1))
        x_steps = _op.split(output, indices_or_sections=time_steps, axis=0)

    g.add_node(op.output("Out")[0], output)


def convert_scale(g, op, block):
    """Operator converter for scale."""

    scale = op.attr("scale")
    bias = op.attr("bias")
    bias_after_scale = op.attr("bias_after_scale")
    x = g.get_node(op.input("X")[0])
    if np.isclose(scale, 1.0) and np.isclose(bias, 0.0):
        out = x
    else:
        if np.isclose(bias, 0.0):
            out = x * _expr.const(np.array(scale).astype("float32"))
        elif np.isclose(scale, 1.0):
            out = x + _expr.const(np.array(bias).astype("float32"))
        else:
            if bias_after_scale:
                out = x * _expr.const(np.array(scale).astype("float32")) + _expr.const(
                    np.array(bias).astype("float32")
                )
            else:
                out = (x + _expr.const(np.array(bias).astype("float32"))) * _expr.const(
                    np.array(scale).astype("float32")
                )
    g.add_node(op.output("Out")[0], out)


def convert_scatter(g, op, block):
    """Operator converter for scatter."""

    x = g.get_node(op.input("X")[0])
    index = g.get_node(op.input("Ids")[0])
    updates = g.get_node(op.input("Updates")[0])
    overwrite = op.attr("overwrite")

    shape = infer_shape(updates)
    ndims = len(shape)
    index = _op.expand_dims(index, axis=-1, num_newaxis=ndims - 1)
    index = _op.transform.broadcast_to(index, shape)

    if overwrite:
        out = _op.scatter_elements(x, index, updates, axis=0)
    else:
        out = _op.scatter_elements(_op.zeros_like(x), index, updates, axis=0, reduction="add")
        out += _op.scatter_elements(x, index, _op.zeros_like(updates), axis=0)
    g.add_node(op.output("Out")[0], out)


def convert_scatter_nd_add(g, op, block):
    """Operator converter for scatter_nd_add."""

    x = g.get_node(op.input("X")[0])
    index = g.get_node(op.input("Index")[0])
    updates = g.get_node(op.input("Updates")[0])
    indices_dim = len(infer_shape(index))
    axes = list(range(indices_dim))
    index = _op.transpose(index, axes[-1:] + axes[:-1])
    out = _op.scatter_nd(x, index, updates, mode="add")
    g.add_node(op.output("Out")[0], out)


def convert_selu(g, op, block):
    """Operator converter for selu."""

    x = g.get_node(op.input("X")[0])
    dtype = infer_type(x).checked_type.dtype
    alpha = _op.const(op.attr("alpha"), dtype)
    scale = _op.const(op.attr("scale"), dtype)
    out = (
        _expr.const(-1.0, dtype=dtype)
        * alpha
        * _op.nn.relu(_expr.const(1.0, dtype=dtype) - _op.exp(x))
    )
    out = scale * (out + _op.nn.relu(x))
    g.add_node(op.output("Out")[0], out)


def convert_shape(g, op, block):
    """Operator converter for shape."""

    x = g.get_node(op.input("Input")[0])
    out = shape_of(x, dtype="int32")
    g.add_node(op.output("Out")[0], out)


def convert_silu(g, op, block):
    """Operator converter for silu."""

    x = g.get_node(op.input("X")[0])
    out = _op.multiply(x, _op.sigmoid(x))
    g.add_node(op.output("Out")[0], out)


def convert_size(g, op, block):
    """Operator converter for size."""

    input_x = g.get_node(op.input("Input")[0])
    out = _op.ndarray_size(input_x, dtype="int64")
    out = _op.expand_dims(out, axis=0)
    g.add_node(op.output("Out")[0], out)


def convert_slice(g, op, block):
    """Operator converter for slice."""

    data = g.get_node(op.input("Input")[0])
    dims = len(infer_shape(data))

    axes = op.attr("axes")
    indices = _expr.const(axes, dtype="int64")

    decrease_axis = op.attr("decrease_axis")
    if isinstance(decrease_axis, int):
        decrease_axis = [decrease_axis]

    if op.input("StartsTensor"):
        starts = g.get_node(op.input("StartsTensor")[0])
        starts, infered = try_infer_value(starts, g.get_params())
        if infered:
            starts = starts.tolist()
    elif op.input("StartsTensorList"):
        starts = []
        for start_index in op.input("StartsTensorList"):
            start_index = g.get_node(start_index).astype("int64")
            starts.append(start_index)
        starts = _op.concatenate(starts, axis=0)
        starts, infered = try_infer_value(starts, g.get_params())
        if infered:
            starts = starts.tolist()
    else:
        starts = op.attr("starts")

    if len(axes) < dims:
        if isinstance(starts, _expr.Expr):
            starts = _op.scatter_elements(
                _op.const([0] * dims, dtype=infer_type(starts).checked_type.dtype),
                indices,
                starts,
                axis=0,
            )
        else:
            base = [0] * dims
            for i, axis in enumerate(axes):
                base[axis] = starts[i]
            starts = base

    if op.input("EndsTensor"):
        ends = g.get_node(op.input("EndsTensor")[0])
        ends, infered = try_infer_value(ends, g.get_params())
        if infered:
            ends = ends.tolist()
    elif op.input("EndsTensorList"):
        ends = []
        for end_index in op.input("EndsTensorList"):
            end_index = g.get_node(end_index).astype("int64")
            ends.append(end_index)
        ends = _op.concatenate(ends, axis=0)
        ends, infered = try_infer_value(ends, g.get_params())
        if infered:
            ends = ends.tolist()
    else:
        ends = op.attr("ends")

    if len(axes) < dims:
        if isinstance(ends, _expr.Expr):
            ends = _op.scatter_elements(
                _expr.const(
                    np.array([np.iinfo(np.int32).max] * dims),
                    dtype=infer_type(ends).checked_type.dtype,
                ),
                indices,
                ends,
                axis=0,
            )
        else:
            base = [np.iinfo(np.int32).max] * dims
            for i, axis in enumerate(axes):
                base[axis] = ends[i]
            ends = base

    strides = None
    if "StridesTensor" in op.input_names and op.input("StridesTensor"):
        strides = g.get_node(op.input("StridesTensor")[0])
        strides, infered = try_infer_value(strides, g.get_params())
        if infered:
            strides = strides.tolist()
    elif "StridesTensorList" in op.input_names and op.input("StridesTensorList"):
        strides = []
        for strides_index in op.input("StridesTensorList"):
            strides_index = g.get_node(strides_index).astype("int64")
            strides.append(strides_index)
        strides = _op.concatenate(strides, axis=0)
        strides, infered = try_infer_value(strides, g.get_params())
        if infered:
            strides = strides.tolist()
    elif op.has_attr("strides"):
        strides = op.attr("strides")

    if len(axes) < dims:
        if isinstance(strides, _expr.Expr):
            strides = _op.scatter_elements(
                _expr.const(
                    np.array([1] * dims),
                    dtype=infer_type(strides).checked_type.dtype,
                ),
                indices,
                strides,
                axis=0,
            )
        elif strides:
            base = [1] * dims
            for i, axis in enumerate(axes):
                base[axis] = strides[i]
            strides = base
    if not strides:
        strides = _op.const([1] * dims, dtype="int64")

    out = _op.strided_slice(data, begin=starts, end=ends, strides=strides)
    out_shape = infer_shape(out)
    if decrease_axis and len(out_shape) > 1:
        out = _op.squeeze(out, axis=decrease_axis)
    g.add_node(op.output("Out")[0], out)


def convert_softmax(g, op, block):
    """Operator converter for softmax."""

    axis = op.attr("axis")
    input_shape = block.var(op.input("X")[0]).shape
    if axis < 0:
        axis = len(input_shape) + axis
    x = g.get_node(op.input("X")[0])
    m = _op.max(x, axis, keepdims=True)
    e = _op.exp(x - m)
    out = e / _op.sum(e, axis, keepdims=True)
    g.add_node(op.output("Out")[0], out)


def convert_softplus(g, op, block):
    """Operator converter for softplus."""

    x = g.get_node(op.input("X")[0])
    dtype = infer_type(x).checked_type.dtype
    beta = op.attr("beta")
    beta = _expr.const(beta, dtype=dtype)
    out = _op.log(_op.exp(x * beta) + _expr.const(1.0, dtype=dtype)) / beta
    g.add_node(op.output("Out")[0], out)


def convert_softsign(g, op, block):
    """Operator converter for softsign."""

    x = g.get_node(op.input("X")[0])
    dtype = infer_type(x).checked_type.dtype
    out = x / (_op.const(1.0, dtype) + _op.abs(x))
    g.add_node(op.output("Out")[0], out)


def convert_softshrink(g, op, block):
    """Operator converter for softshrink."""

    x = g.get_node(op.input("X")[0])
    dtype = infer_type(x).checked_type.dtype
    threshold = _expr.const(op.attr("lambda"), dtype=dtype)
    zeros = _op.zeros_like(x)
    out = _op.where(x < -threshold, x + threshold, zeros) + _op.where(
        x > threshold, x - threshold, zeros
    )
    g.add_node(op.output("Out")[0], out)


def convert_split(g, op, block):
    """Operator converter for split."""

    x = g.get_node(op.input("X")[0])
    axis = op.input("AxisTensor")
    if axis:
        axis = g.get_node(axis[0])
        axis, infered = try_infer_value(axis, g.get_params())
        if infered:
            axis = axis.tolist()[0]
    else:
        axis = op.attr("axis")

    sections = op.input("SectionsTensorList")
    if sections:
        tmp_section = []
        for i in sections:
            i = g.get_node(i)
            i, infered = try_infer_value(i, g.get_params())
            if infered:
                i = i.tolist()
            else:
                raise ValueError("Dynamic Split not yet supported.")
            tmp_section.extend(i)
        sections = tmp_section
    else:
        sections = op.attr("sections")
    if sections:
        indices = []
        split_index = 0
        for i in sections[:-1]:
            if i == -1:
                input_shape = infer_shape(x)[axis]
                i = input_shape - np.sum(sections) - 1
            split_index += i
            indices.append(split_index)
    else:
        indices = op.attr("num")

    out = _op.split(x, indices, axis)
    for i, out_i in enumerate(out):
        g.add_node(op.output("Out")[i], out_i)


def convert_stack(g, op, blcok):
    """Operator converter for stack."""

    x = op.input("X")
    all_inputs = []
    for inp in x:
        all_inputs.append(g.get_node(inp))
    axis = op.attr("axis")
    out = _op.stack(all_inputs, axis)
    g.add_node(op.output("Y")[0], out)


def convert_square(g, op, block):
    """Operator converter for square."""

    x = g.get_node(op.input("X")[0])
    dtype = block.var(op.output("Out")[0]).dtype
    dtype = _convert_dtype_value(dtype)
    out = _op.power(x, _expr.const(2, dtype))
    g.add_node(op.output("Out")[0], out)


def convert_squeeze(g, op, block):
    """Operator converter for squeeze2."""

    x = g.get_node(op.input("X")[0])
    axes = op.attr("axes")
    if not axes:
        axes = None
    x = _op.squeeze(x, axis=axes)
    g.add_node(op.output("Out")[0], x)


def convert_swish(g, op, block):
    """Operator converter for swish."""

    x = g.get_node(op.input("X")[0])
    beta = op.attr("beta")
    assert beta == 1.0, "Only support beta==1.0 for PaddlePaddle's swish"
    out = x * _op.tensor.sigmoid(x)
    g.add_node(op.output("Out")[0], out)


<<<<<<< HEAD
=======
def convert_take_along_axis(g, op, block):
    """Operator converter for take_along_axis."""

    x = g.get_node(op.input("Input")[0])
    idx = g.get_node(op.input("Index")[0])
    axis = op.attr("Axis")
    out = _op.gather(x, axis, idx)
    g.add_node(op.output("Result")[0], out)


def convert_thresholded_relu(g, op, block):
    """Operator converter for thresholded_relu."""

    x = g.get_node(op.input("X")[0])
    dtype = infer_type(x).checked_type.dtype
    threshold = op.attr("threshold")
    threshold = _expr.const(threshold, dtype)
    zero = _expr.const(0, dtype=dtype)
    out = tvm.relay.where(x > threshold, x, zero)
    g.add_node(op.output("Out")[0], out)


def convert_tile(g, op, block):
    """Operator converter for tile."""

    x = g.get_node(op.input("X")[0])
    if op.input("RepeatTimes"):
        reps = g.get_node(op.input("RepeatTimes")[0])
        reps, infered = try_infer_value(reps, g.get_params())
        if infered:
            reps = reps.tolist()
    elif op.input("repeat_times_tensor"):
        reps = []
        for rep_value in op.input("repeat_times_tensor"):
            rep_value = g.get_node(rep_value).astype("int32")
            reps.append(rep_value)
        reps = _op.concatenate(reps, axis=0)
        reps, infered = try_infer_value(reps, g.get_params())
        if infered:
            reps = reps.tolist()
    else:
        reps = op.attr("repeat_times")
        infered = True

    if not infered:
        msg = 'Value {} in attribute "repeat_times" of operator Tile is not "valid."'
        raise tvm.error.OpAttributeInvalid(msg.format(reps))

    op_func = get_relay_op(op.type)
    out = op_func(x, reps=reps)
    g.add_node(op.output("Out")[0], out)


>>>>>>> 6c343613
def convert_topk(g, op, block):
    """Operator converter for topk."""

    data = g.get_node(op.input("X")[0])
    if op.input("K"):
        k = g.get_node(op.input("K")[0])
    else:
        k = op.attr("k")

<<<<<<< HEAD
    largest = op.attr("largest")
    is_ascend = not largest
    axis = op.attr("axis")
=======
    largest = True
    axis = -1
    if op.has_attr("axis"):
        axis = op.attr("axis")
    if op.has_attr("largest"):
        largest = op.attr("largest")
    is_ascend = not largest
>>>>>>> 6c343613

    value_names = op.output("Out")
    indice_names = op.output("Indices")

    out = None
    indice = None
    if value_names and indice_names:
        out, indice = _op.topk(data=data, k=k, axis=axis, ret_type="both", is_ascend=is_ascend)
    elif value_names:
        out = _op.topk(data=data, k=k, axis=axis, ret_type="values", is_ascend=is_ascend)
    elif indice_names:
        indice = _op.topk(data=data, k=k, axis=axis, ret_type="indices", is_ascend=is_ascend)

    if out is not None:
        g.add_node(value_names[0], out)
    if indice is not None:
        g.add_node(indice_names[0], indice)


def convert_transpose(g, op, block):
    """Operator converter for transpose."""

    perm = op.attr("axis")
    out = _op.transpose(g.get_node(op.input("X")[0]), axes=perm)
    g.add_node(op.output("Out")[0], out)


def convert_unique(g, op, block):
    """Operator converter for unique."""

    x = g.get_node(op.input("X")[0])
    return_index = op.attr("return_index")
    return_inverse = op.attr("return_inverse")
    return_counts = op.attr("return_counts")
    axis = op.attr("axis")
    dtype = op.attr("dtype")
    dtype = _convert_dtype_value(dtype)

    if len(axis) == 0:
        x = _op.reshape(x, [-1])

    if return_counts:
        unique, indices, inverse_indices, _, counts = _op.unique(
            x, is_sorted=True, return_counts=True
        )
    else:
        unique, indices, inverse_indices, _ = _op.unique(x, is_sorted=True, return_counts=False)

    out = unique
    if dtype != infer_type(out).checked_type.dtype:
        out = _op.cast(out, dtype)
    g.add_node(op.output("Out")[0], unique)

    if return_index:
        g.add_node(op.output("Indices")[0], indices)
    if return_inverse:
        g.add_node(op.output("Index")[0], inverse_indices)
    if return_counts:
        g.add_node(op.output("Counts")[0], counts)


def convert_unsqueeze(g, op, block):
    """Operator converter for unsqueeze."""

    x = g.get_node(op.input("X")[0])
    axes = sorted(op.attr("axes"))
    for axis in axes:
        x = _op.expand_dims(x, axis=axis, num_newaxis=1)
    g.add_node(op.output("Out")[0], x)


def convert_unstack(g, op, block):
    """Operator converter for unstack."""

    x = g.get_node(op.input("X")[0])
    axis = op.attr("axis")
    indices_or_sections = len(op.output("Y"))
    outs = _op.split(x, indices_or_sections=indices_or_sections, axis=axis)
    for i, out in enumerate(outs):
        out = _op.squeeze(out, axis=axis)
        g.add_node(op.output("Y")[i], out)


def convert_where(g, op, block):
    """Operator converter for where."""

    condition = g.get_node(op.input("Condition")[0])
    x = g.get_node(op.input("X")[0])
    y = g.get_node(op.input("Y")[0])
    out = _op.where(condition, x, y)
    g.add_node(op.output("Out")[0], out)


def convert_where_index(g, op, block):
    """Operator converter for where_index."""

    condition = g.get_node(op.input("Condition")[0])
    out = _op.argwhere(condition)
    g.add_node(op.output("Out")[0], out)


_convert_map = {
    "abs": convert_unary_op,
    "acos": convert_unary_op,
    "addmm": convert_addmm,
    "arg_max": convert_arg_max_min,
    "arg_min": convert_arg_max_min,
    "argsort": convert_argsort,
    "asin": convert_unary_op,
    "assign": convert_assign,
    "assign_value": convert_assign_value,
    "atan": convert_unary_op,
    "batch_norm": convert_batch_norm,
    "bicubic_interp_v2": convert_interpolate,
    "bilinear_interp_v2": convert_interpolate,
    "bmm": convert_bmm,
    "brelu": convert_brelu,
    "cast": convert_cast,
    "ceil": convert_unary_op,
    "clip": convert_clip,
    "concat": convert_concat,
    "conv2d": convert_conv2d,
    "conv2d_transpose": convert_conv2d_transpose,
    "conv3d": convert_conv3d,
    "cos": convert_unary_op,
    "cosh": convert_unary_op,
    "cumsum": convert_cumsum,
    "depthwise_conv2d": convert_conv2d,
    "depthwise_conv2d_transpose": convert_conv2d_transpose,
    "dist": convert_dist,
    "dot": convert_dot,
    "dropout": convert_dropout,
    "elementwise_add": convert_elementwise_op,
    "elementwise_div": convert_elementwise_op,
    "elementwise_floordiv": convert_elementwise_op,
    "elementwise_max": convert_elementwise_op,
    "elementwise_min": convert_elementwise_op,
    "elementwise_mod": convert_elementwise_op,
    "elementwise_mul": convert_elementwise_op,
    "elementwise_pow": convert_elementwise_op,
    "elementwise_prod": convert_elementwise_op,
    "elementwise_sub": convert_elementwise_op,
    "elu": convert_elu,
    "equal": convert_elementwise_op,
    "erf": convert_unary_op,
    "exp": convert_unary_op,
    "expand_v2": convert_expand,
    "expand_as_v2": convert_expand_as,
    "eye": convert_eye,
    "feed": convert_feed,
    "fill_any_like": convert_fill_any_like,
    "fill_constant": convert_fill_constant,
    "fill_constant_batch_size_like": convert_fill_constant_batch_size_like,
    "fill_zeros_like": convert_fill_zeros_like,
    "flatten_contiguous_range": convert_flatten,
    "floor": convert_unary_op,
    "floor_mod": convert_elementwise_op,
    "flip": convert_flip,
    "gather": convert_gather,
    "gather_nd": convert_gather_nd,
    "gaussian_random": convert_gaussian_random,
    "gelu": convert_gelu,
    "greater_equal": convert_elementwise_op,
    "greater_than": convert_elementwise_op,
    "grid_sampler": convert_grid_sampler,
    "group_norm": convert_group_norm,
    "hard_shrink": convert_hard_shrink,
    "hard_sigmoid": convert_hard_sigmoid,
    "hard_swish": convert_hard_swish,
    "index_select": convert_index_select,
    "instance_norm": convert_instance_norm,
    "isfinite_v2": convert_unary_op,
    "isinf_v2": convert_unary_op,
    "isnan_v2": convert_unary_op,
    "layer_norm": convert_layer_norm,
    "leaky_relu": convert_leaky_relu,
    "less_equal": convert_elementwise_op,
    "less_than": convert_elementwise_op,
    "linspace": convert_linspace,
    "log": convert_unary_op,
    "log2": convert_unary_op,
    "log10": convert_unary_op,
    "log1p": convert_log1p,
    "logical_and": convert_binary_logical_op,
    "logical_not": convert_logical_not,
    "logical_or": convert_binary_logical_op,
    "logical_xor": convert_binary_logical_op,
    "logsigmoid": convert_logsigmoid,
    "log_softmax": convert_logsoftmax,
    "logsumexp": convert_logsumexp,
    "lookup_table_v2": convert_lookup_table,
    "matmul": convert_matmul,
    "matmul_v2": convert_matmul,
    "meshgrid": convert_meshgrid,
    "mish": convert_mish,
    "mul": convert_mul,
    "mv": convert_mv,
    "nearest_interp_v2": convert_interpolate,
    "norm": convert_norm,
    "not_equal": convert_elementwise_op,
    "one_hot_v2": convert_one_hot_v2,
    "pad1d": convert_padding,
    "pad2d": convert_padding,
    "pad3d": convert_padding,
    "pixel_shuffle": convert_pixel_shuffle,
    "pool2d": convert_pool2d,
    "pow": convert_pow,
    "prelu": convert_prelu,
    "range": convert_range,
    "relu": convert_unary_op,
    "relu6": convert_relu6,
    "reshape2": convert_reshape,
    "round": convert_unary_op,
    "reciprocal": convert_reciprocal,
    "reduce_all": convert_reduce,
    "reduce_any": convert_reduce,
    "reduce_max": convert_reduce,
    "reduce_min": convert_reduce,
    "reduce_prod": convert_reduce,
    "reduce_sum": convert_reduce,
    "reduce_mean": convert_reduce,
    "rnn": convert_rnn,
    "rsqrt": convert_unary_op,
    "scale": convert_scale,
    "scatter": convert_scatter,
    "scatter_nd_add": convert_scatter_nd_add,
    "selu": convert_selu,
    "shape": convert_shape,
    "sigmoid": convert_unary_op,
    "sign": convert_unary_op,
    "silu": convert_silu,
    "sin": convert_unary_op,
    "sinh": convert_unary_op,
    "size": convert_size,
    "slice": convert_slice,
    "softmax": convert_softmax,
    "softplus": convert_softplus,
    "softsign": convert_softsign,
    "softshrink": convert_softshrink,
    "split": convert_split,
    "stack": convert_stack,
    "strided_slice": convert_slice,
    "sqrt": convert_unary_op,
    "square": convert_square,
    "squeeze2": convert_squeeze,
    "swish": convert_swish,
    "take_along_axis": convert_take_along_axis,
    "tan": convert_unary_op,
    "tanh": convert_unary_op,
<<<<<<< HEAD
=======
    "top_k": convert_topk,
    "thresholded_relu": convert_thresholded_relu,
    "tile": convert_tile,
>>>>>>> 6c343613
    "top_k_v2": convert_topk,
    "transpose2": convert_transpose,
    "unique": convert_unique,
    "unsqueeze2": convert_unsqueeze,
    "unstack": convert_unstack,
    "where": convert_where,
    "where_index": convert_where_index,
}


class GraphProto:
    """A helper class for handling relay functions from PaddlePaddle model."""

    def __init__(self):
        self.nodes = {}
        self.params = {}
        self.shape_dict = None

    def get_node(self, name):
        """get node from graph"""

        assert name in self.nodes
        return self.nodes[name]

    def add_node(self, name, node):
        """add a node to graph"""

        self.nodes[name] = fold_constant(node)

    def get_params(self, name=None):
        """Get params from graph."""

        if name is None:
            return self.params
        assert name in self.params
        return self.params[name]

    def extract_parameters(self, program, scope=None):
        """Extract all the weights from PaddlePaddle program."""

        self.params = {}
        variables = program.global_block().vars
        for name in variables:
            var = program.global_block().var(name)
            if name.endswith("feed") or name.endswith("fetch"):
                continue
            if not var.persistable:
                continue
            if isinstance(scope, dict):
                self.params[name] = _nd.array(scope[name])
            else:
                self.params[name] = _nd.array(np.array(scope.var(name).get_tensor()))
            shape = self.params[name].shape
            dtype = self.params[name].dtype
            self.nodes[name] = new_var(name, shape=shape, dtype=dtype)

    def check_input_shape(self, op, block):
        """Check the shape information of model's inputs, fixed shape is recommended."""

        ipt_name = op.input(op.input_names[0])
        ipt_shape = block.var(ipt_name).shape
        for i in ipt_shape:
            if i < 0:
                warning_msg = "Input {}(shape={}) has unkown dimension shapes. \
                               Specifying static values may improve performance".format(
                    ipt_name, ipt_shape
                )
                warnings.warn(warning_msg)

    def check_unsupported_ops(self, program):
        """Check whether all the operators are supported."""

        unsupported_ops = set()
        for block in program.blocks:
            for op in block.ops:
                if op.type == "fetch":
                    continue
                if op.type not in _convert_map:
                    unsupported_ops.add(op.type)
        if len(unsupported_ops) > 0:
            msg = "The following operators are not supported for frontend Paddle: "
            msg += ", ".join(unsupported_ops)
            raise tvm.error.OpNotImplemented(msg)

    def ops_to_relay(self, program, input_specs=None):
        """Convert PaddlePaddle operators to TVM relay functions."""

        if input_specs is not None:
            for input_spec in input_specs:
                convert_feed(self, input_spec, None)
        for block in program.blocks:
            for op in block.ops:
                if op.type == "fetch":
                    continue
                convert_func = _convert_map[op.type]
                convert_func(self, op, block)

    def from_program(self, program, shape_dict, scope):
        """Construct the TVM relay expression from PaddlePaddle program."""

        self.shape_dict = shape_dict
        if scope is None:
            import paddle

            scope = paddle.fluid.global_scope()
        self.check_unsupported_ops(program)
        self.extract_parameters(program, scope)
        self.ops_to_relay(program)

        output_names = list()
        for block in program.blocks:
            for op in block.ops:
                if op.type == "fetch":
                    output_names.append(op.input("X")[0])

        outputs = [self.nodes[name] for name in output_names]
        outputs = outputs[0] if len(outputs) == 1 else _expr.Tuple(outputs)

        free_vars = analysis.free_vars(outputs)
        func = _function.Function(free_vars, outputs)
        mod = IRModule.from_expr(func)
        return mod, self.params

    def from_translated_layer(self, layer, shape_dict):
        """Construct the TVM relay expression from PaddlePaddle TranslatedLayer."""

        self.shape_dict = shape_dict
        program = layer.program()
        parameters = dict()
        for param in layer.parameters() + layer.buffers():
            parameters[param.name] = np.array(param.value().get_tensor())
        self.check_unsupported_ops(program)
        self.extract_parameters(program, parameters)

        input_specs = layer._input_spec()
        self.ops_to_relay(program, input_specs)

        output_names = [x.name for x in layer._output_spec()]

        outputs = [self.nodes[name] for name in output_names]
        outputs = outputs[0] if len(outputs) == 1 else _expr.Tuple(outputs)

        free_vars = analysis.free_vars(outputs)
        func = _function.Function(free_vars, outputs)
        mod = IRModule.from_expr(func)
        # remove unused parameters
        final_params = dict()
        for var in free_vars:
            if var.name_hint in self.params:
                final_params[var.name_hint] = self.params[var.name_hint]
        self.params = final_params
        return mod, self.params


def from_paddle(program_or_layer, shape_dict=None, scope=None):
    """Convert a PaddlePaddle model into an equivalent Relay Function.
    PaddlePaddle Program/TranslatedLayer represent the computation graph of PaddlePaddle model,
    and PaddlePaddle scope stores all the weights of PaddlePaddle model.

    Parameters
    ----------
    program_or_layer : object of `paddle.static.Program` or `paddle.jit.TranslatedLayer`
        Loaded model by `paddle.static.load_inference_model` or `paddle.jit.load`

    shape_dict : dict of str to tuple/list, optional
        The input shape of model

    scope : object of `paddle.static.Scope`, optional
        The scope that saves all the weights of model, use `paddle.static.global_scope` by default

    Returns
    -------
    mod : tvm.IRModule
        The relay module for compilation

    params : dict of str to tvm.nd.NDArray
    """

    import paddle

    # disable system signal capturing in paddle framework
    # the signal capturing may cause conflict while running autotvm with paddle frontend
    paddle.disable_signal_handler()

    g = GraphProto()
    if isinstance(program_or_layer, paddle.jit.TranslatedLayer):
        # model is loaded by `paddle.jit.load`
        mod, params = g.from_translated_layer(program_or_layer, shape_dict)
    elif isinstance(program_or_layer, paddle.static.Program):
        # model is loaded by `paddle.static.load_inference_model`
        mod, params = g.from_program(program_or_layer, shape_dict, scope)
    else:
        raise Exception("Only PaddlePaddle's Program and TranslatedLayer are supported.")
    return mod, params<|MERGE_RESOLUTION|>--- conflicted
+++ resolved
@@ -2278,8 +2278,6 @@
     g.add_node(op.output("Out")[0], out)
 
 
-<<<<<<< HEAD
-=======
 def convert_take_along_axis(g, op, block):
     """Operator converter for take_along_axis."""
 
@@ -2333,7 +2331,6 @@
     g.add_node(op.output("Out")[0], out)
 
 
->>>>>>> 6c343613
 def convert_topk(g, op, block):
     """Operator converter for topk."""
 
@@ -2343,11 +2340,6 @@
     else:
         k = op.attr("k")
 
-<<<<<<< HEAD
-    largest = op.attr("largest")
-    is_ascend = not largest
-    axis = op.attr("axis")
-=======
     largest = True
     axis = -1
     if op.has_attr("axis"):
@@ -2355,7 +2347,6 @@
     if op.has_attr("largest"):
         largest = op.attr("largest")
     is_ascend = not largest
->>>>>>> 6c343613
 
     value_names = op.output("Out")
     indice_names = op.output("Indices")
@@ -2605,12 +2596,9 @@
     "take_along_axis": convert_take_along_axis,
     "tan": convert_unary_op,
     "tanh": convert_unary_op,
-<<<<<<< HEAD
-=======
     "top_k": convert_topk,
     "thresholded_relu": convert_thresholded_relu,
     "tile": convert_tile,
->>>>>>> 6c343613
     "top_k_v2": convert_topk,
     "transpose2": convert_transpose,
     "unique": convert_unique,
