# Licensed to the Apache Software Foundation (ASF) under one
# or more contributor license agreements.  See the NOTICE file
# distributed with this work for additional information
# regarding copyright ownership.  The ASF licenses this file
# to you under the Apache License, Version 2.0 (the
# "License"); you may not use this file except in compliance
# with the License.  You may obtain a copy of the License at
#
#   http://www.apache.org/licenses/LICENSE-2.0
#
# Unless required by applicable law or agreed to in writing,
# software distributed under the License is distributed on an
# "AS IS" BASIS, WITHOUT WARRANTIES OR CONDITIONS OF ANY
# KIND, either express or implied.  See the License for the
# specific language governing permissions and limitations
# under the License.
# pylint: disable=invalid-name, import-self, len-as-condition, unused-argument, too-many-lines
# pylint: disable=import-outside-toplevel
"""Paddle: PArallel Distributed Deep LEarning."""
import warnings

import numpy as np

import tvm
from tvm.ir import IRModule

from .. import analysis
from .. import ty as _ty
from .. import expr as _expr
from ..loops import while_loop
from .. import function as _function
from .. import ty as _ty
from .. import op as _op
from .common import (
    fold_constant,
    get_relay_op,
    infer_shape,
    infer_type,
    infer_value,
    new_var,
)

__all__ = ["from_paddle"]


class ControlFlow:
    """Control flow converter for PaddlePaddle."""

    operators = [
        "while",
    ]

    @classmethod
    def convert_block(cls, graph, block):
        for op in block.ops:
            if op.type in ControlFlow.operators:
                raise Exception("Nested Control Flow Not Support Yet.")
            convert_func = _convert_map[op.type]
            convert_func(graph, op, block)

    @classmethod
    def convert(cls, graph, op, program):
        func = getattr(cls, "convert_{}".format(op.type))
        return func(graph, op, program)

    @classmethod
    def convert_while(cls, graph, op, program):
        """Operator converter for while."""

        sub_block_id = op.attr("sub_block").id
        sub_block = program.blocks[sub_block_id]
        input_names = op.input("X")
        output_names = op.output("Out")
        cond_name = op.input("Condition")[0]

        for name in output_names:
            if name == cond_name:
                continue
            if name not in input_names:
                raise Exception("Output '{}' not in inputs".format(name))

        sub_graph = GraphProto(graph.freeze_params)
        sub_graph.set_params(graph.get_params())
        cond_var = _expr.var(cond_name, shape=[1], dtype="bool")
        loop_vars = list()
        loop_vars.append(cond_var)
        for i, name in enumerate(op.input("X")):
            shape = infer_shape(graph.get_node(name))
            dtype = program.blocks[0].var(name).dtype
            dtype = str(dtype).strip().split(".")[1]
            var = _expr.var(name, shape=shape, dtype=dtype)
            loop_vars.append(var)

        def cond_fn(*loop_inputs):
            squeezed_cond = _op.squeeze(loop_inputs[0])
            return _op.equal(squeezed_cond, _expr.const(True, "bool"))

        def body_fn(*loop_inputs):
            body_inputs = loop_inputs[1:]
            for i, ipt in enumerate(body_inputs):
                sub_graph.add_node(input_names[i], ipt)
            cls.convert_block(sub_graph, sub_block)
            sub_outputs = [sub_graph.get_node(cond_name)]
            sub_outputs += [sub_graph.get_node(name) for name in input_names]
            return sub_outputs

        loop = while_loop(cond_fn, loop_vars, body_fn)

        init_cond = graph.get_node(op.input("Condition")[0])
        init_inputs = [graph.get_node(x) for x in op.input("X")]
        init_loop_vars = init_inputs

        loop_vals = loop(init_cond, *init_loop_vars)
        for i, name in enumerate(input_names):
            graph.add_node(name, _expr.TupleGetItem(loop_vals, i + 1))


def _get_pad_size(in_size, dilated_kernel_size, stride_size):
    """calculate the paddings size"""

    if stride_size == 1 or in_size % stride_size == 0:
        pad = max(dilated_kernel_size - stride_size, 0)
    else:
        pad = max(dilated_kernel_size - (in_size % stride_size), 0)

    pad_before = pad // 2
    pad_after = pad - pad_before

    return [pad_before, pad_after]


def _dtype_shape_promotion(inputs):
    """promote data type and shape for list of tensors."""

    dtype_order = ["bool", "int8", "int16", "int32", "int64", "float32", "float64"]

    ranks = [len(infer_shape(x)) for x in inputs]
    if set(ranks) == set([1, 0]):
        for i, r in enumerate(ranks):
            if r == 0:
                inputs[i] = _op.expand_dims(inputs[i], axis=0)

    dtypes = set(dtype_order.index(infer_type(x).checked_type.dtype) for x in inputs)
    if len(dtypes) == 1:
        return inputs
    max_dtype = dtype_order[max(dtypes)]
    for i, input_op in enumerate(inputs):
        if infer_type(input_op).checked_type.dtype != max_dtype:
            inputs[i] = input_op.astype(max_dtype)
    return inputs


def shape_of(x, dtype="int32"):
    """Get shape of a tensor"""

    ttype = infer_type(x).checked_type
    if not _ty.is_dynamic(ttype):
        shape = list(ttype.shape)
        return _expr.const(np.array(shape), dtype)
    return _op.shape_of(x, dtype)


def _infer_value(x, params):
    """Try running infer_value, and if successful, return the inferred value.
    Otherwise, return input"""

    try:
        if isinstance(x, _expr.Constant):
            return x.data.numpy().tolist()
        return params[x.name_hint].numpy().tolist()
    except (IndexError, KeyError, AttributeError):
        try:
            return infer_value(x, params).numpy().tolist()
        except Exception:
            return x


def _convert_dtype_value(val):
    """converts a Paddle type id to a string."""

    convert_dtype_map = {
        21: "int8",
        20: "uint8",
        6: "float64",
        5: "float32",
        4: "float16",
        3: "int64",
        2: "int32",
        1: "int16",
        0: "bool",
    }
    if val not in convert_dtype_map:
        msg = "Paddle data type value %d is not handled yet." % (val)
        raise NotImplementedError(msg)
    return convert_dtype_map[val]


def convert_unary_op(g, op, block):
    """Operator converter for all the activation."""

    op_map = {
        "isinf_v2": _op.isinf,
        "isfinite_v2": _op.isfinite,
        "isnan_v2": _op.isnan,
    }
    if op.type in op_map:
        unary_func = op_map[op.type]
    else:
        unary_func = get_relay_op(op.type)
    out = unary_func(g.get_node(op.input("X")[0]))
    g.add_node(op.output("Out")[0], out)


def convert_addmm(g, op, block):
    """Operator converter for addmm."""

    input_x = g.get_node(op.input("Input")[0])
    x = g.get_node(op.input("X")[0])
    y = g.get_node(op.input("Y")[0])

    alpha = op.attr("Alpha")
    beta = op.attr("Beta")
    dtype = block.var(op.output("Out")[0]).dtype
    dtype = str(dtype).strip().split(".")[1]

    if not isinstance(alpha, _expr.Expr) and alpha != 1:
        alpha = _expr.const(alpha, dtype)
        x *= alpha

    if not isinstance(beta, _expr.Expr) and beta != 1:
        beta = _expr.const(beta, dtype)
        input_x *= beta

    transposed_y = _op.transpose(y, axes=[1, 0])
    dense_out = _op.nn.dense(x, transposed_y)
    out = dense_out + input_x
    g.add_node(op.output("Out")[0], out)


def convert_addn(g, op, block):
    """Operator converter for sum(add_n)."""

    inputs = op.input("X")
    out = g.get_node(inputs[0])
    for i in range(1, len(inputs)):
        out += g.get_node(inputs[i])
    g.add_node(op.output("Out")[0], out)


def convert_arg_max(g, op, block):
    """Operator converter for arg_max."""

    axis = op.attr("axis")
    keepdims = op.attr("keepdims")
    flatten = op.attr("flatten")
    dtype = op.attr("dtype")
    dtype = _convert_dtype_value(dtype)

    x = g.get_node(op.input("X")[0])
    if axis is None or flatten:
        x = _op.reshape(x, [-1])
        out = _op.argmax(x, axis=None, keepdims=True)
    else:
        out = _op.argmax(x, axis=axis, keepdims=keepdims)
    if dtype != infer_type(out).checked_type.dtype:
        out = _op.cast(out, dtype)
    g.add_node(op.output("Out")[0], out)


def convert_arg_min(g, op, block):
    """Operator converter for arg_min."""

    axis = op.attr("axis")
    keepdims = op.attr("keepdims")
    flatten = op.attr("flatten")
    dtype = op.attr("dtype")
    dtype = _convert_dtype_value(dtype)

    x = g.get_node(op.input("X")[0])
    if axis is None or flatten:
        x = _op.reshape(x, [-1])
        out = _op.argmin(x, axis=None, keepdims=True)
    else:
        out = _op.argmin(x, axis=axis, keepdims=keepdims)
    if dtype != infer_type(out).checked_type.dtype:
        out = _op.cast(out, dtype)
    g.add_node(op.output("Out")[0], out)


def convert_argsort(g, op, block):
    """Operator converter for argsort."""

    x = g.get_node(op.input("X")[0])
    axis = op.attr("axis")
    descending = op.attr("descending")

    out = _op.sort(x, axis, not descending)
    out_indice = _op.argsort(x, axis, not descending, dtype="int64")
    g.add_node(op.output("Out")[0], out)
    g.add_node(op.output("Indices")[0], out_indice)


def convert_assign(g, op, block):
    """Operator converter for assign."""

    out = g.get_node(op.input("X")[0])
    g.add_node(op.output("Out")[0], out)


def convert_assign_value(g, op, block):
    """Operator converter for assign_value."""

    keys = ["bool_values", "fp32_values", "int32_values", "int64_values"]
    dtypes = ["bool", "float32", "int32", "int64"]
    for i, key in enumerate(keys):
        dtype = dtypes[i]
        value = np.array(op.attr(key)).astype(dtype)
        if value is not None and value.size >= 1:
            break
    shape = op.attr("shape")
    value = value.reshape(shape)
    out = _op.const(value, dtype=dtype)
    g.add_node(op.output("Out")[0], out)


def convert_batch_norm(g, op, block):
    """Operator converter for batch_norm."""

    ipt_name = op.input("X")[0]
    scale_name = op.input("Scale")[0]
    bias_name = op.input("Bias")[0]
    mean_name = op.input("Mean")[0]
    variance_name = op.input("Variance")[0]
    epsilon = op.attr("epsilon")
    out = _op.nn.batch_norm(
        g.get_node(ipt_name),
        g.get_node(scale_name),
        g.get_node(bias_name),
        g.get_node(mean_name),
        g.get_node(variance_name),
        epsilon=epsilon,
    )
    g.add_node(op.output("Y")[0], out[0])


def convert_bmm(g, op, block):
    """Operator converter for bmm."""

    x = g.get_node(op.input("X")[0])
    y = g.get_node(op.input("Y")[0])
    y = _op.transpose(y, [0, 2, 1])
    out = _op.nn.batch_matmul(x, y)
    g.add_node(op.output("Out")[0], out)


def convert_interpolate2d(g, op, x):
    """Operator converter for interpolate 2D(dims == 4)."""

    def get_interpolate_mode(op):
        """conver 'interp_method' attr of paddle to tvm"""

        interp_method = op.attr("interp_method")
        align_corners = op.attr("align_corners")
        align_mode = op.attr("align_mode")

        rounding_method = ""
        if interp_method == "nearest":
            interp_method = "nearest_neighbor"
            coordinate_transformation_mode = "asymmetric"
            rounding_method = "floor"
        elif interp_method == "bilinear":
            interp_method = "linear"
            if not align_corners and align_mode == 0:
                coordinate_transformation_mode = "half_pixel"
            else:
                if align_corners:
                    coordinate_transformation_mode = "align_corners"
                else:
                    coordinate_transformation_mode = "asymmetric"
        elif interp_method == "bicubic":
            interp_method = "cubic"
            if align_corners:
                coordinate_transformation_mode = "align_corners"
            else:
                coordinate_transformation_mode = "half_pixel"
        else:
            msg = "interp_method {} is not supported for PaddlePaddle's interpolate"
            raise tvm.error.OpAttributeInvalid(msg.format(interp_method))
        return rounding_method, interp_method, coordinate_transformation_mode

    layout = op.attr("data_layout")
    out_h = op.attr("out_h")
    out_w = op.attr("out_w")
    out_size = [out_h, out_w]

    input_out_size = op.input("OutSize")
    input_size_tensor = op.input("SizeTensor")
    input_scale = op.input("Scale")
    if input_size_tensor:
        out_size = g.get_node(input_size_tensor[0])
        out_size = _infer_value(out_size, g.get_params())
    elif input_out_size:
        out_size = g.get_node(input_out_size[0])
        out_size = _infer_value(out_size, g.get_params())
    else:
        input_shape = infer_shape(x)
        if layout == "NCHW":
            in_h, in_w = input_shape[2], input_shape[3]
        else:
            in_h, in_w = input_shape[1], input_shape[2]
        if input_scale:
            scale_data = g.get_node(input_scale[0])
            scale_data = infer_value(scale_data, g.get_params()).numpy().tolist()
            if len(scale_data) > 1:
                out_h = int(scale_data[0] * in_h)
                out_w = int(scale_data[1] * in_w)
            else:
                out_h = int(scale_data[0] * in_h)
                out_w = int(scale_data[0] * in_w)
            out_size = [out_h, out_w]
        else:
            scale = op.attr("scale")
            scale = [float(i) for i in scale]
            if len(scale) > 1:
                out_h = int(scale[0] * in_h)
                out_w = int(scale[1] * in_w)
            out_size = [out_h, out_w]

    rounding_method, interp_method, coordinate_transformation_mode = get_interpolate_mode(op)
    out = _op.image.resize2d(
        x,
        size=out_size,
        layout=layout,
        method=interp_method,
        coordinate_transformation_mode=coordinate_transformation_mode,
        rounding_method=rounding_method,
        cubic_alpha=-0.75,
    )
    g.add_node(op.output("Out")[0], out)


def convert_interpolate(g, op, block):
    """Operator converter for interpolate."""

    x = g.get_node(op.input("X")[0])
    layout = op.attr("data_layout")
    if layout in ("NCHW", "NHWC"):
        convert_interpolate2d(g, op, x)
    else:
        msg = "layout {} is not supported for PaddlePaddle's interpolate"
        raise tvm.error.OpAttributeInvalid(msg.format(layout))


def convert_cast(g, op, block):
    """Operator converter for cast."""

    dtype = op.attr("out_dtype")
    dtype = _convert_dtype_value(dtype)
    x = g.get_node(op.input("X")[0])
    out = _op.cast(x, dtype=dtype)
    g.add_node(op.output("Out")[0], out)


def convert_clip(g, op, block):
    """Operator converter for clip."""

    x = g.get_node(op.input("X")[0])
    dtype = infer_type(x).checked_type.dtype
    is_dynamic = False
    if op.input("Min"):
        min_value = g.get_node(op.input("Min")[0])
        min_value = _infer_value(min_value, g.get_params())
        if isinstance(min_value, _expr.Expr):
            is_dynamic = True
        else:
            min_value = min_value[0]
    else:
        min_value = op.attr("min")
    if op.input("Max"):
        max_value = g.get_node(op.input("Max")[0])
        max_value = _infer_value(max_value, g.get_params())
        if isinstance(max_value, _expr.Expr):
            if not is_dynamic:
                is_dynamic = True
                min_value = _op.const(min_value, dtype)
        else:
            max_value = max_value[0]
            if is_dynamic:
                max_value = _op.const(max_value, dtype)
    else:
        max_value = op.attr("max")
        if is_dynamic:
            max_value = _op.const(max_value, dtype)

    if not is_dynamic:
        out = _op.clip(x, min_value, max_value)
    else:
        out = _op.maximum(x, min_value)
        out = _op.minimum(out, max_value)
    g.add_node(op.output("Out")[0], out)


def convert_concat(g, op, block):
    """Operator converter for concat."""

    inputs = [g.get_node(op.input("X")[i]) for i in range(len(op.input("X")))]
    axis = op.attr("axis")
    inputs = _dtype_shape_promotion(inputs)
    out = _op.concatenate(inputs, axis=axis)
    g.add_node(op.output("Out")[0], out)


def convert_conv2d(g, op, block):
    """Operator converter for conv2d."""

    dilations = op.attr("dilations")
    groups = op.attr("groups")
    paddings = op.attr("paddings")
    padding_algorithm = op.attr("padding_algorithm")
    strides = op.attr("strides")

    kernel = g.get_node(op.input("Filter")[0])
    input_x = g.get_node(op.input("Input")[0])
    out_channels, _, k_h, k_w = infer_shape(kernel)
    if padding_algorithm == "VALID":
        paddings = [0, 0]
    elif padding_algorithm == "SAME":
        if strides[0] == 0 and strides[1] == 0:
            pad_h = _get_pad_size(0, (k_h - 1) * dilations[0] + 1, strides[0])
            pad_w = _get_pad_size(0, (k_w - 1) * dilations[1] + 1, strides[1])
        else:
            in_h, in_w = infer_shape(input_x)[2:]
            pad_h = _get_pad_size(in_h, (k_h - 1) * dilations[0] + 1, strides[0])
            pad_w = _get_pad_size(in_w, (k_w - 1) * dilations[1] + 1, strides[1])
        paddings = [pad_h[0], pad_w[0], pad_h[1], pad_w[1]]
    elif padding_algorithm == "EXPLICIT":
        if len(paddings) == 2:
            paddings = [paddings[0], paddings[1], paddings[0], paddings[1]]
        if len(paddings) == 4:
            paddings = [paddings[0], paddings[2], paddings[1], paddings[3]]
    else:
        msg = 'Value {} in attribute "padding" of operator Conv is not "valid."'
        raise tvm.error.OpAttributeInvalid(msg.format(padding_algorithm))

    out = _op.nn.conv2d(
        input_x,
        kernel,
        strides=strides,
        padding=paddings,
        dilation=dilations,
        groups=groups,
        channels=out_channels,
        kernel_size=[k_h, k_w],
    )
    g.add_node(op.output("Output")[0], out)


def convert_conv2d_transpose(g, op, block):
    """Operator converter for conv2d_transpose."""

    dilations = op.attr("dilations")
    groups = op.attr("groups")
    paddings = op.attr("paddings")
    padding_algorithm = op.attr("padding_algorithm")
    strides = op.attr("strides")
    output_padding = op.attr("output_padding") if op.attr("output_padding") else [0, 0]

    kernel = g.get_node(op.input("Filter")[0])
    input_x = g.get_node(op.input("Input")[0])
    _, out_channels, k_h, k_w = infer_shape(kernel)
    if padding_algorithm == "VALID":
        paddings = [0, 0]
    elif padding_algorithm == "SAME":
        in_h, in_w = infer_shape(input_x)[2:]
        pad_h = _get_pad_size(in_h, (k_h - 1) * dilations[0] + 1, strides[0])
        pad_w = _get_pad_size(in_w, (k_w - 1) * dilations[1] + 1, strides[1])
        paddings = [pad_h[0], pad_w[0], pad_h[1], pad_w[1]]
    elif padding_algorithm == "EXPLICIT":
        if len(paddings) == 2:
            paddings = [paddings[0], paddings[1], paddings[0], paddings[1]]
        if len(paddings) == 4:
            paddings = [paddings[0], paddings[2], paddings[1], paddings[3]]
    else:
        msg = 'Value {} in attribute "padding" of operator Conv is not "valid."'
        raise tvm.error.OpAttributeInvalid(msg.format(padding_algorithm))

    out = _op.nn.conv2d_transpose(
        input_x,
        kernel,
        strides=strides,
        padding=paddings,
        dilation=dilations,
        groups=groups,
        channels=out_channels,
        kernel_size=[k_h, k_w],
        output_padding=output_padding,
    )
    g.add_node(op.output("Output")[0], out)


def convert_crop(g, op, block):
    """Operator converter for crop."""

    x = g.get_node(op.input("X")[0])
    input_shape = op.input("Shape")
    input_offsets = op.input("Offsets")
    if input_shape:
        shape = g.get_node(input_shape[0])
        shape = _infer_value(shape, g.get_params())
    else:
        shape = op.attr("shape")

    if input_offsets:
        offsets = g.get_node(input_offsets[0])
        offsets = _infer_value(offsets, g.get_params())
    else:
        offsets = op.attr("offsets")

    crop_len = len(shape)
    slice_start = [0] * crop_len
    slice_end = shape
    for i in range(crop_len):
        slice_start[i] += offsets[i]
        slice_end[i] += offsets[i]
    out = _op.strided_slice(x, slice_start, slice_end)
    g.add_node(op.output("Out")[0], out)


def convert_cumsum(g, op, block):
    """Operator converter for cumsum."""

    axis = op.attr("axis")
    exclusive = op.attr("exclusive")
    flatten = op.attr("flatten")
    reverse = op.attr("reverse")

    x = g.get_node(op.input("X")[0])
    if axis is None or flatten:
        x = _op.reshape(x, [-1])
    if reverse:
        x = _op.reverse(x, axis=axis)
        out = _op.cumsum(x, axis=axis, exclusive=exclusive)
        out = _op.reverse(out, axis=axis)
    else:
        out = _op.cumsum(x, axis=axis, exclusive=exclusive)
    g.add_node(op.output("Out")[0], out)


def convert_dropout(g, op, block):
    """Operator converter for dropout."""

    x = g.get_node(op.input("X")[0])
    g.add_node(op.output("Out")[0], x)


def convert_elu(g, op, block):
    """Operator converter for elu."""

    x = g.get_node(op.input("X")[0])
    dtype = infer_type(x).checked_type.dtype
    alpha = op.attr("alpha")
    alpha = _expr.const(-1.0 * alpha, dtype=dtype)
    out = alpha * _op.nn.relu(_expr.const(1, dtype=dtype) - _op.exp(x)) + _op.nn.relu(x)
    g.add_node(op.output("Out")[0], out)


def convert_dist(g, op, block):
    """Operator converter for dist."""

    x = g.get_node(op.input("X")[0])
    y = g.get_node(op.input("Y")[0])
    dtype = infer_type(x).checked_type.dtype
    p = op.attr("p")

    x -= y
    if p == np.inf:
        out = _op.reduce.max(_op.abs(x))
    elif p == np.NINF:
        out = _op.reduce.min(_op.abs(x))
    else:
        reci_order = _expr.const(1.0 / p, dtype=dtype)
        p = _expr.const(p)
        out = _op.power(
            _op.reduce.sum(_op.power(_op.abs(x), p)),
            reci_order,
        )
    out = _op.expand_dims(out, axis=0)
    g.add_node(op.output("Out")[0], out)


def convert_dot(g, op, block):
    """Operator converter for dot."""

    x = g.get_node(op.input("X")[0])
    y = g.get_node(op.input("Y")[0])

    out = _op.sum(_op.multiply(x, y), axis=[-1], keepdims=True)
    g.add_node(op.output("Out")[0], out)


def convert_elementwise_op(g, op, block):
    """Operator converter for all the elementwise operators."""

    op_map = {
        "elementwise_div": "divide",
        "elementwise_add": "add",
        "elementwise_mul": "multiply",
        "elementwise_sub": "subtract",
        "elementwise_mod": "mod",
        "elementwise_max": "maximum",
        "elementwise_min": "minimum",
        "elementwise_pow": "power",
        "elementwise_floordiv": "floor_divide",
        "floor_mod": "floor_mod",
        "equal": "equal",
        "greater_equal": "greater_equal",
        "greater_than": "greater",
        "less_equal": "less_equal",
        "less_than": "less",
        "not_equal": "not_equal",
    }
    op_func = op_map[op.type]
    ipt0 = g.get_node(op.input("X")[0])
    ipt1 = g.get_node(op.input("Y")[0])
    ipt0_shape = infer_shape(ipt0)
    ipt1_shape = infer_shape(ipt1)
    axis = op.attr("axis")
    if len(ipt0_shape) != len(ipt1_shape):
        if axis < 0:
            axis = axis + len(ipt0_shape)
        if axis != len(ipt0_shape) - 1:
            ipt1 = _op.expand_dims(ipt1, axis=axis, num_newaxis=(len(ipt0_shape) - axis - 1))
    op_func = get_relay_op(op_func)
    out = op_func(ipt0, ipt1)
    g.add_node(op.output("Out")[0], out)


def convert_expand(g, op, block):
    """Operator converter for expand."""

    x = g.get_node(op.input("X")[0])
    input_shape = list(infer_shape(x))

    ndims = len(input_shape)
    if op.input("Shape"):
        sizes = g.get_node(op.input("Shape")[0])
        sizes = _infer_value(sizes, g.get_params())
    else:
        sizes = op.attr("shape")

    out = x
    out_dims = len(sizes)
    if ndims < out_dims:
        num_newaxis = out_dims - ndims
        out = _op.expand_dims(out, axis=0, num_newaxis=num_newaxis)
        input_shape = [1] * num_newaxis + input_shape

    for i in range(out_dims):
        if sizes[i] != -1 and input_shape[i] == 1:
            if not isinstance(sizes[i], int):
                sizes[i] = int(infer_value(sizes[i], {}).numpy())
            out = _op.repeat(out, sizes[i], axis=i)

    g.add_node(op.output("Out")[0], out)


def convert_expand_as(g, op, block):
    """Operator converter for expand_as."""

    x = g.get_node(op.input("X")[0])
    target_shape = op.attr("target_shape")
    out = _op.broadcast_to(x, target_shape)
    g.add_node(op.output("Out")[0], out)


def convert_feed(g, op, block):
    """Converter for model input node."""

    if block is not None:
        ipt_name = op.output("Out")[0]
        ipt_shape = block.var(ipt_name).shape
        ipt_dtype = block.var(ipt_name).dtype
        ipt_dtype = str(ipt_dtype).strip().split(".")[1]
    else:
        ipt_shape = op.shape
        ipt_dtype = str(op.dtype).strip().split(".")[1]
        ipt_name = op.name
    if g.shape_dict is not None:
        ipt_shape = g.shape_dict[ipt_name]
    for i, s in enumerate(ipt_shape):
        if s < 0:
            ipt_shape[i] = _ty.Any()
    out = new_var(ipt_name, shape=ipt_shape, dtype=ipt_dtype)
    g.add_node(ipt_name, out)


def convert_fill_any_like(g, op, block):
    """Operator converter for fill_any_like."""

    out_name = op.output("Out")[0]
    out_dtype = block.var(out_name).dtype
    out_dtype = str(out_dtype).strip().split(".")[1]
    x = g.get_node(op.input("X")[0])
    value = _expr.const(op.attr("value"))
    out = _op.transform.full_like(x, value).astype(out_dtype)
    g.add_node(op.output("Out")[0], out)


def convert_fill_constant(g, op, block):
    """Operator converter for fill_constant."""

    value = op.attr("value")
    shape = block.var(op.output("Out")[0]).shape
    dtype = op.attr("dtype")
    dtype = _convert_dtype_value(dtype)
    value = _expr.const(value).astype(dtype)
    if "ValueTensor" in op.input_names and op.input("ValueTensor"):
        shape = g.get_node(op.input("ValueTensor")[0])
        shape = _infer_value(shape, g.get_params())
    if "ShapeTensor" in op.input_names and op.input("ShapeTensor"):
        shape = g.get_node(op.input("ShapeTensor")[0])
        shape = _infer_value(shape, g.get_params())

    out = _op.full(value, shape=shape, dtype=dtype)
    g.add_node(op.output("Out")[0], out)


def convert_fill_constant_batch_size_like(g, op, block):
    """Operator converter for fill_constant_batch_size_like."""

    x = g.get_node(op.input("Input")[0])
    value = op.attr("value")
    shape = op.attr("shape")
    input_dim_idx = op.attr("input_dim_idx")
    output_dim_idx = op.attr("output_dim_idx")
    dtype = op.attr("dtype")

    dtype = _convert_dtype_value(dtype)
    input_shape = shape_of(x)
    batch = _op.strided_slice(input_shape, begin=[input_dim_idx], end=[input_dim_idx + 1]).astype(
        "int32"
    )
    shape_before = shape[:output_dim_idx]
    shape_before = _expr.const(shape_before, dtype="int32")
    shape_after = shape[output_dim_idx + 1 :]
    shape_after = _expr.const(shape_after, dtype="int32")

    out_shape = _op.concatenate([shape_before, batch, shape_after], axis=0)
    out_shape = _infer_value(out_shape, g.get_params())
    constant = _expr.const(value, dtype=dtype).astype(dtype)
    out = _op.full(constant, out_shape, dtype=dtype)

    # reshape for dynamic
    if isinstance(out_shape, _expr.Expr):
        shape[output_dim_idx] = -1
        out = _op.reshape(out, shape)

    g.add_node(op.output("Out")[0], out)


def convert_flatten(g, op, block):
    """Operator converter for flatten."""

    x = g.get_node(op.input("X")[0])
    input_shape = list(infer_shape(x))

    start = op.attr("start_axis")
    end = op.attr("stop_axis")
    ndim = len(input_shape)
    if end < 0:
        end += ndim
    new_shape = [0] * start

    new_shape.append(-1)
    squeeze_axes = []
    for i in range(start + 1, end + 1):
        new_shape.append(1)
        squeeze_axes.append(i)
    for _ in range(end + 1, ndim):
        new_shape.append(0)
    out = _op.reshape(x, new_shape)
    if squeeze_axes:
        out = _op.squeeze(out, axis=squeeze_axes)

    g.add_node(op.output("Out")[0], out)


def convert_gather(g, op, block):
    """Operator converter for gather."""

    x = g.get_node(op.input("X")[0])
    index = g.get_node(op.input("Index")[0])
    axis = op.attr("axis")
    out = _op.take(x, index, axis)
    g.add_node(op.output("Out")[0], out)


def convert_gather_nd(g, op, block):
    """Operator converter for gather_nd."""

    x = g.get_node(op.input("X")[0])
    index = g.get_node(op.input("Index")[0])
    shape = infer_shape(index)
    perm = list(range(0, len(shape) - 1))
    perm.insert(0, len(shape) - 1)
    index = _op.transpose(index, axes=perm)
    out = _op.gather_nd(x, index, 0, shape[-1])
    g.add_node(op.output("Out")[0], out)


def convert_gelu(g, op, block):
    """Operator converter for gelu."""

    x = g.get_node(op.input("X")[0])
    out = x * (
        _expr.const(0.5, dtype="float32")
        + _op.erf(x * _expr.const(0.5 ** 0.5, dtype="float32")) * _expr.const(0.5, dtype="float32")
    )
    g.add_node(op.output("Out")[0], out)


def convert_group_norm(g, op, block):
    """Operator converter for group_norm."""

    x = g.get_node(op.input("X")[0])
    num_groups = op.attr("groups")
    epsilon = op.attr("epsilon")
    gamma = g.get_node(op.input("Scale")[0])
    beta = g.get_node(op.input("Bias")[0])
    out = _op.nn.group_norm(
        x,
        gamma=gamma,
        beta=beta,
        num_groups=num_groups,
        axis=1,
        epsilon=epsilon,
        center=True,
        scale=True,
    )
    g.add_node(op.output("Y")[0], out)


def convert_hard_shrink(g, op, block):
    """Operator converter for hard_shrink."""

    x = g.get_node(op.input("X")[0])
    dtype = infer_type(x).checked_type.dtype
    threshold = op.attr("threshold")
    threshold = _op.const(threshold, dtype)
    out = _op.logical_or(x < _op.const(-1.0, dtype) * threshold, x > threshold)
    out = _op.cast(out, dtype) * x
    g.add_node(op.output("Out")[0], out)


def convert_hard_sigmoid(g, op, block):
    """Operator converter for hard_sigmoid."""

    slope = op.attr("slope")
    x = g.get_node(op.input("X")[0])
    dtype = infer_type(x).checked_type.dtype
    out = x * _expr.const(slope, dtype) + _expr.const(0.5, dtype)
    out = _op.clip(out, 0, 1)
    g.add_node(op.output("Out")[0], out)


def convert_hard_swish(g, op, block):
    """Operator converter for hard_swish."""

    offset = op.attr("offset")
    scale = op.attr("scale")
    threshold = op.attr("threshold")
    assert np.isclose(offset, 3.0), "Only support offset==3.0 for PaddlePaddle's hard_swish"
    assert np.isclose(scale, 6.0), "Only support scale==6.0 for PaddlePaddle's hard_swish"
    assert np.isclose(threshold, 6.0), "Only support threshold==6.0 for PaddlePaddle's hard_swish"
    x = g.get_node(op.input("X")[0])
    dtype = infer_type(x).checked_type.dtype
    out = _op.clip(x, -1 * offset, offset)
    out = out / _expr.const(threshold, dtype) + _expr.const(0.5, dtype)
    out = x * out
    g.add_node(op.output("Out")[0], out)


def convert_hard_tanh(g, op, block):
    """Operator converter for hard_tanh."""

    x = g.get_node(op.input("X")[0])
    t_max = op.attr("t_max")
    t_min = op.attr("t_min")
    out = _op.tensor.clip(x, t_min, t_max)
    g.add_node(op.output("Out")[0], out)


def convert_index_select(g, op, block):
    """Operator converter for index_select."""

    dim = op.attr("dim")
    x = g.get_node(op.input("X")[0])
    index = g.get_node(op.input("Index")[0])
    out = _op.take(x, indices=index, axis=dim, mode="clip")

    g.add_node(op.output("Out")[0], out)


def convert_instance_norm(g, op, block):
    """Operator converter for instance_norm."""

    x = g.get_node(op.input("X")[0])
    gamma = g.get_node(op.input("Scale")[0])
    beta = g.get_node(op.input("Bias")[0])
    epsilon = op.attr("epsilon")

    scale = center = True
    out = _op.nn.instance_norm(x, gamma, beta, axis=1, epsilon=epsilon, center=center, scale=scale)
    g.add_node(op.output("Y")[0], out)


def convert_layer_norm(g, op, block):
    """Operator converter for layer_norm."""

    begin_norm_axis = op.attr("begin_norm_axis")
    epsilon = op.attr("epsilon")
    x = g.get_node(op.input("X")[0])
    bias_input = op.input("Bias")
    scale_input = op.input("Scale")

    x_shape = infer_shape(x)
    assert begin_norm_axis in (
        len(x_shape) - 1,
        -1,
    ), "Support only normalization over last one dimension."

    if bias_input:
        bias = g.get_node(bias_input[0])
    else:
        bias = _expr.const(np.zeros(x_shape[begin_norm_axis]))

    if scale_input:
        scale = g.get_node(scale_input[0])
    else:
        scale = _expr.const(np.ones(x_shape[begin_norm_axis]))

    out = _op.nn.layer_norm(
        x, gamma=scale, beta=bias, axis=begin_norm_axis, epsilon=epsilon, center=True, scale=True
    )
    g.add_node(op.output("Y")[0], out)


def convert_leaky_relu(g, op, block):
    """Operator converter for leaky_relu."""

    alpha = op.attr("alpha")
    x = g.get_node(op.input("X")[0])
    out = _op.nn.leaky_relu(x, alpha=alpha)
    g.add_node(op.output("Out")[0], out)


def convert_lookup_table(g, op, block):
    """Operator converter for lookup_table_v2."""

    indices = g.get_node(op.input("Ids")[0])
    padding_idx = op.attr("padding_idx")
    weights = g.get_node(op.input("W")[0])
    if padding_idx != -1:
        if op.input("W")[0] in g.get_params():
            weights = g.get_params(op.input("W")[0])
            weights[padding_idx] = 0.0
            weights = _expr.const(weights)
        else:
            shape = _infer_value(shape_of(weights), g.get_params())
            assert not isinstance(
                shape, _expr.Expr
            ), "Shape of weight has to be fixed for PaddlePaddle's lookup_table"
            filters = np.ones(shape).astype(infer_type(weights).checked_type.dtype)
            filters[padding_idx] = 0.0
            filters = _expr.const(filters)
            weights = weights * filters
    out = _op.take(weights, indices.astype("int32"), axis=0)
    g.add_node(op.output("Out")[0], out)


def convert_log1p(g, op, block):
    """Operator converter for log1p."""

    x = g.get_node(op.input("X")[0])
    dtype = infer_type(x).checked_type.dtype
    one = _expr.const(1, dtype=dtype)
    out = _op.log(x + one)
    g.add_node(op.output("Out")[0], out)


def convert_logical_op(g, op, block):
    """Operator converter for logical op."""

    ipt0 = g.get_node(op.input("X")[0])
    ipt1 = g.get_node(op.input("Y")[0])
    op_func = get_relay_op(op.type)
    out = op_func(ipt0, ipt1)
    g.add_node(op.output("Out")[0], out)


def convert_logical_not(g, op, block):
    """Operator converter for logical_not op."""

    ipt0 = g.get_node(op.input("X")[0])
    op_func = get_relay_op(op.type)
    out = op_func(ipt0)
    g.add_node(op.output("Out")[0], out)


def convert_logsigmoid(g, op, block):
    """Operator converter for logsigmoid."""

    x = g.get_node(op.input("X")[0])
    out = _op.log(_op.tensor.sigmoid(x))
    g.add_node(op.output("Out")[0], out)


def convert_logsoftmax(g, op, block):
    """Operator converter for logsoftmax."""

    x = g.get_node(op.input("X")[0])
    axis = op.attr("axis")
    ndim = len(infer_shape(x))
    if axis < 0:
        axis += ndim
    m = _op.max(x, [axis], keepdims=True)
    e = _op.exp(x - m)
    s = _op.sum(e, [axis], keepdims=True)
    out = x - m - _op.log(s)
    g.add_node(op.output("Out")[0], out)


def convert_logsumexp(g, op, block):
    """Operator converter for logsumexp."""

    input_x = g.get_node(op.input("X")[0])
    axis = op.attr("axis")
    if op.attr("reduce_all"):
        axis = None
    keepdims = op.attr("keepdim")
    out = get_relay_op("logsumexp")(input_x, axis=axis, keepdims=keepdims)
    if not axis and not keepdims:
        out = _op.expand_dims(out, axis=0)
    g.add_node(op.output("Out")[0], out)


def convert_masked_select(g, op, block):
    """Operator converter for masked_select."""

    x = g.get_node(op.input("X")[0])
    mask = g.get_node(op.input("Mask")[0])
    index = _op.transform.argwhere(mask)
    shape = infer_shape(index)
    perm = list(range(0, len(shape) - 1))
    perm.insert(0, len(shape) - 1)
    index = _op.transpose(index, axes=perm)
    out = _op.gather_nd(x, index, 0, shape[-1])
    g.add_node(op.output("Y")[0], out)


def convert_matmul(g, op, block):
    """Operator converter for matmul."""

    inputs = [g.get_node(op.input("X")[0]), g.get_node(op.input("Y")[0])]
    a_shape = infer_shape(inputs[0])
    b_shape = infer_shape(inputs[1])
    if op.has_attr("trans_x"):
        # for matmul_v2
        trans_x = op.attr("trans_x")
        trans_y = op.attr("trans_y")
    else:
        # for matmul
        trans_x = op.attr("transpose_X")
        trans_y = op.attr("transpose_Y")
    if trans_x:
        perm = list(range(len(a_shape)))
        perm[-2] = len(a_shape) - 1
        perm[-1] = len(a_shape) - 2
        inputs[0] = _op.transpose(inputs[0], axes=perm)
    if trans_y:
        perm = list(range(len(b_shape)))
        perm[-2] = len(b_shape) - 1
        perm[-1] = len(b_shape) - 2
        inputs[1] = _op.transpose(inputs[1], axes=perm)

    # This implemention almost keeps same with ONNX
    # Need to check input shape as batch matmul must be supported.
    a_shape = shape_of(inputs[0])
    a_rank = infer_shape(a_shape)[0]
    b_shape = shape_of(inputs[1])
    b_rank = infer_shape(b_shape)[0]
    # When performing a batch matmul, we need to properly handle N-dim shapes.
    if a_rank > 2 or b_rank > 2:

        def flatten_to_nd(x, x_shape, nd=3):
            ndims = infer_shape(x_shape)[0]
            if ndims == nd:
                return x
            newshape = _op.concatenate(
                [
                    _expr.const([-1], dtype=infer_type(x_shape).checked_type.dtype),
                    _op.strided_slice(x_shape, [ndims - nd + 1], [ndims]),
                ],
                0,
            )
            out = _op.reshape(x, fold_constant(newshape))
            return out

        b_type = infer_type(inputs[1])
        # Convert to dense if the second matrix is 2d and non-dynamic
        if b_rank == 2 and not _ty.is_dynamic(b_type.checked_type):
            a = flatten_to_nd(inputs[0], a_shape, 2)
            b = _op.transpose(inputs[1])
            output = _op.nn.dense(a, b)
        else:
            # Convert a and b into 3 dimensional tensors.
            a = flatten_to_nd(inputs[0], a_shape, 3)
            b = flatten_to_nd(inputs[1], b_shape, 3)
            # Transpose matrix dimensions of b.
            b = _op.transpose(b, [0, 2, 1])
            # Perform a batch matmul.
            output = _op.nn.batch_matmul(a, b)
        # Determine the output batch dimension.
        if a_rank > b_rank:
            out_batch = _op.strided_slice(a_shape, [0], [a_rank - 2])
        elif a_rank < b_rank:
            out_batch = _op.strided_slice(b_shape, [0], [b_rank - 2])
        # If its unclear how broadcasting should be applied, the output
        # shape is determined by choosing the maximum value from each input.
        else:
            out_batch = _op.concatenate(
                [
                    _op.maximum(
                        _op.strided_slice(a_shape, [i], [i + 1]),
                        _op.strided_slice(b_shape, [i], [i + 1]),
                    )
                    for i in range(a_rank - 2)
                ],
                0,
            )
        # Reshape output to original dimensions.
        final_shape = _op.concatenate(
            [
                out_batch,
                _op.strided_slice(
                    a_shape, [infer_shape(a_shape)[0] - 2], [infer_shape(a_shape)[0] - 1]
                ),
                _op.strided_slice(
                    b_shape, [infer_shape(b_shape)[0] - 1], [infer_shape(b_shape)[0]]
                ),
            ],
            0,
        )
        out = _op.reshape(output, fold_constant(final_shape))
    else:
        if b_rank == 1:
            inputs[1] = _op.expand_dims(inputs[1], 1, 1)
        # Otherwise a simple dense op will get the job done.
        input_1_t = _op.transpose(inputs[1], axes=(1, 0))
        out = _op.nn.dense(inputs[0], input_1_t)
        if b_rank == 1:
            out = _op.squeeze(out, axis=[-1])
    if op.has_attr("alpha"):
        alpha = op.attr("alpha")
        if not np.isclose(alpha, 1.0):
            out = out * _expr.const(alpha).astype("float32")
    g.add_node(op.output("Out")[0], out)


def convert_meshgrid(g, op, block):
    """Operator converter for meshgrid."""

    inputs = op.input("X")
    x = [g.get_node(i) for i in inputs]
    outs = _op.meshgrid(x, indexing="ij")
    for i, out in enumerate(outs):
        g.add_node(op.output("Out")[i], out)


def convert_mul(g, op, block):
    """Operator converter for mul."""

    x = g.get_node(op.input("X")[0])
    y = g.get_node(op.input("Y")[0])
    x_num_col_dims = op.attr("x_num_col_dims")
    y_num_col_dims = op.attr("y_num_col_dims")
    x_shape = _op.shape_of(x)
    y_shape = _op.shape_of(y)
    x_dim = infer_shape(x_shape)[0]
    y_dim = infer_shape(y_shape)[0]
    if x_num_col_dims < 0:
        x_num_col_dims += x_dim
    if y_num_col_dims < 0:
        y_num_col_dims += y_dim
    if x_num_col_dims == 1:
        x = _op.nn.batch_flatten(x)
    else:
        pre_shape = _op.prod(_op.strided_slice(x_shape, [0], [x_num_col_dims], [1]), keepdims=True)
        post_shape = _op.prod(
            _op.strided_slice(x_shape, [x_num_col_dims], [x_dim], [1]), keepdims=True
        )
        new_shape = _op.concatenate([pre_shape, post_shape], axis=0)
        new_shape = fold_constant(new_shape)
        x = _op.reshape(x, new_shape)
    if y_num_col_dims == 1:
        y = _op.nn.batch_flatten(y)
    else:
        pre_shape = _op.prod(_op.strided_slice(y_shape, [0], [y_num_col_dims], [1]), keepdims=True)
        post_shape = _op.prod(
            _op.strided_slice(y_shape, [y_num_col_dims], [y_dim], [1]), keepdims=True
        )
        new_shape = _op.concatenate([pre_shape, post_shape], axis=0)
        new_shape = fold_constant(new_shape)
        y = _op.reshape(y, new_shape)
    y = _op.transpose(y)
    out = _op.nn.dense(x, y)
    out_pre_shape = _op.strided_slice(x_shape, [0], [x_num_col_dims], [1])
    out_post_shape = _op.strided_slice(y_shape, [y_num_col_dims], [y_dim], [1])
    out_shape = _op.concatenate([out_pre_shape, out_post_shape], axis=0)
    out_shape = fold_constant(out_shape)
    out = _op.reshape(out, out_shape)
    g.add_node(op.output("Out")[0], out)


def convert_mv(g, op, block):
    """Operator converter for mv."""

    x = g.get_node(op.input("X")[0])
    y = g.get_node(op.input("Vec")[0])
    y = _op.expand_dims(y, axis=-1)
    y = _op.transpose(y)
    out = _op.nn.dense(x, y)
    out = _op.squeeze(out, axis=[-1])
    g.add_node(op.output("Out")[0], out)


def convert_numel(g, op, block):
    """Operator converter for numel."""

    input_x = g.get_node(op.input("Input")[0])
    out = _op.ndarray_size(input_x, dtype="int64")
    out = _op.expand_dims(out, axis=0)
    g.add_node(op.output("Out")[0], out)


def convert_nonzero(g, op, block):
    """Operator converter for nonzero."""

    input_x = g.get_node(op.input("Condition")[0])
    out = _op.transform.argwhere(input_x)
    # Paddle NonZero always outputs int64
    out = _op.cast(out, "int64")
    g.add_node(op.output("Out")[0], out)


def convert_pool2d(g, op, block):
    """Operator converter for pool2d."""

    adaptive = op.attr("adaptive")
    ceil_mode = op.attr("ceil_mode")
    global_pooling = op.attr("global_pooling")
    ksize = op.attr("ksize")
    paddings = op.attr("paddings")
    padding_algorithm = op.attr("padding_algorithm")
    pooling_type = op.attr("pooling_type")
    if global_pooling:
        adaptive = True
        ksize = [1, 1]

    input_x = g.get_node(op.input("X")[0])

    op_map = {
        "avg": "avg_pool2d",
        "max": "max_pool2d",
    }
    strides = op.attr("strides")
    if isinstance(strides, int):
        strides = [strides, strides]
    if isinstance(ksize, int):
        ksize = [ksize, ksize]
    if isinstance(paddings, int):
        paddings = [paddings] * 2

    if padding_algorithm == "VALID":
        paddings = [0, 0]
    elif padding_algorithm == "SAME":
        in_h, in_w = infer_shape(input_x)[2:]
        pad_h = _get_pad_size(in_h, ksize[0], strides[0])
        pad_w = _get_pad_size(in_w, ksize[1], strides[1])
        paddings = [pad_h[0], pad_w[0], pad_h[1], pad_w[1]]
    elif padding_algorithm == "EXPLICIT":
        if len(paddings) == 2:
            paddings = [paddings[0], paddings[1], paddings[0], paddings[1]]
        if len(paddings) == 4:
            paddings = [paddings[0], paddings[2], paddings[1], paddings[3]]
    else:
        msg = 'Value {} in attribute "padding" of operator Pool2d is not "valid."'
        raise tvm.error.OpAttributeInvalid(msg.format(padding_algorithm))

    if not adaptive:
        out = getattr(_op.nn, op_map[pooling_type])(
            input_x, pool_size=ksize, strides=strides, padding=paddings, ceil_mode=ceil_mode
        )
    else:
        out = getattr(_op.nn, "adaptive_" + op_map[pooling_type])(input_x, output_size=ksize)
    g.add_node(op.output("Out")[0], out)


def convert_padding(g, op, block):
    """Operator converter for padding."""

    input_x = g.get_node(op.input("X")[0])
    input_padding = op.input("Paddings")
    if input_padding:
        padding = g.get_node(input_padding[0])
        padding = infer_value(padding, g.get_params()).numpy().tolist()
    else:
        padding = op.attr("paddings")
    padding = op.attr("paddings")
    value = op.attr("value")
    data_format = op.attr("data_format")
    mode = op.attr("mode")
    assert mode != "circular", "Don't support mod='circular' for PaddlePaddle's padding"
    if mode == "replicate":
        mode = "edge"

    pad_len = len(padding)
    new_paddings = [0] * (pad_len + 4)
    for i in range(0, pad_len, 2):
        index = -1 - i
        if data_format[:2] != "NC":
            index = -3 - i
        new_paddings[index] = padding[i + 1]
        new_paddings[index - 1] = padding[i]

    new_paddings = [new_paddings[i : i + 2] for i in range(0, len(new_paddings), 2)]

    out = _op.nn.pad(input_x, new_paddings, pad_value=value, pad_mode=mode)
    g.add_node(op.output("Out")[0], out)


def convert_pixel_shuffle(g, op, block):
    """Operator converter for pixel_shuffle."""

    x = g.get_node(op.input("X")[0])
    upscale_factor = op.attr("upscale_factor")
    out = _op.nn.depth_to_space(x, upscale_factor, mode="CRD")
    g.add_node(op.output("Out")[0], out)


def convert_pow(g, op, block):
    """Operator converter for pow."""

    x = g.get_node(op.input("X")[0])
    factor = op.attr("factor")
    factor = _expr.const(factor, dtype="float32").astype("float32")
    out = _op.power(x, factor)
    g.add_node(op.output("Out")[0], out)


def convert_prelu(g, op, block):
    """Operator converter for prelu."""

    x = g.get_node(op.input("X")[0])
    alpha = g.get_node(op.input("Alpha")[0])
    ndims = len(infer_shape(x))
    axis = 0 if ndims <= 1 else 1
    mode = op.attr("mode")
    if mode == "all":
        if ndims == 1:
            shape = _op.strided_slice(shape_of(x), [0], [1])
        else:
            shape = _op.strided_slice(shape_of(x), [1], [2])
        alpha = _op.broadcast_to(alpha, shape)
    out = _op.nn.prelu(x, alpha, axis)
    g.add_node(op.output("Out")[0], out)


def convert_norm(g, op, block):
    """Operator converter for norm."""

    x = g.get_node(op.input("X")[0])
    dtype = infer_type(x).checked_type.dtype
    axis = op.attr("axis")
    keepdim = op.attr("keepdim")
    if op.attr("asvector"):
        axis = None
    order = op.attr("porder")
    if order == np.inf:
        out = _op.reduce.max(_op.abs(x), axis=axis, keepdims=keepdim)
    elif order == np.NINF:
        out = _op.reduce.min(_op.abs(x), axis=axis, keepdims=keepdim)
    else:
        reci_order = _expr.const(1.0 / order, dtype=dtype)
        order = _expr.const(order)
        out = _op.power(
            _op.reduce.sum(_op.power(_op.abs(x), order), axis=axis, keepdims=keepdim),
            reci_order,
        )
    if op.attr("asvector") and not keepdim:
        out = _op.expand_dims(out, axis=0)

    g.add_node(op.output("Out")[0], out)


def convert_range(g, op, block):
    """Operator converter for range."""

    start = g.get_node(op.input("Start")[0])
    stop = g.get_node(op.input("End")[0])
    step = g.get_node(op.input("Step")[0])
    dtype = infer_type(start).checked_type.dtype

    params = []
    for param in (start, stop, step):
        param = _infer_value(param, g.get_params())
        if isinstance(param, list):
            param = param[0]
        if isinstance(param, _expr.Expr):
            param = _op.squeeze(param)
        else:
            param = _op.const(param, dtype=dtype)
        params.append(param)

    out = _op.transform.arange(params[0], params[1], params[2], dtype=dtype)
    g.add_node(op.output("Out")[0], out)


def convert_reciprocal(g, op, block):
    """Operator converter for reciprocal."""

    x = g.get_node(op.input("X")[0])
    dtype = infer_type(x).checked_type.dtype
    out = _expr.const(1.0, dtype) / x
    g.add_node(op.output("Out")[0], out)


def convert_reduce(g, op, block):
    """Operator converter for reduce."""

    op_map = {
        "reduce_all": "all",
        "reduce_any": "any",
        "reduce_max": "max",
        "reduce_min": "min",
        "reduce_prod": "prod",
        "reduce_sum": "sum",
        "reduce_mean": "mean",
    }
    op_name = op_map[op.type]
    input_x = g.get_node(op.input("X")[0])
    axis = op.attr("dim")
    if op.attr("reduce_all"):
        axis = None
    keepdims = op.attr("keep_dim")
    out = get_relay_op(op_name)(input_x, axis=axis, keepdims=keepdims)
    if not axis and not keepdims:
        out = _op.expand_dims(out, axis=0)
    g.add_node(op.output("Out")[0], out)


def convert_relu6(g, op, block):
    """Operator converter for relu6."""

    x = g.get_node(op.input("X")[0])
    out = _op.clip(x, 0.0, 6.0)
    g.add_node(op.output("Out")[0], out)


def convert_reshape(g, op, block):
    """Operator converter for reshape."""

    input_shape = op.input("Shape")
    input_shape_tensor = op.input("ShapeTensor")
    data = g.get_node(op.input("X")[0])
    if input_shape:
        new_shape = g.get_node(input_shape[0])
    elif input_shape_tensor:
        new_shape = []
        for shape_name in input_shape_tensor:
            shape = g.get_node(shape_name)
            if len(infer_shape(shape)) == 0:
                shape = _op.reshape(shape, [-1])
            new_shape.append(shape.astype("int64"))
        new_shape = _op.concatenate(new_shape, axis=0)
        new_shape = _infer_value(new_shape, g.get_params())
    else:
        new_shape = op.attr("shape")
    out = _op.reshape(data, new_shape)
    g.add_node(op.output("Out")[0], out)


def convert_rnn(g, op, block):
    """Operator converter for rnn."""

    def generate_lstm(X_steps, H_t, C_t, W, R, WB, RB, f_act, g_act, h_act, backwards=False):
        h_list = []
        seq_length = len(X_steps)
        for i in range(seq_length):
            step = X_steps[i] if not backwards else X_steps[seq_length - (i + 1)]
            step = _op.squeeze(step, axis=[0])
            gates = _op.nn.dense(step, W) + _op.nn.dense(H_t, R)
            if WB is not None:
                gates += WB
            if RB is not None:
                gates += RB
            i, f, c, o = _op.split(gates, 4, axis=-1)

            i = f_act(i)
            f = f_act(f)

            c = g_act(c)
            C = f * C_t + i * c

            o = f_act(o)

            H = o * h_act(C)

            H_t = H
            C_t = C
            h_list.append(_op.expand_dims(H, axis=0))

        if backwards:
            h_list = h_list[::-1]

        # Concatenate outputs and add back in direction axis.
        concatenated = _op.concatenate(h_list, 0)
        output = _op.expand_dims(concatenated, axis=1)
        H_t = _op.expand_dims(H_t, axis=0)
        C_t = _op.expand_dims(C_t, axis=0)

        return output, H_t, C_t

    def make_param_inputs(g, node, layer, hidden_size, num_layers):
        bidirect_len = 4 if node.attr("is_bidirec") else 2
        all_layer_param_len = len(node.input("WeightList"))
        weight_list = node.input("WeightList")[: all_layer_param_len // 2]
        bias_list = node.input("WeightList")[all_layer_param_len // 2 :]

        layer_weight_list = weight_list[layer * bidirect_len : layer * bidirect_len + bidirect_len]
        layer_bias_list = bias_list[layer * bidirect_len : layer * bidirect_len + bidirect_len]
        param_list = layer_weight_list + layer_bias_list
        param_list_len = len(param_list)

        input_weights = param_list[0 : param_list_len // 2 : 2]
        hidden_weights = param_list[1 : param_list_len // 2 : 2]

        input_bias = param_list[param_list_len // 2 : param_list_len : 2]
        hidden_bias = param_list[param_list_len // 2 + 1 : param_list_len : 2]

        return input_weights, hidden_weights, input_bias, hidden_bias

    def make_init_param_inputs(g, node, layer):
        all_init_h, all_init_c = node.input("PreState")
        bidirect_len = 2 if node.attr("is_bidirec") else 1
        init_h = _op.strided_slice(
            g.get_node(all_init_h),
            [layer * bidirect_len],
            [layer * bidirect_len + bidirect_len],
            axes=[0],
        )
        init_c = _op.strided_slice(
            g.get_node(all_init_c),
            [layer * bidirect_len],
            [layer * bidirect_len + bidirect_len],
            axes=[0],
        )
        return init_h, init_c

    hidden_size = op.attr("hidden_size")
    num_layers = op.attr("num_layers")
    is_bidirec = op.attr("is_bidirec")

    input_x = g.get_node(op.input("Input")[0])

    num_directions = 1
    if is_bidirec:
        num_directions = 2

    x_shape = infer_shape(input_x)
    time_steps = x_shape[0]
    x_steps = _op.split(input_x, indices_or_sections=time_steps, axis=0)
    for layer in range(num_layers):
        input_weights, hidden_weights, input_bias, hidden_bias = make_param_inputs(
            g, op, layer, hidden_size, num_layers
        )

        init_h, init_c = make_init_param_inputs(g, op, layer)
        init_hs = _op.split(init_h, num_directions)
        init_cs = _op.split(init_c, num_directions)
        result_output = []
        result_H = []
        result_C = []
        for i in range(num_directions):
            H_t = _op.squeeze(init_hs[i], axis=[0])
            C_t = _op.squeeze(init_cs[i], axis=[0])
            W = g.get_node(input_weights[i])
            R = g.get_node(hidden_weights[i])
            WB = g.get_node(input_bias[i])
            RB = g.get_node(hidden_bias[i])
            output, H, C = generate_lstm(
                X_steps=x_steps,
                H_t=H_t,
                C_t=C_t,
                W=W,
                R=R,
                WB=WB,
                RB=RB,
                f_act=_op.sigmoid,
                g_act=_op.tanh,
                h_act=_op.tanh,
                backwards=i == 1,
            )
            result_output.append(output)
            result_H.append(H)
            result_C.append(C)
        output = _op.concatenate(result_output, axis=1)
        H = _op.concatenate(result_H, axis=0)
        C = _op.concatenate(result_C, axis=0)

        output = _op.transpose(output, axes=[0, 2, 1, 3])
        output = _op.reshape(output, newshape=(0, 0, -1))
        x_steps = _op.split(output, indices_or_sections=time_steps, axis=0)

    g.add_node(op.output("Out")[0], output)


def convert_scale(g, op, block):
    """Operator converter for scale."""

    scale = op.attr("scale")
    bias = op.attr("bias")
    bias_after_scale = op.attr("bias_after_scale")
    x = g.get_node(op.input("X")[0])
    if np.isclose(scale, 1.0) and np.isclose(bias, 0.0):
        out = x
    else:
        x_dtype = infer_type(x).checked_type.dtype
        if x_dtype != "float32":
            x = x.astype("float32")
        if np.isclose(bias, 0.0):
            out = x * _expr.const(np.array(scale).astype("float32"))
        elif np.isclose(scale, 1.0):
            out = x + _expr.const(np.array(bias).astype("float32"))
        else:
            if bias_after_scale:
                out = x * _expr.const(np.array(scale).astype("float32")) + _expr.const(
                    np.array(bias).astype("float32")
                )
            else:
                out = (x + _expr.const(np.array(bias).astype("float32"))) * _expr.const(
                    np.array(scale).astype("float32")
                )
        if x_dtype != "float32":
            out = out.astype(x_dtype)
    g.add_node(op.output("Out")[0], out)


def convert_scatter(g, op, block):
    """Operator converter for scatter."""

    x = g.get_node(op.input("X")[0])
    index = g.get_node(op.input("Ids")[0])
    updates = g.get_node(op.input("Updates")[0])
    overwrite = op.attr("overwrite")

    shape = infer_shape(updates)
    ndims = len(shape)
    index = _op.expand_dims(index, axis=-1, num_newaxis=ndims - 1)
    index = _op.transform.broadcast_to(index, shape)

    if overwrite:
        out = _op.scatter(x, index, updates, axis=0)
    else:
        out = _op.scatter_add(_op.zeros_like(x), index, updates, axis=0)
    g.add_node(op.output("Out")[0], out)


def convert_scatter_nd_add(g, op, block):
    """Operator converter for scatter_nd_add."""

    x = g.get_node(op.input("X")[0])
    index = g.get_node(op.input("Index")[0])
    updates = g.get_node(op.input("Updates")[0])
    indices_dim = len(infer_shape(index))
    axes = list(range(indices_dim))
    index = _op.transpose(index, axes[-1:] + axes[:-1])
    out = _op.scatter_nd(x, index, updates, mode="add")
    g.add_node(op.output("Out")[0], out)


def convert_selu(g, op, block):
    """Operator converter for selu."""

    x = g.get_node(op.input("x")[0])
    dtype = infer_type(x).checked_type.dtype
    alpha = _op.const(op.attr("alpha"), dtype)
    scale = _op.const(op.attr("scale"), dtype)
    out = (
        _expr.const(-1.0, dtype=dtype)
        * alpha
        * _op.nn.relu(_expr.const(1.0, dtype=dtype) - _op.exp(x))
    )
    out = scale * (out + _op.nn.relu(x))
    g.add_node(op.output("Out")[0], out)


def convert_shape(g, op, block):
    """Operator converter for shape."""

    x = g.get_node(op.input("Input")[0])
    out = shape_of(x)
    g.add_node(op.output("Out")[0], out)


def convert_slice(g, op, block):
    """Operator converter for slice."""

    data = g.get_node(op.input("Input")[0])
    dims = len(infer_shape(data))

    axes = op.attr("axes")
    indices = _expr.const(axes, dtype="int64")

    decrease_axis = op.attr("decrease_axis")
    if isinstance(decrease_axis, int):
        decrease_axis = [decrease_axis]

    if op.input("StartsTensor"):
        starts = g.get_node(op.input("StartsTensor")[0])
        starts = _infer_value(starts, g.get_params())
    elif op.input("StartsTensorList"):
        starts = []
        for start_index in op.input("StartsTensorList"):
            start_index = g.get_node(start_index).astype("int64")
            starts.append(start_index)
        starts = _op.concatenate(starts, axis=0)
        starts = _infer_value(starts, g.get_params())
    else:
        starts = op.attr("starts")

    if len(axes) < dims:
        if isinstance(starts, _expr.Expr):
            starts = _op.scatter(
                _op.const([0] * dims, dtype=infer_type(starts).checked_type.dtype),
                indices,
                starts,
                axis=0,
            )
        else:
            base = [0] * dims
            for i, axis in enumerate(axes):
                base[axis] = starts[i]
            starts = base

    if op.input("EndsTensor"):
        ends = g.get_node(op.input("EndsTensor")[0])
        ends = _infer_value(ends, g.get_params())
    elif op.input("EndsTensorList"):
        ends = []
        for end_index in op.input("EndsTensorList"):
            end_index = g.get_node(end_index).astype("int64")
            ends.append(end_index)
        ends = _op.concatenate(ends, axis=0)
        ends = _infer_value(ends, g.get_params())
    else:
        ends = op.attr("ends")

    if len(axes) < dims:
        if isinstance(ends, _expr.Expr):
            ends = _op.scatter(
                _expr.const(
                    np.array([np.iinfo(np.int32).max] * dims),
                    dtype=infer_type(ends).checked_type.dtype,
                ),
                indices,
                ends,
                axis=0,
            )
        else:
            base = [np.iinfo(np.int32).max] * dims
            for i, axis in enumerate(axes):
                base[axis] = ends[i]
            ends = base

    strides = None
    if "StridesTensor" in op.input_names and op.input("StridesTensor"):
        strides = g.get_node(op.input("StridesTensor")[0])
        strides = _infer_value(strides, g.get_params())
    elif "StridesTensorList" in op.input_names and op.input("StridesTensorList"):
        strides = []
        for strides_index in op.input("StridesTensorList"):
            strides_index = g.get_node(strides_index).astype("int64")
            strides.append(strides_index)
        strides = _op.concatenate(strides, axis=0)
        strides = _infer_value(strides, g.get_params())
    elif op.has_attr("strides"):
        strides = op.attr("strides")

    if len(axes) < dims:
        if isinstance(strides, _expr.Expr):
            strides = _op.scatter(
                _expr.const(
                    np.array([1] * dims),
                    dtype=infer_type(strides).checked_type.dtype,
                ),
                indices,
                strides,
                axis=0,
            )
        elif strides:
            base = [1] * dims
            for i, axis in enumerate(axes):
                base[axis] = strides[i]
            strides = base
    if not strides:
        strides = _op.const([1] * dims, dtype="int64")

    out = _op.strided_slice(data, begin=starts, end=ends, strides=strides)
    if decrease_axis:
        out = _op.squeeze(out, axis=decrease_axis)
    g.add_node(op.output("Out")[0], out)


def convert_softmax(g, op, block):
    """Operator converter for softmax."""

    axis = op.attr("axis")
    input_shape = block.var(op.input("X")[0]).shape
    if axis < 0:
        axis = len(input_shape) + axis
    x = g.get_node(op.input("X")[0])
    m = _op.max(x, axis, keepdims=True)
    e = _op.exp(x - m)
    out = e / _op.sum(e, axis, keepdims=True)
    g.add_node(op.output("Out")[0], out)


def convert_softplus(g, op, block):
    """Operator converter for softplus."""

    x = g.get_node(op.input("X")[0])
    dtype = infer_type(x).checked_type.dtype
    beta = op.attr("beta")
    beta = _expr.const(beta, dtype=dtype)
    out = _op.log(_op.exp(x * beta) + _expr.const(1.0, dtype=dtype)) / beta
    g.add_node(op.output("Out")[0], out)


def convert_softshrink(g, op, block):
    """Operator converter for softshrink."""

    x = g.get_node(op.input("X")[0])
    threshold = op.attr("lambda")
    out = x - _op.clip(x, -1.0 * threshold, threshold)
    g.add_node(op.output("Out")[0], out)


def convert_softsign(g, op, block):
    """Operator converter for softsign."""

    x = g.get_node(op.input("X")[0])
    dtype = infer_type(x).checked_type.dtype
    out = x / (_op.const(1.0, dtype) + _op.abs(x))
    g.add_node(op.output("Out")[0], out)


def convert_swish(g, op, block):
    """Operator converter for swish."""

    x = g.get_node(op.input("X")[0])
    dtype = infer_type(x).checked_type.dtype
    out = x / (_op.const(1.0, dtype) + _op.exp(_op.const(-1.0, dtype) * x))
    g.add_node(op.output("Out")[0], out)


def convert_tanhshrink(g, op, block):
    """Operator converter for swish."""

    x = g.get_node(op.input("X")[0])
    out = x - _op.tanh(x)
    g.add_node(op.output("Out")[0], out)


def convert_thresholded_relu(g, op, block):
    """Operator converter for thresholded_relu."""

    x = g.get_node(op.input("X")[0])
    dtype = infer_type(x).checked_type.dtype
    threshold = _op.const(op.attr("threshold"), dtype)
    out = _op.where(_op.greater(x, threshold), x, _op.const(0.0, dtype))
    g.add_node(op.output("Out")[0], out)


def convert_split(g, op, block):
    """Operator converter for split."""

    x = g.get_node(op.input("X")[0])
    axis = op.input("AxisTensor")
    if axis:
        axis = g.get_node(axis[0])
        axis = infer_value(axis, g.get_params()).numpy().tolist()[0]
    else:
        axis = op.attr("axis")

    sections = op.input("SectionsTensorList")
    if sections:
        tmp_section = []
        for i in sections:
            i = g.get_node(i)
            i = infer_value(i, g.get_params()).numpy().tolist()
            tmp_section.extend(i)
        sections = tmp_section
    else:
        sections = op.attr("sections")
    if sections:
        indices = []
        split_index = 0
        for i in sections[:-1]:
            if i == -1:
                input_shape = infer_shape(x)[axis]
                i = input_shape - np.sum(sections) - 1
            split_index += i
            indices.append(split_index)
    else:
        indices = op.attr("num")

    out = _op.split(x, indices, axis)
    for i, out_i in enumerate(out):
        g.add_node(op.output("Out")[i], out_i)


def convert_square(g, op, block):
    """Operator converter for square."""

    x = g.get_node(op.input("X")[0])
    out = _op.multiply(x, x)
    g.add_node(op.output("Out")[0], out)


def convert_squeeze(g, op, block):
    """Operator converter for squeeze2."""

    x = g.get_node(op.input("X")[0])
    axes = op.attr("axes")
    if not axes:
        axes = None
    x = _op.squeeze(x, axis=axes)
    g.add_node(op.output("Out")[0], x)


def convert_topk(g, op, block):
    """Operator converter for topk."""

    x = g.get_node(op.input("X")[0])
    axis = op.attr("axis")
    largest = op.attr("largest")
    is_ascend = not bool(largest)
    k_node = op.input("K")
    if k_node:
        k_node = g.get_node(k_node[0])
        k = _infer_value(k_node, g.get_params())
    else:
        k = op.attr("k")
    outs = _op.topk(x, k=k, axis=axis, is_ascend=is_ascend, ret_type="both", dtype="int64")

    g.add_node(op.output("Out")[0], outs[0])
    g.add_node(op.output("Indices")[0], outs[1])


def convert_stack(g, op, block):
    """Operator converter for stack."""

    inputs = op.input("X")
    inputs = [g.get_node(i) for i in inputs]
    axis = op.attr("axis")
    inputs = _dtype_shape_promotion(inputs)
    out = _op.stack(inputs, axis)
    g.add_node(op.output("Y")[0], out)


def convert_tile(g, op, block):
    """Operator converter for tile."""

    input_x = g.get_node(op.input("X")[0])
    repeat_times = op.input("RepeatTimes")
    repeat_times_tensor = op.input("repeat_times_tensor")
    if repeat_times:
        repeat_times = g.get_node(repeat_times[0])
    elif repeat_times_tensor:
        tmp_shape = []
        for shape_name in repeat_times_tensor:
            shape = g.get_node(shape_name)
            if len(infer_shape(shape)) == 0:
                shape = _op.reshape(shape, [-1])
            if isinstance(shape, _expr.Constant):
                tmp_shape.append(shape)
            elif isinstance(shape, _expr.Expr):
                tmp_shape.append(shape)
            else:
                tmp_shape.append(_expr.const(np.array(shape).astype("int32")))
        repeat_times = _op.concatenate(tmp_shape, axis=0)
    else:
        repeat_times = op.attr("repeat_times")
    out = _op.tile(input_x, repeat_times)
    g.add_node(op.output("Out")[0], out)


def convert_transpose(g, op, block):
    """Operator converter for transpose."""

    perm = op.attr("axis")
    out = _op.transpose(g.get_node(op.input("X")[0]), axes=perm)
    g.add_node(op.output("Out")[0], out)


def convert_unsqueeze(g, op, block):
    """Operator converter for unsqueeze."""

    x = g.get_node(op.input("X")[0])
    axes = sorted(op.attr("axes"))
    for axis in axes:
        x = _op.expand_dims(x, axis=axis, num_newaxis=1)
    g.add_node(op.output("Out")[0], x)


def convert_unstack(g, op, block):
    """Operator converter for unstack."""

    x = g.get_node(op.input("X")[0])
    axis = op.attr("axis")
    num = op.attr("num")
    out = _op.split(x, num, axis=axis)
    for i, out_i in enumerate(out):
        out_i = _op.squeeze(out_i, axis=[axis])
        g.add_node(op.output("Y")[i], out_i)


def convert_unique(g, op, block):
    """Operator converter for unique."""

    x = g.get_node(op.input("X")[0])
    ndim = len(infer_shape(x))
    assert ndim == 1, "Only support 1D Tensor for PaddlePaddle's unique"
    is_sorted = op.attr("is_sorted")
    return_counts = op.attr("return_counts")
    return_index = op.attr("return_index")
    return_inverse = op.attr("return_inverse")
    if return_counts:
        [unique, indices, inverse_indices, num_uniq, counts] = _op.unique(
            x, is_sorted=is_sorted, return_counts=True
        )
        unique_sliced = _op.strided_slice(unique, begin=[0], end=num_uniq, slice_mode="size")
        counts_sliced = _op.strided_slice(counts, begin=[0], end=num_uniq, slice_mode="size")
        indices_sliced = _op.strided_slice(indices, begin=[0], end=num_uniq, slice_mode="size")
        counts_sliced = _op.cast(counts_sliced, "int64")
        g.add_node(op.output("Counts")[0], counts_sliced)
    else:
        [unique, indices, inverse_indices, num_uniq] = _op.unique(
            x, is_sorted=is_sorted, return_counts=False
        )
        unique_sliced = _op.strided_slice(unique, begin=[0], end=num_uniq, slice_mode="size")
        indices_sliced = _op.strided_slice(indices, begin=[0], end=num_uniq, slice_mode="size")

    inverse_indices = _op.cast(inverse_indices, "int64")
    indices_sliced = _op.cast(indices_sliced, "int64")
    g.add_node(op.output("Out")[0], unique_sliced)
    if return_index:
        g.add_node(op.output("Indices")[0], indices_sliced)
    if return_inverse:
        g.add_node(op.output("Index")[0], inverse_indices)


def convert_where(g, op, block):
    """Operator converter for where."""

    condition = g.get_node(op.input("Condition")[0])
    x = g.get_node(op.input("X")[0])
    y = g.get_node(op.input("Y")[0])
    out = _op.where(condition, x, y)
    g.add_node(op.output("Out")[0], out)


_convert_map = {
    "abs": convert_unary_op,
    "acos": convert_unary_op,
    "addmm": convert_addmm,
    "arg_max": convert_arg_max,
    "arg_min": convert_arg_min,
    "argsort": convert_argsort,
    "asin": convert_unary_op,
    "assign": convert_assign,
    "assign_value": convert_assign_value,
    "atan": convert_unary_op,
    "batch_norm": convert_batch_norm,
    "bicubic_interp_v2": convert_interpolate,
    "bilinear_interp_v2": convert_interpolate,
    "bmm": convert_bmm,
    "brelu": convert_hard_tanh,
    "cast": convert_cast,
    "ceil": convert_unary_op,
    "clip": convert_clip,
    "concat": convert_concat,
    "conv2d": convert_conv2d,
    "conv2d_transpose": convert_conv2d_transpose,
    "cos": convert_unary_op,
    "cosh": convert_unary_op,
    "crop_tensor": convert_crop,
    "cumsum": convert_cumsum,
    "depthwise_conv2d": convert_conv2d,
    "dist": convert_dist,
    "dot": convert_dot,
    "dropout": convert_dropout,
    "elementwise_add": convert_elementwise_op,
    "elementwise_div": convert_elementwise_op,
    "elementwise_mul": convert_elementwise_op,
    "elementwise_sub": convert_elementwise_op,
    "elementwise_mod": convert_elementwise_op,
    "elementwise_max": convert_elementwise_op,
    "elementwise_min": convert_elementwise_op,
    "elementwise_pow": convert_elementwise_op,
    "elementwise_floordiv": convert_elementwise_op,
    "elu": convert_elu,
    "equal": convert_elementwise_op,
    "erf": convert_unary_op,
    "exp": convert_unary_op,
    "expand_v2": convert_expand,
    "expand_as_v2": convert_expand_as,
    "feed": convert_feed,
    "fill_any_like": convert_fill_any_like,
    "fill_constant": convert_fill_constant,
    "fill_constant_batch_size_like": convert_fill_constant_batch_size_like,
    "flatten_contiguous_range": convert_flatten,
    "floor": convert_unary_op,
    "floor_mod": convert_elementwise_op,
    "gather": convert_gather,
    "gather_nd": convert_gather_nd,
    "gelu": convert_gelu,
    "greater_equal": convert_elementwise_op,
    "greater_than": convert_elementwise_op,
    "group_norm": convert_group_norm,
    "hard_shrink": convert_hard_shrink,
    "hard_sigmoid": convert_hard_sigmoid,
    "hard_swish": convert_hard_swish,
    "index_select": convert_index_select,
    "isfinite": convert_unary_op,
    "isfinite_v2": convert_unary_op,
    "instance_norm": convert_instance_norm,
    "isinf": convert_unary_op,
    "isinf_v2": convert_unary_op,
    "isnan": convert_unary_op,
    "isnan_v2": convert_unary_op,
    "layer_norm": convert_layer_norm,
    "leaky_relu": convert_leaky_relu,
    "less_equal": convert_elementwise_op,
    "less_than": convert_elementwise_op,
    "lookup_table": convert_lookup_table,
    "lookup_table_v2": convert_lookup_table,
    "log": convert_unary_op,
    "log2": convert_unary_op,
    "log10": convert_unary_op,
    "log1p": convert_log1p,
    "logical_and": convert_logical_op,
    "logical_not": convert_logical_not,
    "logical_or": convert_logical_op,
    "logical_xor": convert_logical_op,
    "logsigmoid": convert_logsigmoid,
    "log_softmax": convert_logsoftmax,
    "logsumexp": convert_logsumexp,
    "masked_select": convert_masked_select,
    "matmul": convert_matmul,
    "matmul_v2": convert_matmul,
<<<<<<< HEAD
    "meshgrid": convert_meshgrid,
=======
    "mv": convert_mv,
>>>>>>> c5b5273f
    "mul": convert_mul,
    "nearest_interp_v2": convert_interpolate,
    "not_equal": convert_elementwise_op,
    "pool2d": convert_pool2d,
    "pad1d": convert_padding,
    "pad2d": convert_padding,
    "pad3d": convert_padding,
    "pixel_shuffle": convert_pixel_shuffle,
    "pow": convert_pow,
    "prelu": convert_prelu,
    "p_norm": convert_norm,
    "range": convert_range,
    "reciprocal": convert_reciprocal,
    "reduce_all": convert_reduce,
    "reduce_any": convert_reduce,
    "reduce_max": convert_reduce,
    "reduce_min": convert_reduce,
    "reduce_prod": convert_reduce,
    "reduce_sum": convert_reduce,
    "reduce_mean": convert_reduce,
    "relu": convert_unary_op,
    "relu6": convert_relu6,
    "reshape2": convert_reshape,
    "rnn": convert_rnn,
    "round": convert_unary_op,
    "rsqrt": convert_unary_op,
    "scale": convert_scale,
    "scatter": convert_scatter,
    "selu": convert_selu,
    "shape": convert_shape,
    "sigmoid": convert_unary_op,
    "sign": convert_unary_op,
    "sin": convert_unary_op,
    "sinh": convert_unary_op,
    "size": convert_numel,
    "slice": convert_slice,
    "softmax": convert_softmax,
    "softplus": convert_softplus,
    "softshrink": convert_softshrink,
    "softsign": convert_softsign,
    "split": convert_split,
    "sqrt": convert_unary_op,
    "square": convert_square,
    "squeeze2": convert_squeeze,
    "stack": convert_stack,
    "strided_slice": convert_slice,
    "sum": convert_addn,
    "swish": convert_swish,
    "tan": convert_unary_op,
    "tanh": convert_unary_op,
    "tanh_shrink": convert_tanhshrink,
    "thresholded_relu": convert_thresholded_relu,
    "top_k_v2": convert_topk,
    "tile": convert_tile,
    "transpose2": convert_transpose,
    "unsqueeze2": convert_unsqueeze,
    "unstack": convert_unstack,
    "unique": convert_unique,
    "where": convert_where,
    "where_index": convert_nonzero,
}


class GraphProto:
    """A helper class for handling relay functions from PaddlePaddle model."""

    def __init__(self, freeze_params=False):
        self.nodes = {}
        self.params = {}
        self.shape_dict = None
        self.freeze_params = freeze_params

    def get_node(self, name):
        """get node from graph"""

        assert name in self.nodes, "Node: {} not found".format(name)
        return self.nodes[name]

    def add_node(self, name, node):
        """add a node to graph"""
        if self.shape_dict:
            self.nodes[name] = fold_constant(node)
        else:
            self.nodes[name] = node

    def get_params(self, name=None):
        """get params from graph"""

        if name is None:
            return self.params
        assert name in self.params
        return self.params[name]

    def set_params(self, params):
        """set params for graph"""

        self.params = params

    def extract_parameters(self, program, scope=None):
        """Extract all the weights from PaddlePaddle program."""

        self.params = {}
        variables = program.global_block().vars
        for name in variables:
            var = program.global_block().var(name)
            if name.endswith("feed") or name.endswith("fetch"):
                continue
            if not var.persistable:
                continue
            if isinstance(scope, dict):
                self.params[name] = scope[name]
            else:
                self.params[name] = np.array(scope.var(name).get_tensor())
            if self.freeze_params:
                self.nodes[name] = _expr.const(self.params[name])
            else:
                self.nodes[name] = _expr.var(
                    name, shape=self.params[name].shape, dtype=str(self.params[name].dtype)
                )

    def check_input_shape(self, op, block):
        """Check the shape information of model's inputs, fixed shape is recommended."""

        ipt_name = op.input(op.input_names[0])
        ipt_shape = block.var(ipt_name).shape
        for i in ipt_shape:
            if i < 0:
                warning_msg = "Input {}(shape={}) has unkown dimension shapes. \
                               Specifying static values may improve performance".format(
                    ipt_name, ipt_shape
                )
                warnings.warn(warning_msg)

    def check_unsupported_ops(self, program):
        """Check whether all the operators are supported."""

        unsupported_ops = set()
        for block in program.blocks:
            for op in block.ops:
                if op.type == "fetch":
                    continue
                if op.type in ControlFlow.operators:
                    continue
                if op.type not in _convert_map:
                    unsupported_ops.add(op.type)
        if len(unsupported_ops) > 0:
            msg = "The following operators are not supported for frontend Paddle: "
            msg += ", ".join(unsupported_ops)
            raise tvm.error.OpNotImplemented(msg)

    def ops_to_relay(self, program, input_specs=None):
        """Convert PaddlePaddle operators to TVM relay functions."""

        if input_specs is not None:
            for input_spec in input_specs:
                convert_feed(self, input_spec, None)
        global_block = program.blocks[0]
        for op in global_block.ops:
            if op.type == "fetch":
                continue
            if op.type in ControlFlow.operators:
                ControlFlow.convert(self, op, program)
            else:
                convert_func = _convert_map[op.type]
                convert_func(self, op, global_block)

    def from_program(self, program, shape_dict, scope):
        """Construct the TVM relay expression from PaddlePaddle program."""

        self.shape_dict = shape_dict
        if scope is None:
            import paddle

            scope = paddle.fluid.global_scope()
        self.check_unsupported_ops(program)
        self.extract_parameters(program, scope)
        self.ops_to_relay(program)

        output_names = list()
        for block in program.blocks:
            for op in block.ops:
                if op.type == "fetch":
                    output_names.append(op.input("X")[0])

        outputs = [self.get_node(name) for name in output_names]
        outputs = outputs[0] if len(outputs) == 1 else _expr.Tuple(outputs)

        free_vars = analysis.free_vars(outputs)
        func = _function.Function(free_vars, outputs)
        mod = IRModule.from_expr(func)
        if self.freeze_params:
            self.params = {}
        return mod, self.params

    def from_translated_layer(self, layer, shape_dict):
        """Construct the TVM relay expression from PaddlePaddle TranslatedLayer."""

        self.shape_dict = shape_dict
        program = layer.program()
        parameters = dict()
        for param in layer.parameters():
            parameters[param.name] = np.array(param.value().get_tensor())
        self.check_unsupported_ops(program)
        self.extract_parameters(program, parameters)

        input_specs = layer._input_spec()
        self.ops_to_relay(program, input_specs)

        output_names = [x.name for x in layer._output_spec()]

        outputs = [self.get_node(name) for name in output_names]
        outputs = outputs[0] if len(outputs) == 1 else _expr.Tuple(outputs)

        free_vars = analysis.free_vars(outputs)
        func = _function.Function(free_vars, outputs)
        mod = IRModule.from_expr(func)
        if self.freeze_params:
            self.params = {}
        return mod, self.params


def from_paddle(program_or_layer, shape_dict=None, scope=None, freeze_params=False):
    """Convert a PaddlePaddle model into an equivalent Relay Function.
    PaddlePaddle Program/TranslatedLayer represent the computation
    graph of PaddlePaddle model, and PaddlePaddle scope stores all the
    weights of PaddlePaddle model.
    """

    import paddle

    g = GraphProto(freeze_params)
    if isinstance(program_or_layer, paddle.jit.TranslatedLayer):
        # model is loaded by `paddle.jit.load`
        mod, params = g.from_translated_layer(program_or_layer, shape_dict)
    elif isinstance(program_or_layer, paddle.static.Program):
        # model is loaded by `paddle.static.load_inference_model`
        mod, params = g.from_program(program_or_layer, shape_dict, scope)
    else:
        raise Exception("Only PaddlePaddle's Program and TranslatedLayer are supported.")
    return mod, params<|MERGE_RESOLUTION|>--- conflicted
+++ resolved
@@ -2270,11 +2270,8 @@
     "masked_select": convert_masked_select,
     "matmul": convert_matmul,
     "matmul_v2": convert_matmul,
-<<<<<<< HEAD
     "meshgrid": convert_meshgrid,
-=======
     "mv": convert_mv,
->>>>>>> c5b5273f
     "mul": convert_mul,
     "nearest_interp_v2": convert_interpolate,
     "not_equal": convert_elementwise_op,
