--- conflicted
+++ resolved
@@ -2160,13 +2160,10 @@
 
 
 def convert_take_along_axis(g, op, block):
-<<<<<<< HEAD
-    """Operator converter for take_along_axis."""
-
     x = g.get_node(op.input("Input")[0])
-    index = g.get_node(op.input("Index")[0])
+    idx = g.get_node(op.input("Index")[0])
     axis = op.attr("Axis")
-    out = _op.gather(x, axis, index)
+    out = _op.gather(x, axis, idx)
     g.add_node(op.output("Result")[0], out)
 
 
@@ -2182,15 +2179,6 @@
     g.add_node(op.output("Out")[0], out)
 
 
-=======
-    x = g.get_node(op.input("Input")[0])
-    idx = g.get_node(op.input("Index")[0])
-    axis = op.attr("Axis")
-    out = _op.gather(x, axis, idx)
-    g.add_node(op.output("Result")[0], out)
-
-
->>>>>>> e3c8f2bc
 def convert_tile(g, op, block):
     """Operator converter for tile."""
 
@@ -2448,11 +2436,8 @@
     "take_along_axis": convert_take_along_axis,
     "tan": convert_unary_op,
     "tanh": convert_unary_op,
-<<<<<<< HEAD
+    "top_k": convert_topk,
     "thresholded_relu": convert_thresholded_relu,
-=======
-    "top_k": convert_topk,
->>>>>>> e3c8f2bc
     "tile": convert_tile,
     "top_k_v2": convert_topk,
     "transpose2": convert_transpose,
