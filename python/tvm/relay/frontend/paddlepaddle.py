--- conflicted
+++ resolved
@@ -254,7 +254,6 @@
 
     out = _op.nn.conv2d(
         input_x,
-<<<<<<< HEAD
         kernel,
         strides=strides,
         padding=paddings,
@@ -298,8 +297,6 @@
 
     out = _op.nn.conv2d_transpose(
         input_x,
-=======
->>>>>>> a43c9bea
         kernel,
         strides=strides,
         padding=paddings,
@@ -738,8 +735,6 @@
         )
     else:
         out = getattr(_op.nn, "adaptive_" + op_map[pooling_type])(input_x, output_size=ksize)
-<<<<<<< HEAD
-=======
     g.add_node(op.output("Out")[0], out)
 
 
@@ -773,7 +768,6 @@
     new_paddings = [new_paddings[i : i + 2] for i in range(0, len(new_paddings), 2)]
 
     out = _op.nn.pad(input_x, new_paddings, pad_value=value, pad_mode=mode)
->>>>>>> a43c9bea
     g.add_node(op.output("Out")[0], out)
 
 
