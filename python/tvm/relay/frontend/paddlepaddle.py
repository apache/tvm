--- conflicted
+++ resolved
@@ -531,12 +531,9 @@
     if global_pooling:
         adaptive = True
         ksize = [1, 1]
-<<<<<<< HEAD
-
+        
     input = g.get_node(op.input('X')[0])
     in_h, in_w = infer_shape(input)[2:]
-=======
->>>>>>> 36ab16e8
 
     op_map = {
         'avg': 'avg_pool2d',
