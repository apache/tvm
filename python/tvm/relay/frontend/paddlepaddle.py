--- conflicted
+++ resolved
@@ -2167,7 +2167,6 @@
     g.add_node(op.output("Out")[0], out)
 
 
-<<<<<<< HEAD
 def convert_take_along_axis(g, op, block):
     """Operator converter for take_along_axis."""
 
@@ -2187,7 +2186,8 @@
     threshold = _expr.const(threshold, dtype)
     zero = _expr.const(0, dtype=dtype)
     out = tvm.relay.where(x > threshold, x, zero)
-=======
+    g.add_node(op.output("Out")[0], out)
+
 def convert_tile(g, op, block):
     """Operator converter for tile."""
 
@@ -2216,7 +2216,6 @@
 
     op_func = get_relay_op(op.type)
     out = op_func(x, reps=reps)
->>>>>>> 594bc0fe
     g.add_node(op.output("Out")[0], out)
 
 
@@ -2442,11 +2441,8 @@
     "take_along_axis": convert_take_along_axis,
     "tan": convert_unary_op,
     "tanh": convert_unary_op,
-<<<<<<< HEAD
     "thresholded_relu": convert_thresholded_relu,
-=======
     "tile": convert_tile,
->>>>>>> 594bc0fe
     "top_k_v2": convert_topk,
     "transpose2": convert_transpose,
     "unsqueeze2": convert_unsqueeze,
