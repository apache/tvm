--- conflicted
+++ resolved
@@ -1041,7 +1041,6 @@
     g.add_node(op.output("Out")[0], out)
 
 
-<<<<<<< HEAD
 def convert_pow(g, op, block):
     """Operator converter for pow."""
 
@@ -1050,7 +1049,8 @@
     factor = _expr.const(factor, dtype="float32").astype("float32")
 
     out = _op.power(x, factor)
-=======
+
+    
 def convert_range(g, op, block):
     """Operator converter for range."""
 
@@ -1069,7 +1069,6 @@
         params.append(param)
 
     out = _op.transform.arange(params[0], params[1], params[2], dtype=dtype)
->>>>>>> 7ef3b0be
     g.add_node(op.output("Out")[0], out)
 
 
@@ -1078,15 +1077,12 @@
 
     op_map = {
         "reduce_all": "all",
-<<<<<<< HEAD
         "reduce_any": "any",
         "reduce_max": "max",
         "reduce_min": "min",
         "reduce_prod": "prod",
         "reduce_sum": "sum",
         "reduce_mean": "mean",
-=======
->>>>>>> 7ef3b0be
     }
     op_name = op_map[op.type]
     input_x = g.get_node(op.input("X")[0])
@@ -1361,7 +1357,6 @@
     g.add_node(op.output("Out")[0], x)
 
 
-<<<<<<< HEAD
 def convert_topk(g, op, block):
     """Operator converter for topk."""
 
@@ -1379,7 +1374,8 @@
 
     g.add_node(op.output("Out")[0], outs[0])
     g.add_node(op.output("Indices")[0], outs[1])
-=======
+   
+
 def convert_stack(g, op, block):
     """Operator converter for stack."""
 
@@ -1415,7 +1411,6 @@
         repeat_times = op.attr("repeat_times")
     out = _op.tile(input_x, repeat_times)
     g.add_node(op.output("Out")[0], out)
->>>>>>> 7ef3b0be
 
 
 def convert_transpose(g, op, block):
@@ -1503,8 +1498,8 @@
     "pad1d": convert_padding,
     "pad2d": convert_padding,
     "pad3d": convert_padding,
-<<<<<<< HEAD
     "pow": convert_pow,
+    "range": convert_range,
     "reduce_all": convert_reduce,
     "reduce_any": convert_reduce,
     "reduce_max": convert_reduce,
@@ -1512,10 +1507,6 @@
     "reduce_prod": convert_reduce,
     "reduce_sum": convert_reduce,
     "reduce_mean": convert_reduce,
-=======
-    "range": convert_range,
-    "reduce_all": convert_reduce,
->>>>>>> 7ef3b0be
     "relu": convert_unary_op,
     "reshape2": convert_reshape,
     "rnn": convert_rnn,
@@ -1529,11 +1520,8 @@
     "stack": convert_stack,
     "tan": convert_unary_op,
     "tanh": convert_unary_op,
-<<<<<<< HEAD
     "top_k_v2": convert_topk,
-=======
     "tile": convert_tile,
->>>>>>> 7ef3b0be
     "transpose2": convert_transpose,
     "unsqueeze2": convert_unsqueeze,
 }
