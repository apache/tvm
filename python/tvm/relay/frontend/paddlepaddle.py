--- conflicted
+++ resolved
@@ -60,7 +60,6 @@
     return [pad_before, pad_after]
 
 
-<<<<<<< HEAD
 def _infer_value(x, params):
     """Try running infer_value, and if successful, return the inferred value.
     Otherwise, return input"""
@@ -74,7 +73,8 @@
             return infer_value(x, params).numpy().tolist()
         except Exception:
             return x
-=======
+
+
 def convert_activation(g, op, block):
     """Operator converter for all the activation."""
 
@@ -90,7 +90,6 @@
     act_func = op_map[op.type]
     out = act_func(g.get_node(op.input("X")[0]))
     g.add_node(op.output("Out")[0], out)
->>>>>>> 07ae8887
 
 
 def convert_arg_max(g, op, block):
@@ -461,7 +460,6 @@
     shape = block.var(op.output("Out")[0]).shape
     dtype = block.var(op.output("Out")[0]).dtype
     dtype = str(dtype).strip().split(".")[1]
-<<<<<<< HEAD
     value = _expr.const(value).astype(dtype)
     if op.input("ValueTensor"):
         shape = g.get_node(op.input("ValueTensor")[0])
@@ -471,17 +469,6 @@
         shape = _infer_value(shape, g.get_params())
 
     out = _op.full(value, shape=shape, dtype=dtype)
-=======
-    if len(op.input_names) > 0:
-        if op.input("ValueTensor"):
-            shape = g.get_node(op.input("ValueTensor")[0])
-            shape = infer_value(shape, g.get_params()).numpy()
-        if op.input("ShapeTensor"):
-            shape = g.get_node(op.input("ShapeTensor")[0])
-            shape = infer_value(shape, g.get_params()).numpy()
-    value = np.full(shape, value, dtype)
-    out = _expr.const(value.astype(dtype)).astype(dtype)
->>>>>>> 07ae8887
     g.add_node(op.output("Out")[0], out)
 
 
