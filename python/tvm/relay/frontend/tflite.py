--- conflicted
+++ resolved
@@ -111,12 +111,9 @@
             'SPACE_TO_BATCH_ND': self.convert_space_to_batch_nd,
             'PRELU': self.convert_prelu,
             'TRANSPOSE_CONV': self.convert_transpose_conv,
-<<<<<<< HEAD
             'ARG_MIN': self.convert_arg_min,
             'ARG_MAX': self.convert_arg_max,
-=======
             'SQUARED_DIFFERENCE': self.convert_squared_difference,
->>>>>>> b1d93ecc
         }
 
     def check_unsupported_ops(self):
