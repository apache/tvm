--- conflicted
+++ resolved
@@ -2974,8 +2974,23 @@
 
         return out
 
-<<<<<<< HEAD
-    def convert_matrix_set_diag(self, op):
+    def convert_reverse_v2(self, op):
+        """Convert TFLite REVERSE_V2"""
+        input_tensors = self.get_input_tensors(op)
+        assert len(input_tensors) == 2, "input tensor's length should be 2"
+
+        input_expr = self.get_expr(input_tensors[0].tensor_idx)
+
+        # Getting axis value
+        axis = self.get_tensor_value(input_tensors[1])
+        if isinstance(axis, np.ndarray):
+            assert len(axis) == 1, "TFLite does not support multi-axis yet"
+            axis = int(axis)
+
+        out = _op.reverse(input_expr, axis)
+        return out
+
+def convert_matrix_set_diag(self, op):
         """Convert TFLite MATRIX_SET_DIAG"""
 
         input_tensors = self.get_input_tensors(op)
@@ -3000,22 +3015,6 @@
         diagonal_expr = self.get_tensor_expr(input_tensors[1])
 
         out = _op.matrix_set_diag(input_expr, diagonal_expr)
-=======
-    def convert_reverse_v2(self, op):
-        """Convert TFLite REVERSE_V2"""
-        input_tensors = self.get_input_tensors(op)
-        assert len(input_tensors) == 2, "input tensor's length should be 2"
-
-        input_expr = self.get_expr(input_tensors[0].tensor_idx)
-
-        # Getting axis value
-        axis = self.get_tensor_value(input_tensors[1])
-        if isinstance(axis, np.ndarray):
-            assert len(axis) == 1, "TFLite does not support multi-axis yet"
-            axis = int(axis)
-
-        out = _op.reverse(input_expr, axis)
->>>>>>> 035a4388
         return out
 
 
