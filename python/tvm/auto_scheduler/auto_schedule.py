# Licensed to the Apache Software Foundation (ASF) under one
# or more contributor license agreements.  See the NOTICE file
# distributed with this work for additional information
# regarding copyright ownership.  The ASF licenses this file
# to you under the Apache License, Version 2.0 (the
# "License"); you may not use this file except in compliance
# with the License.  You may obtain a copy of the License at
#
#   http://www.apache.org/licenses/LICENSE-2.0
#
# Unless required by applicable law or agreed to in writing,
# software distributed under the License is distributed on an
# "AS IS" BASIS, WITHOUT WARRANTIES OR CONDITIONS OF ANY
# KIND, either express or implied.  See the License for the
# specific language governing permissions and limitations
# under the License.

"""
User interface for TVM Auto-scheduler.

The basic schedule search process for TVM Auto-scheduler is designed to be:
`Program sampling` -> `Performance Tuning`.

In `Program sampling`, we use some predefined precise or heuristic rules to generate several
initial schedules. Based on these initial starting points, we perform `Performance Tuning` which
uses cost model based evolutionary search to select schedules with the best performance.

Candidate schedules are measured against the specific hardware target.
"""

import tvm._ffi
from tvm.runtime import Object
from .measure import LocalBuilder, LocalRunner
from .search_policy import EmptyPolicy
from . import _ffi_api


@tvm._ffi.register_object("auto_scheduler.HardwareParams")
class HardwareParams(Object):
    """ The parameters of target hardware used to guide the search policy

    TODO(jcf94): This is considered to be merged with the new Target specification:
    https://discuss.tvm.ai/t/rfc-tvm-target-specification/6844

    Parameters
    ----------
    num_cores : int
        The number of device cores.
    vector_unit_bytes : int
        The width of vector units in bytes.
    cache_line_bytes : int
        The size of cache line in bytes.
    """
    def __init__(self, num_cores, vector_unit_bytes, cache_line_bytes):
        self.__init_handle_by_constructor__(_ffi_api.HardwareParams, num_cores,
                                            vector_unit_bytes, cache_line_bytes)


@tvm._ffi.register_object("auto_scheduler.SearchTask")
class SearchTask(Object):
    """ The computation information and hardware parameters for a schedule search task.

    Parameters
    ----------
    dag : ComputeDAG
        The ComputeDAG for the corresponding compute declaration.
    workload_key : str
        The workload key for the corresponding compute declaration.
    target : tvm.target.Target
        The target device of this search task.
    target_host : Optional[tvm.target.Target]
        The target host device of this search task.
    hardware_params : Optional[HardwareParams]
        Hardware parameters used in this search task.
    """
    def __init__(self, dag, workload_key, target, target_host=None,
                 hardware_params=None):
        self.__init_handle_by_constructor__(_ffi_api.SearchTask, dag,
                                            workload_key, target, target_host,
                                            hardware_params)


<<<<<<< HEAD
=======
@tvm._ffi.register_object("auto_scheduler.SearchPolicy")
class SearchPolicy(Object):
    """ The base class of search policies. """


@tvm._ffi.register_object("auto_scheduler.EmptyPolicy")
class EmptyPolicy(SearchPolicy):
    """ This is an example empty search policy which will always generate
    the init state of ComputeDAG.

    Parameters
    ----------
    task : SearchTask
        The SearchTask for the computation declaration.
    init_search_callbacks : Optional[List[SearchCallback]]
        Callback functions called before the search process.
    """
    def __init__(self, task, init_search_callbacks=None):
        self.__init_handle_by_constructor__(_ffi_api.EmptyPolicy, task, init_search_callbacks)


@tvm._ffi.register_object("auto_scheduler.SketchPolicy")
class SketchPolicy(SearchPolicy):
    """  The search policy that searches in a hierarchical search space defined by sketches.
    The policy randomly samples programs from the space defined by sketches
    and use evolutionary search to fine-tune them.

    Parameters
    ----------
    task : SearchTask
        The SearchTask for the computation declaration.
    schedule_cost_model : CostModel = RandomModel()
        The cost model to estimate the complete schedules.
    params : Optional[Dict[str, Any]]
        Parameters of the search policy.
        See `src/auto_scheduler/search_policy/sketch_search_policy.h` for the definitions.
        See `DEFAULT_PARAMS` below to find the default values.
    seed : Optional[int]
        Random seed.
    verbose : int = 1
        Verbosity level. 0 for silent, 1 to output information during schedule search.
    init_search_callbacks : Optional[List[SearchCallback]]
        Callback functions called before the search process, usually used to do extra
        initializations.
        Possible callbacks:
            - auto_scheduler.PreloadMeasuredStates
            - auto_scheduler.PreloadCustomSketchRule
            TODO(jcf94): Add these search callback implementations.
    """

    DEFAULT_PARAMS = {
        "eps_greedy": 0.05,

        'evolutionary_search_population': 2048,
        "evolutionary_search_use_measured_ratio": 0.2,

        'cpu_multi_level_tiling_structure': 'SSRSRS',
        'gpu_multi_level_tiling_structure': 'SSSRRSRS',

        'max_innermost_split_factor': 16,
        'max_vectorize_size': 16,

        'disable_change_compute_location': 0,
    }

    def __init__(self, task, schedule_cost_model=RandomModel(), params=None, seed=None, verbose=1,
                 init_search_callbacks=None):
        if params is None:
            params = SketchPolicy.DEFAULT_PARAMS
        else:
            for key, value in SketchPolicy.DEFAULT_PARAMS.items():
                if key not in params:
                    params[key] = value

        self.__init_handle_by_constructor__(
            _ffi_api.SketchPolicy, task, schedule_cost_model, params,
            seed or random.randint(1, 1 << 30), verbose, init_search_callbacks)

    def generate_sketches(self, print_for_debug=False):
        """ Generate the sketches.
        This python interface is mainly used for debugging and testing.
        The actual search is all doen in c++.

        Parameters
        ----------
        print_for_debug : bool = False
            Whether print out the sketches for debug.

        Returns
        -------
        sketches : List[State]
            The generated sketches of this search task.
        """
        sketches = _ffi_api.SketchPolicyGenerateSketches(self)
        if print_for_debug:
            for i, s in enumerate(sketches):
                print("=" * 20 + " %d " % i + "=" * 20)
                print(s)
        return sketches

    def sample_initial_population(self, pop_size):
        """Sample initial population.
        This python interface is mainly used for debugging and testing.
        The actual search is all doen in c++.

        Parameters
        ----------
        pop_size : int
            The size of sampled population

        Returns
        -------
        states: List[State]
            The sampled states
        """
        states = _ffi_api.SketchPolicySampleInitialPopulation(self, pop_size)
        return states

>>>>>>> e5b793f3
@tvm._ffi.register_object("auto_scheduler.TuningOptions")
class TuningOptions(Object):
    """ This controls the options of performance tuning.

    Parameters
    ----------
    num_measure_trials: int = 0
      The number of measurement trials.
      The search policy measures `num_measure_trials` schedules in total and returns the best one
      among them.
      With `num_measure_trials` == 0, the policy will do the schedule search but won't involve
      measurement. This can be used to get a runnable schedule quickly without auto-tuning.
    early_stopping: Optional[int]
      Stop the tuning early if getting no improvement after n measurements.
    num_measures_per_round: int = 64
      The number of schedules to be measured at each search round.
      The whole schedule search process will try a total number of `num_measure_trials` in several
      rounds.
    verbose: int = 1
      Verbosity level. 0 for silent, 1 to output information during schedule search.
    builder: Union[ProgramBuilder, str] = 'local'
      ProgramBuilder which builds the program.
    runner: Union[ProgramRunner, str] = 'local'
      ProgramRunner which runs the program and measures time costs.
    measure_callbacks: Optional[List[MeasureCallback]]
      Callback functions called after each measurement.
      Candidates:
        - auto_scheduler.RecordToFile
    """
    def __init__(self, num_measure_trials=0, early_stopping=None, num_measures_per_round=64,
                 verbose=1, builder='local', runner='local', measure_callbacks=None):
        if isinstance(builder, str):
            if builder == 'local':
                builder = LocalBuilder()
            else:
                raise ValueError("Invalid builder: " + builder)
        elif not isinstance(builder, tvm.auto_scheduler.measure.ProgramBuilder):
            raise ValueError("Invalid builder: " + builder +
                             " . TuningOptions expects a ProgramBuilder or string.")

        if isinstance(runner, str):
            if runner == 'local':
                runner = LocalRunner()
            else:
                raise ValueError("Invalid runner: " + runner)
        elif not isinstance(runner, tvm.auto_scheduler.measure.ProgramRunner):
            raise ValueError("Invalid runner: " + runner +
                             " . TuningOptions expects a ProgramRunner or string.")

        self.__init_handle_by_constructor__(
            _ffi_api.TuningOptions, num_measure_trials, early_stopping or -1,
            num_measures_per_round, verbose, builder, runner, measure_callbacks)


def auto_schedule(task, search_policy=None, tuning_options=TuningOptions()):
    """ Do auto scheduling for a computation declaration.

    Parameters
    ----------
    task : SearchTask
        The SearchTask for the computation declaration.
    search_policy : Optional[SearchPolicy]
        The search policy to be used for schedule search. Use EmptyPolicy as default, which always
        returns an empty schedule.
    tuning_options : Optional[TuningOptions]
        Tuning and measurement options.

    Returns
    -------
        A `te.schedule` and the a list of `te.Tensor` to be used in `tvm.lower` or `tvm.build`.
    """
    if not isinstance(task, SearchTask):
        raise ValueError("Invalid task: " + task +
                         " . `auto_scheduler.auto_schedule` expects a SearchTask.")

    sch, tensors = _ffi_api.AutoSchedule(search_policy or EmptyPolicy(task), tuning_options)
    return sch, tensors<|MERGE_RESOLUTION|>--- conflicted
+++ resolved
@@ -80,8 +80,6 @@
                                             hardware_params)
 
 
-<<<<<<< HEAD
-=======
 @tvm._ffi.register_object("auto_scheduler.SearchPolicy")
 class SearchPolicy(Object):
     """ The base class of search policies. """
@@ -200,7 +198,6 @@
         states = _ffi_api.SketchPolicySampleInitialPopulation(self, pop_size)
         return states
 
->>>>>>> e5b793f3
 @tvm._ffi.register_object("auto_scheduler.TuningOptions")
 class TuningOptions(Object):
     """ This controls the options of performance tuning.
