--- conflicted
+++ resolved
@@ -35,10 +35,7 @@
 from . import generic
 from . import hybrid
 from . import testing
-<<<<<<< HEAD
-=======
 from . import error
->>>>>>> 135c4b44
 
 from . import ndarray as nd
 from .ndarray import context, cpu, gpu, opencl, cl, vulkan, metal, mtl
