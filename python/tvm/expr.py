# Licensed to the Apache Software Foundation (ASF) under one
# or more contributor license agreements.  See the NOTICE file
# distributed with this work for additional information
# regarding copyright ownership.  The ASF licenses this file
# to you under the Apache License, Version 2.0 (the
# "License"); you may not use this file except in compliance
# with the License.  You may obtain a copy of the License at
#
#   http://www.apache.org/licenses/LICENSE-2.0
#
# Unless required by applicable law or agreed to in writing,
# software distributed under the License is distributed on an
# "AS IS" BASIS, WITHOUT WARRANTIES OR CONDITIONS OF ANY
# KIND, either express or implied.  See the License for the
# specific language governing permissions and limitations
# under the License.
"""Expression AST Node in TVM.

User do not need to deal with expression AST node directly.
But they can be helpful for developer to do quick proptyping.
While not displayed in the document and python file.
Each expression node have subfields that can be visited from python side.

For example, you can use addexp.a to get the left operand of an Add node.

.. code-block:: python

  x = tvm.var("n")
  y = x + 2
  assert(isinstance(y, tvm.expr.Add))
  assert(y.a == x)
"""
# pylint: disable=missing-docstring
from __future__ import absolute_import as _abs
from ._ffi.node import NodeBase, NodeGeneric, register_node
from ._ffi.runtime_ctypes import TVMType, TypeCode
from . import make as _make
from . import generic as _generic
from . import _api_internal


def div_ambiguity_error():
    return RuntimeError(
        "TVM supports multiple types of integer divisions, " +
        "please call div, indexdiv/indexmod, floordiv/floormod " +
        " or truncdiv/truncmod directly to avoid ambiguity in the code.")

def _dtype_is_int(value):
    if isinstance(value, int):
        return True
    return (isinstance(value, ExprOp) and
            TVMType(value.dtype).type_code == TypeCode.INT)


class ExprOp(object):
    def __add__(self, other):
        return _generic.add(self, other)

    def __radd__(self, other):
        return self.__add__(other)

    def __sub__(self, other):
        return _generic.subtract(self, other)

    def __rsub__(self, other):
        return _generic.subtract(other, self)

    def __mul__(self, other):
        return _generic.multiply(self, other)

    def __rmul__(self, other):
        return _generic.multiply(other, self)

    def __div__(self, other):
        if _dtype_is_int(self) and _dtype_is_int(other):
            raise div_ambiguity_error()
        return _generic.divide(self, other)

    def __rdiv__(self, other):
        if _dtype_is_int(self) and _dtype_is_int(other):
            raise div_ambiguity_error()
        return _generic.divide(other, self)

    def __truediv__(self, other):
        if _dtype_is_int(self) and _dtype_is_int(other):
            raise div_ambiguity_error()
        return _generic.divide(self, other)

    def __rtruediv__(self, other):
        if _dtype_is_int(self) and _dtype_is_int(other):
            raise div_ambiguity_error()
        return _generic.divide(other, self)

    def __floordiv__(self, other):
        return _generic.floordiv(self, other)

    def __rfloordiv__(self, other):
        return _generic.floordiv(other, self)

    def __mod__(self, other):
        return _make._OpFloorMod(self, other)

    def __neg__(self):
        neg_one = _api_internal._const(-1, self.dtype)
        return self.__mul__(neg_one)

    def __lshift__(self, other):
        return _make.left_shift(self, other)

    def __rshift__(self, other):
        return _make.right_shift(self, other)

    def __and__(self, other):
        return _make.bitwise_and(self, other)

    def __or__(self, other):
        return _make.bitwise_or(self, other)

    def __xor__(self, other):
        return _make.bitwise_xor(self, other)

    def __invert__(self):
        return _make.Call(self.dtype, "bitwise_not", [self], Call.PureIntrinsic, None, 0)

    def __lt__(self, other):
        return _make._OpLT(self, other)

    def __le__(self, other):
        return _make._OpLE(self, other)

    def __eq__(self, other):
        return EqualOp(self, other)

    def __ne__(self, other):
        return NotEqualOp(self, other)

    def __gt__(self, other):
        return _make._OpGT(self, other)

    def __ge__(self, other):
        return _make._OpGE(self, other)

    def __nonzero__(self):
        raise ValueError("Cannot use and / or / not operator to Expr, hint: " +
                         "use tvm.all / tvm.any instead")

    def __bool__(self):
        return self.__nonzero__()

    def equal(self, other):
        """Build an equal check expression with other expr.

        Parameters
        ----------
        other : Expr
            The other expression

        Returns
        -------
        ret : Expr
            The equality expression.
        """
        return _make._OpEQ(self, other)

    def astype(self, dtype):
        """Cast the expression to other type.

        Parameters
        ----------
        dtype : str
            The type of new expression

        Returns
        -------
        expr : Expr
            Expression with new type
        """
        return _generic.cast(self, dtype)


class EqualOp(NodeGeneric, ExprOp):
    """Deferred equal operator.

    This is used to support sugar that a == b can either
    mean NodeBase.same_as or NodeBase.equal.

    Parameters
    ----------
    a : Expr
        Left operand.

    b : Expr
        Right operand.
    """
    # This class is not manipulated by C++. So use python's identity check function is sufficient
    same_as = object.__eq__

    def __init__(self, a, b):
        self.a = a
        self.b = b

    def __nonzero__(self):
        return self.a.same_as(self.b)

    def __bool__(self):
        return self.__nonzero__()

    def asnode(self):
        """Convert node."""
        return _make._OpEQ(self.a, self.b)


class NotEqualOp(NodeGeneric, ExprOp):
    """Deferred NE operator.

    This is used to support sugar that a != b can either
    mean not NodeBase.same_as or make.NE.

    Parameters
    ----------
    a : Expr
        Left operand.

    b : Expr
        Right operand.
    """
    # This class is not manipulated by C++. So use python's identity check function is sufficient
    same_as = object.__eq__

    def __init__(self, a, b):
        self.a = a
        self.b = b

    def __nonzero__(self):
        return not self.a.same_as(self.b)

    def __bool__(self):
        return self.__nonzero__()

    def asnode(self):
        """Convert node."""
        return _make._OpNE(self.a, self.b)


class PrimExpr(ExprOp, NodeBase):
    """Base class of all tvm Expressions"""
    # In Python3, We have to explicitly tell interpreter to retain __hash__ if we overide __eq__
    # https://docs.python.org/3.1/reference/datamodel.html#object.__hash__
    __hash__ = NodeBase.__hash__


class ConstExpr(PrimExpr):
    pass

class BinaryOpExpr(PrimExpr):
    pass

class CmpExpr(PrimExpr):
    pass

class LogicalExpr(PrimExpr):
    pass

@register_node("Variable")
class Var(PrimExpr):
    """Symbolic variable.

    Parameters
    ----------
    name : str
        The name

    dtype : int
        The data type
    """
    def __init__(self, name, dtype):
        self.__init_handle_by_constructor__(
            _api_internal._Var, name, dtype)


@register_node
<<<<<<< HEAD
class ShapeVar(Var):
    """Symbolic variable to represent a tensor shape size.

    Parameters
    ----------
    name : str
        The name

    dtype : int
        The data type
    """
    def __init__(self, name, dtype):
        self.__init_handle_by_constructor__(
            _api_internal._ShapeVar, name, dtype)


@register_node
class Reduce(Expr):
=======
class Reduce(PrimExpr):
>>>>>>> 8d83da6b
    """Reduce node.

    Parameters
    ----------
    combiner : CommReducer
        The combiner.

    src : list of Expr
        The source expression.

    rdom : list of IterVar
        The iteration domain

    condition : Expr
        The reduce condition.

    value_index : int
        The value index.
    """
    def __init__(self, combiner, src, rdom, condition, value_index):
        self.__init_handle_by_constructor__(
            _make.Reduce, combiner, src, rdom,
            condition, value_index)


@register_node
class FloatImm(ConstExpr):
    """Float constant.

    Parameters
    ----------
    dtype : str
        The data type

    value : float
        The constant value.
    """
    def __init__(self, dtype, value):
        self.__init_handle_by_constructor__(
            _make.FloatImm, dtype, value)

@register_node
class IntImm(ConstExpr):
    """Int constant.

    Parameters
    ----------
    dtype : str
        The data type

    value : int
        The constant value.
    """
    def __init__(self, dtype, value):
        self.__init_handle_by_constructor__(
            _make.IntImm, dtype, value)

    def __int__(self):
        return self.value


@register_node
class UIntImm(ConstExpr):
    """UInt constant.

    Parameters
    ----------
    dtype : str
        The data type

    value : int
        The constant value.
    """
    def __init__(self, dtype, value):
        self.__init_handle_by_constructor__(
            _make.UIntImm, dtype, value)


@register_node
class StringImm(ConstExpr):
    """String constant.

    Parameters
    ----------
    value : str
        The value of the function.
    """
    def __init__(self, value):
        self.__init_handle_by_constructor__(
            _make.StringImm, value)

    def __eq__(self, other):
        if isinstance(other, ConstExpr):
            return self.value == other.value
        return self.value == other

    def __ne__(self, other):
        if isinstance(other, ConstExpr):
            return self.value != other.value
        return self.value != other


@register_node
class Cast(PrimExpr):
    """Cast expression.

    Parameters
    ----------
    dtype : str
        The data type

    value : Expr
        The value of the function.
    """
    def __init__(self, dtype, value):
        self.__init_handle_by_constructor__(
            _make.Cast, dtype, value)


@register_node
class Add(BinaryOpExpr):
    """Add node.

    Parameters
    ----------
    a : Expr
        The left hand operand.

    b : Expr
        The right hand operand.
    """
    def __init__(self, a, b):
        self.__init_handle_by_constructor__(
            _make.Add, a, b)


@register_node
class Sub(BinaryOpExpr):
    """Sub node.

    Parameters
    ----------
    a : Expr
        The left hand operand.

    b : Expr
        The right hand operand.
    """
    def __init__(self, a, b):
        self.__init_handle_by_constructor__(
            _make.Sub, a, b)


@register_node
class Mul(BinaryOpExpr):
    """Mul node.

    Parameters
    ----------
    a : Expr
        The left hand operand.

    b : Expr
        The right hand operand.
    """
    def __init__(self, a, b):
        self.__init_handle_by_constructor__(
            _make.Mul, a, b)


@register_node
class Div(BinaryOpExpr):
    """Div node.

    Parameters
    ----------
    a : Expr
        The left hand operand.

    b : Expr
        The right hand operand.
    """
    def __init__(self, a, b):
        self.__init_handle_by_constructor__(
            _make.Div, a, b)


@register_node
class Mod(BinaryOpExpr):
    """Mod node.

    Parameters
    ----------
    a : Expr
        The left hand operand.

    b : Expr
        The right hand operand.
    """
    def __init__(self, a, b):
        self.__init_handle_by_constructor__(
            _make.Mod, a, b)


@register_node
class FloorDiv(BinaryOpExpr):
    """FloorDiv node.

    Parameters
    ----------
    a : Expr
        The left hand operand.

    b : Expr
        The right hand operand.
    """
    def __init__(self, a, b):
        self.__init_handle_by_constructor__(
            _make.FloorDiv, a, b)


@register_node
class FloorMod(BinaryOpExpr):
    """FloorMod node.

    Parameters
    ----------
    a : Expr
        The left hand operand.

    b : Expr
        The right hand operand.
    """
    def __init__(self, a, b):
        self.__init_handle_by_constructor__(
            _make.FloorMod, a, b)


@register_node
class Min(BinaryOpExpr):
    """Min node.

    Parameters
    ----------
    a : Expr
        The left hand operand.

    b : Expr
        The right hand operand.
    """
    def __init__(self, a, b):
        self.__init_handle_by_constructor__(
            _make.Min, a, b)


@register_node
class Max(BinaryOpExpr):
    """Max node.

    Parameters
    ----------
    a : Expr
        The left hand operand.

    b : Expr
        The right hand operand.
    """
    def __init__(self, a, b):
        self.__init_handle_by_constructor__(
            _make.Max, a, b)


@register_node
class EQ(CmpExpr):
    """EQ node.

    Parameters
    ----------
    a : Expr
        The left hand operand.

    b : Expr
        The right hand operand.
    """
    def __init__(self, a, b):
        self.__init_handle_by_constructor__(
            _make.EQ, a, b)


@register_node
class NE(CmpExpr):
    """NE node.

    Parameters
    ----------
    a : Expr
        The left hand operand.

    b : Expr
        The right hand operand.
    """
    def __init__(self, a, b):
        self.__init_handle_by_constructor__(
            _make.NE, a, b)


@register_node
class LT(CmpExpr):
    """LT node.

    Parameters
    ----------
    a : Expr
        The left hand operand.

    b : Expr
        The right hand operand.
    """
    def __init__(self, a, b):
        self.__init_handle_by_constructor__(
            _make.LT, a, b)


@register_node
class LE(CmpExpr):
    """LE node.

    Parameters
    ----------
    a : Expr
        The left hand operand.

    b : Expr
        The right hand operand.
    """
    def __init__(self, a, b):
        self.__init_handle_by_constructor__(
            _make.LE, a, b)


@register_node
class GT(CmpExpr):
    """GT node.

    Parameters
    ----------
    a : Expr
        The left hand operand.

    b : Expr
        The right hand operand.
    """
    def __init__(self, a, b):
        self.__init_handle_by_constructor__(
            _make.GT, a, b)


@register_node
class GE(CmpExpr):
    """GE node.

    Parameters
    ----------
    a : Expr
        The left hand operand.

    b : Expr
        The right hand operand.
    """
    def __init__(self, a, b):
        self.__init_handle_by_constructor__(
            _make.GE, a, b)


@register_node
class And(LogicalExpr):
    """And node.

    Parameters
    ----------
    a : Expr
        The left hand operand.

    b : Expr
        The right hand operand.
    """
    def __init__(self, a, b):
        self.__init_handle_by_constructor__(
            _make.And, a, b)


@register_node
class Or(LogicalExpr):
    """Or node.

    Parameters
    ----------
    a : Expr
        The left hand operand.

    b : Expr
        The right hand operand.
    """
    def __init__(self, a, b):
        self.__init_handle_by_constructor__(
            _make.Or, a, b)


@register_node
class Not(LogicalExpr):
    """Not node.

    Parameters
    ----------
    a : Expr
        The input value
    """
    def __init__(self, a):
        self.__init_handle_by_constructor__(
            _make.Not, a)


@register_node
class Select(PrimExpr):
    """Select node.

    Note
    ----
    Select may compute both true_value and false_value.
    Use :any:`tvm.if_then_else` instead if you want to
    get a conditional expression that only evaluates
    the correct branch.

    Parameters
    ----------
    condition : Expr
        The condition expression.

    true_value : Expr
        The value to take when condition is true.

    false_value : Expr
        The value to take when condition is false.

    """
    def __init__(self, condition, true_value, false_value):
        self.__init_handle_by_constructor__(
            _make.Select, condition, true_value, false_value)


@register_node
class Load(PrimExpr):
    """Load node.

    Parameters
    ----------
    dtype : str
        The data type.

    buffer_var : Var
        The buffer variable in the load expression.

    index : Expr
        The index in the load.

    predicate : Expr
        The load predicate.
    """
    def __init__(self, dtype, buffer_var, index, predicate):
        self.__init_handle_by_constructor__(
            _make.Load, dtype, buffer_var, index, predicate)


@register_node
class Ramp(PrimExpr):
    """Ramp node.

    Parameters
    ----------
    base : Expr
        The base expression.

    stride : ramp stride
        The stride of the ramp.

    lanes : int
        The lanes of the expression.
    """
    def __init__(self, base, stride, lanes):
        self.__init_handle_by_constructor__(
            _make.Ramp, base, stride, lanes)


@register_node
class Broadcast(PrimExpr):
    """Broadcast node.

    Parameters
    ----------
    value : Expr
        The value of the expression.

    lanes : int
        The lanes of the expression.
    """
    def __init__(self, value, lanes):
        self.__init_handle_by_constructor__(
            _make.Broadcast, value, lanes)


@register_node
class Shuffle(PrimExpr):
    """Shuffle node.

    Parameters
    ----------
    vectors : Array of Expr
        The vectors

    indices : Array of indices
        The indices
    """
    def __init__(self, vectors, indices):
        self.__init_handle_by_constructor__(
            _make.Shuffle, vectors, indices)


@register_node
class Call(PrimExpr):
    """Call node.

    Parameters
    ----------
    dtype : str
        The return data type

    name : str
        The name of the function

    args : list of Expr
        The input arguments to the call

    call_type : int
        The type of the call

    func : Operation, optional
        Operation if call_type is Halide

    value_index : int
        The output value index
    """
    Extern = 0
    ExternCPlusPlus = 1
    PureExtern = 2
    Halide = 3
    Intrinsic = 4
    PureIntrinsic = 5
    def __init__(self, dtype, name, args, call_type, func, value_index):
        self.__init_handle_by_constructor__(
            _make.Call, dtype, name, args, call_type, func, value_index)


@register_node
class Let(PrimExpr):
    """Let node.

    Parameters
    ----------
    var : Var
        The variable in the binding.

    value : Expr
        The value in to be binded.

    body : Expr
        The body expression.
    """
    def __init__(self, var, value, body):
        self.__init_handle_by_constructor__(
            _make.Let, var, value, body)<|MERGE_RESOLUTION|>--- conflicted
+++ resolved
@@ -279,9 +279,9 @@
 
 
 @register_node
-<<<<<<< HEAD
 class ShapeVar(Var):
-    """Symbolic variable to represent a tensor shape size.
+    """Symbolic variable to represent a tensor shape size
+       which is greater or equal to zero
 
     Parameters
     ----------
@@ -297,10 +297,7 @@
 
 
 @register_node
-class Reduce(Expr):
-=======
 class Reduce(PrimExpr):
->>>>>>> 8d83da6b
     """Reduce node.
 
     Parameters
