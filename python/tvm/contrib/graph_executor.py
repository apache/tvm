--- conflicted
+++ resolved
@@ -158,16 +158,12 @@
         self._get_output = module["get_output"]
         self._get_input = module["get_input"]
         self._get_num_outputs = module["get_num_outputs"]
-<<<<<<< HEAD
         try:
             self._get_input_index = module["get_input_index"]
         except AttributeError as e:
             logging.critical("module has no get_input_index")
             logging.critical(str(e))
-=======
-        self._get_input_index = module["get_input_index"]
         self._get_input_info = module["get_input_info"]
->>>>>>> 133bb9ce
         self._get_num_inputs = module["get_num_inputs"]
         self._load_params = module["load_params"]
         self._share_params = module["share_params"]
