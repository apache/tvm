--- conflicted
+++ resolved
@@ -49,10 +49,6 @@
 @register_node
 class TensorIntrinCall(NodeBase):
     """Intermediate structure for calling a tensor intrinsic."""
-<<<<<<< HEAD
-    pass
-=======
->>>>>>> 135c4b44
 
 
 itervar_cls = None
@@ -180,25 +176,17 @@
 
 
 @register_node
-<<<<<<< HEAD
-class TensorComputeOp(Operation):
-    """Tensor operation."""
-=======
 class ComputeOp(BaseComputeOp):
     """Scalar operation."""
->>>>>>> 135c4b44
     pass
 
 
 @register_node
-<<<<<<< HEAD
-=======
 class TensorComputeOp(BaseComputeOp):
     """Tensor operation."""
 
 
 @register_node
->>>>>>> 135c4b44
 class ScanOp(Operation):
     """Scan operation."""
     @property
@@ -210,18 +198,11 @@
 @register_node
 class ExternOp(Operation):
     """Extern operation."""
-<<<<<<< HEAD
-    pass
-=======
-
->>>>>>> 135c4b44
+
 
 @register_node
 class HybridOp(Operation):
     """Hybrid operation."""
-<<<<<<< HEAD
-    pass
-=======
     @property
     def axis(self):
         """Represent axis of IterVar, also defined when it is a HybridOp"""
@@ -364,5 +345,4 @@
         src_shape: Array of Expr
             The inferred shape in src-layout.
         """
-        return _api_internal._BijectiveLayoutBackwardShape(self, shape)
->>>>>>> 135c4b44
+        return _api_internal._BijectiveLayoutBackwardShape(self, shape)