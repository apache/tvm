--- conflicted
+++ resolved
@@ -21,8 +21,11 @@
 import tvm
 from tvm import tir, tl, relay
 from tvm.contrib import nvcc
-from tvm.tl.code_replace import replace_code
-
+try:
+    from tvm.tl.code_replace import replace_code
+except ImportError:
+    def replace_code(code):
+        return code
 
 def is_device_call(func: tir.PrimFunc):
     return bool(func.attrs and "calling_conv" in func.attrs and func.attrs["calling_conv"] == 2)
@@ -82,65 +85,19 @@
     target = tvm.target.Target(target, target_host)
     mod = tir.transform.BindTarget(target)(mod)
 
-    # print('-'*100 + '\n' + 'after BindTarget\n' + '-'*100)
-    # print(mod)
-
     mod = tl.transform.FrontendLegalize()(mod)
-
-    # print('-'*100 + '\n' + 'after FrontendLegalize\n' + '-'*100)
-    # print(mod)
-
     mod = tir.transform.Simplify()(mod)
-
-    # print('-'*100 + '\n' + 'after Simplify\n' + '-'*100)
-    # print(mod)
-
     mod = tl.transform.LayoutInference()(mod)
- 
-    # print('-'*100 + '\n' + 'after LayoutInference\n' + '-'*100)
-    # print(mod)
-
     mod = tl.transform.LowerTileOp()(mod)
-
-    # print('-'*100 + '\n' + 'after LowerTileOp\n' + '-'*100)
-    # print(mod)
-
     mod = tir.transform.Simplify()(mod)
-
-    # print('-'*100 + '\n' + 'after Simplify\n' + '-'*100)
-    # print(mod)
 
     if target.arch == "sm_90":
         mod = tl.transform.MultiVersionBuffer()(mod)
-        
-        # print('-'*100 + '\n' + 'after MultiVersionBuffer\n' + '-'*100)
-        # print(mod)
-
         mod = tl.transform.WarpSpecialized()(mod)
-        
-        # print('-'*100 + '\n' + 'after WarpSpecialized\n' + '-'*100)
-        # print(mod)
-
         mod = tl.transform.InjectSoftwarePipeline()(mod)
-        
-        # print('-'*100 + '\n' + 'after InjectSoftwarePipeline\n' + '-'*100)
-        # print(mod)
-        
         mod = tir.transform.LowerOpaqueBlock()(mod)
-        
-        # print('-'*100 + '\n' + 'after LowerOpaqueBlock\n' + '-'*100)
-        # print(mod)
-
         # mod = tl.transform.WarpSpecializedPipeline()(mod)
-
-        # print('-'*100 + '\n' + 'after WarpSpecializedPipeline\n' + '-'*100)
-        # print(mod)
-        
         mod = tl.transform.InjectFenceProxy()(mod)
-    
-        # print('-'*100 + '\n' + 'after InjectFenceProxy\n' + '-'*100)
-        # print(mod)
-
     else:
         mod = tir.transform.PlanAndUpdateBufferAllocationLocation()(mod)
         mod = tl.transform.PipelinePlanning()(mod)
@@ -171,6 +128,7 @@
     # We can find a way better to create var instead
     # of putting the LowerThreadAllreduce before
     # the Legalization.
+    mod = tir.transform.ThreadPartialSync("shared.dyn")(mod)
     mod = tir.transform.LowerThreadAllreduce()(mod)
     mod = tl.transform.LowerHopperIntrin()(mod)
     mod = tir.transform.InjectPTXAsyncCopy()(mod)
@@ -192,26 +150,13 @@
     host_mod = tir.transform.LowerIntrin()(host_mod)
     host_mod = tir.transform.LowerDeviceStorageAccessInfo()(host_mod)
     host_mod = tir.transform.CombineContextCall()(host_mod)
-    # host_code = tvm._ffi.get_global_func("target.build.c")(host_mod, target_host).get_source()
-    # print("=" * 100)
-    # print("host code:")
-    # print("=" * 100)
-    # print(host_code)
     host_mod = tvm._ffi.get_global_func("target.build.llvm")(host_mod, target)
 
     device_mod = tir.transform.Filter(is_device_call)(mod)
     device_mod = tir.transform.LowerDeviceStorageAccessInfo()(device_mod)
     device_mod = tir.transform.LowerIntrin()(device_mod)
     device_mod = tir.transform.Simplify()(device_mod)
-<<<<<<< HEAD
     # code = tvm._ffi.get_global_func("target.build.tl_debug_codegen")(device_mod, target)
-=======
-    # device_code = tvm._ffi.get_global_func("target.build.tl_debug_codegen")(device_mod, target)
-    # print("=" * 100)
-    # print("device code:")
-    # print("=" * 100)
-    # print(device_code)
->>>>>>> c59e6dd7
     device_mod = tvm._ffi.get_global_func("target.build.tl")(device_mod, target)
 
     host_mod.import_module(device_mod)
