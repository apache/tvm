# Licensed to the Apache Software Foundation (ASF) under one
# or more contributor license agreements.  See the NOTICE file
# distributed with this work for additional information
# regarding copyright ownership.  The ASF licenses this file
# to you under the Apache License, Version 2.0 (the
# "License"); you may not use this file except in compliance
# with the License.  You may obtain a copy of the License at
#
#   http://www.apache.org/licenses/LICENSE-2.0
#
# Unless required by applicable law or agreed to in writing,
# software distributed under the License is distributed on an
# "AS IS" BASIS, WITHOUT WARRANTIES OR CONDITIONS OF ANY
# KIND, either express or implied.  See the License for the
# specific language governing permissions and limitations
# under the License.
"""The compiler for TL programs."""

import os
import os.path as osp
from typing import Literal
import tvm
from tvm import tir, tl, relay
from tvm.contrib import nvcc, hipcc, rocm
<<<<<<< HEAD
from typing import Literal
=======
>>>>>>> 05b47383
try:
    from tvm.tl.code_replace import replace_code
except ImportError:
    def replace_code(code):
        return code

def is_device_call(func: tir.PrimFunc):
    return bool(func.attrs and "calling_conv" in func.attrs and func.attrs["calling_conv"] == 2)


def is_host_call(func: tir.PrimFunc):
    return not is_device_call(func)


@tvm.register_func("tvm_callback_cuda_compile", override=True)
def tvm_callback_cuda_compile(code, target):
    tvm_root = osp.join(osp.dirname(__file__), "../../..")
    tl_template_path = osp.abspath(osp.join(tvm_root, "src/tl"))
    # TODO(lei): actually this indeed should be renamed into
    # TL_CUTLASS_INCLUDE_PATH
    if "TL_CUTLASS_PATH" in os.environ:
        cutlass_path = os.environ["TL_CUTLASS_PATH"]
    else:
        cutlass_path = osp.abspath(osp.join(tvm_root, "3rdparty/cutlass/include"))
    compute_version = "".join(nvcc.get_target_compute_version(target).split("."))

    # special handle for Hopper
    if compute_version == "90":
        arch = [f"-arch=sm_90a"]
        format = "cubin"
    else:
        arch = [f"-arch=sm_{compute_version}"]
        format = "cubin"

    # printing out number of registers
    debug_option = "--ptxas-options=--verbose,--register-usage-level=10,--warn-on-local-memory-usage"
    ptx = nvcc.compile_cuda(
        code,
        format,
        arch,
        options=[
            "-std=c++17",
            debug_option,
            "--use_fast_math",
            "-I" + tl_template_path,
            "-I" + cutlass_path,
        ],
        verbose=False,
    )

    return ptx

@tvm.register_func("tvm_callback_hip_compile", override=True)
def tvm_callback_hip_compile(code, target):
    tvm_root = osp.join(osp.dirname(__file__), "../../..")
    tl_template_path = osp.abspath(osp.join(tvm_root, "src/tl"))

    # TODO(lei): actually this indeed should be renamed into
    # TL_COMPOSABLE_KERNEL_INCLUDE_PATH
    if "TL_COMPOSABLE_KERNEL_PATH" in os.environ:
        ck_path = os.environ["TL_COMPOSABLE_KERNEL_PATH"]
    else:
        ck_path = osp.abspath(osp.join(tvm_root, "3rdparty/composable_kernel/include"))

    hsaco = hipcc.compile_hip(
        code,
        target_format="hsaco",
        options=[
            "-std=c++17",
            "-I" + tl_template_path,
            "-I" + ck_path,
            # "-I" + osp.join(ck_path, "../build/include/"),
        ],
        verbose=False,
    )

    return hsaco

def extrac_params(func: tir.PrimFunc):
    buffers = [func.buffer_map[var] for var in func.params]
    tensor_types = [relay.TensorType(buffer.shape, buffer.dtype) for buffer in buffers]
    return tensor_types

def detect_target(target: str = "auto") -> str:
    """Detect the computing target (CUDA or ROCm) based on the environment.

    Args:
        target (str): The target to detect. Use "auto" for automatic detection.
                      Can also specify "cuda" or "hip" explicitly.

    Returns:
        str: The detected target, either "cuda" or "hip".

    Raises:
        ValueError: If auto-detection is enabled and no valid target is found.
    """

    def is_cuda_available() -> bool:
        """Check if CUDA is available."""
        try:
            nvcc.find_cuda_path()
            return True
        except RuntimeError:
            return False

    def is_rocm_available() -> bool:
        """Check if ROCm is available."""
        try:
            rocm.find_rocm_path()
            return True
        except RuntimeError:
            return False

    if target == "auto":
        if is_cuda_available():
            return "cuda"
        if is_rocm_available():
            return "hip"
        raise ValueError("Cannot detect the target: no CUDA or ROCm installation found.")

    if target not in {"cuda", "hip"}:
        raise ValueError(f"Invalid target: {target}. Must be 'cuda', 'hip', or 'auto'.")
    
    return target

# TODO(lei): Should enhance to support IRModule with multiple functions
<<<<<<< HEAD
def lower(func, target: Literal["auto", "cuda", "hip"]="auto", target_host="llvm", runtime_only=False):
=======
def lower(func, target:Literal["auto", "cuda", "hip"]="auto", target_host="llvm", runtime_only=False):
>>>>>>> 05b47383
    # TODO(lei): Append C Source code host generation to the runtime
    params = extrac_params(func) if not runtime_only else None
    mod = tvm.IRModule({func.attrs["global_symbol"]: func})
    
    target = detect_target(target)
    target_host = tvm.target.Target.canon_target(target_host)
    if target == "auto":
        is_cuda_available = False
        is_hip_available = False
        try:
            nvcc.find_cuda_path()
            is_cuda_available = True
        except:
            is_cuda_available = False
        
        try:
            rocm.find_rocm_path()
            is_hip_available = True
        except:
            is_hip_available = False

        if is_cuda_available:
            target = "cuda"
        elif is_hip_available:
            target = "hip"
        else:
            raise ValueError("No CUDA or HIP available")
    else:
        assert target in ["cuda", "hip"], f"Target {target} is not supported"

    target = tvm.target.Target(target, target_host)

    mod = tir.transform.BindTarget(target)(mod)

    mod = tl.transform.FrontendLegalize()(mod)
    mod = tir.transform.Simplify()(mod)
    mod = tl.transform.LayoutInference()(mod)
    mod = tl.transform.LowerTileOp()(mod)
    mod = tir.transform.Simplify()(mod)

    if target.arch == "sm_90":
        mod = tl.transform.MultiVersionBuffer()(mod)
        mod = tl.transform.WarpSpecialized()(mod)
        mod = tl.transform.InjectSoftwarePipeline()(mod)
        mod = tir.transform.LowerOpaqueBlock()(mod)
        # mod = tl.transform.WarpSpecializedPipeline()(mod)
        mod = tl.transform.InjectFenceProxy()(mod)
    else:
        mod = tir.transform.PlanAndUpdateBufferAllocationLocation()(mod)
        mod = tl.transform.PipelinePlanning()(mod)
        mod = tl.transform.InjectSoftwarePipeline()(mod)

    mod = tir.transform.LowerOpaqueBlock()(mod)
    mod = tir.transform.FlattenBuffer()(mod)
    mod = tir.transform.NarrowDataType(32)(mod)
    mod = tir.transform.Simplify()(mod)

    mod = tir.transform.VectorizeLoop()(mod)
    mod = tir.transform.StorageRewrite()(mod)
    mod = tir.transform.UnrollLoop()(mod)
    mod = tir.transform.RenormalizeSplitPattern()(mod)
    mod = tir.transform.Simplify()(mod)
    mod = tir.transform.RemoveNoOp()(mod)
    mod = tir.transform.RewriteUnsafeSelect()(mod)
    mod = tir.transform.HoistIfThenElse()(mod)

    mod = tir.transform.VerifyMemory()(mod)
    mod = tir.transform.AnnotateEntryFunc()(mod)
    # TODO(lei): This is a hack to make sure the
    # thread level allreduce pass can be applied
    # in TL. As Tl ony use one thread dimension
    # the var binding information will be lost
    # in the lowering process with Legalization
    # and Simplify pass.
    # We can find a way better to create var instead
    # of putting the LowerThreadAllreduce before
    # the Legalization.
    mod = tir.transform.ThreadPartialSync("shared.dyn")(mod)
    mod = tir.transform.LowerThreadAllreduce()(mod)
    mod = tl.transform.LowerHopperIntrin()(mod)
    mod = tir.transform.InjectPTXAsyncCopy()(mod)

    mod = tir.transform.AnnotateDeviceRegions()(mod)
    mod = tir.transform.SplitHostDevice()(mod)
    mod = tir.transform.MergeSharedMemoryAllocations()(mod)
    mod = tir.transform.ThreadSync("shared")(mod)
    mod = tir.transform.ThreadSync("shared.dyn")(mod)

    mod = tir.transform.MakePackedAPI()(mod)
    mod = tir.transform.LowerDeviceKernelLaunch()(mod)
    host_mod = tir.transform.Filter(is_host_call)(mod)
    host_mod = tir.transform.BindTarget(target_host)(host_mod)
    host_mod = tir.transform.FP8StorageLegalize()(host_mod)
    host_mod = tir.transform.BF16StorageLegalize()(host_mod)
    host_mod = tir.transform.LowerTVMBuiltin()(host_mod)
    host_mod = tir.transform.LowerCustomDatatypes()(host_mod)
    host_mod = tir.transform.LowerIntrin()(host_mod)
    host_mod = tir.transform.LowerDeviceStorageAccessInfo()(host_mod)
    host_mod = tir.transform.CombineContextCall()(host_mod)

    if target_host.kind.name == "llvm":
        host_mod = tvm._ffi.get_global_func("target.build.llvm")(host_mod, target_host)
    else:
        raise ValueError("Target host is not supported")

    device_mod = tir.transform.Filter(is_device_call)(mod)
    device_mod = tir.transform.LowerDeviceStorageAccessInfo()(device_mod)
    device_mod = tir.transform.LowerIntrin()(device_mod)
    device_mod = tir.transform.Simplify()(device_mod)
    
    if target.kind.name == "cuda":
        # Debug to get the code
        # code = tvm._ffi.get_global_func("target.build.tl_debug_codegen")(device_mod, target)
        device_mod = tvm._ffi.get_global_func("target.build.tilelang_cuda")(device_mod, target)
    elif target.kind.name == "hip":
        device_mod = tvm._ffi.get_global_func("target.build.tilelang_hip")(device_mod, target)
    else:
        raise ValueError("Target is not supported")

    host_mod.import_module(device_mod)

    if runtime_only is True:
        return host_mod
    else:
        return host_mod, params<|MERGE_RESOLUTION|>--- conflicted
+++ resolved
@@ -22,10 +22,7 @@
 import tvm
 from tvm import tir, tl, relay
 from tvm.contrib import nvcc, hipcc, rocm
-<<<<<<< HEAD
 from typing import Literal
-=======
->>>>>>> 05b47383
 try:
     from tvm.tl.code_replace import replace_code
 except ImportError:
@@ -152,11 +149,7 @@
     return target
 
 # TODO(lei): Should enhance to support IRModule with multiple functions
-<<<<<<< HEAD
 def lower(func, target: Literal["auto", "cuda", "hip"]="auto", target_host="llvm", runtime_only=False):
-=======
-def lower(func, target:Literal["auto", "cuda", "hip"]="auto", target_host="llvm", runtime_only=False):
->>>>>>> 05b47383
     # TODO(lei): Append C Source code host generation to the runtime
     params = extrac_params(func) if not runtime_only else None
     mod = tvm.IRModule({func.attrs["global_symbol"]: func})
