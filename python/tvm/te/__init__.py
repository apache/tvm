# Licensed to the Apache Software Foundation (ASF) under one
# or more contributor license agreements.  See the NOTICE file
# distributed with this work for additional information
# regarding copyright ownership.  The ASF licenses this file
# to you under the Apache License, Version 2.0 (the
# "License"); you may not use this file except in compliance
# with the License.  You may obtain a copy of the License at
#
#   http://www.apache.org/licenses/LICENSE-2.0
#
# Unless required by applicable law or agreed to in writing,
# software distributed under the License is distributed on an
# "AS IS" BASIS, WITHOUT WARRANTIES OR CONDITIONS OF ANY
# KIND, either express or implied.  See the License for the
# specific language governing permissions and limitations
# under the License.
# pylint: disable=unused-import, redefined-builtin, wildcard-import
"""Namespace for Tensor Expression Language
"""
# expose all operators in tvm tir.op
from tvm.tir import any, all, min_value, max_value, trace
from tvm.tir import exp, erf, tanh, sigmoid, log, tan, cos, sin, sqrt, rsqrt, floor, ceil
from tvm.tir import sinh, cosh, log2, log10
<<<<<<< HEAD
from tvm.tir import trunc, abs, round, nearbyint, power, popcount, fmod, if_then_else, likely
=======
from tvm.tir import asin, asinh, acos, acosh, atan, atanh
from tvm.tir import trunc, abs, round, nearbyint, power, popcount, fmod, if_then_else
>>>>>>> 2cd987d9
from tvm.tir import isnan, isfinite, isinf
from tvm.tir import div, indexdiv, indexmod, truncdiv, truncmod, floordiv, floormod
from tvm.tir import comm_reducer, min, max, sum

from .schedule import Schedule, Stage, create_schedule, SpecializedCondition
from .tensor import TensorSlice, Tensor
from .tensor_intrin import decl_tensor_intrin
from .tag import tag_scope
from .operation import placeholder, compute, scan, extern, var, size_var
from .operation import thread_axis, reduce_axis

from .tensor import PlaceholderOp, ComputeOp, TensorComputeOp, ScanOp, ExternOp, HybridOp
from .autodiff import gradient
from . import hybrid<|MERGE_RESOLUTION|>--- conflicted
+++ resolved
@@ -21,12 +21,8 @@
 from tvm.tir import any, all, min_value, max_value, trace
 from tvm.tir import exp, erf, tanh, sigmoid, log, tan, cos, sin, sqrt, rsqrt, floor, ceil
 from tvm.tir import sinh, cosh, log2, log10
-<<<<<<< HEAD
+from tvm.tir import asin, asinh, acos, acosh, atan, atanh
 from tvm.tir import trunc, abs, round, nearbyint, power, popcount, fmod, if_then_else, likely
-=======
-from tvm.tir import asin, asinh, acos, acosh, atan, atanh
-from tvm.tir import trunc, abs, round, nearbyint, power, popcount, fmod, if_then_else
->>>>>>> 2cd987d9
 from tvm.tir import isnan, isfinite, isinf
 from tvm.tir import div, indexdiv, indexmod, truncdiv, truncmod, floordiv, floormod
 from tvm.tir import comm_reducer, min, max, sum
