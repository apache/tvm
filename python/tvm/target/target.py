--- conflicted
+++ resolved
@@ -346,11 +346,8 @@
     "sam3x8e": ["-mcpu=cortex-m3"],
     "stm32f746xx": ["-mcpu=cortex-m7", "-march=armv7e-m"],
     "stm32l4r5zi": ["-mcpu=cortex-m4"],
-<<<<<<< HEAD
     "stm32f4xx": ["-mcpu=cortex-m4", "-march=armv7e-m"],
-=======
     "stm32u5xx": ["-mcpu=cortex-m33"],
->>>>>>> f4b74ba1
     "zynq_mp_r5": ["-mcpu=cortex-r5"],
 }
 
