--- conflicted
+++ resolved
@@ -23,7 +23,6 @@
 from tvm.script import tir as T
 from tvm.tir.function import PrimFunc
 from tvm.tir import Cast, IntImm, TensorIntrin
-<<<<<<< HEAD
 
 def shared_to_mma_16b_smoothlayout(i, j):
     return (i * 2 + j // 8, j % 8)
@@ -43,8 +42,6 @@
     row = 8 * (thread_id // 16) + (thread_id % 8)
     col = 8 * ((thread_id % 16) // 8) + local_id % 8
     return row, col
-=======
->>>>>>> b47b4fc6
 
 
 def shared_16x16_to_mma_32x8_layout(i, j):
@@ -62,23 +59,14 @@
     return thread_id, 8 * (j // 8) + (i // 16) * 4 + i % 4
 
 
-<<<<<<< HEAD
 def mma_32x8_to_shared_16x16_layout(thread_id, local_id):
-=======
-def ldmatrix_32x8_to_shared_16x16_layout(thread_id, local_id):
->>>>>>> b47b4fc6
     row = 8 * (local_id % 4 // 2) + (thread_id // 4)
     col = 8 * (local_id // 4) + (thread_id % 4) * 2 + (local_id % 2)
     return row, col
 
 
-<<<<<<< HEAD
 @register_func("tir.index_map.shared_16x16_to_mma_32x8_layout")
 def index_map_shared_16x16_to_mma_32x8_layout(ind):
-=======
-@register_func("tir.index_map.shared_16x16_to_ldmatrix_32x8_layout")
-def index_map_shared_16x16_to_ldmatrix_32x8_layout(ind):
->>>>>>> b47b4fc6
     i, j = ind[0], ind[1]
     thread_id, local_id = shared_16x16_to_mma_32x8_layout(i, j)
     return convert([thread_id, local_id])
@@ -158,32 +146,20 @@
         ), "Only k_dim == 16 (float16) or k_dim == 32 (int8) supported for now"
 
         if matrix_name == "B" and not transposed:
-<<<<<<< HEAD
             index_map = shared_32x16_to_mma_32x16_layout
-=======
-            index_map = shared_32x16_to_ldmatrix_32x16_layout
->>>>>>> b47b4fc6
             # A dummy offset, ldmatrix cannot be used for int8 + trans case.
             # We still use the ldmatrix intrinsic, but lower it to a manual loop in the codegen.
             # Only the stride information is required.
             smem_offset = lambda _, stride: stride
         elif matrix_name == "B" and transposed:
-<<<<<<< HEAD
             index_map = shared_16x32_to_mma_32x16_layout
-=======
-            index_map = shared_16x32_to_ldmatrix_32x16_layout
->>>>>>> b47b4fc6
             smem_offset = (
                 lambda tx, stride: stride * 8 * (tx // HALF_WARP_expr)
                 + (tx % 8) * stride
                 + 16 * ((tx % HALF_WARP_expr) // 8)
             )
         else:  # A, not transposed
-<<<<<<< HEAD
             index_map = shared_16x32_to_mma_32x16_layout
-=======
-            index_map = shared_16x32_to_ldmatrix_32x16_layout
->>>>>>> b47b4fc6
             smem_offset = lambda tx, stride: stride * (tx % 16) + 16 * (tx // 16)
 
     offset_factor = smem_tile_col
@@ -562,13 +538,8 @@
 
 def get_mma_store_intrin(dtype, local_size, scope="global", use_mma_store_intrinic=True):
     # Assume M = N = 16
-<<<<<<< HEAD
     index_map = shared_16x16_to_mma_32x8_layout
     index_map_rev = mma_32x8_to_shared_16x16_layout
-=======
-    index_map = shared_16x16_to_ldmatrix_32x8_layout
-    index_map_rev = ldmatrix_32x8_to_shared_16x16_layout
->>>>>>> b47b4fc6
 
     @T.prim_func
     def mma_store_desc(a: T.handle, c: T.handle) -> None:
@@ -626,12 +597,6 @@
 
             C_warp = T.match_buffer(
                 a, [WARP_SIZE, local_size], dtype=dtype, scope="warp", offset_factor=1
-<<<<<<< HEAD
-=======
-            )
-            C = T.match_buffer(
-                c, [M_DIM, N_DIM], dtype=dtype, scope=scope, offset_factor=1, strides=[s0, s1]
->>>>>>> b47b4fc6
             )
             C = T.match_buffer(
                 c, [M_DIM, N_DIM], dtype=dtype, scope=scope, offset_factor=1, strides=[s0, s1]
@@ -680,7 +645,6 @@
     *get_mma_store_intrin("float16", 8, "shared.dyn", False),
 )
 
-<<<<<<< HEAD
 MMA_store_16x16_f16_shared_INTRIN_SIMPLE = "mma_store_16x16_f16_shared_simple_"
 TensorIntrin.register(
     MMA_store_16x16_f16_shared_INTRIN_SIMPLE,
@@ -768,78 +732,6 @@
     in_dtype = dtype_mapping[in_dtype]
     out_dtype = dtype_mapping[out_dtype]
 
-=======
-MMA_store_16x16_f16_global_INTRIN = "mma_store_16x16_f16_global_"
-TensorIntrin.register(
-    MMA_store_16x16_f16_global_INTRIN, *get_mma_store_intrin("float16", 8, "global", True)
-)
-
-MMA_store_16x16_i32_global_INTRIN = "mma_store_16x16_i32_global_"
-TensorIntrin.register(
-    MMA_store_16x16_i32_global_INTRIN, *get_mma_store_intrin("int32", 8, "global", True)
-)
-
-
-def get_mma_intrin_group(
-    load_scope: Literal["shared", "shared.dyn"],
-    store_scope: Literal["global", "shared", "shared.dyn"],
-    in_dtype: Literal["float16", "int8"],
-    out_dtype: Literal["float16", "float32", "int32"],
-    trans_a: bool,
-    trans_b: bool,
-    not_use_mma_store_intrinic: bool = True,
-    store_to_smem_dtype: Optional[Literal["float16", "float32", "int32"]] = None,
-) -> Dict[str, str]:
-    """Get a group of intrinsics for mma tensor core with the given configurations
-
-    Parameters
-    ----------
-    load_scope : Literal["shared", "shared.dyn"]
-        The memory scope of the input buffer.
-
-    store_scope : Literal["global", "shared", "shared.dyn"]
-        The memory scope of the result buffer.
-
-    in_dtype : str
-        The input data type.
-
-    out_dtype : str
-        The output data dtype.
-
-    trans_a : bool
-        Whether the input matrix A is transposed.
-
-    trans_b : bool
-        Whether the input matrix B is transposed.
-
-    not_use_mma_store_intrinic : bool
-        Whether to not use the mma_store intrinsic. If True, use BufferStore stmts to store the
-        result of mma. Otherwise, use mma_store intrinsic.
-
-        This is because if we use mma_store intrinsic, during swizzling shared memory visits, our
-        rearrangement scheme will involve areas accessed by different mma_store calls. This makes
-        swizzling quite complex. But BufferStore will not face this problem.
-
-    store_to_smem_dtype : Optional[Literal["float16", "float32", "int32"]]
-        The dtype that we use to store from register to shared memory. By default it is out_dtype.
-
-    Returns
-    -------
-    ret : Dict[str, str]
-        A group of tensor intrinsics.
-    """
-    assert load_scope in ["shared", "shared.dyn"]
-    assert store_scope in ["global", "shared", "shared.dyn"]
-    assert in_dtype in ["float16", "int8"]
-    assert out_dtype in ["float16", "float32", "int32"]
-
-    shape = "16x16"
-
-    dtype_mapping = {"float16": "f16", "float32": "f32", "int8": "i8", "int32": "i32"}
-    in_dtype = dtype_mapping[in_dtype]
-    out_dtype = dtype_mapping[out_dtype]
-
->>>>>>> b47b4fc6
     # e.g. mma_fill_16x16_f32
     init_intrin = f"mma_fill_{shape}_{out_dtype}"
 
@@ -849,11 +741,7 @@
     load_scope = "_dyn" if load_scope == "shared.dyn" else ""
     load_a_intrin = f"mma_ldmatrix_{in_dtype}_a{trans_a}{load_scope}"
     load_b_intrin = f"mma_ldmatrix_{in_dtype}_b{trans_b}{load_scope}"
-<<<<<<< HEAD
-    indexmap_a = shared_16x16_to_mma_32x8_layout if in_dtype == "float16" else shared_32x16_to_mma_32x16_layout  
-=======
-
->>>>>>> b47b4fc6
+
     # e.g. mma_f16f16f32_trans_a_trans_b
     trans_a_str = trans_a + "_a" if trans_a != "" else ""
     trans_b_str = trans_b + "_b" if trans_b != "" else ""
