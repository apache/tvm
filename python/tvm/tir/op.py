# Licensed to the Apache Software Foundation (ASF) under one
# or more contributor license agreements.  See the NOTICE file
# distributed with this work for additional information
# regarding copyright ownership.  The ASF licenses this file
# to you under the Apache License, Version 2.0 (the
# "License"); you may not use this file except in compliance
# with the License.  You may obtain a copy of the License at
#
#   http://www.apache.org/licenses/LICENSE-2.0
#
# Unless required by applicable law or agreed to in writing,
# software distributed under the License is distributed on an
# "AS IS" BASIS, WITHOUT WARRANTIES OR CONDITIONS OF ANY
# KIND, either express or implied.  See the License for the
# specific language governing permissions and limitations
# under the License.
# pylint: disable=redefined-builtin, invalid-name, too-many-arguments
"""Operators used in TIR expression."""
from typing import Any, Optional, Union

import tvm._ffi
from tvm import tir
from tvm.ir import Array, Op, PrimExpr
from tvm.ir.base import Span
from tvm.runtime import const

from . import _ffi_api
from .buffer import Buffer
from .expr import Call, CommReducer, IntImm, PrimExprWithOp, Var


def _pack_buffer(buf, span=None):
    """Build intrinsics that packs the buffer."""
    shape = Call("handle", "tir.tvm_stack_make_shape", buf.shape, span)
    strides = Call("handle", "tir.tvm_stack_make_shape", buf.strides, span) if buf.strides else 0
    pack_args = [
        buf.data,
        shape,
        strides,
        len(buf.shape),
        const(0, dtype=buf.dtype),
        buf.elem_offset,
    ]
    return Call("handle", Op.get("tir.tvm_stack_make_array"), pack_args, span)


def call_packed_lowered(*args, span=None):
    """Lowered version of call packed.
    The argument to packed function can be Expr or Buffer.
    The argument is the corresponding POD type when Expr is presented.
    When the argument is Buffer, the corresponding PackedFunc
    will recieve an TVMArrayHandle whose content is valid during the callback period.
    If the PackedFunc is a python callback, then the corresponding argument is NDArray.

    Parameters
    ----------
    args : list of Expr or Buffer.
        Positional arguments.

    span : Optional[Span]
        The location of this operator in the source code.

    Returns
    -------
    call : PrimExpr
        The call expression.

    See Also
    --------
    te.extern : Create tensor with extern function call.
    """
    call_args = [_pack_buffer(x) if isinstance(x, Buffer) else x for x in args]
    return Call("int32", Op.get("tir.tvm_call_packed_lowered"), call_args, span)


def call_cpacked_lowered(*args, span=None):
    """Lowered version of call c-packed.
    Same as call_packed, except that the first argument is the function name
    (as in call_extern), and the last argument is the resource handle.

    Parameters
    ----------
    args : list of Expr or Buffer.
        Positional arguments.

    span : Optional[Span]
        The location of this operator in the source code.

    Returns
    -------
    call : PrimExpr
        The call expression.

    See Also
    --------
    te.extern : Create tensor with extern function call.
    """
    call_args = [_pack_buffer(x) if isinstance(x, Buffer) else x for x in args]
    return Call("int32", Op.get("tir.tvm_call_cpacked_lowered"), call_args, span)


def call_packed(*args, span=None):
    """Build expression by call an external packed function.

    The argument to packed function can be Expr or Buffer.
    The argument is the corresponding POD type when Expr is presented.

    When the argument is Buffer, the corresponding PackedFunc
    will receive an TVMArrayHandle whose content is valid during the callback period.
    If the PackedFunc is a python callback, then the corresponding argument is NDArray.

    Parameters
    ----------
    args : list of Expr or Buffer.
        Positional arguments.

    span : Optional[Span]
        The location of this operator in the source code.

    Returns
    -------
    call : PrimExpr
        The call expression.

    See Also
    --------
    te.extern : Create tensor with extern function call.
    """
    call_args = [_pack_buffer(x) if isinstance(x, Buffer) else x for x in args]
    return Call("int32", Op.get("tir.tvm_call_packed"), call_args, span)


def call_cpacked(*args, span=None):
    """Build expression by call an external packed function.

    Same as call_packed, except that the first argument is the function name
    (as in call_extern), and the last argument is the resource handle.

    Parameters
    ----------
    args : list of Expr or Buffer.
        Positional arguments.

    span : Optional[Span]
        The location of this operator in the source code.

    Returns
    -------
    call : PrimExpr
        The call expression.

    See Also
    --------
    te.extern : Create tensor with extern function call.
    """
    call_args = [_pack_buffer(x) if isinstance(x, Buffer) else x for x in args]
    return Call("int32", Op.get("tir.tvm_call_cpacked"), call_args, span)


def call_intrin(dtype, func_name, *args, span=None):
    """Build expression by calling an intrinsic function.

    Intrinsics can be overloaded with multiple data types via
    the intrinsic translation rule.

    Parameters
    ----------
    dtype : str
        The data type of the result.

    func_name: str
        The intrinsic function name.

    args : list
        Positional arguments.

    span : Optional[Span]
        The location of this operator in the source code.

    Returns
    -------
    call : PrimExpr
        The call expression.
    """
    return Call(dtype, func_name, args, span)


def call_pure_extern(dtype, func_name, *args, span=None):
    """Build expression by calling a pure extern function.

    Parameters
    ----------
    dtype : str
        The data type of the result.

    func_name: str
        The extern function name.

    args : list
        Positional arguments.

    span : Optional[Span]
        The location of this operator in the source code.

    Returns
    -------
    call : PrimExpr
        The call expression.
    """
    return Call(dtype, Op.get("tir.call_pure_extern"), [func_name, *args], span)


def call_extern(dtype, func_name, *args, span=None):
    """Build expression by calling a extern function.

    Parameters
    ----------
    dtype : str
        The data type of the result.

    func_name: str
        The extern function name.

    args : list
        Positional arguments.

    span : Optional[Span]
        The location of this operator in the source code.

    Returns
    -------
    call : PrimExpr
        The call expression.
    """
    return Call(dtype, Op.get("tir.call_extern"), [func_name, *args], span=span)


def call_llvm_intrin(dtype, name, *args, span=None):
    """Build expression by calling a llvm intrinsic function

    Parameters
    ----------
    dtype : str
       The data type of the result.

    name : str
       The name of the llvm intrinsic function.

    args : list
       Positional arguments.

    span : Optional[Span]
        The location of this operator in the source code.

    Returns
    -------
    call : PrimExpr
        The call expression.
    """
    # pylint: disable=import-outside-toplevel
    from tvm.target import codegen

    if isinstance(name, str):
        llvm_id = codegen.llvm_lookup_intrinsic_id(name)
    elif isinstance(name, IntImm):
        llvm_id = name.value
    else:
        llvm_id = name
    if llvm_id == 0:
        raise ValueError(f"Unknown llvm intrinsic function {name}")
    return call_intrin(
        dtype,
        Op.get("tir.call_llvm_intrin"),
        tvm.tir.const(llvm_id, "uint32"),
        *args,
        span=span,
    )


def call_llvm_pure_intrin(dtype, name, *args, span=None):
    """Build expression by calling a pure llvm intrinsic function

    Parameters
    ----------
    dtype : str
       The data type of the result.

    name : str
       The name of the llvm intrinsic function.

    args : list
       Positional arguments.

    span : Optional[Span]
        The location of this operator in the source code.

    Returns
    -------
    call : PrimExpr
        The call expression.
    """
    # pylint: disable=import-outside-toplevel
    from tvm.target import codegen

    if isinstance(name, str):
        llvm_id = codegen.llvm_lookup_intrinsic_id(name)
    elif isinstance(name, IntImm):
        llvm_id = name.value
    else:
        llvm_id = name
    if llvm_id == 0:
        raise ValueError(f"Unknown llvm intrinsic function {name}")
    return call_intrin(
        dtype,
        Op.get("tir.call_llvm_pure_intrin"),
        tvm.tir.const(llvm_id, "uint32"),
        *args,
        span=span,
    )


def tvm_check_return(expected, return_unexpected, nested_call):
    """Return new on stack dtype[num]
    Parameters
    ----------
    expected : int
        The expected return code.
    return_unexpected : int
        The unexpected return code.
    nested_call : PrimExpr
        The call expression to check return.
    Returns
    -------
    call : PrimExpr
        The call expression.
    """
    return call_intrin("int32", "tir.tvm_check_return", expected, return_unexpected, nested_call)


def tvm_stack_alloca(dtype_str, num):
    """Return new on stack dtype[num]

    Parameters
    ----------
    dtype_str : str
        The data type of array.

    num : int
        The size of array.

    Returns
    -------
    call : PrimExpr
        The call expression.
    """
    return call_intrin("handle", "tir.tvm_stack_alloca", dtype_str, num)


def tvm_stack_make_shape(*args):
    """Allocate a shape tuple on stack, return the handle

    Parameters
    ----------
    args : int
        The tuple shape.

    Returns
    -------
    call : PrimExpr
        The call expression.
    """
    return call_intrin("handle", "tir.tvm_stack_make_shape", *args)


def tvm_stack_make_array(data, shape, strides, ndim, arr_dtype, elem_offset):
    """Allocate a NDArray(DLTensor) on stack, return the handle

    Parameters
    ----------
    data : Expr
        The data of array.

    shape : Expr
        The shape of array.

    strides : Expr
        The strides of array.

    ndim : Expr
        The dimensions of array.

    arr_dtype : Expr
        The data type of array.

    elem_offse : Expr
        The element offset of array.

    Returns
    -------
    call : PrimExpr
        The call expression.
    """
    return call_intrin(
        "handle", "tir.tvm_stack_make_array", data, shape, strides, ndim, arr_dtype, elem_offset
    )


def assume(cond=None):
    """Provide a true statement that can be used for simplifications

    Parameters
    ----------
    cond : Expr
       The constraint condition.

    Returns
    -------
    call : PrimExpr
        The call expression.
    """
    return call_intrin("bool", "tir.assume", cond)


def undef():
    """Returns an initialized but arbitrary value

    Returns
    -------
    call : PrimExpr
        The call expression.
    """
    return call_intrin("int32", "tir.undef")


def call_tir(global_var: tvm.ir.GlobalVar, *args):
    """Performs a call into another PrimFunc in the same IRModule

    Returns
    -------
    call : PrimExpr
        The call expression.
    """
    assert isinstance(global_var, tvm.ir.GlobalVar)

    dtype = "void"
    if global_var.checked_type is not None:
        ret_type = global_var.checked_type.ret_type
        if hasattr(ret_type, "dtype"):
            dtype = ret_type.dtype

    return Call(dtype=dtype, op=global_var, args=args)


def start_profile_intrinsic(id):
    """Start profile intrinsic.
    Parameters
    ----------
    id : int
        The intrinsic id.
    Returns
    -------
    call : PrimExpr
        The call expression.
    """
    return call_intrin("handle", "tir.start_profile_intrinsic", id)


def end_profile_intrinsic(id):
    """End profile intrinsic.
    Parameters
    ----------
    id : int
        The intrinsic id.
    Returns
    -------
    call : PrimExpr
        The call expression.
    """
    return call_intrin("handle", "tir.end_profile_intrinsic", id)


def tvm_tuple(*value):
    """Create a tuple structure in value field of AttrStmt

    Parameters
    ----------
    value : Expr
        The value in tuple.

    Returns
    -------
    call : PrimExpr
        The call expression.
    """
    return call_intrin("handle", "tir.tvm_tuple", *value)


def tvm_struct_get(arr, index, field, dtype):
    """Get struct field value in array

    Parameters
    ----------
    dtype : str
        The date type of the result.

    arr : StructType*
        The array of struct.

    index : int
        The index of struct.

    field : int
        The field of struct.

    Returns
    -------
    call : PrimExpr
        The call expression.
    """
    return call_intrin(dtype, "tir.tvm_struct_get", arr, index, field)


def tvm_struct_set(arr, index, field, value):
    """Set value in struct field in array

    Parameters
    ----------
    arr : StructType*
        The array of struct.

    index : int
        The index of struct.

    field : int
        The field of struct.

    value : Expr
        The value to be set in field.

    Returns
    -------
    call : PrimExpr
        The call expression.
    """
    return call_intrin("int32", "tir.tvm_struct_set", arr, index, field, value)


def address_of(buffer_load, span=None):
    """Returns the address of an element in the buffer

    Parameters
    ----------
    buffer_load: BufferLoad
        The buffer load.

    span : Optional[Span]
        The location of this operator in the source code.

    Returns
    -------
    call : PrimExpr
        The call expression.
    """
    return call_intrin("handle", "tir.address_of", buffer_load, span=span)


def lookup_param(param_name, span=None):
    """Returns the param by name

    Parameters
    ----------
    param_name : str
        The name of param.

    span : Optional[Span]
        The location of this operator in the source code.

    Returns
    -------
    call : PrimExpr
        The call expression.
    """
    return call_intrin("handle", "tir.lookup_param", param_name, span=span)


def tvm_thread_allreduce(*freduce_args):
    """Perform allreduce inside threadblock.

    Parameters
    ----------
    freduce_args : Expr
        The args.

    Returns
    -------
    call : PrimExpr
        The call expression.
    """
    return call_intrin("handle", "tir.tvm_thread_allreduce", *freduce_args)


def tvm_thread_invariant(cond):
    """Mark condition as thread invariant.

    Parameters
    ----------
    cond : Expr
        The condition.

    Returns
    -------
    call : PrimExpr
        The call expression.
    """
    assert isinstance(cond, PrimExpr)
    return call_intrin(cond.dtype, "tir.tvm_thread_invariant", cond)


def tvm_storage_sync(storage_scope):
    """Perform synchronization in specified scope.

    Parameters
    ----------
    storage_scope : str
        The storage scope to perform synchronization.

    Returns
    -------
    call : PrimExpr
        The call expression.
    """
    return call_intrin("int32", "tir.tvm_storage_sync", storage_scope)


def tvm_warp_shuffle(mask, value, warp_id, width, warp_size):
    """Exchange value between threads inside a warp.

    Parameters
    ----------
    mask : PrimExpr
        The warp mask indicates active threads inside warp.
    value : PrimExpr
        The value to exchange.
    warp_id : PrimExpr
        The source lane index to fetch value.
    width : PrimExpr
        The width of sub-sections to perform warp shuffle.
    warp_size : PrimExpr
        The warp size.

    Returns
    -------
    call : PrimExpr
        The call expression.
    """
    return call_intrin(value.dtype, "tir.tvm_warp_shuffle", mask, value, warp_id, width, warp_size)


def tvm_warp_shuffle_up(mask, value, offset, width, warp_size):
    """Copy value from a lane with lower (by offset) index relative to caller.

    Parameters
    ----------
    mask : PrimExpr
        The warp mask indicates active threads inside warp.
    value : PrimExpr
        The value to exchange.
    offset : PrimExpr
        The difference between source lane index and destination lane index:
        `offset = dst_lane_idx - src_lane_idx`
    width : PrimExpr
        The width of sub-sections to perform warp shuffle.
    warp_size : PrimExpr
        The warp size.

    Returns
    -------
    call : PrimExpr
        The call expression.
    """
    return call_intrin(
        value.dtype, "tir.tvm_warp_shuffle_up", mask, value, offset, width, warp_size
    )


def tvm_warp_shuffle_down(mask, value, offset, width, warp_size):
    """Copy value from a lane with higher (by offset) index relative to caller.

    Parameters
    ----------
    mask : PrimExpr
        The warp mask indicates active threads inside warp.
    value : PrimExpr
        The value to exchange.
    offset : PrimExpr
        The difference between source lane index and destination lane index:
        `offset = src_lane_idx - dst_lane_idx`
    width : PrimExpr
        The width of sub-sections to perform warp shuffle.
    warp_size : PrimExpr
        The warp size.

    Returns
    -------
    call : PrimExpr
        The call expression.
    """
    return call_intrin(
        value.dtype, "tir.tvm_warp_shuffle_down", mask, value, offset, width, warp_size
    )


def tvm_warp_activemask():
    """Return a 32-bit mask indicates currently active threads in a calling warp.

    Returns
    -------
    call : PrimExpr
        The call expression.
    """
    return call_intrin("uint32", "tir.tvm_warp_activemask")


def type_annotation(dtype):
    """Create a type annotation expression

    Parameters
    ----------
    dtype : Expr
        The data type.

    Returns
    -------
    call : PrimExpr
        The call expression.
    """
    return call_intrin(dtype, "tir.type_annotation")


def tvm_access_ptr(ptype, data, offset, extent, rw_mask):
    """Get head access address with memory access pattern info

    Parameters
    ----------
    ptype : Expr
        The data type of pointer.

    data : DType*
        The data of pointer.

    offset : int
        The offset of pointer.

    extent : int
        The extent of pointer.

    rw_mask : int
        The read write mask.

    Returns
    -------
    call : PrimExpr
        The call expression.
    """
    return call_intrin("handle", "tir.tvm_access_ptr", ptype, data, offset, extent, rw_mask)


def tvm_throw_last_error():
    """Throw TVMGetLastError()

    Returns
    -------
    ret : PrimExpr
        The return expression
    """
    return call_intrin("handle", "tir.tvm_throw_last_error")


def tvm_load_matrix_sync(fragment, m, n, k, index, buffer_ptr, stride, layout):
    """TVM intrinsic for tensor core load operators

    Parameters
    ----------
    fragment : Var
        The wmma fragment.

    m : UIntImm
        The shape of wmma fragment.

    n : UIntImm
        The shape of wmma fragment.

    k : UIntImm
        The shape of wmma fragment.

    index : Expr
        The fragment index.

    buffer_ptr : Expr
        The fragment buffer pointer.

    stride : Expr
        The fragment stride.

    layout : Literal["row_major", "column_major"]
        The fragment layout.

    Returns
    -------
    call : PrimExpr
        The call expression.
    """
    return call_intrin(
        "handle",
        "tir.tvm_load_matrix_sync",
        fragment,
        m,
        n,
        k,
        index,
        buffer_ptr,
        stride,
        layout,
    )


def tvm_mma_sync(
    fragment_d, index_d, fragment_a, index_a, fragment_b, index_b, fragment_c, index_c
):
    """TVM intrinsic for tensor core mma_sync operators

    Parameters
    ----------
    fragment_d : Var
        The wmma fragment_d.

    index_d : Expr
        The fragment_d index.

    fragment_a : Var
        The wmma fragment_a.

    index_a : Expr
        The fragment_a index.

    fragment_b : Var
        The wmma fragment_b.

    index_b : Expr
        The fragment_b index.

    fragment_c : Var
        The wmma fragment_c.

    index_c : Expr
        The fragment_c index.

    Returns
    -------
    call : PrimExpr
        The call expression.
    """
    return call_intrin(
        "handle",
        "tir.tvm_mma_sync",
        fragment_d,
        index_d,
        fragment_a,
        index_a,
        fragment_b,
        index_b,
        fragment_c,
        index_c,
    )


def tvm_bmma_sync(
    fragment_d, index_d, fragment_a, index_a, fragment_b, index_b, fragment_c, index_c
):
    """TVM intrinsic for tensor core bmma_sync operators

    Parameters
    ----------
    fragment_d : Var
        The bwmma fragment_d.

    index_d : Expr
        The fragment_d index.

    fragment_a : Var
        The bwmma fragment_a.

    index_a : Expr
        The fragment_a index.

    fragment_b : Var
        The bwmma fragment_b.

    index_b : Expr
        The fragment_b index.

    fragment_c : Var
        The bwmma fragment_c.

    index_c : Expr
        The fragment_c index.

    Returns
    -------
    call : PrimExpr
        The call expression.
    """
    return call_intrin(
        "handle",
        "tir.tvm_bmma_sync",
        fragment_d,
        index_d,
        fragment_a,
        index_a,
        fragment_b,
        index_b,
        fragment_c,
        index_c,
    )


def tvm_fill_fragment(fragment, m, n, k, index, value):
    """TVM intrinsic for tensor core fill_fragment operators

    Parameters
    ----------
    fragment : Var
        The wmma fragment

    m : UIntImm
        The shape of wmma fragment.

    n : UIntImm
        The shape of wmma fragment.

    k : UIntImm
        The shape of wmma fragment.

    index : Expr
        The fragment index.

    value : Expr
        The value to be filled in fragment.

    Returns
    -------
    call : PrimExpr
        The call expression.
    """
    return call_intrin(
        "handle",
        "tir.tvm_fill_fragment",
        fragment,
        m,
        n,
        k,
        index,
        value,
    )


def tvm_store_matrix_sync(fragment, m, n, k, index, buffer_ptr, stride, layout):
    """TVM intrinsic for tensor core store operators

    Parameters
    ----------
    fragment : Var
        The wmma fragment.

    m : UIntImm
        The shape of wmma fragment.

    n : UIntImm
        The shape of wmma fragment.

    k : UIntImm
        The shape of wmma fragment.

    index : Expr
        The fragment index.

    buffer_ptr : Expr
        The fragment buffer pointer.

    stride : Expr
        The fragment stride.

    layout : Literal["row_major", "column_major"]
        The fragment layout.

    Returns
    -------
    call : PrimExpr
        The call expression.
    """
    return call_intrin(
        "handle",
        "tir.tvm_store_matrix_sync",
        fragment,
        m,
        n,
        k,
        index,
        buffer_ptr,
        stride,
        layout,
    )


def ptx_mma(
    dtype,
    shape,
    A_layout,
    B_layout,
    A_dtype,
    B_dtype,
    C_dtype,
    multiplicand_a,
    a_index,
    multiplicand_b,
    b_index,
    accumulator,
    c_index,
    saturate,
    operator=None,
):
    """TVM intrinsic for ptx tensor core mma instructions
    https://docs.nvidia.com/cuda/parallel-thread-execution/index.html#warp-level-matrix-instructions-for-mma

    Parameters
    ----------
    dtype : str
        The data type of the result.

    shape : str
        The shape of mma fragment.

    A_layout : Literal["row", "col"]
        The layout of multiplicand fragment A.

    B_layout : Literal["row", "col"]
        The layout of multiplicand fragment B.

    A_dtype : str
        The data type of multiplicand fragment A.

    B_dtype : str
        The data type of multiplicand fragment B.

    C_dtype : str
        The data type of accumulator fragment C.

    multiplicand_a : Var
        The multiplicand fragment A variable.

    a_index : Expr
        The index of multiplicand fragment A.

    multiplicand_b : Var
        The multiplicand fragment B variable.

    b_index : Expr
        The index of multiplicand fragment A.

    accumulator : Var
        The accumulator fragment C variable.

    c_index : Expr
        The index of accumulator fragment C.

    saturate : bool
        The optional saturation at the output.

    operator : Optional[Literal["xor", "and"]]
        The 1-bit operator.

    Returns
    -------
    call : PrimExpr
        The call expression.
    """
    if operator is None:
        return call_intrin(
            dtype,
            "tir.ptx_mma",
            shape,
            A_layout,
            B_layout,
            A_dtype,
            B_dtype,
            C_dtype,
            multiplicand_a,
            a_index,
            multiplicand_b,
            b_index,
            accumulator,
            c_index,
            saturate,
        )
    return call_intrin(
        dtype,
        "tir.ptx_mma",
        shape,
        A_layout,
        B_layout,
        A_dtype,
        B_dtype,
        C_dtype,
        multiplicand_a,
        a_index,
        multiplicand_b,
        b_index,
        accumulator,
        c_index,
        saturate,
        operator,
    )


def ptx_mma_sp(
    dtype,
    shape,
    A_layout,
    B_layout,
    A_dtype,
    B_dtype,
    C_dtype,
    multiplicand_a,
    a_index,
    multiplicand_b,
    b_index,
    accumulator,
    c_index,
    metadata,
    meta_index,
    sparse_selector,
    saturate,
):
    """TVM intrinsic for sparse tensor core ptx instructions
    https://docs.nvidia.com/cuda/parallel-thread-execution/index.html#warp-level-matrix-instructions-for-sparse-mma

    Parameters
    ----------
    dtype : str
        The data type of the result.

    shape : str
        The shape of mma fragment.

    A_layout : Literal["row", "col"]
        The layout of multiplicand fragment A.

    B_layout : Literal["row", "col"]
        The layout of multiplicand fragment B.

    A_dtype : str
        The data type of multiplicand fragment A.

    B_dtype : str
        The data type of multiplicand fragment B.

    C_dtype : str
        The data type of multiplicand fragment C.

    multiplicand_a : Var
        The multiplicand fragment A variable.

    a_index : Expr
        The index of multiplicand fragment A.

    multiplicand_b : Var
        The multiplicand fragment B variable.

    b_index : Expr
        The index of multiplicand fragment B.

    accumulator : Var
        The accumulator fragment C variable.

    c_index : Expr
        The index of accumulator fragment C.

    metadata : Expr
        The metadata of operand.

    meta_index : Expr
        The metadata index of operand.

    sparse_selector : Expr
        The sparse selector indicating the thread that stores the metadata.

    saturate : bool
        The optional saturation at the output.

    Returns
    -------
    call : PrimExpr
        The call expression.
    """
    return call_intrin(
        dtype,
        "tir.ptx_mma_sp",
        shape,
        A_layout,
        B_layout,
        A_dtype,
        B_dtype,
        C_dtype,
        multiplicand_a,
        a_index,
        multiplicand_b,
        b_index,
        accumulator,
        c_index,
        metadata,
        meta_index,
        sparse_selector,
        saturate,
    )


def mma_store(dtype, m, n, dst_ptr, src_ptr, src_offset, dst_stride):
    """TVM intrinsic for storing the result of PTX MMA into a destination pointer

    Parameters
    ----------
    dtype : str
        The data type of the result.

    m : IntImm
        The shape of mma fragment.

    n : IntImm
        The shape of mma fragment.

    dst_ptr : Var
        The destination pointer variable.

    src_ptr : Var
        The source pointer variable.

    src_offset : Expr
        The source offset.

    dst_stride : Var
        The destination stride.

    Returns
    -------
    call : PrimExpr
        The call expression.
    """
    return call_intrin(
        dtype,
        "tir.mma_store",
        m,
        n,
        dst_ptr,
        src_ptr,
        src_offset,
        dst_stride,
    )


def mma_fill(dtype, local_size, local_ptr, offset):
    """TVM intrinsic for zero-initalizing an MMA accumulation registor

    Parameters
    ----------
    dtype : str
        The data type of the result.

    local_size : IntImm
        The number of elements.

    local_ptr : Var
        The destination pointer variable.

    offset : Expr
        The destination offset.

    Returns
    -------
    call : PrimExpr
        The call expression.
    """
    return call_intrin(
        dtype,
        "tir.mma_fill",
        local_size,
        local_ptr,
        offset,
    )


def ptx_ldmatrix(dtype, trans, num, type, local_ptr, local_offset, smem_ptr, smem_offset):
    """TVM intrinsic for ptx load matrix from shared memory
    https://docs.nvidia.com/cuda/parallel-thread-execution/index.html#warp-level-matrix-instructions-ldmatrix

    Parameters
    ----------
    dtype : str
       The data type of the result.

    trans : bool
        The matrix is loaded in column-major format.

    num : IntImm
        The number of matrices.

    type : Literal[".b16"]
        The data type of the matrices.

    local_ptr : Var
        The local pointer variable.

    local_offset : Expr
        The offset of local pointer.

    smem_ptr : Var
        The shared memory pointer variable.

    smem_offset : Expr
        The offset of shared memort pointer.

    Returns
    -------
    call : PrimExpr
        The call expression.
    """
    return call_intrin(
        dtype,
        "tir.ptx_ldmatrix",
        trans,
        num,
        type,
        local_ptr,
        local_offset,
        smem_ptr,
        smem_offset,
    )


def ptx_cp_async(dtype, shared_ptr, shared_offset, global_ptr, global_offset, bytes):
    """TVM intrinsic for ptx async copy from global to shared memory using cp.async
    https://docs.nvidia.com/cuda/parallel-thread-execution/index.html#data-movement-and-conversion-instructions-cp-async

    Parameters
    ----------
    dtype : str
       The data type of the result.

    shared_ptr : Var
        The shared memory pointer variable.

    shared_offset : Expr
        The offset of shared memory pointer.

    global_ptr : Var
        The global memory pointer variable.

    global_offset : Expr
        The offset of global memory pointer.

    bytes : int
        The data size to copy.

    Returns
    -------
    call : PrimExpr
        The call expression.
    """
    return call_intrin(
        dtype, "tir.ptx_cp_async", shared_ptr, shared_offset, global_ptr, global_offset, bytes
    )


def ptx_cp_async_bulk(
    dtype, shared_ptr, shared_offset, global_ptr, global_offset, bytes, barrier_id
):
    """TVM intrinsic for ptx async copy from global to shared memory using cp.async.bulk
    https://docs.nvidia.com/cuda/parallel-thread-execution/index.html#data-movement-and-conversion-instructions-cp-async-bulk

    Parameters
    ----------
    dtype : str
       The data type of the result.

    shared_ptr : Var
        The shared memory pointer variable.

    shared_offset : Expr
        The offset of shared memory pointer.

    global_ptr : Var
        The global memory pointer variable.

    global_offset : Expr
        The offset of global memory pointer.

    bytes : int
        The data size to copy.

    barrier_id : int
        The ID of the barrier shared memory pointer.

    Returns
    -------
    call : PrimExpr
        The call expression.
    """
    return call_intrin(
        dtype,
        "tir.ptx_cp_async_bulk",
        shared_ptr,
        shared_offset,
        global_ptr,
        global_offset,
        bytes,
        barrier_id,
    )


def ptx_commit_group():
    """TVM intrinsic for ptx async copy commit
    https://docs.nvidia.com/cuda/parallel-thread-execution/index.html#data-movement-and-conversion-instructions-cp-async-commit-group

    Returns
    -------
    call : PrimExpr
        The call expression.
    """
    return call_intrin("", "tir.ptx_commit_group")


def ptx_wait_group(num):
    """TVM intrinsic for ptx async copy wait
    https://docs.nvidia.com/cuda/parallel-thread-execution/index.html#data-movement-and-conversion-instructions-cp-async-wait-group

    Parameters
    ----------
    num : int
        The number of the most recent uncommitted pending cp.async groups to wait.

    Returns
    -------
    call : PrimExpr
        The call expression.
    """
    return call_intrin("", "tir.ptx_wait_group", num)


def ptx_cp_async_barrier(barrier_id):
    """TVM intrinsic for ptx async copy barrier using cp.async.mbarrier.arrive
    https://docs.nvidia.com/cuda/parallel-thread-execution/index.html#parallel-synchronization-and-communication-instructions-cp-async-mbarrier-arrive

    Parameters
    ----------
    barrier_id : int
        The ID of the barrier shared memory pointer.

    Returns
    -------
    call : PrimExpr
        The call expression.
    """
    return call_intrin("", "tir.ptx_cp_async_barrier", barrier_id)


def ptx_init_barrier_thread_count(barrier_id, thread_count):
    """TVM intrinsic for ptx barrier initialization of thread count using mbarrier.init
    https://docs.nvidia.com/cuda/parallel-thread-execution/index.html#parallel-synchronization-and-communication-instructions-mbarrier-init

    Parameters
    ----------
    barrier_id : int
        The ID of the barrier shared memory pointer.

    thread_count : int
        Number of threads expected to arrive at the barrier.

    Returns
    -------
    call : PrimExpr
        The call expression.
    """
    return call_intrin("", "tir.ptx_init_barrier_thread_count", barrier_id, thread_count)


def ptx_arrive_barrier(barrier_id):
    """TVM intrinsic for ptx barrier arrival using mbarrier.arrive
    https://docs.nvidia.com/cuda/parallel-thread-execution/index.html#parallel-synchronization-and-communication-instructions-mbarrier-arrive

    Parameters
    ----------
    barrier_id : int
        The ID of the barrier shared memory pointer.

    Returns
    -------
    call : PrimExpr
        The call expression.
    """
    return call_intrin("", "tir.ptx_arrive_barrier", barrier_id)


def ptx_arrive_barrier_expect_tx(barrier_id, byte_count):
    """TVM intrinsic for ptx barrier arrival with expect tx using mbarrier.arrive.expect_tx
    https://docs.nvidia.com/cuda/parallel-thread-execution/index.html#parallel-synchronization-and-communication-instructions-mbarrier-arrive
    https://docs.nvidia.com/cuda/parallel-thread-execution/index.html#parallel-synchronization-and-communication-instructions-mbarrier-expect-tx-operation

    Parameters
    ----------
    barrier_id : int
        The ID of the barrier shared memory pointer.

    byte_count : int
        Increases the tx count of the mbarrier object to track completion of
        addtional async transactions.

    Returns
    -------
    call : PrimExpr
        The call expression.
    """
    return call_intrin("", "tir.ptx_arrive_barrier_expect_tx", barrier_id, byte_count)


def ptx_wait_barrier(barrier_id):
    """TVM intrinsic for ptx barrier wait using mbarrier.try_wait
    https://docs.nvidia.com/cuda/parallel-thread-execution/index.html#parallel-synchronization-and-communication-instructions-mbarrier-test-wait-mbarrier-try-wait

    Parameters
    ----------
    barrier_id : int
        The ID of the barrier shared memory pointer.

    Returns
    -------
    call : PrimExpr
        The call expression.
    """
    return call_intrin("", "tir.ptx_wait_barrier", barrier_id)


def create_barriers(barrier_count):
    """TVM intrinsic to create N barriers

    Parameters
    ----------
    barrier_count : int
        The number of barriers to create.

    Returns
    -------
    call : PrimExpr
        The call expression.
    """
    return call_intrin("", "tir.create_barriers", barrier_count)


def make_filled_simdgroup_matrix(
    d: Var,
    index: PrimExpr,
    value: PrimExpr,
    col: int = 8,
    row: int = 8,
):
    """Create a filled SIMDGroup matrix

    Parameters
    ----------
    d : var
        The simdgroup var

    index : PrimExpr
        The index of the matrix.

    value : PrimExpr
        The value to fill.

    col : int
        The number of columns.

    row : int
        The number of rows.

    Returns
    -------
    call : PrimExpr
        The call expression.
    """
    return call_intrin("handle", "tir.make_filled_simdgroup_matrix", d, index, value, col, row)


def simdgroup_load(
    d: Var,
    index: PrimExpr,
    ptr: PrimExpr,
    stride: PrimExpr,
    col: int = 8,
    row: int = 8,
    transpose_matrix: bool = False,
):
    """Load data from device memory or threadgroup memory to simdgroup

    Parameters
    ----------
    d : var
        The simdgroup var

    index : PrimExpr
        The index of the matrix.

    ptr : PrimExpr
        The pointer.

    stride : PrimExpr
        The stride.

    col : int
        The number of columns.

    row : int
        The number of rows.

    transpose_matrix : bool
        Whether to transpose the matrix.

    Returns
    -------
    call : PrimExpr
        The call expression.
    """
    return call_intrin(
        "handle",
        "tir.simdgroup_load",
        d,
        index,
        ptr,
        stride,
        col,
        row,
        transpose_matrix,
    )


def simdgroup_store(
    d: PrimExpr,
    index: PrimExpr,
    ptr: PrimExpr,
    stride: PrimExpr,
    col: int = 8,
    row: int = 8,
    transpose_matrix: bool = False,
):
    """Store data from simdgroup to device memory or threadgroup memory

    Parameters
    ----------
    d : PrimExpr
        The SIMDGroup.

    index : PrimExpr
        The index of the matrix.

    ptr : PrimExpr
        The pointer.

    stride : PrimExpr
        The stride.

    col : int
        The number of columns.

    row : int
        The number of rows.


    transpose_matrix : bool
        Whether to transpose the matrix.

    Returns
    -------
    call : PrimExpr
        The call expression.
    """
    return call_intrin(
        "handle", "tir.simdgroup_store", d, index, ptr, stride, col, row, transpose_matrix
    )


def simdgroup_multiply_accumulate(
    d: Var,
    index_d: PrimExpr,
    a: Var,
    index_a: PrimExpr,
    b: Var,
    index_b: PrimExpr,
    c: Var,
    index_c: PrimExpr,
):
    """Multiply and accumulate two matrices in simdgroup
    i.e. d = a * b + c

    Parameters
    ----------
    d : Var
        The destination matrix.

    index_d : PrimExpr
        The index of the destination matrix.

    a : Var
        The first matrix.

    index_a : PrimExpr
        The index of the first matrix.

    b : Var
        The second matrix.

    index_b : PrimExpr
        The index of the second matrix.

    c : Var
        The third matrix.

    index_c : PrimExpr
        The index of the third matrix.

    Returns
    -------
    call : PrimExpr
        The call expression.
    """
    return call_intrin(
        "handle",
        "tir.simdgroup_multiply_accumulate",
        d,
        index_d,
        a,
        index_a,
        b,
        index_b,
        c,
        index_c,
    )


def vectorlow(dtype, vec):
    """Get the low level half of the vector

    Parameters
    ----------
    dtype : str
       The data type of the result.

    vec : list
       The input vector.

    Returns
    -------
    call : PrimExpr
        The call expression.
    """
    return call_intrin(dtype, "tir.vectorlow", vec)


def vectorhigh(dtype, vec):
    """Get the high level half of the vector

    Parameters
    ----------
    dtype : str
       The data type of the result.

    vec : list
       The input vector.

    Returns
    -------
    call : PrimExpr
        The call expression.
    """
    return call_intrin(dtype, "tir.vectorhigh", vec)


def vectorcombine(dtype, vec1, vec2):
    """Concat two vectors

    Parameters
    ----------
    vec1 : list
       The input vector.

    vec2 : list
       The input vector.

    Returns
    -------
    call : PrimExpr
        The call expression.
    """
    return call_intrin(dtype, "tir.vectorcombine", vec1, vec2)


<<<<<<< HEAD
def ret(val, span=None):
=======
def dp4a(vec1, vec2, acc=0):
    """Dot product of two int8x4 vectors and add an optional accumulator

    Parameters
    ----------
    vec1 : int8x4
       The input vector.

    vec2 : int8x4
       The input vector.

    acc : int32
       The accumulator.

    Returns
    -------
    call : PrimExpr
        The call expression.
    """
    vec1 = convert(vec1)
    vec2 = convert(vec2)
    acc = convert(acc)
    return call_intrin("int32", "tir.dp4a", vec1, vec2, acc)


def ret(val):
>>>>>>> 0fc047c9
    """Create a tir return expression

    Parameters
    ----------
    val : Expr
        The returned tir expression, whose data type is int, float or void pointer.

    span : Optional[Span]
        The location of this operator in the source code.

    Returns
    -------
    ret : PrimExpr
        The return expression
    """

    return _ffi_api.ret(val, span)


def any(*args, span=None):
    """Create a new experssion of the union of all conditions in the arguments

    Parameters
    ----------
    args : list
        List of symbolic boolean expressions

    span : Optional[Span]
        The location of this operator in the source code.

    Returns
    -------
    expr: Expr
        Expression
    """
    if not args:
        raise ValueError("Any must take at least 1 argument")
    if len(args) == 1:
        return args[0]
    val = _ffi_api._OpOr(args[0], args[1], span)  # type: ignore
    for i in range(2, len(args)):
        val = _ffi_api._OpOr(val, args[i], span)  # type: ignore
    return val


def all(*args, span=None):
    """Create a new expression of the intersection of all conditions in the
      arguments

    Parameters
    ----------
    args : list
        List of symbolic boolean expressions

    span : Optional[Span]
        The location of this operator in the source code.

    Returns
    -------
    expr: Expr
        Expression
    """
    if not args:
        raise ValueError("Any must take at least 1 argument")
    if len(args) == 1:
        return args[0]
    val = _ffi_api._OpAnd(args[0], args[1], span)  # type: ignore
    for i in range(2, len(args)):
        val = _ffi_api._OpAnd(val, args[i], span)  # type: ignore
    return val


@tvm._ffi.register_func("tvm.default_trace_action")
def _tvm_default_trace_action(*args):
    print(list(args))


def trace(args, trace_action="tvm.default_trace_action"):
    """Trace tensor data at the runtime.

    The trace function allows to trace specific tensor at the
    runtime. The tracing value should come as last argument.
    The trace action should be specified, by default
    tvm.default_trace_action is used.

    Parameters
    ----------
    args : list of Expr or Buffers.
        Positional arguments.

    trace_action : str.
        The name of the trace action.

    Returns
    -------
    call : PrimExpr
        The call expression.

    See Also
    --------
    tvm.tir.call_packed : Creates packed function.
    """
    if not isinstance(args, list):
        raise Exception("tvm.tir.trace consumes the args as list type")
    call_args = [_pack_buffer(x) if isinstance(x, Buffer) else x for x in args]
    call_args.insert(0, trace_action)
    return tvm.tir.Call(args[-1].dtype, Op.get("tir.tvm_call_trace_packed"), call_args)


def min_value(dtype, span=None):
    """minimum value of dtype

    Parameters
    ----------
    dtype : str
        The data type.

    span : Optional[Span]
        The location of this operator in the source code.

    Returns
    -------
    value : tvm.Expr
        The minimum value of dtype.
    """
    return _ffi_api.min_value(dtype, span)  # type: ignore


def max_value(dtype: str, span: Optional[Span] = None) -> Any:
    """maximum value of dtype

    Parameters
    ----------
    dtype : str
        The data type.

    span : Optional[Span]
        The location of this operator in the source code.

    Returns
    -------
    value : tvm.Expr
        The maximum value of dtype.
    """
    return _ffi_api.max_value(dtype, span)  # type: ignore


def infinity(dtype: str, span: Optional[Span] = None) -> Any:
    """infinity value of dtype

    Parameters
    ----------
    dtype : str
        The data type.

    span : Optional[Span]
        The location of this operator in the source code.

    Returns
    -------
    value : tvm.Expr
        The infinity value of dtype.
    """
    return _ffi_api.infinity(dtype, span)  # type: ignore


def reinterpret(dtype, value, span: Optional[Span] = None) -> Any:
    """infinity value of dtype

    Parameters
    ----------
    dtype : str
        The data type.

    value : PrimExpr
        The input value.

    span : Optional[Span]
        The location of this operator in the source code.

    Returns
    -------
    value : tvm.Expr
        The reinterpret cast value of dtype.
    """
    return _ffi_api.reinterpret(dtype, value, span)  # type: ignore


def exp(x):
    """Take exponential of input x.

    Parameters
    ----------
    x : PrimExpr
        Input argument.

    Returns
    -------
    y : PrimExpr
        The result.
    """
    x = tir.convert(x)
    return call_intrin(x.dtype, "tir.exp", x)


def exp2(x):
    """Calculate 2**x

    Parameters
    ----------
    x : PrimExpr
        Input argument.

    Returns
    -------
    y : PrimExpr
        The result.
    """
    x = tir.convert(x)
    return call_intrin(x.dtype, "tir.exp2", x)


def exp10(x):
    """Calculate 10**x

    Parameters
    ----------
    x : PrimExpr
        Input argument.

    Returns
    -------
    y : PrimExpr
        The result.
    """
    x = tir.convert(x)
    return call_intrin(x.dtype, "tir.exp10", x)


def erf(x):
    """Take gauss error function of the input x.

    Parameters
    ----------
    x : PrimExpr
        Input argument.

    Returns
    -------
    y : PrimExpr
        The result.
    """
    x = tir.convert(x)
    return call_intrin(x.dtype, "tir.erf", x)


def tanh(x):
    """Take hyperbolic tanh of input x.

    Parameters
    ----------
    x : PrimExpr
        Input argument.

    Returns
    -------
    y : PrimExpr
        The result.
    """
    x = tir.convert(x)
    return call_intrin(x.dtype, "tir.tanh", x)


def sigmoid(x):
    """Quick function to get sigmoid

    Parameters
    ----------
    x : PrimExpr
        Input argument.

    Returns
    -------
    y : PrimExpr
        The result.
    """
    x = tir.convert(x)
    return call_intrin(x.dtype, "tir.sigmoid", x)


def log(x):
    """Take log of input x.

    Parameters
    ----------
    x : PrimExpr
        Input argument.

    Returns
    -------
    y : PrimExpr
        The result.
    """
    x = tir.convert(x)
    return call_intrin(x.dtype, "tir.log", x)


def log2(x):
    """Take log2 of input x.

    Parameters
    ----------
    x : PrimExpr
        Input argument.

    Returns
    -------
    y : PrimExpr
        The result.
    """
    x = tir.convert(x)
    return call_intrin(x.dtype, "tir.log2", x)


def log10(x):
    """Take log10 of input x.

    Parameters
    ----------
    x : PrimExpr
        Input argument.

    Returns
    -------
    y : PrimExpr
        The result.
    """
    x = tir.convert(x)
    return call_intrin(x.dtype, "tir.log10", x)


def log1p(x):
    """Take log(x + 1) with respect to input x.

    Parameters
    ----------
    x : PrimExpr
        Input argument.

    Returns
    -------
    y : PrimExpr
        The result.
    """
    x = tir.convert(x)
    return call_intrin(x.dtype, "tir.log1p", x)


def tan(x):
    """Take tan of input x.

    Parameters
    ----------
    x : PrimExpr
        Input argument.

    Returns
    -------
    y : PrimExpr
        The result.
    """
    x = tir.convert(x)
    return call_intrin(x.dtype, "tir.tan", x)


def cos(x):
    """Take cos of input x.

    Parameters
    ----------
    x : PrimExpr
        Input argument.

    Returns
    -------
    y : PrimExpr
        The result.
    """
    x = tir.convert(x)
    return call_intrin(x.dtype, "tir.cos", x)


def cosh(x):
    """Take cosh of input x.

    Parameters
    ----------
    x : PrimExpr
        Input argument.

    Returns
    -------
    y : PrimExpr
        The result.
    """
    x = tir.convert(x)
    return call_intrin(x.dtype, "tir.cosh", x)


def acos(x):
    """Take acos of input x.

    Parameters
    ----------
    x : PrimExpr
        Input argument.

    Returns
    -------
    y : PrimExpr
        The result.
    """
    x = tir.convert(x)
    return call_intrin(x.dtype, "tir.acos", x)


def acosh(x):
    """Take acos of input x.

    Parameters
    ----------
    x : PrimExpr
        Input argument.

    Returns
    -------
    y : PrimExpr
        The result.
    """
    x = tir.convert(x)
    return call_intrin(x.dtype, "tir.acosh", x)


def sin(x):
    """Take sin of input x.

    Parameters
    ----------
    x : PrimExpr
        Input argument.

    Returns
    -------
    y : PrimExpr
        The result.
    """
    x = tir.convert(x)
    return call_intrin(x.dtype, "tir.sin", x)


def sinh(x):
    """Take sinh of input x.

    Parameters
    ----------
    x : PrimExpr
        Input argument.

    Returns
    -------
    y : PrimExpr
        The result.
    """
    x = tir.convert(x)
    return call_intrin(x.dtype, "tir.sinh", x)


def asin(x):
    """Take asin of input x.

    Parameters
    ----------
    x : PrimExpr
        Input argument.

    Returns
    -------
    y : PrimExpr
        The result.
    """
    x = tir.convert(x)
    return call_intrin(x.dtype, "tir.asin", x)


def asinh(x):
    """Take asinh of input x.

    Parameters
    ----------
    x : PrimExpr
        Input argument.

    Returns
    -------
    y : PrimExpr
        The result.
    """
    x = tir.convert(x)
    return call_intrin(x.dtype, "tir.asinh", x)


def atan(x):
    """Take atan of input x.

    Parameters
    ----------
    x : PrimExpr
        Input argument.

    Returns
    -------
    y : PrimExpr
        The result.
    """
    x = tir.convert(x)
    return call_intrin(x.dtype, "tir.atan", x)


def atanh(x):
    """Take atanh of input x.

    Parameters
    ----------
    x : PrimExpr
        Input argument.

    Returns
    -------
    y : PrimExpr
        The result.
    """
    x = tir.convert(x)
    return call_intrin(x.dtype, "tir.atanh", x)


def atan2(x1, x2):
    """Take arctan2(x1, x2).

    Parameters
    ----------
    x1 : PrimExpr
        Input argument.

    x2 : PrimExpr
        Input argument.

    Returns
    -------
    y : PrimExpr
        The result.
    """
    x1 = tir.convert(x1)
    x2 = tir.convert(x2)
    return call_intrin(x1.dtype, "tir.atan2", x1, x2)


def sqrt(x):
    """Take square root of input x.

    Parameters
    ----------
    x : PrimExpr
        Input argument.

    Returns
    -------
    y : PrimExpr
        The result.
    """
    x = tir.convert(x)
    return call_intrin(x.dtype, "tir.sqrt", x)


def rsqrt(x):
    """Take reciprocal of square root of input x.

    Parameters
    ----------
    x : PrimExpr
        Input argument.

    Returns
    -------
    y : PrimExpr
        The result.
    """
    x = tir.convert(x)
    return call_intrin(x.dtype, "tir.rsqrt", x)


def clz(x):
    """Count leading zero bits of an integer x.

    Parameters
    ----------
    x : PrimExpr
        Input 32 or 64 bit integer.
        The result is undefined if the input is 0.

    Returns
    -------
    y : PrimExpr
        The result.
    """
    return call_intrin("int32", "tir.clz", x)


def floor(x: PrimExprWithOp, span=None):
    """Take floor of float input x.

    Parameters
    ----------
    x : PrimExpr
        Input argument.

    span : Optional[Span]
        The location of this operator in the source code.

    Returns
    -------
    y : PrimExpr
        The result.
    """
    return _ffi_api.floor(x, span)  # type: ignore


def ceil(x, span=None):
    """Take ceil of float input x.

    Parameters
    ----------
    x : PrimExpr
        Input argument.

    span : Optional[Span]
        The location of this operator in the source code.

    Returns
    -------
    y : PrimExpr
        The result.
    """
    return _ffi_api.ceil(x, span)  # type: ignore


def trunc(x, span=None):
    """Get truncated value of the input.

    The truncated value of the scalar x is the
    nearest integer i which is closer to zero than x is.

    Parameters
    ----------
    x : PrimExpr
        Input argument.

    span : Optional[Span]
        The location of this operator in the source code.

    Returns
    -------
    y : PrimExpr
        The result.
    """
    return _ffi_api.trunc(x, span)  # type: ignore


def abs(x, span=None):
    """Get absolute value of the input element-wise.

    Parameters
    ----------
    x : PrimExpr
        Input argument.

    span : Optional[Span]
        The location of this operator in the source code.

    Returns
    -------
    y : PrimExpr
        The result.
    """
    return _ffi_api.abs(x, span)  # type: ignore


def bitwise_and(x, y, span=None):
    """Take bitwise and of two values

    Parameters
    ----------
    x : PrimExpr
        Left operand

    y : PrimExpr
        Right operand

    span : Optional[Span]
        The location of this operator in the source code.

    Returns
    -------
    res : PrimExpr
        The result.
    """
    return _ffi_api.bitwise_and(x, y, span)


def bitwise_not(x, span=None):
    """Take bitwise not of input value

    Parameters
    ----------
    x : PrimExpr
        Input operand

    span : Optional[Span]
        The location of this operator in the source code.

    Returns
    -------
    res : PrimExpr
        The result.
    """
    return _ffi_api.bitwise_not(x, span)


def bitwise_or(x, y, span=None):
    """Take bitwise or of two values

    Parameters
    ----------
    x : PrimExpr
        Left operand

    y : PrimExpr
        Right operand

    span : Optional[Span]
        The location of this operator in the source code.

    Returns
    -------
    res : PrimExpr
        The result.
    """
    return _ffi_api.bitwise_or(x, y, span)


def bitwise_xor(x, y, span=None):
    """Take bitwise xor of two values

    Parameters
    ----------
    x : PrimExpr
        Left operand

    y : PrimExpr
        Right operand

    span : Optional[Span]
        The location of this operator in the source code.

    Returns
    -------
    res : PrimExpr
        The result.
    """
    return _ffi_api.bitwise_xor(x, y, span)


def round(x, span=None):
    """Round elements of the array to the nearest integer.

    Parameters
    ----------
    x : PrimExpr
        Input argument.

    span : Optional[Span]
        The location of this operator in the source code.

    Returns
    -------
    y : PrimExpr
        The result.
    """
    return _ffi_api.round(x, span)  # type: ignore


def nearbyint(x, span=None):
    """Round elements of the array to the nearest integer.
    This intrinsic uses llvm.nearbyint instead of llvm.round
    which is faster but will results different from te.round.
    Notably nearbyint rounds according to the rounding mode,
    whereas te.round (llvm.round) ignores that.
    For differences between the two see:
    https://en.cppreference.com/w/cpp/numeric/math/round
    https://en.cppreference.com/w/cpp/numeric/math/nearbyint

    Parameters
    ----------
    x : PrimExpr
        Input argument.

    span : Optional[Span]
        The location of this operator in the source code.

    Returns
    -------
    y : PrimExpr
        The result.
    """
    return _ffi_api.nearbyint(x, span)  # type: ignore


def nextafter(x1, x2):
    """Return the next floating-point value after x1 towards x2.

    Parameters
    ----------
    x1 : PrimExpr
        Input argument.

    x2 : PrimExpr
        Input argument.

    Returns
    -------
    y : PrimExpr
        The result.
    """
    x1 = tir.convert(x1)
    x2 = tir.convert(x2)
    return call_intrin(x1.dtype, "tir.nextafter", x1, x2)  # type: ignore


def hypot(x1, x2):
    """Equivalent to sqrt(x1**2 + x2**2), element-wise.

    Parameters
    ----------
    x1 : PrimExpr
        Input argument.

    x2 : PrimExpr
        Input argument.

    Returns
    -------
    y : PrimExpr
        The result.
    """
    x1 = tir.convert(x1)
    x2 = tir.convert(x2)
    return call_intrin(x1.dtype, "tir.hypot", x1, x2)  # type: ignore


def copysign(x1, x2):
    """Change the sign of x1 to that of x2, element-wise.

    Parameters
    ----------
    x1 : PrimExpr
        Input argument.

    x2 : PrimExpr
        Input argument.

    Returns
    -------
    y : PrimExpr
        The result.
    """
    x1 = tir.convert(x1)
    x2 = tir.convert(x2)
    return call_intrin(x1.dtype, "tir.copysign", x1, x2)  # type: ignore


def ldexp(x1, x2):
    """Returns x1 * (2 ** x2).

    Parameters
    ----------
    x1 : PrimExpr
        Input argument.

    x2 : PrimExpr
        Input argument.

    Returns
    -------
    y : PrimExpr
        The result.
    """
    x1 = tir.convert(x1)
    x2 = tir.convert(x2)
    return call_intrin(x1.dtype, "tir.ldexp", x1, x2)  # type: ignore


def likely(cond, span=None):
    """Mark condition as likely.

    Parameters
    ----------

    cond : PrimExpr
        Input argument.

    span : Optional[Span]
        The location of this operator in the source code.

    Returns
    -------
    y : PrimExpr
        The marked expression.
    """
    return _ffi_api.likely(cond, span)  # type: ignore


def isnan(x, span=None):
    """Check if input value is Nan.

    Parameters
    ----------
    x : PrimExpr
        Input argument.

    span : Optional[Span]
        The location of this operator in the source code.

    Returns
    -------
    y : PrimExpr
        The result.
    """
    return _ffi_api.isnan(x, span)  # type: ignore


def isnullptr(x, span=None):
    """Check if input value is nullptr.

    Parameters
    ----------
    x : PrimExpr
        Input argument.

    span : Optional[Span]
        The location of this operator in the source code.

    Returns
    -------
    y : PrimExpr
        The result.
    """
    return call_intrin("bool", "tir.isnullptr", x, span=span)  # type: ignore


def isfinite(x, span=None):
    """Check if input value is finite.

    Parameters
    ----------
    x : PrimExpr
        Input argument.

    span : Optional[Span]
        The location of this operator in the source code.

    Returns
    -------
    y : PrimExpr
        The result.
    """
    return _ffi_api.isfinite(x, span)  # type: ignore


def isinf(x, span=None):
    """Check if input value is infinite.

    Parameters
    ----------
    x : PrimExpr
        Input argument.

    span : Optional[Span]
        The location of this operator in the source code.

    Returns
    -------
    y : PrimExpr
        The result.
    """
    return _ffi_api.isinf(x, span)  # type: ignore


def power(x, y, span=None):
    """x power y

    Parameters
    ----------
    x : PrimExpr
        Input argument.

    y : PrimExpr
        The exponent

    span : Optional[Span]
        The location of this operator in the source code.

    Returns
    -------
    z : PrimExpr
        The result.
    """
    return _ffi_api._OpPow(x, y, span)  # type: ignore


def pow(x, y, span=None):
    """x power y

    Parameters
    ----------
    x : PrimExpr
        Input argument.

    y : PrimExpr
        The exponent

    span : Optional[Span]
        The location of this operator in the source code.

    Returns
    -------
    z : PrimExpr
        The result.
    """
    return _ffi_api._OpPow(x, y, span)  # type: ignore


def popcount(x):
    """Count the number of set bits in input x.

    Parameters
    ----------
    x : PrimExpr
        Input argument.

    Returns
    -------
    y : PrimExpr
        The result.
    """
    x = tir.convert(x)
    return call_intrin(x.dtype, "tir.popcount", x)


def q_multiply_shift(x, y, q, s):
    """Execute a multiplication between two Q-numbers x and y
    followed by a right shift s. The mathematical expression is:

       out = round(x*y*2^-s)

    More about Q-numbers here: https://en.wikipedia.org/wiki/Q_(number_format)
    The rounding rule is to the nearest value, rounding half up
    (i.e., round(x.1) = x and round (x.5) = x+1)

    Parameters
    ----------
    x : PrimExpr
        First Q-number
    y : PrimExpr
        Second Q-number
    q : PrimExpr
        Number of fractional bits in x and y. Needs to be > 0
    s : PrimExpr
        Integer shift

    Returns
    -------
    y : PrimExpr
        The result.
    """
    return call_intrin("int32", "tir.q_multiply_shift", x, y, q, s)


def q_multiply_shift_per_axis(
    x: PrimExpr,
    y: PrimExpr,
    ls: PrimExpr,
    rs: PrimExpr,
    q: IntImm,
    is_lshift_required: IntImm,
    is_rshift_required: IntImm,
):
    """Execute a multiplication between two Q-numbers x and y

    Parameters
    ----------
    x : PrimExpr
        First Q-number.
    y : PrimExpr
        Second Q-number.
    ls : PrimExpr
         Integer left shift.
    rs : PrimExpr
         Integer right shift.
    q : IntImm
        Number of fractional bits in x and y. Needs to be > 0.
    is_lshift_required : IntImm
                         Whether we need to do left shift or not.
    is_rshift_required : IntImm
                         Whether we need to do right shift or not.

    Returns
    -------
    z : PrimExpr
        The result.
    """
    return call_intrin(
        "int32",
        "tir.q_multiply_shift_per_axis",
        x,
        y,
        ls,
        rs,
        q,
        is_lshift_required,
        is_rshift_required,
    )


def shift_left(x, y, span=None):
    """Return the result of x left shifted by y bits.

    Parameters
    ----------
    x : PrimExpr
        Input argument.

    y : PrimExpr
        Input argument.

    Returns
    -------
    z : PrimExpr
        The result.
    """
    return _ffi_api.left_shift(x, y, span)


def shift_right(x, y, span=None):
    """Return the result of x right shifted by y bits.

    Parameters
    ----------
    x : PrimExpr
        Input argument.

    y : PrimExpr
        Input argument.

    Returns
    -------
    z : PrimExpr
        The result.
    """
    return _ffi_api.right_shift(x, y, span)


def fmod(x, y):
    """Return the remainder of x divided by y with the same sign as x.

    Parameters
    ----------
    x : PrimExpr
        Input argument.
    y : PrimExpr
        Input argument.

    Returns
    -------
    z : PrimExpr
        The result.
    """
    x = tir.convert(x)
    y = tir.convert(y)
    return call_intrin(x.dtype, "tir.fmod", x, y)


def if_then_else(cond, t, f, span=None):
    """Conditional selection expression.

    Parameters
    ----------
    cond : PrimExpr
        The condition

    t : PrimExpr
        The result expression if cond is true.

    f : PrimExpr
        The result expression if cond is false.

    span : Optional[Span]
        The location of this operator in the source.

    Returns
    -------
    result : Node
        The result of conditional expression.

    Note
    ----
    Unlike Select, if_then_else will not execute
    the branch that does not satisfy the condition.
    You can use it to guard against out of bound access.
    Unlike Select, if_then_else cannot be vectorized
    if some lanes in the vector have different conditions.
    """
    return _ffi_api._OpIfThenElse(cond, t, f, span)  # type: ignore


def div(a, b, span=None):
    """Compute a / b as in C/C++ semantics.

    Parameters
    ----------
    a : PrimExpr
        The left hand operand, known to be non-negative.

    b : PrimExpr
        The right hand operand, known to be non-negative.

    span : Optional[Span]
        The location of this operator in the source.

    Returns
    -------
    res : PrimExpr
        The result expression.
    Note
    ----
    When operands are integers, returns truncdiv(a, b, span).
    """
    return _ffi_api._OpDiv(a, b, span)  # type: ignore


def indexdiv(a, b, span=None):
    """Compute floor(a / b) where a and b are non-negative.

    Parameters
    ----------
    a : PrimExpr
        The left hand operand, known to be non-negative.

    b : PrimExpr
        The right hand operand, known to be non-negative.

    span : Optional[Span]
        The location of this operator in the source.

    Returns
    -------
    res : PrimExpr
        The result expression.

    Note
    ----
    Use this function to split non-negative indices.
    This function may take advantage of operands'
    non-negativeness.
    """
    return _ffi_api._OpIndexDiv(a, b, span)  # type: ignore


def indexmod(a, b, span=None):
    """Compute the remainder of indexdiv. a and b are non-negative.

    Parameters
    ----------
    a : PrimExpr
        The left hand operand, known to be non-negative.

    b : PrimExpr
        The right hand operand, known to be non-negative.

    span : Optional[Span]
        The location of this operator in the source.

    Returns
    -------
    res : PrimExpr
        The result expression.

    Note
    ----
    Use this function to split non-negative indices.
    This function may take advantage of operands'
    non-negativeness.
    """
    return _ffi_api._OpIndexMod(a, b, span)  # type: ignore


def truncdiv(a, b, span=None):
    """Compute the truncdiv of two expressions.

    Parameters
    ----------
    a : PrimExpr
        The left hand operand

    b : PrimExpr
        The right hand operand

    span : Optional[Span]
        The location of this operator in the source.

    Returns
    -------
    res : PrimExpr
        The result expression.

    Note
    ----
    This is the default integer division behavior in C.
    """
    return _ffi_api._OpTruncDiv(a, b, span)  # type: ignore


def truncmod(a, b, span=None):
    """Compute the truncmod of two expressions.

    Parameters
    ----------
    a : PrimExpr
        The left hand operand

    b : PrimExpr
        The right hand operand

    span : Optional[Span]
        The location of this operator in the source.

    Returns
    -------
    res : PrimExpr
        The result expression.

    Note
    ----
    This is the default integer division behavior in C.
    """
    return _ffi_api._OpTruncMod(a, b, span)  # type: ignore


def floordiv(a, b, span=None):
    """Compute the floordiv of two expressions.

    Parameters
    ----------
    a : PrimExpr
        The left hand operand

    b : PrimExpr
        The right hand operand

    span : Optional[Span]
        The location of this operator in the source.

    Returns
    -------
    res : PrimExpr
        The result expression.
    """
    return _ffi_api._OpFloorDiv(a, b, span)  # type: ignore


def floormod(a, b, span=None):
    """Compute the floormod of two expressions.

    Parameters
    ----------
    a : PrimExpr
        The left hand operand

    b : PrimExpr
        The right hand operand

    span : Optional[Span]
        The location of this operator in the source.

    Returns
    -------
    res : PrimExpr
        The result expression.
    """
    return _ffi_api._OpFloorMod(a, b, span)  # type: ignore


def ceildiv(lhs, rhs, span=None):
    """Generic ceildiv operator.

    Parameters
    ----------
    lhs : object
        The left operand.
    rhs : object
        The right operand.
    span : Optional[Span]
        The location of this operator in the source.

    Returns
    -------
    op : tvm.Expr
        The result Expr of ceildiv operaton.
    """
    return _ffi_api._OpCeilDiv(lhs, rhs, span)  # type: ignore


def comm_reducer(fcombine, fidentity, name="reduce"):
    """Create a commutative reducer for reduction.

    Parameters
    ----------
    fcombine : function(Expr -> Expr -> Expr)
        A binary function which takes two Expr as input to return a Expr.

    fidentity : function(str -> Expr)
        A function which takes a type string as input to return a const Expr.

    Returns
    -------
    reducer : function
        A function which creates a reduce expression over axis.
        There are two ways to use it:

        1. accept (expr, axis, where) to produce an Reduce Expr on
           specified axis;
        2. simply use it with multiple Exprs.

    Example
    -------
    .. code-block:: python

        n = te.var("n")
        m = te.var("m")
        mysum = te.comm_reducer(lambda x, y: x+y,
            lambda t: tvm.tir.const(0, dtype=t), name="mysum")
        A = te.placeholder((n, m), name="A")
        k = te.reduce_axis((0, m), name="k")
        B = te.compute((n,), lambda i: mysum(A[i, k], axis=k), name="B")
    """

    def _reduce_directly(*args):
        num = len(args)
        # process `where` is None
        if num == 3 and args[2] is None:
            num = 2
        res = args[0]
        for i in range(num - 1):
            res = fcombine(res, args[i + 1])
        return res

    def _make_reduce(expr, axis, where=None, init=None):
        code = fcombine.__code__
        assert fcombine.__code__.co_argcount == 2
        expr = tir.convert(expr)
        if init is not None:
            init = tir.convert(init)
        if isinstance(expr, Array):
            size = len(expr)
            lhs = []
            rhs = []
            dtypes = []
            for i in range(size):
                dtype = expr[i].dtype
                dtypes.append(dtype)
                lname = code.co_varnames[0] + "_" + str(i)
                lhs.append(Var(lname, dtype))
                rname = code.co_varnames[1] + "_" + str(i)
                rhs.append(Var(rname, dtype))
            if init is None:
                init = []
            result = fcombine(lhs, rhs)
            id_elem = fidentity(*dtypes)
        else:
            assert isinstance(expr, tvm.ir.PrimExpr)
            size = 1
            dtype = expr.dtype
            lvar = Var(code.co_varnames[0], dtype)
            rvar = Var(code.co_varnames[1], dtype)
            result = [fcombine(lvar, rvar)]
            id_elem = [fidentity(dtype)]
            lhs = [lvar]
            rhs = [rvar]
            expr = [expr]
            if init is not None:
                init = [init]
        combiner = CommReducer(lhs, rhs, result, id_elem)
        if not isinstance(axis, (list, tuple, tvm.ir.Array)):
            axis = [axis]
        if where is None:
            where = tir.convert(True)
        if init is None:
            outputs = tuple(tvm.tir.Reduce(combiner, expr, axis, where, i, []) for i in range(size))
        else:
            outputs = tuple(
                tvm.tir.Reduce(combiner, expr, axis, where, i, init) for i in range(size)
            )
        return outputs[0] if size == 1 else outputs

    # pylint: disable=keyword-arg-before-vararg
    def reducer(expr, axis, where=None, init=None, *args):
        if isinstance(axis, (tvm.tir.IterVar, list, tuple)):
            assert not args
            return _make_reduce(expr, axis, where, init)

        if where is None:
            assert not args
            assert init is None
            return _reduce_directly(expr, axis)
        elif init is None:
            assert not args
            return _reduce_directly(expr, axis, where)
        else:
            return _reduce_directly(expr, axis, where, init, *args)

    doc_str = """Create a {0} expression over axis.

              Parameters
              ----------
              expr : PrimExpr
                  The source expression.
              axis : IterVar
                  The reduction IterVar axis
              where : optional, Expr
                  Filtering predicate of the reduction.
              Returns
              -------
              value : PrimExpr
                  The result value.

              Example
              -------
              .. code-block:: python

                m = te.var("m")
                n = te.var("n")
                A = te.placeholder((m, n), name="A")
                k = te.reduce_axis((0, n), name="k")

                # there are two way to use this {0} reducer:
                # mode 1, accept (expr, axis, where) to produce an Reduce Expr
                # tvm.{0} represents tvm.te.{0} or tvm.tir.{0}.
                B = te.compute((m,), lambda i: tvm.{0}(A[i, k], axis=k), name="B")

                # mode 2, simply use it with multiple Exprs:
                {0}_res = tvm.{0}(m, n)
              """
    reducer.__doc__ = doc_str.format(name)
    return reducer


def TVMBackendAllocWorkspace(device_type, device_id, nbytes, dtype_code_hint, dtype_bits_hint):
    """Backend function to allocate temporal workspace

    Parameters
    ----------
    device_type : int
        The device type which the space will be allocated.

    device_id : int
        The device id which the space will be allocated.

    nbytes : int
        The size of the space requested.

    dtype_code_hint : int
        The type code of the array elements. Only used in certain backends such as OpenGL.

    dtype_bits_hint : int
        The type bits of the array elements. Only used in certain backends such as OpenGL.

    Returns
    -------
    call : PrimExpr
        The call expression.
    """
    return call_intrin(
        "handle",
        "tir.TVMBackendAllocWorkspace",
        device_type,
        device_id,
        nbytes,
        dtype_code_hint,
        dtype_bits_hint,
    )


def TVMBackendFreeWorkspace(device_type, device_id, ptr):
    """Backend function to free temporal workspace.

    Parameters
    ----------
    device_type : int
        The device type which the space will be allocated.

    device_id : int
        The device id which the space will be allocated.

    ptr : Var
        The result allocated space pointer.

    Returns
    -------
    call : PrimExpr
        The call expression.
    """
    return call_intrin("int32", "tir.TVMBackendFreeWorkspace", device_type, device_id, ptr)


def anylist_getitem(list_handle, index):
    """Returns an item from any list.
    list_handle: Var
        The handle to anylist
    index : int
        The index
    Returns
    -------
    call : PrimExpr
        The call expression.
    """
    return call_intrin("handle", "tir.anylist_getitem", list_handle, index)


def anylist_resetitem(list_handle, index):
    """Reset an item from any list.
    list_handle: Var
        The handle to anylist
    index : int
        The index
    Returns
    -------
    call : PrimExpr
        The call expression.
    """
    return call_intrin("int", "tir.anylist_resetitem", list_handle, index)


def anylist_setitem_call_packed(list_handle, index, func_name, *args):
    """Set anylist item by result of packed call.
    list_handle: Var
        The handle to anylist
    index : int
        The index
    func_name: str
        The name of the function to be called.
    args:
        Extra arguments
    Returns
    -------
    call : PrimExpr
        The call expression.
    """
    return call_intrin(
        "int", "tir.anylist_setitem_call_packed", list_handle, index, func_name, *args
    )


def anylist_setitem_call_cpacked(list_handle, index, func_name, *args):
    """Set anylist item by result of packed call.
    list_handle: Var
        The handle to anylist
    index : int
        The index
    func_name: str
        The name of the function to be called.
    args:
        Extra arguments
    Returns
    -------
    call : PrimExpr
        The call expression.
    """
    return call_intrin(
        "int", "tir.anylist_setitem_call_cpacked", list_handle, index, func_name, *args
    )


def vscale():
    """Get the target's vscale value. It will be lowered to llvm.vscale intrinsic
    (https://llvm.org/docs/LangRef.html#llvm-vscale-intrinsic)
    Returns
    -------
    call : PrimExpr
        Call to the vscale intrinsic
    """
    return call_intrin("int32", "tir.vscale")


def get_active_lane_mask(dtype, base, limit):
    """
    Calculate a predicate mask given an upper bound (limit) and a current value (base).

    It will be lowered to the llvm.get.active.lane.mask intrinsic.
    (https://llvm.org/docs/LangRef.html#llvm-get-active-lane-mask-intrinsics)

    Parameters
    ----------
    dtype : str
        The data type of the result.

    base : PrimExpr
        An expression reprsenting the base.

    limit : PrimExpr
        An expression representing the limit.
    """
    return call_intrin(dtype, "tir.get_active_lane_mask", base, limit)


def get_vscale_expr(dtype: Union[str, tvm.DataType], min_size: int = 128) -> PrimExpr:
    """
    Create a datatype dependent scalable expression.

    Parameters
    ----------
    dtype : Union[str, tvm.DataType]
        Element data type.
    min_size : int
        The minimum size of the scalable vector in bits.
    """
    if isinstance(dtype, str):
        dtype = tvm.DataType(dtype)
    return min_size // dtype.bits * vscale()


# pylint: disable=unnecessary-lambda
sum = comm_reducer(lambda x, y: x + y, lambda t: const(0, dtype=t), name="sum")
min = comm_reducer(lambda x, y: _ffi_api._OpMin(x, y, None), max_value, name="min")  # type: ignore
max = comm_reducer(lambda x, y: _ffi_api._OpMax(x, y, None), min_value, name="max")  # type: ignore<|MERGE_RESOLUTION|>--- conflicted
+++ resolved
@@ -1810,9 +1810,6 @@
     return call_intrin(dtype, "tir.vectorcombine", vec1, vec2)
 
 
-<<<<<<< HEAD
-def ret(val, span=None):
-=======
 def dp4a(vec1, vec2, acc=0):
     """Dot product of two int8x4 vectors and add an optional accumulator
 
@@ -1838,8 +1835,7 @@
     return call_intrin("int32", "tir.dp4a", vec1, vec2, acc)
 
 
-def ret(val):
->>>>>>> 0fc047c9
+def ret(val, span=None):
     """Create a tir return expression
 
     Parameters
