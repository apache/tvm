# Licensed to the Apache Software Foundation (ASF) under one
# or more contributor license agreements.  See the NOTICE file
# distributed with this work for additional information
# regarding copyright ownership.  The ASF licenses this file
# to you under the Apache License, Version 2.0 (the
# "License"); you may not use this file except in compliance
# with the License.  You may obtain a copy of the License at
#
#   http://www.apache.org/licenses/LICENSE-2.0
#
# Unless required by applicable law or agreed to in writing,
# software distributed under the License is distributed on an
# "AS IS" BASIS, WITHOUT WARRANTIES OR CONDITIONS OF ANY
# KIND, either express or implied.  See the License for the
# specific language governing permissions and limitations
# under the License.
# pylint: disable=unused-import, redefined-builtin
"""Namespace for Tensor-level IR"""
from tvm.ir import PrimExpr
from tvm.runtime import const

from .buffer import Buffer, decl_buffer
from .data_layout import Layout, BijectiveLayout, bijective_layout, layout
from .expr import Var, SizeVar, Reduce, FloatImm, IntImm, StringImm, Cast
from .expr import Add, Sub, Mul, Div, Mod, FloorDiv, FloorMod
from .expr import Min, Max, EQ, NE, LT, LE, GT, GE, And, Or, Not
from .expr import Select, Load, Ramp, Broadcast, Shuffle, Call, Let
from .expr import IterVar, Any

from .stmt import Stmt, LetStmt, AssertStmt, ProducerConsumer, For
from .stmt import Store, Provide, Allocate, AttrStmt, Free, Realize, SeqStmt
from .stmt import IfThenElse, Evaluate, Prefetch, LoweredFunc, stmt_seq, stmt_list

from .op import call_packed, call_pure_intrin, call_intrin, call_pure_extern, call_extern
from .op import call_llvm_intrin, all, any, min_value, max_value, trace
<<<<<<< HEAD
from .op import exp, erf, tanh, sigmoid, log, cos, sin, atan, sqrt, rsqrt, floor, ceil
from .op import trunc, abs, round, nearbyint, isnan, power, popcount, fmod, if_then_else, isfinite
=======
from .op import exp, erf, tanh, sigmoid, log, tan, cos, sin, atan, sqrt, rsqrt, floor, ceil
from .op import trunc, abs, round, nearbyint, isnan, power, popcount, fmod, if_then_else
>>>>>>> d992468d
from .op import div, indexdiv, indexmod, truncdiv, truncmod, floordiv, floormod
from .op import comm_reducer, min, max, sum

from . import ir_builder
from . import ir_pass<|MERGE_RESOLUTION|>--- conflicted
+++ resolved
@@ -33,13 +33,8 @@
 
 from .op import call_packed, call_pure_intrin, call_intrin, call_pure_extern, call_extern
 from .op import call_llvm_intrin, all, any, min_value, max_value, trace
-<<<<<<< HEAD
-from .op import exp, erf, tanh, sigmoid, log, cos, sin, atan, sqrt, rsqrt, floor, ceil
+from .op import exp, erf, tanh, sigmoid, log, tan, cos, sin, atan, sqrt, rsqrt, floor, ceil
 from .op import trunc, abs, round, nearbyint, isnan, power, popcount, fmod, if_then_else, isfinite
-=======
-from .op import exp, erf, tanh, sigmoid, log, tan, cos, sin, atan, sqrt, rsqrt, floor, ceil
-from .op import trunc, abs, round, nearbyint, isnan, power, popcount, fmod, if_then_else
->>>>>>> d992468d
 from .op import div, indexdiv, indexmod, truncdiv, truncmod, floordiv, floormod
 from .op import comm_reducer, min, max, sum
 
