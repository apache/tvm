# Licensed to the Apache Software Foundation (ASF) under one
# or more contributor license agreements.  See the NOTICE file
# distributed with this work for additional information
# regarding copyright ownership.  The ASF licenses this file
# to you under the Apache License, Version 2.0 (the
# "License"); you may not use this file except in compliance
# with the License.  You may obtain a copy of the License at
#
#   http://www.apache.org/licenses/LICENSE-2.0
#
# Unless required by applicable law or agreed to in writing,
# software distributed under the License is distributed on an
# "AS IS" BASIS, WITHOUT WARRANTIES OR CONDITIONS OF ANY
# KIND, either express or implied.  See the License for the
# specific language governing permissions and limitations
# under the License.
"""Wrapping existing transformations."""
# pylint: disable=invalid-name
<<<<<<< HEAD
from typing import Optional
import enum
=======
from typing import Optional, Callable
>>>>>>> 6282658e

from . import _ffi_api
from . import function_pass as _fpass


def Apply(ftransform):
    """Apply ftransform to each function in the Module.

    This function is a thin wrapper around tvm.tir.transform.prim_func_pass

    Parameters
    ----------
    ftransform: tvm.tir.PrimFunc -> tvm.tir.PrimFunc
       The transformation pass.

    Returns
    -------
    fpass : tvm.transform.Pass
        The result pass
    """
    # pylint: disable=unused-argument
    def _transform(func, mod, ctx):
        return ftransform(func)

    return _fpass.prim_func_pass(_transform, opt_level=0, name="Apply")  # type: ignore


def InjectPrefetch():
    """Inject prefetch instructions into stmt.

    Returns
    -------
    fpass : tvm.transform.Pass
        The result pass
    """
    return _ffi_api.InjectPrefetch()  # type: ignore


def ApplyLayoutTransforms():
    """Reshape buffers that appear in the "layout_transform_map"
    fucntion attribute.

    Returns
    -------
    fpass : tvm.transform.Pass
        The result pass

    """
    return _ffi_api.ApplyLayoutTransforms()  # type: ignore


def StorageFlatten(cache_line_size, create_bound_attribute: bool = False):
    """Flatten the multi-dimensional read/write to 1D.


    Parameters
    ----------
    cache_line_size: int
        The size of CPU cache line.

    create_bound_attribute:
        Whether to create bound attributes.


    Returns
    -------
    fpass : tvm.transform.Pass
        The result pass
    """
    return _ffi_api.StorageFlatten(cache_line_size, create_bound_attribute)  # type: ignore


def TextureFlatten():
    """Flatten the multi-dimensional read/write to 2D.


    Parameters
    ----------

    Returns
    -------
    fpass : tvm.transform.Pass
        The result pass
    """
    return _ffi_api.TextureFlatten()  # type: ignore


def InjectCopyIntrin(pragma_key: str, fintrin):
    """Inject virtual thread loops.

    Parameters
    ----------
    pragma_key : str
        The pragma key for hint of copy.

    fintrin : function
        The function with signature copyintrin(src, dst, pad_before, pad_after, pad_value)

    Returns
    -------
    fpass : tvm.transform.Pass
        The result pass
    """
    return _ffi_api.InjectCopyIntrin(pragma_key, fintrin)  # type: ignore


def CoProcSync():
    """Detect and insert sync points to co-processor.

    Returns
    -------
    fpass : tvm.transform.Pass
        The result pass
    """
    return _ffi_api.CoProcSync()  # type: ignore


def LiftAttrScope(attr_key: str):
    """Lift common attrs with attr_key to outer scope.

    Parameters
    ----------
    attr_key : str
        The attribute key to be checked.

    Returns
    -------
    fpass : tvm.transform.Pass
        The result pass
    """
    return _ffi_api.LiftAttrScope(attr_key)  # type: ignore


def LoopPartition():
    """Inject virtual thread loops.

    Returns
    -------
    fpass : tvm.transform.Pass
        The result pass
    """
    return _ffi_api.LoopPartition()  # type: ignore


def VectorizeLoop(enable_vectorize: bool = True):
    """Lower vectorization loops.

    Parameters
    ----------
    enable_vectorize : bool
        Whether vectorization is enabled.
        Will lower to scalar loop when it is turned off.

    Returns
    -------
    fpass : tvm.transform.Pass
        The result pass
    """
    return _ffi_api.VectorizeLoop(enable_vectorize)  # type: ignore


def InjectVirtualThread():
    """Inject virtual thread loops.

    Returns
    -------
    fpass : tvm.transform.Pass
        The result pass
    """
    return _ffi_api.InjectVirtualThread()  # type: ignore


def InjectDoubleBuffer():
    """Inject double buffer statements.

    Returns
    -------
    fpass : tvm.transform.Pass
        The result pass
    """
    return _ffi_api.InjectDoubleBuffer()  # type: ignore


def InjectRollingBuffer():
    """Inject rolling buffer statements.

    Returns
    -------
    fpass : tvm.transform.Pass
        The result pass
    """
    return _ffi_api.InjectRollingBuffer()  # type: ignore


def StorageRewrite():
    """Rewrite storage allocation pattern.

    Moves the allocation to outer most possible scope.
    Trying to share space between allocations to make
    a static allocation plan when possible.

    Returns
    -------
    fpass : tvm.transform.Pass
        The result pass
    """
    return _ffi_api.StorageRewrite()  # type: ignore


def UnrollLoop():
    """Unroll the constant loop marked by unroll.

    This pass also automatically attach pragma unroll tag to loops which meets the standard.

    Returns
    -------
    fpass : tvm.transform.Pass
        The result pass
    """
    return _ffi_api.UnrollLoop()  # type: ignore


def RemoveNoOp():
    """Remove No Op from the Stmt.

    Returns
    -------
    fpass : tvm.transform.Pass
        The result pass
    """
    return _ffi_api.RemoveNoOp()  # type: ignore


def BF16Legalize():
    """Legalize bf16 typed Ops.
    Runs BF16Promote, BF16CastElimination and BF16TypeLowering

    Returns
    -------
    fpass : tvm.transform.Pass
        The result pass
    """
    return _ffi_api.BF16Legalize()  # type: ignore


def BF16Promote():
    """Promote bf16 to fp32. Add a cast to fp32
    before Ops, then add a cast back to bf16.

    Returns
    -------
    fpass : tvm.transform.Pass
        The result pass
    """
    return _ffi_api.BF16Promote()  # type: ignore


def BF16CastElimination():
    """Eliminate verbose casting between fp32 and bf16
    Checks if the AST has the pattern:
    castto32(castto16(some_fp32_op(...)))
    The verbose casting is generated by BF16Promote for multiple
    bf16 Ops in a row. e.g.:
    X[i] + Y[i] + T[i] =>
    bf16((float32(bf16((float32(X[i]) + float32(Y[i])))) + float32(T[i])))
    After this pass:
    bf16(float32(X[i]) + float32(Y[i]) + float32(T[i]))

    Returns
    -------
    fpass : tvm.transform.Pass
        The result pass
    """
    return _ffi_api.BF16CastElimination()  # type: ignore


def BF16TypeLowering():
    """Replace all bf16 type with uint16. Also lower the casting
    between fp32 and bf16

    Returns
    -------
    fpass : tvm.transform.Pass
        The result pass
    """
    return _ffi_api.BF16TypeLowering()  # type: ignore


def CommonSubexprElimTIR(enable_cse_tir: bool = True, identify_equiv_terms: bool = False):
    """Replace redundant computations by new variables.

    Returns
    -------
    fpass : tvm.transform.Pass
        The result pass
    """
    return _ffi_api.CommonSubexprElimTIR(enable_cse_tir, identify_equiv_terms)  # type: ignore


def RewriteUnsafeSelect():
    """Detect and rewrite unsafe select that contains memory access.

    Returns
    -------
    fpass : tvm.transform.Pass
        The result pass
    """
    return _ffi_api.RewriteUnsafeSelect()  # type: ignore


def Simplify():
    """Run arithmetic simplifications on the statements and expressions.

    Returns
    -------
    fpass : tvm.transform.Pass
        The result pass
    """
    return _ffi_api.Simplify()  # type: ignore


def InstrumentBoundCheckers():
    """Instruments bound checkers.

    Returns
    -------
    fpass : tvm.transform.Pass
        The result pass
    """
    return _ffi_api.InstrumentBoundCheckers()  # type: ignore


def LowerCustomDatatypes():
    """Lower custom datatypes.

    See tvm::datatypes::Registry for more information on adding custom datatypes.

    Returns
    -------
    fpass : tvm.transform.Pass
        The result pass
    """
    return _ffi_api.LowerCustomDatatypes()  # type: ignore


def MakePackedAPI(num_unpacked_params: int = -1):
    """Transform the PrimFuncs in the module to a packed func API.

    Parameters
    ----------
    num_unpacked_params : int
        Number of parameters that we hope to directly pass via normal arguments
        following the PackedFunc input signature. If it is specified as -1 or it
        is less than the number of arguments, the pass will packed arguments still.

    Returns
    -------
    fpass : tvm.transform.Pass
        The result pass
    """
    return _ffi_api.MakePackedAPI(num_unpacked_params)  # type: ignore


def MakeUnpackedAPI():
    """Transform the PrimFuncs in the module to a C API compatible with internal calls.

    Returns
    -------
    fpass : tvm.transform.Pass
        The result pass
    """
    return _ffi_api.MakeUnpackedAPI()  # type: ignore


def SplitHostDevice():
    """Split the function into a host function and device functions.

    Returns
    -------
    fpass : tvm.transform.Pass
        The result pass
    """
    return _ffi_api.SplitHostDevice()  # type: ignore


def DecorateDeviceScope():
    """Decorate all the function's body as device function.

    Returns
    -------
    fpass : tvm.transform.Pass
        The result pass
    """
    return _ffi_api.DecorateDeviceScope()  # type: ignore


def SkipAssert():
    """Skip assert stmt.

    Returns
    -------
    fpass : tvm.transform.Pass
        The result pass
    """
    return _ffi_api.SkipAssert()  # type: ignore


def ThreadSync(storage_scope: str):
    """Insert sync between parallel read/write of shared buffers.

    Parameters
    ----------
    storage_scope: str
        The target storage scope.

    Returns
    -------
    fpass : tvm.transform.Pass
        The result pass
    """
    return _ffi_api.ThreadSync(storage_scope)  # type: ignore


def LowerThreadAllreduce():
    """Lower cross thread alleduce.

    Returns
    -------
    fpass : tvm.transform.Pass
        The result pass
    """
    return _ffi_api.LowerThreadAllreduce()  # type: ignore


def InferFragment():
    """Infer the TensorCore fragment infomation using tensor intrinsics.

    Returns
    -------
    fpass : tvm.transform.Pass
        The result pass
    """
    return _ffi_api.InferFragment()  # type: ignore


def LowerWarpMemory():
    """Lower warp memory access to low-level device related function calls.

    Returns
    -------
    fpass : tvm.transform.Pass
        The result pass
    """
    return _ffi_api.LowerWarpMemory()  # type: ignore


def LowerTVMBuiltin():
    """Lower tvm builtin intrinsics.

    Returns
    -------
    fpass : tvm.transform.Pass
        The result pass
    """
    return _ffi_api.LowerTVMBuiltin()  # type: ignore


def LegalizePackedCalls():
    """Legalize packed calls to have its arguments wrapped in TVMValues

    Returns
    -------
    fpass : tvm.transform.Pass
        The result pass
    """
    return _ffi_api.LegalizePackedCalls()  # type: ignore


def LowerIntrin():
    """Lower target specific intrinsic calls.

    Returns
    -------
    fpass : tvm.transform.Pass
        The result pass
    """
    return _ffi_api.LowerIntrin()  # type: ignore


def LowerDeviceStorageAccessInfo():
    """Lower attached storage access information on device.

    Returns
    -------
    fpass : tvm.transform.Pass
        The result pass

    Note
    ----
    Run this pass after all storage access analysis finish.
    """
    return _ffi_api.LowerDeviceStorageAccessInfo()  # type: ignore


def CombineContextCall():
    """Combine context calls in the host function.

    Returns
    -------
    fpass : tvm.transform.Pass
        The result pass
    """
    return _ffi_api.CombineContextCall()  # type: ignore


def NarrowDataType(target_bits: int):
    """Narrow down PrimExpr datatype in stmt to target_bits.

    Parameters
    ----------
    target_bits : int
        The target bit configuration.

    Returns
    -------
    fpass : tvm.transform.Pass
        The result pass

    Note
    ----
    Run this pass after StorageFlatten.
    """
    return _ffi_api.NarrowDataType(target_bits)  # type: ignore


def VerifyMemory():
    """Verify if func contains illegal host side direct memory access.

    Returns
    -------
    fpass : tvm.transform.Pass
        The result pass
    """
    return _ffi_api.VerifyMemory()  # type: ignore


# pylint: disable=no-else-return,inconsistent-return-statements
def HoistIfThenElse(variant: Optional[str] = None):
    """Hoist loop-invariant IfThenElse nodes to outside the eligible loops.

    Parameters
    ----------
    variant : Optional[String]
        The variant of the pass.
        variant can have any one of following values ["basic", None(Default)].

        The basic variant supports basic hoisting scenarios where it expects
        the For & If Nodes are in place consecutively and does not involve
        global scope variables or more advanced scenarios.

        Default variant supports all hoisting scenarios,i.e., {"Basic" + "Advanced"}
        supported with control with PassContext configs like below:

            config={"tir.HoistIfThenElse": {"support_block_scope_hosting": True}}

    Returns
    -------
    fpass : tvm.transform.Pass
        The result pass
    """
    if variant == "basic":
        return _ffi_api.HoistIfThenElseBasic()  # type: ignore
    elif variant is None:
        return _ffi_api.HoistIfThenElse()  # type: ignore


class HoistedConditionals(enum.Flag):
    """Flags for use in HoistExpressionConfig.conditional_types

    Each bitflag represents a type of expression that should be
    hoisted to the outermost loop possible.
    """

    Never = 0
    """ No hoisting of conditionals """

    IfElseStmt = 1
    """ If set, look for hoist candidates in IfElseStmt """

    IfElseExpr = 2
    """ If set, look for hoist candidates in tir.if_then_else """

    BooleanExpression = 4
    """ If set, look for hoist candidates in all boolean expressions """

    UsingBlockVar = 8
    """ If set, allow hoisting of conditionals that use a block variable (e.g. threadIdx.x)  """

    All = IfElseStmt | IfElseExpr | BooleanExpression | UsingBlockVar
    """ Enable all hoisting of conditionals"""


class HoistedLetBindings(enum.Flag):
    """Flags for use in HoistExpressionConfig.let_binding_types

    Each bitflag represents a type of let binding expression that should be
    hoisted to the outermost loop possible.
    """

    Never = 0
    """ No hoisting of let bindings """

    RequiredByConditional = 1
    """ Bindings that are used by a hoisted conditional """

    LetStmt = 2
    """ Bindings occuring in LetStmt """

    LetExpr = 4
    """ Bindings occuring in Let expressions """

    All = RequiredByConditional | LetStmt | LetExpr
    """ Enable all hoisting of let bindings """


def HoistExpression():
    """Generalized verison of HoistIfThenElse.

    Hoist loop-invariant expressions to outside the eligible loops.
    Searches for expressions in:

    * LetStmt bindings
    * IfThenElse conditions
    * Boolean operators

    Returns
    -------
    fpass : tvm.transform.Pass
        The result pass

    """
    return _ffi_api.HoistExpression()  # type: ignore


def LowerCrossThreadReduction():
    """Lower cross-thread reduction from thread bindings to
    intrinsic function calls.

    Returns
    -------
    fpass : tvm.transform.Pass
        The result pass
    """
    return _ffi_api.LowerCrossThreadReduction()  # type: ignore


def LowerInitBlock():
    """Lower block init stmt into IfThenElse statements.

    Returns
    -------
    fpass : tvm.transform.Pass
        The result pass
    """
    return _ffi_api.LowerInitBlock()  # type: ignore


def PlanAndUpdateBufferAllocationLocation():
    """Locate the buffer allocation to the exact position (usually is
    the lca of buffer access). This pass will inject opaque block
    with alloc_buffers at the allocation site.

    Returns
    -------
    fpass : tvm.transform.Pass
        The result pass
    """
    return _ffi_api.PlanAndUpdateBufferAllocationLocation()  # type: ignore


def ConvertBlocksToOpaque():
    """Substitute all the block vars with the PrimExprs they are bound to, indicated by
    the corresponding iter_values in BlockRealize, and then convert the blocks into
    opaque ones by removing all the iter_values in BlockRealize and iter_vars in Block.

    Returns
    -------
    fpass : tvm.transform.Pass
        The result pass
    """
    return _ffi_api.ConvertBlocksToOpaque()  # type: ignore


def CompactBufferAllocation():
    """Compact the buffer access region. by removing the buffer regions
    that are not accessed, i.e. narrowing the buffer shape and adjust
    the access region if necessary.

    Example
    -------

    Before narrowing, ``B`` is a ``[16, 16]`` buffer, but only a
    skinny vector ``B[i, 0:16]`` is accessed.

    .. code-block:: python

        for i in range(0, 16):
            with T.block():
                B = T.alloc_buffer(16, 16)
                for j in range(0, 16):
                    B[i, j] = A[i, j] + 1
                for j in range(0, 16):
                    C[i, j] = B[i, j] + 1

    This pass narrows the buffer shape and adjust its accessed region
    accordingly.  In this particular case, because only a ``1 * 16``
    vector of ``B`` is accessed, the pass narrows ``B`` to shape ``[1,
    16]``, and changes the access to ``B[i, j]`` to ``B[0, j]``.

    .. code-block:: python

        for i in range(0, 16):
            with T.block():
                B = T.alloc_buffer(1, 16)
                for j in range(0, 16):
                    B[0, j] = A[i, j] + 1
                for j in range(0, 16):
                    C[i, j] = B[0, j] + 1

    Returns
    -------
    fpass : tvm.transform.Pass
        The result pass

    """
    return _ffi_api.CompactBufferAllocation()  # type: ignore


def LowerMatchBuffer():
    """Remove match buffers inside the block. Also, it will validate the binding.

    Returns
    -------
    fpass : tvm.transform.Pass
        The result pass
    """
    return _ffi_api.LowerMatchBuffer()  # type: ignore


def FlattenBuffer():
    """Flatten the multi-dimensional BufferLoad and BufferStore
    to single dimensional Load/Store. Also remove Block to
    ensure that the flattened TIR can not be scheduled again.

    Returns
    -------
    fpass : tvm.transform.Pass
        The result pass
    """
    return _ffi_api.FlattenBuffer()  # type: ignore


def UnifyThreadBinding():
    """Unify all the thread bindings for "blockIdx.x/y/z",
    "threadIdx.x/y/z", and "vthread.x/y/z". Before the unification,
    two vars that are bound to a thread axis (e.g., "threadIdx.x")
    use different IterVars and variables in their AttrStmts. After
    the unification, we use a consolidated IterVar and a variable
    for them.

    Returns
    -------
    fpass : tvm.transform.Pass
        The result pass

    Note
    ----
    `vthread` is a legacy behavior that will be deprecated, though
    thread bindings of `vthread` are still also unified in this
    pass. Please use `vthread.x`, `vthread.y` and `vthread.z` instead.
    """
    return _ffi_api.UnifyThreadBinding()  # type: ignore


def MergeDynamicSharedMemoryAllocations():
    """This pass merges multiple TIR-level dynamic shared memory allocations
    into one allocation.

    Returns
    -------
    fpass : tvm.transform.Pass
        The result pass
    """
    return _ffi_api.MergeDynamicSharedMemoryAllocations()  # type: ignore


def ConvertForLoopsToSerial():
    """Convert Parallel For Loops to Serial For Loops.

    Returns
    -------
    fpass : tvm.transform.Pass
        The result pass
    """
    return _ffi_api.ConvertForLoopsToSerial()  # type: ignore


def InjectSoftwarePipeline():
    """Transform annotated loops into pipelined one that parallelize producers and consumers

    Returns
    -------
    fpass : tvm.transform.Pass
        The result pass
    """
    return _ffi_api.InjectSoftwarePipeline()  # type: ignore


def ExtractPrimFuncConstants():
    """Collects and unificates tir non-scalar constants to module's attr 'Constants' array.

    Returns
    -------
    fpass : tvm.transform.Pass
        The result pass
    """
    return _ffi_api.ExtractPrimFuncConstants()  # type: ignore


def RenormalizeSplitPattern():
    """Renormalize the split pattern from floordiv(floormod()) to floormod(floordiv())

    Returns
    -------
    fpass : tvm.transform.Pass
        The result pass
    """
    return _ffi_api.RenormalizeSplitPattern()  # type: ignore


def BindTarget(target):
    """Annotate a PrimFunc with a given target.
    Parameters
    -------
    target : tvm.target.Target
        target

    Returns
    -------
    fpass : tvm.transform.Pass
        The result pass
    """
    return _ffi_api.BindTarget(target)  # type: ignore


def AnnotateEntryFunc():
    """Set a PrimFunc as the entry point if it is only function in IRModule.

    Returns
    -------
    fpass : tvm.transform.Pass
        The result pass
    """
    return _ffi_api.AnnotateEntryFunc()  # type: ignore


def Filter(fcond: Callable):
    """Filter out PrimFuncs that does not satisfy the given condition.
    `fcond` should be a function that takes a primfunc and returns boolean.

    Returns
    -------
    fpass : tvm.transform.Pass
        The result pass
    """
    return _ffi_api.Filter(fcond)  # type: ignore


def InjectPTXAsyncCopy():
    """Rewrite global to shared memory copy on CUDA with asyncronous copy.

    Returns
    -------
    fpass : tvm.transform.Pass
        The result pass
    """
    return _ffi_api.InjectPTXAsyncCopy()  # type: ignore<|MERGE_RESOLUTION|>--- conflicted
+++ resolved
@@ -16,12 +16,9 @@
 # under the License.
 """Wrapping existing transformations."""
 # pylint: disable=invalid-name
-<<<<<<< HEAD
-from typing import Optional
+
 import enum
-=======
 from typing import Optional, Callable
->>>>>>> 6282658e
 
 from . import _ffi_api
 from . import function_pass as _fpass
