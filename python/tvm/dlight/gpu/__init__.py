# Licensed to the Apache Software Foundation (ASF) under one
# or more contributor license agreements.  See the NOTICE file
# distributed with this work for additional information
# regarding copyright ownership.  The ASF licenses this file
# to you under the Apache License, Version 2.0 (the
# "License"); you may not use this file except in compliance
# with the License.  You may obtain a copy of the License at
#
#   http://www.apache.org/licenses/LICENSE-2.0
#
# Unless required by applicable law or agreed to in writing,
# software distributed under the License is distributed on an
# "AS IS" BASIS, WITHOUT WARRANTIES OR CONDITIONS OF ANY
# KIND, either express or implied.  See the License for the
# specific language governing permissions and limitations
# under the License.
"""
GPU-generic schedule rules.
For CUDA/ROCm/Vulkan/Metal-specific rules, use `tvm.dlight.cuda/rocm/vulkan/metal` instead
"""
<<<<<<< HEAD
=======
from .gemv import GEMV
from .low_batch_gemv import LowBatchGEMV
>>>>>>> bc1e918f
from .fallback import Fallback
from .element_wise import ElementWise
from .gemv import GEMV
from .general_reduction import GeneralReduction
from .matmul import (
    Matmul,
    MatmulTensorizationMMA,
    MatmulTensorizationWMMA,
    MatmulTensorizationLegacy,
)
from .reduction import Reduction
from .transpose import Transpose<|MERGE_RESOLUTION|>--- conflicted
+++ resolved
@@ -18,11 +18,8 @@
 GPU-generic schedule rules.
 For CUDA/ROCm/Vulkan/Metal-specific rules, use `tvm.dlight.cuda/rocm/vulkan/metal` instead
 """
-<<<<<<< HEAD
-=======
 from .gemv import GEMV
 from .low_batch_gemv import LowBatchGEMV
->>>>>>> bc1e918f
 from .fallback import Fallback
 from .element_wise import ElementWise
 from .gemv import GEMV
