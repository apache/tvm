# Licensed to the Apache Software Foundation (ASF) under one
# or more contributor license agreements.  See the NOTICE file
# distributed with this work for additional information
# regarding copyright ownership.  The ASF licenses this file
# to you under the Apache License, Version 2.0 (the
# "License"); you may not use this file except in compliance
# with the License.  You may obtain a copy of the License at
#
#   http://www.apache.org/licenses/LICENSE-2.0
#
# Unless required by applicable law or agreed to in writing,
# software distributed under the License is distributed on an
# "AS IS" BASIS, WITHOUT WARRANTIES OR CONDITIONS OF ANY
# KIND, either express or implied.  See the License for the
# specific language governing permissions and limitations
# under the License.
"""The entry point of TVM parser for tir."""
import inspect
from typing import Callable, Union

from tvm.ir.base import deprecated
from tvm.tir import Buffer, PrimFunc

from ...ir_builder.tir import buffer, ptr
from .._core import parse, utils


def prim_func(func: Callable) -> Union[PrimFunc, Callable]:
    """The parsing method for tir prim func, by using `@prim_func` as decorator.

    Parameters
    ----------
    func : Callable
        The function to be parsed as prim func.

    Returns
    -------
    res : Union[PrimFunc, Callable]
        The parsed tir prim func.
    """
    if not inspect.isfunction(func):
        raise TypeError(f"Expect a function, but got: {func}")
    if utils.is_defined_in_class(inspect.stack(), func):
        return func
    return parse(func, utils.inspect_function_capture(func))


setattr(prim_func, "dispatch_token", "tir")


class BufferProxy:
    """Buffer proxy class for constructing tir buffer."""

    def __call__(
        self,
        shape,
        dtype="float32",
        data=None,
        strides=None,
        elem_offset=None,
        scope="global",
        align=0,
        offset_factor=0,
        buffer_type="",
        axis_separators=None,
    ) -> Buffer:
<<<<<<< HEAD
        return buffer_decl(
=======
        return buffer(
>>>>>>> 6c343613
            shape,
            dtype=dtype,
            data=data,
            strides=strides,
            elem_offset=elem_offset,
            scope=scope,
            align=align,
            offset_factor=offset_factor,
            buffer_type=buffer_type,
            axis_separators=axis_separators,
        )

    @deprecated("T.Buffer[...]", "T.Buffer(...)")
    def __getitem__(self, keys) -> Buffer:
        if not isinstance(keys, tuple):
            return self(keys)
        if len(keys) >= 2 and not isinstance(keys[1], str):
            return self(keys)
        return self(*keys)  # pylint: disable=no-member # type: ignore


class PtrProxy:
    """Ptr proxy class for constructing tir pointer."""

    @deprecated("T.Ptr(...)", "T.handle(...)")
    def __call__(self, dtype, storage_scope="global"):
        if callable(dtype):
            dtype = dtype().dtype
        return ptr(dtype, storage_scope)  # pylint: disable=no-member # type: ignore

    @deprecated("T.Ptr[...]", "T.handle(...)")
    def __getitem__(self, keys):
        if not isinstance(keys, tuple):
            return self(keys)
        return self(*keys)


Buffer = BufferProxy()  # pylint: disable=invalid-name
Ptr = PtrProxy()  # pylint: disable=invalid-name<|MERGE_RESOLUTION|>--- conflicted
+++ resolved
@@ -64,11 +64,7 @@
         buffer_type="",
         axis_separators=None,
     ) -> Buffer:
-<<<<<<< HEAD
-        return buffer_decl(
-=======
         return buffer(
->>>>>>> 6c343613
             shape,
             dtype=dtype,
             data=data,
