--- conflicted
+++ resolved
@@ -28,16 +28,11 @@
 
 import numpy as np  # type: ignore
 
-<<<<<<< HEAD
-from tvm.ir import Range, Type
-from tvm.runtime import convert, ndarray
-=======
 from tvm import tir
 from tvm import ir
 from tvm.ir import Type
 from tvm.ir.base import deprecated
 from tvm.runtime import String, convert, ndarray
->>>>>>> 6c343613
 from tvm.target import Target
 
 # pylint: disable=unused-import
@@ -528,11 +523,7 @@
 
     @staticmethod
     def spatial(
-<<<<<<< HEAD
-        dom: Union[Range, List[PrimExpr], Tuple[PrimExpr]],
-=======
         dom: Union[ir.Range, List[PrimExpr], Tuple[PrimExpr]],
->>>>>>> 6c343613
         binding: PrimExpr,
         dtype: str = "int32",
     ) -> Var:
@@ -560,11 +551,7 @@
 
     @staticmethod
     def reduce(
-<<<<<<< HEAD
-        dom: Union[Range, List[PrimExpr], Tuple[PrimExpr]],
-=======
         dom: Union[ir.Range, List[PrimExpr], Tuple[PrimExpr]],
->>>>>>> 6c343613
         binding: PrimExpr,
         dtype: str = "int32",
     ) -> Var:
@@ -592,11 +579,7 @@
 
     @staticmethod
     def scan(
-<<<<<<< HEAD
-        dom: Union[Range, List[PrimExpr], Tuple[PrimExpr]],
-=======
         dom: Union[ir.Range, List[PrimExpr], Tuple[PrimExpr]],
->>>>>>> 6c343613
         binding: PrimExpr,
         dtype: str = "int32",
     ) -> Var:
@@ -624,11 +607,7 @@
 
     @staticmethod
     def opaque(
-<<<<<<< HEAD
-        dom: Union[Range, List[PrimExpr], Tuple[PrimExpr]],
-=======
         dom: Union[ir.Range, List[PrimExpr], Tuple[PrimExpr]],
->>>>>>> 6c343613
         binding: PrimExpr,
         dtype: str = "int32",
     ) -> Var:
@@ -1307,14 +1286,10 @@
     )
 
 
-<<<<<<< HEAD
-def prefetch(buffer: Buffer, bounds: List[Range]) -> None:
-=======
 def prefetch(
     buffer: Buffer,  # pylint: disable=redefined-outer-name
     bounds: List[ir.Range],
 ) -> None:
->>>>>>> 6c343613
     """The prefetch hint for a buffer.
 
     Parameters
@@ -1358,13 +1333,6 @@
             Literal["inf", "-inf", "nan"],
             int,
             float,
-<<<<<<< HEAD
-        ] = None
-    ) -> PrimExpr:
-        if isinstance(expr, str):
-            expr = float(expr)
-        return getattr(_ffi_api, name)(expr)
-=======
         ] = None,
         *,
         is_size_var: bool = False,
@@ -1372,7 +1340,6 @@
         if isinstance(expr, str):
             expr = float(expr)
         return getattr(_ffi_api, name)(expr, is_size_var)
->>>>>>> 6c343613
 
     return func
 
@@ -1699,7 +1666,21 @@
     return Target(target_config)
 
 
-<<<<<<< HEAD
+def Range(begin: PrimExpr, end: PrimExpr) -> ir.Range:  # pylint: disable=invalid-name
+    """
+    Create a Range object.
+
+    Parameters
+    ----------
+    begin : PrimExpr
+        The begin value of the range.
+
+    end : Optional[PrimExpr]
+        The end value of the range.
+    """
+    return ir.Range(begin, end)
+
+
 class meta_var:  # pylint: disable=invalid-name
     """A meta variable used in TVMScript metaprogramming. It means that the value of the variable
     does not appear in the final TIR, but only stays in the parser.
@@ -1709,41 +1690,10 @@
     value: Any
         The meta variable.
     """
-=======
-def Range(begin: PrimExpr, end: PrimExpr) -> ir.Range:  # pylint: disable=invalid-name
-    """
-    Create a Range object.
-
-    Parameters
-    ----------
-    begin : PrimExpr
-        The begin value of the range.
-
-    end : Optional[PrimExpr]
-        The end value of the range.
-    """
-    return ir.Range(begin, end)
->>>>>>> 6c343613
 
     def __init__(self, value: Any) -> None:
         self.value = value
 
-<<<<<<< HEAD
-=======
-class meta_var:  # pylint: disable=invalid-name
-    """A meta variable used in TVMScript metaprogramming. It means that the value of the variable
-    does not appear in the final TIR, but only stays in the parser.
-
-    Parameters
-    ----------
-    value: Any
-        The meta variable.
-    """
-
-    def __init__(self, value: Any) -> None:
-        self.value = value
-
->>>>>>> 6c343613
     def __iter__(self):
         def f():
             for i in self.value:
@@ -1847,14 +1797,11 @@
 tvm_bmma_sync = _op_wrapper(_tir_op.tvm_bmma_sync)
 tvm_fill_fragment = _op_wrapper(_tir_op.tvm_fill_fragment)
 tvm_store_matrix_sync = _op_wrapper(_tir_op.tvm_store_matrix_sync)
-<<<<<<< HEAD
-=======
 tvm_storage_sync = _tir_op.tvm_storage_sync
 tvm_warp_shuffle = _tir_op.tvm_warp_shuffle
 tvm_warp_shuffle_up = _tir_op.tvm_warp_shuffle_up
 tvm_warp_shuffle_down = _tir_op.tvm_warp_shuffle_down
 tvm_warp_activemask = _tir_op.tvm_warp_activemask
->>>>>>> 6c343613
 ptx_wait_group = _op_wrapper(_tir_op.ptx_wait_group)
 ptx_commit_group = _op_wrapper(_tir_op.ptx_commit_group)
 assume = _op_wrapper(_tir_op.assume)
@@ -1894,10 +1841,6 @@
 
 broadcast = Broadcast
 ramp = Ramp
-<<<<<<< HEAD
-buffer_var = ptr
-=======
->>>>>>> 6c343613
 fabs = abs
 tvm_call_packed = call_packed
 tvm_call_cpacked = call_cpacked
@@ -1981,10 +1924,7 @@
     "float16x64",
     "float32x64",
     "float64x64",
-<<<<<<< HEAD
-=======
     "buffer",
->>>>>>> 6c343613
     "buffer_decl",
     "prim_func",
     "arg",
