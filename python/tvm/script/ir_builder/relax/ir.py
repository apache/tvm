--- conflicted
+++ resolved
@@ -68,12 +68,8 @@
     memory,
     min,
     multiply,
-<<<<<<< HEAD
-    nn,
-=======
     negative,
     not_equal,
->>>>>>> f53a1164
     null_value,
     print,
     prod,
@@ -97,6 +93,7 @@
     tan,
     tanh,
     unique,
+    nn,
 )
 from tvm.relax.struct_info import StructInfo
 from tvm.relax.utils import args_converter
@@ -504,12 +501,8 @@
     "memory",
     "min",
     "multiply",
-<<<<<<< HEAD
-    "nn",
-=======
     "negative",
     "not_equal",
->>>>>>> f53a1164
     "null_value",
     "output",
     "prim_value",
@@ -538,4 +531,5 @@
     "tuple",
     "variance",
     "unique",
+    "nn",    
 ]