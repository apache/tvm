--- conflicted
+++ resolved
@@ -76,13 +76,11 @@
     reshape,
     round,
     shape_of,
-<<<<<<< HEAD
     std,
     strided_slice,
     sum,
     take,
     variance,
-=======
     sigmoid,
     sign,
     sin,
@@ -95,7 +93,6 @@
     tan,
     tanh,
     unique,
->>>>>>> d9d94dc6
 )
 from tvm.relax.struct_info import StructInfo
 from tvm.relax.utils import args_converter
@@ -514,12 +511,10 @@
     "round",
     "shape",
     "shape_of",
-<<<<<<< HEAD
     "std",
     "str",
     "strided_slice",
     "sum",
-=======
     "sigmoid",
     "sign",
     "sin",
@@ -529,14 +524,10 @@
     "str",
     "strided_slice",
     "subtract",
->>>>>>> d9d94dc6
     "take",
     "tan",
     "tanh",
     "tuple",
-<<<<<<< HEAD
     "variance",
-=======
     "unique",
->>>>>>> d9d94dc6
 ]