--- conflicted
+++ resolved
@@ -252,11 +252,7 @@
     ("image", None),
     ("matplotlib", None),
     # Workaround, see https://github.com/apache/tvm/issues/13647
-<<<<<<< HEAD
-    ("numpy", "<=1.23.*"),
-=======
     ("numpy", "<=1.23"),
->>>>>>> 6c343613
     ("onnx", None),
     ("onnxoptimizer", None),
     ("onnxruntime", None),
