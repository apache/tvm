/*
 * Licensed to the Apache Software Foundation (ASF) under one
 * or more contributor license agreements.  See the NOTICE file
 * distributed with this work for additional information
 * regarding copyright ownership.  The ASF licenses this file
 * to you under the Apache License, Version 2.0 (the
 * "License"); you may not use this file except in compliance
 * with the License.  You may obtain a copy of the License at
 *
 *   http://www.apache.org/licenses/LICENSE-2.0
 *
 * Unless required by applicable law or agreed to in writing,
 * software distributed under the License is distributed on an
 * "AS IS" BASIS, WITHOUT WARRANTIES OR CONDITIONS OF ANY
 * KIND, either express or implied.  See the License for the
 * specific language governing permissions and limitations
 * under the License.
 */

/*!
 * \file expr.cc
 */
#include <tvm/base.h>
#include <tvm/expr.h>
#include <tvm/ir.h>
#include <tvm/expr_operator.h>
#include <memory>
#include <limits>

namespace tvm {

PrimExpr::PrimExpr(int32_t value)
    : PrimExpr(IntImmNode::make(DataType::Int(32), value)) {}

PrimExpr::PrimExpr(float value)
    : PrimExpr(ir::FloatImmNode::make(DataType::Float(32), value)) {}

PrimExpr::PrimExpr(std::string str)
    : PrimExpr(ir::StringImmNode::make(str)) {}

Var::Var(std::string name_hint, DataType t)
    : Var(VarNode::make(t, name_hint)) {}

Var VarNode::make(DataType t, std::string name_hint) {
  ObjectPtr<VarNode> node = make_object<VarNode>();
  node->dtype = t;
  node->name_hint = std::move(name_hint);
  return Var(node);
}

<<<<<<< HEAD
ShapeVar::ShapeVar(std::string name_hint, DataType t)
        : ShapeVar(ShapeVarNode::make(t, name_hint)) {}

ShapeVar ShapeVarNode::make(DataType t, std::string name_hint) {
  ObjectPtr<ShapeVarNode> node = make_object<ShapeVarNode>();
  node->dtype = t;
  node->name_hint = std::move(name_hint);
  return ShapeVar(node);
}

Range::Range(Expr begin, Expr end)
=======
Range::Range(PrimExpr begin, PrimExpr end)
>>>>>>> 8d83da6b
    : Range(make_object<RangeNode>(
          begin,
          is_zero(begin) ? end : (end - begin))) {
}

Integer IntImmNode::make(DataType t, int64_t value) {
  CHECK(t.is_int() && t.is_scalar())
      << "ValueError: IntImm can only take scalar.";
  ObjectPtr<IntImmNode> node = make_object<IntImmNode>();
  node->dtype = t;
  node->value = value;
  return Integer(node);
}

Range Range::make_by_min_extent(PrimExpr min, PrimExpr extent) {
  return Range(make_object<RangeNode>(min, extent));
}

IterVar IterVarNode::make(Range dom,
                          Var var,
                          IterVarType t,
                          std::string thread_tag) {
  ObjectPtr<IterVarNode> n = make_object<IterVarNode>();
  n->dom = dom;
  n->var = var;
  n->iter_type = t;
  n->thread_tag = thread_tag;
  return IterVar(n);
}

IterVar thread_axis(Range dom, std::string tag) {
  return IterVarNode::make(
      dom, Var(tag), kThreadIndex, tag);
}

IterVar reduce_axis(Range dom, std::string name) {
  return IterVarNode::make(
      dom, Var(name), kCommReduce);
}

void Dump(const ObjectRef& n) {
  std::cerr << n << "\n";
}

Var var(std::string name_hint, DataType t) {
  return Var(name_hint, t);
}

TVM_STATIC_IR_FUNCTOR(NodePrinter, vtable)
.set_dispatch<IntImmNode>([](const ObjectRef& node, NodePrinter* p) {
    auto* op = static_cast<const IntImmNode*>(node.get());
    if (op->dtype == DataType::Int(32)) {
      p->stream << op->value;
    } else {
      p->stream << "(" << op->dtype << ")" << op->value;
    }
  });

TVM_STATIC_IR_FUNCTOR(NodePrinter, vtable)
.set_dispatch<IterVarNode>([](const ObjectRef& node, NodePrinter* p) {
    auto* op = static_cast<const IterVarNode*>(node.get());
    p->stream << "iter_var(";
    if (op->var->name_hint.length() != 0) {
      p->stream  << op->var->name_hint << ", ";
    }
    if (op->dom.defined()) {
      p->stream << op->dom;
    }
    if (op->thread_tag.length() != 0) {
      p->stream << ", " << op->thread_tag;
    }
    p->stream << ")";
  });

TVM_STATIC_IR_FUNCTOR(NodePrinter, vtable)
.set_dispatch<RangeNode>([](const ObjectRef& node, NodePrinter* p) {
    auto* op = static_cast<const RangeNode*>(node.get());
    p->stream << "range(min=" << op->min << ", ext=" << op->extent << ')';
  });

TVM_REGISTER_NODE_TYPE(ArrayNode);
TVM_REGISTER_NODE_TYPE(MapNode);
TVM_REGISTER_NODE_TYPE(StrMapNode);
TVM_REGISTER_NODE_TYPE(RangeNode);
TVM_REGISTER_NODE_TYPE(IterVarNode);

}  // namespace tvm<|MERGE_RESOLUTION|>--- conflicted
+++ resolved
@@ -48,7 +48,6 @@
   return Var(node);
 }
 
-<<<<<<< HEAD
 ShapeVar::ShapeVar(std::string name_hint, DataType t)
         : ShapeVar(ShapeVarNode::make(t, name_hint)) {}
 
@@ -59,10 +58,7 @@
   return ShapeVar(node);
 }
 
-Range::Range(Expr begin, Expr end)
-=======
 Range::Range(PrimExpr begin, PrimExpr end)
->>>>>>> 8d83da6b
     : Range(make_object<RangeNode>(
           begin,
           is_zero(begin) ? end : (end - begin))) {
