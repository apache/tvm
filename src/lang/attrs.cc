--- conflicted
+++ resolved
@@ -22,10 +22,7 @@
  * \file attrs.cc
  */
 #include <tvm/attrs.h>
-<<<<<<< HEAD
-=======
 #include <tvm/api_registry.h>
->>>>>>> 135c4b44
 #include "attr_functor.h"
 
 namespace tvm {
@@ -344,12 +341,9 @@
   return equal(this->dict, static_cast<const DictAttrsNode*>(other)->dict);
 }
 
-<<<<<<< HEAD
-=======
 TVM_REGISTER_API("_AttrsListFieldInfo")
 .set_body([](TVMArgs args, TVMRetValue* ret) {
   *ret = args[0].operator Attrs()->ListFieldInfo();
 });
 
->>>>>>> 135c4b44
 }  // namespace tvm