--- conflicted
+++ resolved
@@ -115,23 +115,15 @@
   return false;
 }
 
-<<<<<<< HEAD
 PrimExpr Analyzer::Simplify(const PrimExpr& expr, int steps) {
-  if (tir::is_const(expr)) return expr;
+  if (tir::is_const_int(expr)) return expr;
   PrimExpr res = expr;
   for (int i = 0; i < steps; ++i) {
     res = this->rewrite_simplify(res);
-    if (tir::is_const(res) || ++i == steps) return res;
+    if (tir::is_const_int(res) || ++i == steps) return res;
     res = this->canonical_simplify(res);
-    if (tir::is_const(res)) return res;
+    if (tir::is_const_int(res)) return res;
   }
-=======
-PrimExpr Analyzer::Simplify(const PrimExpr& expr) {
-  if (tir::is_const_int(expr)) return expr;
-  auto res = this->rewrite_simplify(expr);
-  if (tir::is_const_int(res)) return res;
-  res = this->canonical_simplify(res);
->>>>>>> 5c1bf981
   return res;
 }
 
