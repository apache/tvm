/*
 * Licensed to the Apache Software Foundation (ASF) under one
 * or more contributor license agreements.  See the NOTICE file
 * distributed with this work for additional information
 * regarding copyright ownership.  The ASF licenses this file
 * to you under the Apache License, Version 2.0 (the
 * "License"); you may not use this file except in compliance
 * with the License.  You may obtain a copy of the License at
 *
 *   http://www.apache.org/licenses/LICENSE-2.0
 *
 * Unless required by applicable law or agreed to in writing,
 * software distributed under the License is distributed on an
 * "AS IS" BASIS, WITHOUT WARRANTIES OR CONDITIONS OF ANY
 * KIND, either express or implied.  See the License for the
 * specific language governing permissions and limitations
 * under the License.
 */
#include "../module_equality.h"
#include "../utils.h"

namespace tvm {
namespace meta_schedule {

class MemoryDatabaseNode : public DatabaseNode {
 public:
  explicit MemoryDatabaseNode(String mod_eq_name = "structural") : DatabaseNode(mod_eq_name) {}

  Array<TuningRecord> records;
  Array<Workload> workloads;

  void VisitAttrs(AttrVisitor* v) {
    v->Visit("records", &records);
    v->Visit("workloads", &workloads);
  }

  static constexpr const char* _type_key = "meta_schedule.MemoryDatabase";
  TVM_DECLARE_FINAL_OBJECT_INFO(MemoryDatabaseNode, DatabaseNode);

 public:
  bool HasWorkload(const IRModule& mod) final {
    for (const auto& workload : workloads) {
      if (GetModuleEquality().Equal(workload->mod, mod)) {
        return true;
      }
    }
    return false;
  }

  Workload CommitWorkload(const IRModule& mod) final {
    for (const auto& workload : workloads) {
      if (GetModuleEquality().Equal(workload->mod, mod)) {
        return workload;
      }
    }
    Workload workload(mod, GetModuleEquality().Hash(mod));
    workloads.push_back(workload);
    return workload;
  }

  void CommitTuningRecord(const TuningRecord& record) final { records.push_back(record); }

  Array<TuningRecord> GetTopK(const Workload& workload, int top_k) final {
    CHECK_GE(top_k, 0) << "ValueError: top_k must be non-negative";
    if (top_k == 0) {
      return {};
    }
    std::vector<TuningRecord> results;
    results.reserve(records.size());
    for (const TuningRecord& record : records) {
<<<<<<< HEAD
      auto run_secs = record->run_secs;
      if (!run_secs.defined() || run_secs.value().empty() ||
          std::all_of(run_secs.value().begin(), run_secs.value().end(),
                      // kMaxMeanTime(1e10) is used as a stub for undefined measurement times.
                      [](tvm::FloatImm v) {
                        return v.defined() &&
                               v->value == SortTuningRecordByMeanRunSecs::kMaxMeanTime;
                      })) {
=======
      if (!record->IsValid()) {
>>>>>>> 6c343613
        continue;
      }
      if (record->workload.same_as(workload) ||
          WorkloadEqual(GetModuleEquality())(record->workload, workload)) {
        results.emplace_back(record);
      }
    }
    std::stable_sort(results.begin(), results.end(), SortTuningRecordByMeanRunSecs());
    if (results.size() > static_cast<size_t>(top_k)) {
<<<<<<< HEAD
      return {results.begin(), results.end() + top_k};
    } else {
      if (results.size() < static_cast<size_t>(top_k)) {
        LOG(WARNING) << "The size of the GetTopK result is smaller than requested. There are not "
                        "enough valid records in the database for this workload.";
=======
      return {results.begin(), results.begin() + top_k};
    } else {
      if (results.size() < static_cast<size_t>(top_k)) {
        LOG(WARNING) << "Returned tuning records less than requested(" << results.size() << " of "
                     << top_k << " asked).";
>>>>>>> 6c343613
      }
      return results;
    }
  }

  Array<TuningRecord> GetAllTuningRecords() final { return records; }

  int64_t Size() final { return records.size(); }
};

Database Database::MemoryDatabase(String mod_eq_name) {
  ObjectPtr<MemoryDatabaseNode> n = make_object<MemoryDatabaseNode>(mod_eq_name);
  n->records.clear();
  n->workloads.clear();
  return Database(n);
}

TVM_REGISTER_NODE_TYPE(MemoryDatabaseNode);
TVM_REGISTER_GLOBAL("meta_schedule.DatabaseMemoryDatabase")
    .set_body_typed(Database::MemoryDatabase);

}  // namespace meta_schedule
}  // namespace tvm<|MERGE_RESOLUTION|>--- conflicted
+++ resolved
@@ -68,18 +68,7 @@
     std::vector<TuningRecord> results;
     results.reserve(records.size());
     for (const TuningRecord& record : records) {
-<<<<<<< HEAD
-      auto run_secs = record->run_secs;
-      if (!run_secs.defined() || run_secs.value().empty() ||
-          std::all_of(run_secs.value().begin(), run_secs.value().end(),
-                      // kMaxMeanTime(1e10) is used as a stub for undefined measurement times.
-                      [](tvm::FloatImm v) {
-                        return v.defined() &&
-                               v->value == SortTuningRecordByMeanRunSecs::kMaxMeanTime;
-                      })) {
-=======
       if (!record->IsValid()) {
->>>>>>> 6c343613
         continue;
       }
       if (record->workload.same_as(workload) ||
@@ -89,19 +78,11 @@
     }
     std::stable_sort(results.begin(), results.end(), SortTuningRecordByMeanRunSecs());
     if (results.size() > static_cast<size_t>(top_k)) {
-<<<<<<< HEAD
-      return {results.begin(), results.end() + top_k};
-    } else {
-      if (results.size() < static_cast<size_t>(top_k)) {
-        LOG(WARNING) << "The size of the GetTopK result is smaller than requested. There are not "
-                        "enough valid records in the database for this workload.";
-=======
       return {results.begin(), results.begin() + top_k};
     } else {
       if (results.size() < static_cast<size_t>(top_k)) {
         LOG(WARNING) << "Returned tuning records less than requested(" << results.size() << " of "
                      << top_k << " asked).";
->>>>>>> 6c343613
       }
       return results;
     }
