--- conflicted
+++ resolved
@@ -128,17 +128,7 @@
     results.reserve(top_k);
     for (const TuningRecord& record : this->tuning_records_) {
       auto run_secs = record->run_secs;
-<<<<<<< HEAD
-      if (!run_secs.defined() || run_secs.value().empty() ||
-          std::all_of(run_secs.value().begin(), run_secs.value().end(),
-                      // kMaxMeanTime(1e10) is used as a stub for undefined measurement times.
-                      [](tvm::FloatImm v) {
-                        return v.defined() &&
-                               v->value == SortTuningRecordByMeanRunSecs::kMaxMeanTime;
-                      })) {
-=======
       if (!record->IsValid()) {
->>>>>>> 6c343613
         continue;
       }
       if (record->workload.same_as(workload) ||
@@ -150,13 +140,8 @@
       }
     }
     if (results.size() < static_cast<size_t>(top_k)) {
-<<<<<<< HEAD
-      LOG(WARNING) << "The size of the GetTopK result is smaller than requested. There are not "
-                      "enough valid records in the database for this workload.";
-=======
       LOG(WARNING) << "Returned tuning records less than requested(" << results.size() << " of "
                    << top_k << " asked).";
->>>>>>> 6c343613
     }
     return results;
   }
