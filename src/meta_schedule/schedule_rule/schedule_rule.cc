--- conflicted
+++ resolved
@@ -175,19 +175,6 @@
       // Tensor Cores f32 += f16 * f16
       {
           {"init", "wmma_fill_16x16x16_f32"},
-<<<<<<< HEAD
-          {"load_a", "wmma_load_16x16x16_f16_a"},
-          {"load_b", "wmma_load_16x16x16_f16_b"},
-          {"compute", "wmma_sync_16x16x16_f16f16f32"},
-          {"store", "wmma_store_16x16x16_f32_shared"},
-      },
-      {
-          {"init", "wmma_fill_16x16x16_f32"},
-          {"load_a", "wmma_load_16x16x16_f16_a"},
-          {"load_b", "wmma_load_16x16x16_f16_b_trans"},
-          {"compute", "wmma_sync_16x16x16_f16f16f32_trans"},
-          {"store", "wmma_store_16x16x16_f32_shared"},
-=======
           {"load_a", "wmma_load_16x16x16_f16_a_shared_dyn"},
           {"load_b", "wmma_load_16x16x16_f16_b_shared_dyn"},
           {"compute", "wmma_sync_16x16x16_f16f16f32"},
@@ -199,7 +186,6 @@
           {"load_b", "wmma_load_16x16x16_f16_b_trans_shared_dyn"},
           {"compute", "wmma_sync_16x16x16_f16f16f32_trans"},
           {"store", "wmma_store_16x16x16_f32_shared_dyn"},
->>>>>>> 6c343613
       },
       // Tensor Cores f16 += f16 * f16
       {
