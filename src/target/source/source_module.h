--- conflicted
+++ resolved
@@ -30,11 +30,8 @@
 #include <tvm/runtime/module.h>
 #include <tvm/target/target.h>
 
-<<<<<<< HEAD
 #include "../../relay/backend/utils.h"
 #include "../../runtime/meta_data.h"
-=======
->>>>>>> bb604e7e
 
 namespace tvm {
 namespace codegen {
@@ -50,17 +47,13 @@
  */
 runtime::Module CreateCSourceCrtMetadataModule(const Array<runtime::Module>& modules, Target target,
                                                relay::Runtime runtime,
-<<<<<<< HEAD
                                                relay::backend::ExecutorCodegenMetadata metadata);
-=======
-                                               runtime::metadata::Metadata metadata);
 
 /*!
  * \brief Create C++-runtime targeted metadata module for "c" backend.
  * \param metadata Compiler-generated metadata.
  */
 runtime::Module CreateCSourceCppMetadataModule(runtime::metadata::Metadata metadata);
->>>>>>> bb604e7e
 
 }  // namespace codegen
 }  // namespace tvm
