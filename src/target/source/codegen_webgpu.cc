--- conflicted
+++ resolved
@@ -298,11 +298,7 @@
 
   if (lanes != 1) {
     ICHECK(lanes >= 2 && lanes <= 4) << "CodeGenWebGPU: only allows vector with lanes in {2, 3, 4}";
-<<<<<<< HEAD
-
-=======
-    // Currently WebGPU doesn't support `i8` and an `int8x4` is represented as a `u32`.
->>>>>>> 35318ab7
+  
     if (t.is_int() && t.bits() == 8 && lanes == 4) {
       os << "u32";
       return;
