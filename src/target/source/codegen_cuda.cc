/*
 * Licensed to the Apache Software Foundation (ASF) under one
 * or more contributor license agreements.  See the NOTICE file
 * distributed with this work for additional information
 * regarding copyright ownership.  The ASF licenses this file
 * to you under the Apache License, Version 2.0 (the
 * "License"); you may not use this file except in compliance
 * with the License.  You may obtain a copy of the License at
 *
 *   http://www.apache.org/licenses/LICENSE-2.0
 *
 * Unless required by applicable law or agreed to in writing,
 * software distributed under the License is distributed on an
 * "AS IS" BASIS, WITHOUT WARRANTIES OR CONDITIONS OF ANY
 * KIND, either express or implied.  See the License for the
 * specific language governing permissions and limitations
 * under the License.
 */

/*!
 * \file codegen_cuda.cc
 */

#include "codegen_cuda.h"

#include <tvm/arith/analyzer.h>
#include <tvm/runtime/registry.h>
#include <tvm/tir/index_map.h>
#include <tvm/tir/stmt_functor.h>

#include <cmath>
#include <string>
#include <utility>
#include <vector>

#include "../../tir/transforms/ir_utils.h"
#include "literal/cuda_half_t.h"
#include "literal/cuda_int8_t.h"
#include "ptx.h"

namespace tvm {
namespace codegen {

std::string GetFP8Type(DataType type) {
  std::stringstream stream;
  int32_t lanes = type.lanes();
  std::string vec;
  if (type.is_scalar()) {
    vec = "";
  } else if (lanes == 2) {
    vec = "x2";
  } else if (lanes == 4) {
<<<<<<< HEAD
    vec = "_4";
  } else if (lanes == 8) {
    vec = "_8";
  } else if (lanes == 16) {
    vec = "_16";
=======
    vec = "x4";
>>>>>>> 0df41036
  } else {
    LOG(FATAL) << "Only support scalar and vector types of width (2, 4, 8, 16) for FP8";
  }
  stream << "__nv_fp8";
  std::string suffix;
  if (type.code() == DataType::kE4M3Float) {
    suffix = "_e4m3";
  } else if (type.code() == DataType::kE5M2Float) {
    suffix = "_e5m2";
  } else {
    LOG(FATAL) << "Unsupported FP8 type in CUDA codegen";
  }
  stream << vec << suffix;
  return stream.str();
}

CodeGenCUDA::CodeGenCUDA() { restrict_keyword_ = "__restrict__"; }

void CodeGenCUDA::Init(bool output_ssa) {
  CodeGenC::Init(output_ssa);
  vid_global_barrier_state_ = name_supply_->FreshName(runtime::symbol::tvm_global_barrier_state);
  vid_global_barrier_expect_ = name_supply_->FreshName("__barrier_expect");
  ICHECK_EQ(vid_global_barrier_state_, runtime::symbol::tvm_global_barrier_state);
}

void CodeGenCUDA::PrintFuncPrefix(std::ostream& os) { os << "extern \"C\" __global__ "; }

class ThreadIdxExtractor : public tir::StmtVisitor {
 private:
  void VisitStmt_(const AttrStmtNode* op) final {
    if (op->attr_key == tir::attr::thread_extent) {
      IterVar iv = Downcast<IterVar>(op->node);
      if (iv->var->name_hint == "threadIdx.x" || iv->thread_tag == "threadIdx.x") {
        threadIdx_x_ext = op->value;
      }
      if (iv->var->name_hint == "threadIdx.y" || iv->thread_tag == "threadIdx.y") {
        threadIdx_y_ext = op->value;
      }
      if (iv->var->name_hint == "threadIdx.z" || iv->thread_tag == "threadIdx.z") {
        threadIdx_z_ext = op->value;
      }
    }
    StmtVisitor::VisitStmt_(op);
  }

 public:
  PrimExpr threadIdx_x_ext = Integer(1);
  PrimExpr threadIdx_y_ext = Integer(1);
  PrimExpr threadIdx_z_ext = Integer(1);
};

void CodeGenCUDA::PrintExtraAttrs(const PrimFunc& f, std::ostream& os) {
  ThreadIdxExtractor extractor;
  extractor(f->body);
  arith::Analyzer analyzer;
  PrimExpr threadIdx_ext = analyzer.Simplify(extractor.threadIdx_x_ext * extractor.threadIdx_y_ext *
                                             extractor.threadIdx_z_ext);
  if (const IntImmNode* const threadIdx_ext_int = threadIdx_ext.as<IntImmNode>()) {
    if (threadIdx_ext_int->value == 1) {
      // unable to extract the number of threads per block, hence directly return
      return;
    }
    os << " __launch_bounds__(" << threadIdx_ext_int->value << ")";
  }
}

std::string CodeGenCUDA::Finish() {
  if (enable_fp16_) {
    decl_stream << "#if defined(__CUDA_ARCH__) && (__CUDA_ARCH__ >= 530)\n";
    decl_stream << "#include <cuda_fp16.h>\n";
    decl_stream << "__device__ half max"
                << "(half a, half b)\n"
                << "{\n  return __hgt(__half(a), __half(b)) ? a : b;\n}\n";
    decl_stream << "__device__ half min(half a, half b)\n"
                << "{\n  return __hlt(__half(a), __half(b)) ? a : b;\n}\n";
    decl_stream << "#else\n";
    decl_stream << _cuda_half_t_def;
    decl_stream << "#endif\n\n";
    decl_stream << _cuda_half_util;
  }

  if (enable_bf16_) {
    decl_stream << "#if defined(__CUDA_ARCH__) && (__CUDA_ARCH__ >= 800)\n";
    decl_stream << "#include <cuda_bf16.h>\n";
    decl_stream << "__device__ nv_bfloat16 max"
                << "(nv_bfloat16 a, nv_bfloat16 b)\n"
                << "{\n  return __hgt(a, b) ? a : b;\n}\n";
    decl_stream << "__device__ nv_bfloat16 min(nv_bfloat16 a, nv_bfloat16 b)\n"
                << "{\n  return __hlt(a, b) ? a : b;\n}\n";
    decl_stream << "#endif\n\n";
    decl_stream << _cuda_bfloat16_util;
  }

  if (enable_fp8_) {
    decl_stream << "#if defined(__CUDA_ARCH__) && (__CUDA_ARCH__ >= 890)\n";
    decl_stream << "#include <cuda_fp8.h>\n";
<<<<<<< HEAD
    decl_stream << "using fp8_e4_t = __nv_fp8_e4m3;\n";
    decl_stream << "using fp8_e4_2_t = __nv_fp8x2_e4m3;\n";
    decl_stream << "using fp8_e4_4_t = __nv_fp8x4_e4m3;\n";
    decl_stream << "struct fp8_e4_8_t {\n fp8_e4_t data[8]; \n};\n";
    decl_stream << "struct fp8_e4_16_t {\n fp8_e4_t data[16]; \n};\n";
    decl_stream << "using fp8_e5_t = __nv_fp8_e5m2;\n";
    decl_stream << "using fp8_e5_2_t = __nv_fp8x2_e5m2;\n";
    decl_stream << "using fp8_e5_4_t = __nv_fp8x4_e5m2;\n";
    decl_stream << "struct fp8_e5_8_t {\n fp8_e5_t data[8]; \n};\n";
    decl_stream << "struct fp8_e5_16_t {\n fp8_e5_t data[16]; \n};\n";
=======
>>>>>>> 0df41036
    decl_stream << "#endif\n\n";
  }
  declare_vector_type_extensions(decl_stream, enable_fp16_, enable_fp8_);

  if (enable_warp_shuffle_) {
    decl_stream << _cuda_warp_intrinsic_util;
  }

  if (enable_int8_) {
    decl_stream << "#if defined(__CUDA_ARCH__) && (__CUDA_ARCH__ >= 610)\n";
    decl_stream << "#include <sm_61_intrinsics.h>\n";
    decl_stream << _cuda_int8_t_def;
    decl_stream << "#endif\n";
  }

  if (need_math_constants_h_) {
    decl_stream << "#include <math_constants.h>\n";
  }

  if (need_mma_h_) {
    decl_stream << "#include <mma.h>\n";
  }

  if (need_cast_smem_ptr_to_int_) {
    decl_stream << "__forceinline__ __device__ unsigned int\n";
    decl_stream << "cast_smem_ptr_to_int(const void* const smem_ptr)\n";
    decl_stream << "{\n";
    decl_stream << "  unsigned int smem_int;\n";
    decl_stream << "  asm volatile (\"{ .reg .u64 smem_int; cvta.to.shared.u64 smem_int, %1; "
                   "cvt.u32.u64 %0, smem_int; }\"\n";
    decl_stream << "    : \"=r\"(smem_int) : \"l\"(smem_ptr));\n";
    decl_stream << "  return smem_int;\n";
    decl_stream << "}\n";
  }

  decl_stream << "\n#if (((__CUDACC_VER_MAJOR__ == 11) && (__CUDACC_VER_MINOR__ >= 4)) || \\\n";
  decl_stream << "     (__CUDACC_VER_MAJOR__ > 11))\n";
  decl_stream << "#define TVM_ENABLE_L2_PREFETCH 1\n";
  decl_stream << "#else\n";
  decl_stream << "#define TVM_ENABLE_L2_PREFETCH 0\n";
  decl_stream << "#endif\n";

  decl_stream << "\n#ifdef _WIN32\n";
  decl_stream << "  using uint = unsigned int;\n";
  decl_stream << "  using uchar = unsigned char;\n";
  decl_stream << "  using ushort = unsigned short;\n";
  decl_stream << "  using int64_t = long long;\n";
  decl_stream << "  using uint64_t = unsigned long long;\n";
  decl_stream << "#else\n";
  decl_stream << "  #define uint unsigned int\n";
  decl_stream << "  #define uchar unsigned char\n";
  decl_stream << "  #define ushort unsigned short\n";
  decl_stream << "  #define int64_t long long\n";
  decl_stream << "  #define uint64_t unsigned long long\n";
  decl_stream << "#endif\n";

  return CodeGenC::Finish();
}

void CodeGenCUDA::VisitStmt_(const tir::ForNode* op) {
  ICHECK(is_const_int(op->min, 0));
  if (op->kind == tir::ForKind::kUnrolled) {
    PrintIndent();
    stream << "#pragma unroll\n";
  }
  CodeGenC::VisitStmt_(op);
}

void CodeGenCUDA::BindThreadIndex(const IterVar& iv) {
  ICHECK(!var_idmap_.count(iv->var.get()));
  var_idmap_[iv->var.get()] = CastFromTo(iv->thread_tag, DataType::UInt(32), iv->var.dtype());
}

void CodeGenCUDA::PrintType(DataType t, std::ostream& os) {  // NOLINT(*)
  int lanes = t.lanes();
  if (t.is_handle()) {
    ICHECK(t.is_scalar()) << "do not yet support vector types";
    os << "void*";
    return;
  }

  if (t.is_void()) {
    os << "void";
    return;
  }

  bool fail = false;
  if (t.is_float()) {
    switch (t.bits()) {
      case 16:
        enable_fp16_ = true;
        if (t.is_scalar()) {
          os << "half";
        } else if (lanes <= 8) {
          ICHECK_EQ(lanes % 2, 0) << "Only support an even number of lanes for half type";
          if (lanes <= 4) {
            os << "half" << lanes;
          } else {
            os << "uint" << lanes / 2;
          }
        } else {
          fail = true;
        }
        break;
      case 32:
        if (lanes <= 4) {
          os << "float";
        } else if (lanes <= 8) {
          // Emit CUDA code to access fp32 vector elements for 4 < lanes <= 8.
          //
          // float8 is stored as ulonglong4
          //
          // f8.v1 is emitted as *(float2*)(&(ul4.x)).x
          // f8.v2 is emitted as *(float2*)(&(ul4.x)).y
          //
          ICHECK_EQ(lanes % 2, 0) << "only support even lane for float type with lanes > 4";
          os << "ulonglong" << lanes / 2;
        } else {
          fail = true;
        }
        break;
      case 64:
        os << "double";
        break;
      default:
        fail = true;
        break;
    }
    if (!fail && (t.is_scalar() || t.bits() == 16)) return;
    if (!fail && (lanes > 4 && lanes <= 8 && t.bits() == 32)) return;
    if (!fail && (lanes >= 2 && lanes <= 4)) {
      os << lanes;
      return;
    }
  } else if (t.is_bfloat16()) {
    enable_bf16_ = true;
    if (t.is_scalar()) {
      os << "nv_bfloat16";
    } else if (lanes <= 8) {
      ICHECK_EQ(lanes % 2, 0) << "only support even lane for half type";
      os << "uint" << lanes / 2;
    } else {
      fail = true;
    }
    if (!fail) return;
  } else if (t.is_float8()) {
    enable_fp8_ = true;
    if (t.lanes() <= 4) {
      os << GetFP8Type(t);
    } else {
      os << "uint" << t.lanes() / 4;
    }
    return;
  } else if (t == DataType::Bool()) {
    os << "bool";
    return;
  } else if (t.is_vector_bool()) {
    // CUDA does not support bool vectors.
    // Use ushort vectors to represent instead.
    int n = t.lanes();
    if (n <= 4) {
      os << "ushort" << n;
      return;
    }
  } else if (t.is_uint() || t.is_int()) {
    if (t.is_uint()) {
      os << "u";
    }
    switch (t.bits()) {
      case 1: {
        if (t.is_scalar()) {
          os << "int";
          return;
        } else if (t.lanes() == 8) {
          os << "int8_t";
          return;
        } else if (t.lanes() == 16) {
          os << "int16_t";
          return;
        } else if (t.lanes() == 32) {
          os << "int";
          return;
        } else {
          LOG(FATAL) << "Cannot convert type " << t << " to CUDA type!";
        }
      }
      case 4: {
        if (t.is_scalar()) {
          os << "int";
          return;
        } else if (t.lanes() == 4) {
          os << "int16_t";
          return;
        } else if (t.lanes() == 8) {
          // directly 8 4-bit int in integer.
          os << "int";
          return;
        } else if (t.lanes() == 16) {
          os << "int2";
          return;
        } else if (t.lanes() == 32) {
          os << "int4";
          return;
        } else if (t.lanes() == 64) {
          os << "int8";
          return;
        } else {
          LOG(FATAL) << "Cannot convert type " << t << " to CUDA type!";
        }
      }
      case 8: {
        if (t.lanes() == 4) {
          // directly 4 8 bit int in integer.
          enable_int8_ = true;

          // We use int for int8x4 instead of char4 because using char4 is
          // likely to produce extra instructions to pack four int8 elements
          // into 32-bit data.
          os << "int";
          return;
        } else if (t.lanes() == 8) {
          enable_int8_ = true;
          os << "int2";
          return;
        } else if (t.lanes() == 16) {
          enable_int8_ = true;
          os << "int4";
          return;
        } else if (!t.is_uint() && t.is_scalar()) {
          os << "signed char";
          break;
        } else {
          os << "char";
          break;
        }
      }
      case 16: {
        if (t.is_scalar()) {
          os << "short";
        } else if (t.lanes() <= 4) {
          os << "short" << lanes;
        } else if (t.lanes() <= 8) {
          // Emit CUDA code to access int16 vector elements.
          //
          // short4 is stored as int2
          //
          // s4.x is emitted as *(short2*)(&(i2.x)).x
          // s4.y is emitted as *(short2*)(&(i2.x)).y
          // s4.z is emitted as *(short2*)(&(i2.y)).x
          // s4.w is emitted as *(short2*)(&(i2.y)).y
          //
          ICHECK_EQ(t.lanes() % 2, 0) << "only support even lane for shorT type with lanes > 4";
          os << "int" << t.lanes() / 2;
        } else {
          fail = true;
        }
        if (!fail) {
          return;
        }
        break;
      }
      case 32: {
        if (t.is_scalar()) {
          os << "int";
        } else if (t.lanes() <= 4) {
          os << "int" << t.lanes();
        } else if (t.lanes() <= 8) {
          // Emit CUDA code to access int32 vector elements for 4 < lanes <= 8.
          //
          // int8 is stored as longlong4
          //
          // i8.v1 is emitted as *(int2*)(&(l4.x)).x
          // i8.v2 is emitted as *(int2*)(&(l4.x)).y
          //
          ICHECK_EQ(lanes % 2, 0) << "only support even lane for int32 type with lanes > 4";
          os << "longlong" << lanes / 2;
        } else {
          fail = true;
        }
        if (!fail) {
          return;
        }
        break;
      }
      case 64: {
        if (t.is_scalar()) {
          os << "int64_t";
        } else if (t.lanes() == 2) {
          os << "longlong2";
        } else if (t.lanes() == 3) {
          os << "longlong3";
        } else if (t.lanes() == 4) {
          os << "longlong4";
        }
        return;
      }
      default:
        fail = true;
        break;
    }
    if (!fail && lanes == 1) {
      return;
    }
    if (!fail && (lanes >= 2 && lanes <= 4)) {
      os << lanes;
      return;
    }
  }
  LOG(FATAL) << "Cannot convert type " << t << " to CUDA type";
}

void CodeGenCUDA::PrintVecConstructor(DataType t, std::ostream& os) {
  os << "make_";
  PrintType(t, os);
}

void CodeGenCUDA::PrintVecBinaryOp(const std::string& op, DataType t, PrimExpr lhs, PrimExpr rhs,
                                   std::ostream& os) {  // NOLINT(*)
  // Declare the result.
  std::string sret = name_supply_->FreshName("_");
  this->PrintIndent();
  this->PrintType(t, stream);
  stream << ' ' << sret << ";\n";
  int ssa_scope = BeginScope();
  {
    // Unpack into individual ops.
    std::string vlhs = SSAGetID(PrintExpr(lhs), lhs.dtype());
    std::string vrhs = SSAGetID(PrintExpr(rhs), rhs.dtype());

    for (int i = 0, lanes = t.lanes(); i < lanes; ++i) {
      std::ostringstream value_temp;
      if (isalpha(op[0])) {
        value_temp << op << "(";
        PrintVecElemLoad(vlhs, lhs.dtype(), i, value_temp);
        value_temp << ", ";
        PrintVecElemLoad(vrhs, rhs.dtype(), i, value_temp);
        value_temp << ")";
      } else {
        value_temp << "(";
        PrintVecElemLoad(vlhs, lhs.dtype(), i, value_temp);
        value_temp << op;
        PrintVecElemLoad(vrhs, rhs.dtype(), i, value_temp);
        value_temp << ")";
      }
      PrintVecElemStore(sret, t, i, value_temp.str());
    }
  }
  EndScope(ssa_scope);
  os << sret;
}

void CodeGenCUDA::PrintVecElemLoad(const std::string& vec, DataType t, int i,
                                   std::ostream& os) {  // NOLINT(*)
  if (t.is_scalar()) {
    os << vec;
    return;
  }

  static const char access[] = {'x', 'y', 'z', 'w'};
  ICHECK(i >= 0 && i < (t.bits() == 8 ? 16 : (t.bits() == 16 || t.bits() == 32) ? 8 : 4));
  if (t.bits() == 8 && (t.is_int() || t.is_uint())) {
    std::string type_name = t.is_int() ? "char" : "unsigned char";
    if (t.lanes() == 2 || t.lanes() == 3) {
      os << vec << "." << access[i % t.lanes()];
    } else {
      std::string ac = t.lanes() == 4 ? vec : (vec + "." + access[i / 4]);
      os << "((" << type_name << ")(" << ac << " >> " << i % 4 * 8 << "))";
    }
  } else if (t.is_float16()) {
    if (t.lanes() <= 4) {
      os << vec << "." << access[i];
    } else {
      os << "((half2*)(&(" << vec << "." << access[i / 2] << ")))->" << access[i % 2];
    }
  } else if (t.is_bfloat16()) {
    os << "((nv_bfloat162*)(&(" << vec << "." << access[i / 2] << ")))->" << access[i % 2];
  } else if (t.lanes() > 4 && t.lanes() <= 8) {
    std::string type_name;
    if (t.bits() == 16) {
      if (t.is_int()) {
        type_name = "short";
      } else if (t.is_uint()) {
        type_name = "ushort";
      }
    } else if (t.bits() == 32) {
      if (t.is_int()) {
        type_name = "int";
      } else if (t.is_uint()) {
        type_name = "uint";
      } else if (t.is_float()) {
        type_name = "float";
      }
    }
    ICHECK(!type_name.empty());
    os << "((" << type_name << "2*)(&(" << vec << "." << access[i / 2] << ")))->" << access[i % 2];
  } else {
    os << vec << "." << access[i];
  }
}

void CodeGenCUDA::PrintVecElemStore(const std::string& vec, DataType t, int i,
                                    const std::string& value) {
  this->PrintIndent();
  static const char access[] = {'x', 'y', 'z', 'w'};
  ICHECK(i >= 0 && i < (t.bits() == 8 ? 16 : (t.bits() == 16 || t.bits() == 32) ? 8 : 4));
  if (t.bits() == 8 && (t.is_int() || t.is_uint())) {
    if (t.lanes() == 2 || t.lanes() == 3) {
      stream << vec << '.' << access[i % t.lanes()] << "="
             << "(" << value << ");\n";
    } else {
      std::string ac = t.lanes() == 4 ? vec : (vec + "." + access[i / 4]);
      stream << ac << "=";
      // Do not read the first undef lane.
      if (i != 0) {
        stream << ac << " & ~(0x000000ff << " << i % 4 * 8 << ") |";
      }
      stream << "(" << value << " << " << i % 4 * 8 << ");\n";
    }
  } else if (t.is_float16()) {
    if (t.lanes() <= 4) {
      stream << vec << "." << access[i] << " = " << value << ";\n";
    } else {
      stream << "((half2*)(&(" << vec << "." << access[i / 2] << ")))->" << access[i % 2] << " = "
             << value << ";\n";
    }

  } else if (t.is_bfloat16()) {
    stream << "((nv_bfloat162*)(&(" << vec << "." << access[i / 2] << ")))->" << access[i % 2]
           << " = " << value << ";\n";
  } else if (t.lanes() > 4 && t.lanes() <= 8) {
    std::string type_name;
    if (t.bits() == 16) {
      if (t.is_int()) {
        type_name = "short";
      } else if (t.is_uint()) {
        type_name = "ushort";
      }
    } else if (t.bits() == 32) {
      if (t.is_int()) {
        type_name = "int";
      } else if (t.is_uint()) {
        type_name = "uint";
      } else if (t.is_float()) {
        type_name = "float";
      }
    }
    ICHECK(!type_name.empty());
    stream << "((" << type_name << "2*)(&(" << vec << "." << access[i / 2] << ")))->"
           << access[i % 2] << " = " << value << ";\n";
  } else {
    stream << vec << "." << access[i] << " = " << value << ";\n";
  }
}

void CodeGenCUDA::PrintStorageSync(const CallNode* op) {
  const std::string& sync = op->args[0].as<StringImmNode>()->value;
  if (sync == "warp") {
    // DO nothing.
  } else if (sync == "shared" || sync == "shared.dyn") {
    this->PrintIndent();
    this->stream << "__syncthreads();\n";
  } else if (sync == "global") {
    if (!need_global_barrier_) {
      need_global_barrier_ = true;
      this->decl_stream << "extern \"C\" __device__ unsigned " << vid_global_barrier_state_
                        << ";\n";
    }
    // global synchronizer
    std::string is_load = PrintExpr(op->args[1]);
    std::string num_blocks = PrintExpr(op->args[2]);
    this->PrintIndent();
    // In theory only threadfence is needed
    // but we observed problems with only threadfence
    this->stream << "__threadfence_system();\n";
    this->PrintIndent();
    this->stream << "if (" << is_load << ") {\n";
    int wb = this->BeginScope();
    this->PrintIndent();
    this->stream << "atomicAdd(&" << vid_global_barrier_state_ << ", 1);\n";
    this->PrintIndent();
    std::string ptr = name_supply_->FreshName("pf");
    this->stream << "volatile unsigned* " << ptr << " = &" << vid_global_barrier_state_ << ";\n";
    this->PrintIndent();
    this->stream << vid_global_barrier_expect_ << " += " << num_blocks << ";\n";
    this->PrintIndent();
    this->stream << "while (" << ptr << "[0] < " << vid_global_barrier_expect_ << ");\n";
    this->EndScope(wb);
    this->PrintIndent();
    this->stream << "}\n";
    this->PrintIndent();
    this->stream << "__syncthreads();\n";
  }
}

void CodeGenCUDA::PrintStorageScope(const std::string& scope, std::ostream& os) {  // NOLINT(*)
  ICHECK_NE(scope, "global") << "Cannot allocate global memory when targeting CUDA. You must pass "
                                "all global arrays as input instead";
  if (scope == "shared") {
    os << "__shared__ ";
  } else if (scope == "shared.dyn") {
    os << "extern __shared__ ";
  }
}

std::string CodeGenCUDA::CastFromTo(std::string value, DataType from, DataType target) {
  if (from == target) return value;
  std::ostringstream os;
  os << "((";
  this->PrintType(target, os);
  os << ")";
  if (from.is_float16() && (target.is_int() || target.is_uint()) && target.bits() == 8) {
    os << "(";
    if (target.is_uint()) {
      os << "u";
    }
    os << "int)";
  }
  os << value << ")";
  return os.str();
}

void CodeGenCUDA::VisitExpr_(const CastNode* op, std::ostream& os) {
  DataType from_ty = op->value.dtype();
  DataType target_ty = op->dtype;
  ICHECK_EQ(target_ty.lanes(), from_ty.lanes());

  // Emit simple C-style type conversion.
  if (from_ty.is_scalar()) return CodeGenC::VisitExpr_(op, os);

  if (target_ty.code() == DataType::kE4M3Float || target_ty.code() == DataType::kE5M2Float ||
      from_ty.code() == DataType::kE4M3Float || from_ty.code() == DataType::kE5M2Float) {
    std::ostringstream val;
    val << "(";
    PrintType(target_ty, val);
    val << ")(" << PrintExpr(op->value) << ")";
    os << val.str();
    return;
  }

  // We could emit make_float4 like calls, but the emitted code looks
  // too compact to read. Emit this as vectorized unary ops.
  std::string sret = name_supply_->FreshName("_");
  this->PrintIndent();
  this->PrintType(target_ty, stream);
  stream << ' ' << sret << ";\n";
  {
    std::string src = SSAGetID(PrintExpr(op->value), from_ty);
    for (int i = 0, lanes = from_ty.lanes(); i < lanes; ++i) {
      std::ostringstream val;
      val << "(";
      PrintType(target_ty.element_of(), val);
      val << ")(";
      PrintVecElemLoad(src, from_ty, i, val);
      val << ")";
      PrintVecElemStore(sret, target_ty, i, val.str());
    }
  }
  os << sret;
}

void CodeGenCUDA::PrintCallExtern(Type ret_type, String global_symbol, const Array<PrimExpr>& args,
                                  bool skip_first_arg, std::ostream& os) {  // NOLINT(*)
  DataType ret_dtype = GetRuntimeDataType(ret_type);
  if (ret_dtype.is_fixed_length_vector()) {
    //
    // Emit an unsupported vector call
    //
    // v = intrin_f((float4*)A[0], (float4*)B[0])
    //
    // as
    //
    // float4 __ret;
    // {
    //   float4 __arg0 = ((float4*)A)[0];
    //   float4 __arg1 = ((float4*)B)[0];
    //   __ret.x = intrin_f(__arg0.x, __arg1.x);
    //   __ret.y = intrin_f(__arg0.y, __arg1.y);
    //   __ret.z = intrin_f(__arg0.z, __arg1.z);
    //   __ret.w = intrin_f(__arg0.w, __arg1.w);
    // }
    // v = __ret;
    //
    // Declare the result vector.
    std::string sret = name_supply_->FreshName("_");
    this->PrintIndent();
    this->PrintType(ret_dtype, stream);
    stream << ' ' << sret << ";\n";
    {
      // Load arguments.
      std::vector<std::string> sargs;
      size_t arg_begin = static_cast<size_t>(skip_first_arg);
      for (size_t i = arg_begin; i < args.size(); ++i) {
        std::string val = SSAGetID(PrintExpr(args[i]), args[i].dtype());
        sargs.push_back(std::move(val));
      }

      // Emit a scalar call for each lane.
      for (int i = 0; i < ret_dtype.lanes(); ++i) {
        std::ostringstream scall;
        scall << global_symbol << "(";
        for (size_t j = 0; j < sargs.size(); ++j) {
          if (j > 0) scall << ", ";
          PrintVecElemLoad(sargs[j], args[arg_begin + j].dtype(), i, scall);
        }
        scall << ")";
        PrintVecElemStore(sret, ret_dtype, i, scall.str());
      }
    }
    os << sret;
  } else {
    CodeGenC::PrintCallExtern(ret_type, global_symbol, args, skip_first_arg, os);
  }
}

void CodeGenCUDA::VisitExpr_(const CallNode* op, std::ostream& os) {
  if (auto opt_call_opt = op->op.as<Op>()) {
    Op call_op = opt_call_opt.value();
    // This is only for backward compatibility with __shfl_{up/down}.
    // A macro will be used to replace *_sync calls to legacy ones.
    if (op_need_warp_shuffle_.get(call_op, false)) {
      enable_warp_shuffle_ = true;
    }
  }

  if (op->op.same_as(builtin::tvm_fill_fragment())) {
    need_mma_h_ = true;
    ICHECK_EQ(op->args.size(), 6U);
    os << "nvcuda::wmma::fill_fragment(";
    this->PrintExpr(op->args[0], os);
    os << "[";
    this->PrintExpr(op->args[4], os);
    os << "], ";
    this->PrintExpr(op->args[5], os);
    os << ")";
  } else if (op->op.same_as(builtin::tvm_load_matrix_sync())) {
    need_mma_h_ = true;
    ICHECK_EQ(op->args.size(), 8U);
    os << "nvcuda::wmma::load_matrix_sync(";
    this->PrintExpr(op->args[0], os);
    os << "[";
    this->PrintExpr(op->args[4], os);
    os << "], ";
    this->PrintExpr(op->args[5], os);
    os << ", ";
    this->PrintExpr(op->args[6], os);
    os << ")";
  } else if (op->op.same_as(builtin::tvm_store_matrix_sync())) {
    need_mma_h_ = true;
    ICHECK_EQ(op->args.size(), 8U);
    os << "nvcuda::wmma::store_matrix_sync(";
    this->PrintExpr(op->args[5], os);
    os << ", ";
    this->PrintExpr(op->args[0], os);
    os << "[";
    this->PrintExpr(op->args[4], os);
    os << "], ";
    this->PrintExpr(op->args[6], os);
    if (const StringImmNode* str = op->args[7].as<StringImmNode>()) {
      os << ", nvcuda::wmma::mem_" << str->value;
    } else {
      LOG(FATAL) << "Invalid parameters";
    }
    os << ")";
  } else if (op->op.same_as(builtin::tvm_mma_sync())) {
    need_mma_h_ = true;
    ICHECK_EQ(op->args.size(), 8U);
    os << "nvcuda::wmma::mma_sync(";
    for (int i = 0; i < 4; ++i) {
      this->PrintExpr(op->args[i * 2], os);
      os << "[";
      this->PrintExpr(op->args[i * 2 + 1], os);
      os << "]" << ((i < 3) ? ", " : ")");
    }
  } else if (op->op.same_as(builtin::tvm_bmma_sync())) {
    need_mma_h_ = true;
    ICHECK_EQ(op->args.size(), 8U);
    os << "nvcuda::wmma::bmma_sync(";
    for (int i = 0; i < 4; ++i) {
      this->PrintExpr(op->args[i * 2], os);
      os << "[";
      this->PrintExpr(op->args[i * 2 + 1], os);
      os << "]" << ((i < 3) ? ", " : ")");
    }
  } else if (op->op.same_as(builtin::ptx_mma())) {
    // arg 0: shape: mXnXkX
    // arg 1: A layout: row/col
    // arg 2: B layout: row/col
    // arg 3: A precision: fp16, fp64, ...
    // arg 4: B precision: fp16, fp64, ...
    // arg 5: C precision: fp32, fp64, ...
    // arg 6: A multiplicand
    // arg 7: A multiplicand index
    // arg 8: B multiplicand
    // arg 9: B multiplicand index
    // arg 10: C accumulator
    // arg 11: C accumulator index
    // arg 12: saturate
    // arg 13: (optional) 1-bit operator (xor or and)
    ICHECK(op->args.size() == 13U || op->args.size() == 14U);
    std::string shape = Downcast<StringImm>(op->args[0])->value;
    std::string A_layout = Downcast<StringImm>(op->args[1])->value;
    std::string B_layout = Downcast<StringImm>(op->args[2])->value;
    std::string A_dtype = Downcast<StringImm>(op->args[3])->value;
    std::string B_dtype = Downcast<StringImm>(op->args[4])->value;
    std::string C_dtype = Downcast<StringImm>(op->args[5])->value;
    std::string a_ref = this->PrintExpr(op->args[6]);
    std::string a_bias = this->PrintExpr(op->args[7]);
    std::string b_ref = this->PrintExpr(op->args[8]);
    std::string b_bias = this->PrintExpr(op->args[9]);
    std::string c_ref = this->PrintExpr(op->args[10]);
    std::string c_bias = this->PrintExpr(op->args[11]);
    bool saturate = Downcast<Bool>(op->args[12])->value;
    std::string bit_op = op->args.size() > 13 ? Downcast<StringImm>(op->args[13])->value : "";
    std::string asm_code =
        PrintMMAAssembly(shape, A_layout, B_layout, A_dtype, B_dtype, C_dtype, a_ref, a_bias, b_ref,
                         b_bias, c_ref, c_bias, "", "", "", bit_op, false, saturate);

    this->stream << asm_code;
  } else if (op->op.same_as(builtin::ptx_mma_sp())) {
    // arg 0: shape: mXnXkX
    // arg 1: A layout: row/col
    // arg 2: B layout: row/col
    // arg 3: A precision: fp16, fp32, ...
    // arg 4: B precision: fp16, fp32, ...
    // arg 5: C precision: fp16, fp32, ...
    // arg 6: A multiplicand pointer
    // arg 7: A multiplicand index
    // arg 8: B multiplicand pointer
    // arg 9: B multiplicand index
    // arg 10: C accumulator pointer
    // arg 11: C accumulator index
    // arg 12: metadata
    // arg 13: metadata index
    // arg 14: sparse_selector
    // arg 15: saturate
    ICHECK_EQ(op->args.size(), 16U);
    std::string shape = Downcast<StringImm>(op->args[0])->value;
    std::string A_layout = Downcast<StringImm>(op->args[1])->value;
    std::string B_layout = Downcast<StringImm>(op->args[2])->value;
    std::string A_dtype = Downcast<StringImm>(op->args[3])->value;
    std::string B_dtype = Downcast<StringImm>(op->args[4])->value;
    std::string C_dtype = Downcast<StringImm>(op->args[5])->value;
    std::string a_ref = this->PrintExpr(op->args[6]);
    std::string a_offset = this->PrintExpr(op->args[7]);
    std::string b_ref = this->PrintExpr(op->args[8]);
    std::string b_offset = this->PrintExpr(op->args[9]);
    std::string c_ref = this->PrintExpr(op->args[10]);
    std::string c_offset = this->PrintExpr(op->args[11]);
    std::string metadata = this->PrintExpr(op->args[12]);
    std::string metadata_offset = this->PrintExpr(op->args[13]);
    std::string sparse_selector = this->PrintExpr(op->args[14]);
    bool saturate = Downcast<Bool>(op->args[15])->value;
    std::string asm_code = PrintMMAAssembly(
        shape, A_layout, B_layout, A_dtype, B_dtype, C_dtype, a_ref, a_offset, b_ref, b_offset,
        c_ref, c_offset, metadata, metadata_offset, sparse_selector, "", true, saturate);
    this->stream << asm_code;
  } else if (op->op.same_as(builtin::ptx_ldmatrix())) {
    // arg 0: whether the matrix is loaded in column major format or not.
    // arg 1: number of matrices to load.
    // arg 2: The data type in the matrix, .b16 is the only accepted data type.
    // arg 3: pointer to local buffer.
    // arg 4: The offset of the element to store in the local buffer.
    // arg 5: pointer to the shared memory buffer to load.
    // arg 6: The offset of the start element of the row to load in shared memory.
    ICHECK_EQ(op->args.size(), 7U);
    bool trans = Downcast<Bool>(op->args[0])->value;
    int num = Downcast<Integer>(op->args[1])->value;
    std::string type = Downcast<StringImm>(op->args[2])->value;
    std::string local_ptr = this->PrintExpr(op->args[3]);
    std::string local_elem_offset = this->PrintExpr(op->args[4]);
    std::string smem_ptr = this->PrintExpr(op->args[5]);
    if (trans && op->dtype.bits() == 8) {
      // Since ldmatrix assumes that a matrix element is 16 bit, it cannot properly transpose an
      // int8 matrix.
      std::string smem_stride = this->PrintExpr(op->args[6]);
      ICHECK(num == 4);
      os << "for (int i = 0; i < 16; ++i) {\n";
      os << local_ptr << "[" + local_elem_offset + " + i] = " << smem_ptr
         << "[(i % 8) / 4 * " + smem_stride + " * 16 + (threadIdx.x % 4) * 4 * " + smem_stride +
                "+ (i % 4) * " + smem_stride + " + threadIdx.x / 4 +  (i / 8) * 8];\n";
      os << "}\n";
    } else {
      std::string smem_elem_offset = this->PrintExpr(op->args[6]);
      need_cast_smem_ptr_to_int_ = true;
      this->stream << PrintLoadMatrixAssembly(trans, num, type, local_ptr, local_elem_offset,
                                              smem_ptr, smem_elem_offset);
    }
  } else if (op->op.same_as(builtin::mma_store())) {
    int m = Downcast<Integer>(op->args[0])->value;
    int n = Downcast<Integer>(op->args[1])->value;
    std::string dst = this->PrintExpr(op->args[2]);
    std::string src = this->PrintExpr(op->args[3]);
    std::string src_offset = this->PrintExpr(op->args[4]);
    PrimExpr stride = op->args[5];

    ICHECK(m == 16 && n == 16) << "Only m == 16 && n == 16 case supported for now";

    // Each thread in a warp holds a certain number of elements of an MMA output.
    // For example, if we compute a 16x16 tile using MMA, each thread holds 8 elements
    // in its registers. So conceptually, a warp memory is organized as a 32x8 block.
    // A map from a 16x16 tile to a 32x8 block of memory is specified by the index map below.

    // To store the 32x8 output back to a 16x16 tile in shared or global memory, we invert this map
    // to determine the output location for each 8 element.

    const auto* index_map_func =
        runtime::Registry::Get("tir.index_map.shared_16x16_to_ldmatrix_32x8_layout");
    ICHECK(index_map_func);

    arith::Analyzer analyzer;
    auto inverse_index_map =
        IndexMap::FromFunc(2, *index_map_func).Inverse({Range(0, m), Range(0, n)}, &analyzer);
    auto indices_16x16 = inverse_index_map->final_indices;

    // "//" and "%" in the index map are translated to FloorDiv/Mod, but the plain Div/Mod are fine.
    // FloorDiv/Mod are supposed to be lowered before they reach codegen, so manually replace them
    // to the plain ones here.
    class LowerFloorDivMod : public ExprMutator {
     public:
      PrimExpr VisitExpr_(const FloorDivNode* op) {
        return tir::Div(this->VisitExpr(op->a), this->VisitExpr(op->b));
      }
      PrimExpr VisitExpr_(const FloorModNode* op) {
        return tir::Mod(this->VisitExpr(op->a), this->VisitExpr(op->b));
      }
    };

    auto dst_ind = LowerFloorDivMod()(indices_16x16[0] * stride + indices_16x16[1]);

    var_idmap_[inverse_index_map->initial_indices[0].get()] = "threadIdx.x";
    var_idmap_[inverse_index_map->initial_indices[1].get()] = "local_id";

    os << "for (int local_id = 0; local_id < 8; ++local_id) {\n";
    os << dst << "[" + this->PrintExpr(dst_ind) + "]"
       << " = " << src << "[" << src_offset << " + local_id];\n";
    os << "}\n";

  } else if (op->op.same_as(builtin::mma_fill())) {
    std::string num_elem = this->PrintExpr(op->args[0]);
    std::string dst = this->PrintExpr(op->args[1]);
    std::string dst_offset = this->PrintExpr(op->args[2]);

    os << "for (int i = 0; i < " << num_elem << "; ++i) {\n";
    os << dst << "[" << dst_offset << " + i] = 0.0;";
    os << "}\n";
  } else if (op->op.same_as(builtin::ptx_cp_async())) {
    std::string dst = this->PrintExpr(op->args[0]);
    std::string dst_offset = this->PrintExpr(op->args[1]);
    std::string src = this->PrintExpr(op->args[2]);
    std::string src_offset = this->PrintExpr(op->args[3]);
    std::string size = this->PrintExpr(op->args[4]);
    need_cast_smem_ptr_to_int_ = true;
    // use size of argument list to indicate whether or not to use predicated cp.async
    if (op->args.size() == 5) {
      this->stream << PrintCpAsyncAssembly(dst, dst_offset, src, src_offset, size);
    } else {
      this->stream << PrintPredicatedCpAsyncAssembly(dst, dst_offset, src, src_offset, size,
                                                     this->PrintExpr(op->args[5]));
    }
  } else if (op->op.same_as(builtin::ptx_cp_async_bulk())) {
    need_cast_smem_ptr_to_int_ = true;
    std::string dst = this->PrintExpr(op->args[0]);
    std::string dst_offset = this->PrintExpr(op->args[1]);
    std::string src = this->PrintExpr(op->args[2]);
    std::string src_offset = this->PrintExpr(op->args[3]);
    std::string size = this->PrintExpr(op->args[4]);
    int barrier_id = Downcast<IntImm>(op->args[5])->value;
    CHECK(barrier_id < barrier_count_);
    std::string barrier = barrier_name_ + "[" + std::to_string(barrier_id) + "]";
    this->stream << PrintCpAsyncBulkAsm(dst, dst_offset, src, src_offset, size, barrier);
  } else if (op->op.same_as(builtin::ptx_commit_group())) {
    this->stream << "__asm__ __volatile__(\"cp.async.commit_group;\");\n\n";
  } else if (op->op.same_as(builtin::ptx_wait_group())) {
    int n = Downcast<IntImm>(op->args[0])->value;
    this->stream << "__asm__ __volatile__(\"cp.async.wait_group " << n << ";\");\n\n";
  } else if (op->op.same_as(builtin::ptx_cp_async_barrier())) {
    need_cast_smem_ptr_to_int_ = true;
    int barrier_id = Downcast<IntImm>(op->args[0])->value;
    CHECK(barrier_id < barrier_count_);
    std::string barrier = barrier_name_ + "[" + std::to_string(barrier_id) + "]";
    this->stream << PrintCpAsyncBarrierAsm(barrier);
  } else if (op->op.same_as(builtin::ptx_init_barrier_thread_count())) {
    need_cast_smem_ptr_to_int_ = true;
    int barrier_id = Downcast<IntImm>(op->args[0])->value;
    CHECK(barrier_id < barrier_count_);
    std::string barrier = barrier_name_ + "[" + std::to_string(barrier_id) + "]";
    std::string thread_count = this->PrintExpr(op->args[1]);
    this->stream << PrintInitBarrierThreadCountAsm(barrier, thread_count);
  } else if (op->op.same_as(builtin::ptx_arrive_barrier())) {
    need_cast_smem_ptr_to_int_ = true;
    int barrier_id = Downcast<IntImm>(op->args[0])->value;
    CHECK(barrier_id < barrier_count_);
    std::string barrier = barrier_name_ + "[" + std::to_string(barrier_id) + "]";
    this->stream << PrintArriveBarrierAsm(barrier);
  } else if (op->op.same_as(builtin::ptx_arrive_barrier_expect_tx())) {
    need_cast_smem_ptr_to_int_ = true;
    int barrier_id = Downcast<IntImm>(op->args[0])->value;
    CHECK(barrier_id < barrier_count_);
    std::string barrier = barrier_name_ + "[" + std::to_string(barrier_id) + "]";
    std::string byte_count = this->PrintExpr(op->args[1]);
    this->stream << PrintArriveBarrierExpectTxAsm(barrier, byte_count);
  } else if (op->op.same_as(builtin::ptx_wait_barrier())) {
    need_cast_smem_ptr_to_int_ = true;
    int barrier_id = Downcast<IntImm>(op->args[0])->value;
    CHECK(barrier_id < barrier_count_);
    std::string barrier = barrier_name_ + "[" + std::to_string(barrier_id) + "]";
    this->stream << PrintWaitBarrierAsm(barrier);
  } else if (op->op.same_as(builtin::create_barriers())) {
    CHECK_EQ(barrier_count_, -1);
    int barrier_count = Downcast<IntImm>(op->args[0])->value;
    // pad barrier alignment to avoid runtime alignment errors
    CHECK_EQ(barrier_alignment_bytes_ % sizeof(uint64_t), 0);
    int barrier_alignment_count = barrier_alignment_bytes_ / sizeof(uint64_t);
    if (barrier_count % barrier_alignment_count != 0) {
      barrier_count = ((barrier_count / barrier_alignment_count) + 1) * barrier_alignment_count;
    }
    barrier_count_ = barrier_count;
    this->stream << "__shared__ __align__(" << barrier_alignment_bytes_ << ") uint64_t "
                 << barrier_name_ << "[" << barrier_count << "];\n";
    this->stream << "for (int i = 0; i < " << barrier_count << "; ++i) { " << barrier_name_
                 << "[i] = 0; }\n";
  } else if (op->op.same_as(builtin::ptx_ldg32())) {
    /*
    asm volatile (
        "{.reg .pred p;\n"
        " setp.ne.b32 p, %2, 0;\n"
        // " @p ld.global.nc.f32 %0, [%1];}\n"t
        " @p ld.global.nc.L2::128B.f32 %0, [%1];}\n"
        : "=f"(reg)
        : "l"(addr), "r"((int)guard)
    );
    */

    // get local
    std::string reg = this->PrintExpr(op->args[0]);
    // get guard
    std::string guard = this->PrintExpr(op->args[1]);
    const BufferLoadNode* addr_buffer = op->args[2].as<BufferLoadNode>();
    std::string global_addr = this->PrintExpr(addr_buffer->indices[0]);
    std::string global_buffer = this->PrintExpr(addr_buffer->buffer->data);
    std::string local_addr = this->PrintExpr(op->args[3]);
    this->stream << "asm volatile (\n";
    this->stream << "\"{.reg .pred p;\\n\"\n";
    this->stream << "\" setp.ne.b32 p, %2, 0;\\n\"\n";
    this->stream << "\" @!p mov.b32 %0, 0;\\n\"\n";
    this->stream << "\" @p ld.global.nc.f32 %0, [%1];}\\n\"\n";
    // stream << "\" @p ld.global.nc.L2::128B.f32 %0, [%1];}\\n\"\n" ;
    stream << ": \"=f\"(" << reg << "[" << local_addr << "]"
           << ")\n";
    stream << ": \"l\"((void*)(" << global_buffer << "+" << global_addr << ")), \"r\"((int)"
           << guard << ")\n";
    stream << ");\n";
  } else {
    CodeGenC::VisitExpr_(op, os);
  }
}

void CodeGenCUDA::VisitStmt_(const AttrStmtNode* op) {
  if (op->attr_key == tir::attr::fragment_shape) {
    const VarNode* buffer = op->node.as<VarNode>();
    const StringImmNode* shape_str = op->value.as<StringImmNode>();
    fragment_shapes[buffer] = shape_str->value;
  } else if (op->attr_key == tir::attr::fragment_layout) {
    const VarNode* buffer = op->node.as<VarNode>();
    const StringImmNode* layout_str = op->value.as<StringImmNode>();
    fragment_layouts[buffer] = layout_str->value;
  } else if (op->attr_key == tir::attr::async_commit_queue_scope) {
    const IntImmNode* queue_id = op->value.as<IntImmNode>();
    ICHECK(queue_id && queue_id->value == 0) << "For CUDA, the index of an async queue must be 0.";
    this->VisitStmt(op->body);
    auto commit_group = Call(DataType::Void(), builtin::ptx_commit_group(), {});
    this->VisitExpr(commit_group, this->stream);
    return;
  } else if (op->attr_key == tir::attr::async_wait_queue_scope) {
    auto wait_attrs = GetAsyncWaitAttributes(op);
    auto queue_id = wait_attrs.first.as<IntImmNode>();
    ICHECK(queue_id && queue_id->value == 0) << "For CUDA, the index of an async queue must be 0.";
    auto wait_cnt = wait_attrs.second;
    auto wait_group = Call(DataType::Void(), builtin::ptx_wait_group(), {wait_cnt});
    this->VisitExpr(wait_group, this->stream);
    auto inner = op->body.as<AttrStmtNode>();
    ICHECK(inner);
    this->VisitStmt(inner->body);
    return;
  }
  CodeGenC::VisitStmt_(op);
}

void CodeGenCUDA::VisitStmt_(const AllocateNode* op) {
  ICHECK(!is_zero(op->condition));
  std::string vid = AllocVarID(op->buffer_var.get());

  this->PrintIndent();
  std::string scope = GetPtrStorageScope(op->buffer_var);
  const VarNode* buffer = op->buffer_var.as<VarNode>();
  if (scope.find("wmma.") == 0) {
    if (scope == "wmma.matrix_a" || scope == "wmma.matrix_b") {
      ICHECK(op->dtype == DataType::Float(16) || op->dtype == DataType::Int(8) ||
             op->dtype == DataType::UInt(8) || op->dtype == DataType::Int(4) ||
             op->dtype == DataType::UInt(4) || op->dtype == DataType::Int(1) ||
             op->dtype == DataType::BFloat(16))
          << "Matrix_a and matrix_b only support half or char or unsigned char "
          << "or uint4 or int4 or int1 type for now";
    } else {
      ICHECK(op->dtype == DataType::Float(16) || op->dtype == DataType::Float(32) ||
             op->dtype == DataType::Int(32))
          << "Accumulator only support half, float and int type for now";
    }
    PrintWmmaScope(scope, op->dtype, buffer, stream);
  } else {
    PrintStorageScope(scope, stream);
    PrintType(op->dtype, stream);
  }

  if (scope == "shared.dyn") {
    stream << ' ' << vid << "[];\n";
  } else {
    size_t constant_size = op->ConstantAllocationSize();
    ICHECK_GT(constant_size, 0) << "Can only handle constant size stack allocation for now";

    if (scope.find("wmma.") == 0) {
      constant_size = GetWmmaFragmentSize(scope, buffer, constant_size);
    }
    if ((op->dtype == DataType::Int(4) || op->dtype == DataType::UInt(4) ||
         op->dtype == DataType::Int(1)) &&
        scope == "shared") {
      constant_size = constant_size / (32 / op->dtype.bits());
    }
    stream << ' ' << vid << '[' << constant_size << "];\n";
  }

  RegisterHandleType(op->buffer_var.get(), op->dtype);
  this->PrintStmt(op->body);
}

void CodeGenCUDA::VisitStmt_(const EvaluateNode* op) {
  if (is_const_int(op->value)) return;
  const CallNode* call = op->value.as<CallNode>();
  if (call && call->op.same_as(builtin::tvm_global_barrier_kinit())) {
    PrintIndent();
    stream << "__shared__ unsigned " << vid_global_barrier_expect_ << ";\n";
    PrintIndent();
    stream << "if (threadIdx.x == 0) {\n";
    PrintIndent();
    stream << "  " << vid_global_barrier_expect_ << " = 0;\n";
    PrintIndent();
    stream << "}\n";
  } else {
    CodeGenC::VisitStmt_(op);
  }
}

void CodeGenCUDA::VisitExpr_(const RampNode* op, std::ostream& os) {
  int lanes = op->dtype.lanes();
  CHECK_LE(lanes, 4) << "ValueError: Ramp of more than 4 lanes is not allowed.";
  PrintVecConstructor(op->dtype, os);
  os << "(";
  for (int i = 0; i < lanes; i++) {
    os << "(" << PrintExpr(op->base) << ")"
       << "+(" << PrintExpr(op->stride) << "*" << i << ")";
    if (i != lanes - 1) os << ", ";
  }
  os << ")";
}

void CodeGenCUDA::VisitExpr_(const BroadcastNode* op, std::ostream& os) {  // NOLINT(*)
  int lanes = op->dtype.lanes();
  if ((op->dtype.is_int() || op->dtype.is_uint()) && op->dtype.bits() == 8 && lanes == 4) {
    // make_int8x4
    const int64_t* p = as_const_int(op->value);
    ICHECK(p);
    int64_t v = *p & 0xFF;
    v = (v << 24) | (v << 16) | (v << 8) | v;
    if (op->dtype.is_uint()) {
      os << "(uint)" << v;
    } else {
      os << "(int)" << v;
    }
    return;
  }

  if (op->dtype.is_float16()) {
    std::string v = PrintExpr(op->value);
    PrintVecConstructor(op->dtype, os);
    os << '(';
    if (lanes <= 4) {
      for (int i = 0; i < lanes / 2; ++i) {
        if (i != 0) os << ", ";
        os << v << ", " << v;
      }
    } else {
      for (int i = 0; i < lanes / 2; ++i) {
        if (i != 0) os << ", ";
        os << "__pack_half2(" << v << ", " << v << ")";
      }
    }
    os << ')';
    return;
  }

  if (op->dtype.is_bfloat16()) {
    std::string v = PrintExpr(op->value);
    PrintVecConstructor(op->dtype, os);
    os << '(';
    for (int i = 0; i < lanes / 2; ++i) {
      if (i != 0) os << ", ";
      os << "__pack_nv_bfloat162(" << v << ", " << v << ")";
    }
    os << ')';
    return;
  }

  if (op->dtype.is_float8()) {
    int lanes = op->dtype.lanes();
    ICHECK(lanes == 1 || lanes == 2 || lanes == 4);
    std::string v = PrintExpr(op->value);
    // Implicit conversion from float back to fp8
    PrintType(op->dtype, os);
    os << "(make_float" << lanes << "(";
    for (int i = 0; i < lanes; ++i) {
      if (i != 0) os << ", ";
      os << "static_cast<float>(" << v << ")";
    }
    os << "))";
    return;
  }

  if ((op->dtype.is_int() || op->dtype.is_uint()) && op->dtype.bits() == 4) {
    bool fail = false;
    const int64_t* p = as_const_int(op->value);
    ICHECK(p);
    int64_t v = *p & 0xF;

    if (lanes == 4) {
      v = (v << 12) | (v << 8) | (v << 4) | v;
      if (op->dtype.is_uint()) {
        os << "(uint16_t)" << v;
      } else {
        os << "(int16_t)" << v;
      }
    } else {
      v = (v << 28) | (v << 24) | (v << 20) | (v << 16) | (v << 12) | (v << 8) | (v << 4) | v;
      if (lanes == 8) {
        if (op->dtype.is_uint()) {
          os << "(uint)" << v;
        } else {
          os << "(int)" << v;
        }
      } else if (lanes == 16 || lanes == 32) {
        PrintVecConstructor(op->dtype, os);
        os << '(';
        for (int i = 0; i < lanes / 8; ++i) {
          if (i != 0) os << ", ";
          if (op->dtype.is_uint()) {
            os << "(uint)" << v;
          } else {
            os << "(int)" << v;
          }
        }
        os << ')';
      } else {
        fail = true;
      }
    }

    if (!fail) {
      return;
    }
  }

  std::string v = PrintExpr(op->value);
  PrintVecConstructor(op->dtype, os);
  os << '(';
  for (int i = 0; i < lanes; ++i) {
    if (i != 0) os << ", ";
    os << v;
  }
  os << ')';
}

void CodeGenCUDA::VisitExpr_(const SelectNode* op, std::ostream& os) {
  // Non-vector cases.
  if (!op->dtype.is_fixed_length_vector()) {
    CodeGenC::VisitExpr_(op, os);
    return;
  }

  // Codegen vector condition case by serializing the select op.
  ICHECK(op->false_value->dtype == op->dtype && op->true_value->dtype == op->dtype &&
         op->dtype.lanes() == op->condition.dtype().lanes());

  std::string r_var = name_supply_->FreshName("_");
  this->PrintIndent();
  this->PrintType(op->dtype, stream);
  stream << ' ' << r_var << ";\n";
  {
    std::string c_var = SSAGetID(PrintExpr(op->condition), op->dtype);
    std::string t_var = SSAGetID(PrintExpr(op->true_value), op->dtype);
    std::string f_var = SSAGetID(PrintExpr(op->false_value), op->dtype);

    // The condition is stored as an ushort vector.
    int lanes = op->dtype.lanes();
    DataType memory_ty(DataType::TypeCode::kUInt, 16, lanes);

    for (int i = 0; i < lanes; ++i) {
      std::ostringstream item;
      item << "(bool(";
      PrintVecElemLoad(c_var, memory_ty, i, item);
      item << ")?";
      PrintVecElemLoad(t_var, op->dtype, i, item);
      item << ':';
      PrintVecElemLoad(f_var, op->dtype, i, item);
      item << ')';
      PrintVecElemStore(r_var, op->dtype, i, item.str());
    }
  }
  os << r_var;
}

inline void PrintConst(const FloatImmNode* op, std::ostream& os, CodeGenCUDA* p) {  // NOLINT(*)
  // Type code is kBFloat
  if (op->dtype.is_bfloat16()) {
    os << "__float2bfloat16_rn";
    os << '(' << std::scientific << op->value << 'f' << ')';
    return;
  }
  // Type code is kE5M2Float or kE4M4Float
  if (op->dtype.is_float8()) {
    p->PrintType(op->dtype, os);
    os << '(' << std::scientific << op->value << 'f' << ')';
    return;
  }
  // Type code is kFloat
  switch (op->dtype.bits()) {
    case 64:
    case 32: {
      std::ostringstream temp;
      if (std::isinf(op->value)) {
        if (op->value < 0) {
          temp << "-";
        }
        temp << ((op->dtype.bits() == 32) ? "CUDART_INF_F" : "CUDART_INF");
        p->need_math_constants_h_ = true;
      } else if (std::isnan(op->value)) {
        temp << ((op->dtype.bits() == 32) ? "CUDART_NAN_F" : "CUDART_NAN");
        p->need_math_constants_h_ = true;
      } else {
        temp << std::scientific << op->value;
        if (op->dtype.bits() == 32) temp << 'f';
      }
      p->MarkConst(temp.str());
      os << temp.str();
      break;
    }
    case 16: {
      os << "__float2half_rn" << '(';
      FloatImm const_f32 = FloatImm(DataType::Float(32), op->value);
      PrintConst(const_f32.get(), os, p);
      os << ')';
      break;
    }
    default:
      LOG(FATAL) << "Bad bit-width for float: " << op->dtype << "\n";
  }
}

void CodeGenCUDA::VisitExpr_(const FloatImmNode* op, std::ostream& os) {  // NOLINT(*)
  PrintConst(op, os, this);
}

void CodeGenCUDA::PrintWmmaScope(const std::string& scope, DataType t, const VarNode* variable,
                                 std::ostream& os) {
  std::stringstream type;
  PrintType(t, type);
  ICHECK(fragment_shapes.count(variable))
      << "Cannot find shape of the wmma fragment " << variable->name_hint;
  std::string shape_str = fragment_shapes.at(variable);
  if ((t.is_int() || t.is_uint()) && t.bits() < 8 && t.lanes() == 1) {
    type.str(std::string());
    if (t.is_int()) {
      if (t.bits() == 4) {
        type << "nvcuda::wmma::experimental::precision::s4";
      } else if (t.bits() == 1) {
        type << "nvcuda::wmma::experimental::precision::b1";
      } else {
        LOG(FATAL) << "Unhandled interger type for wmma fragment!";
      }
    } else if (t.is_uint()) {
      if (t.bits() == 4) {
        type << "nvcuda::wmma::experimental::precision::u4";
      } else {
        LOG(FATAL) << "Unhandled interger type for wmma fragment!";
      }
    }
  }
  if (scope == "wmma.matrix_a") {
    need_mma_h_ = true;
    std::string layout_str = fragment_layouts[variable];
    ICHECK_NE(layout_str, "") << "Layout must be defined for matrix_a";
    os << "nvcuda::wmma::fragment<nvcuda::wmma::matrix_a, " << shape_str << ", " << type.str()
       << ", nvcuda::wmma::" << layout_str << ">";
  } else if (scope == "wmma.matrix_b") {
    need_mma_h_ = true;
    std::string layout_str = fragment_layouts[variable];
    ICHECK_NE(layout_str, "") << "Layout must be defined for matrix_b";
    os << "nvcuda::wmma::fragment<nvcuda::wmma::matrix_b, " << shape_str << ", " << type.str()
       << ", nvcuda::wmma::" << layout_str << ">";
  } else if (scope == "wmma.accumulator") {
    need_mma_h_ = true;
    os << "nvcuda::wmma::fragment<nvcuda::wmma::accumulator, " << shape_str << ", " << type.str()
       << ">";
  }
}

int stoi(const std::string& str) {
  try {
    return std::stoi(str);
  } catch (std::invalid_argument& e) {
    LOG(FATAL) << "Cannot convert \"" << str << "\" to int";
    throw;
  }
}

int32_t CodeGenCUDA::GetWmmaFragmentSize(const std::string& scope, const VarNode* variable,
                                         int32_t size) {
  ICHECK(fragment_shapes.count(variable))
      << "Cannot find shape of the wmma fragment " << variable->name_hint;
  std::string shape_str = fragment_shapes.at(variable);
  std::pair<int32_t, int32_t> dim = GetWmmaFragmentDimSize(shape_str, scope);
  if (dim.first * dim.second != 0)
    return size / dim.first / dim.second;
  else
    return 0;
}

void CodeGenCUDA::HandleVolatileLoads(const std::string& value, const BufferLoadNode* op,
                                      std::ostream& os) {
  // Cast away volatile qualifier for fp16 types. That is, only loads and
  // stores are volatile. The loaded objects are not marked as volatile.
  //
  if ((op->dtype.is_float16() || op->dtype.is_bfloat16()) && IsVolatile(op->buffer->data.get())) {
    os << "(";
    PrintType(op->dtype, os);
    os << ")(" << value << ")";
  } else {
    os << value;
  }
}

void CodeGenCUDA::PrintVecElemLoadExpr(DataType t, int i, const std::string& value,
                                       std::ostream& os) {
  ICHECK_GT(t.lanes(), 1);
  if (t.bits() == 8 && (t.is_int() || t.is_uint())) {
    if (!(t.lanes() == 2 || t.lanes() == 3)) {
      if (i != 0) {
        os << "|";
      }
      os << "((0x000000ff << " << i * 8 << ") & (" << value << " << " << i * 8 << "))";
      return;
    }
  }

  if (t.is_float16()) {
    if (i == 0) {
      PrintVecConstructor(t, os);
      os << '(';
    }
    if (i == t.lanes() - 1) {
      os << value << ")";
    } else {
      os << value << ",";
    }
    return;
  }

  if (t.is_bfloat16()) {
    if (i == 0) {
      PrintVecConstructor(t, os);
      os << '(';
    }
    if (i % 2 == 0) {
      os << "__pack_bfloat162(" << value;
    } else {
      os << "," << value << ")";
      if (i != t.lanes() - 1) {
        os << ",";
      } else {
        os << ")";
      }
    }
    return;
  }

  if (i == 0) {
    PrintVecConstructor(t, os);
    os << "(";
  }
  os << value;
  if (i != t.lanes() - 1) {
    os << ",";
  } else {
    os << ")";
  }
  return;
}

}  // namespace codegen
}  // namespace tvm<|MERGE_RESOLUTION|>--- conflicted
+++ resolved
@@ -50,15 +50,11 @@
   } else if (lanes == 2) {
     vec = "x2";
   } else if (lanes == 4) {
-<<<<<<< HEAD
-    vec = "_4";
+    vec = "x4";
   } else if (lanes == 8) {
-    vec = "_8";
+    vec = "x8";
   } else if (lanes == 16) {
-    vec = "_16";
-=======
-    vec = "x4";
->>>>>>> 0df41036
+    vec = "x16";
   } else {
     LOG(FATAL) << "Only support scalar and vector types of width (2, 4, 8, 16) for FP8";
   }
@@ -155,19 +151,16 @@
   if (enable_fp8_) {
     decl_stream << "#if defined(__CUDA_ARCH__) && (__CUDA_ARCH__ >= 890)\n";
     decl_stream << "#include <cuda_fp8.h>\n";
-<<<<<<< HEAD
     decl_stream << "using fp8_e4_t = __nv_fp8_e4m3;\n";
-    decl_stream << "using fp8_e4_2_t = __nv_fp8x2_e4m3;\n";
-    decl_stream << "using fp8_e4_4_t = __nv_fp8x4_e4m3;\n";
-    decl_stream << "struct fp8_e4_8_t {\n fp8_e4_t data[8]; \n};\n";
-    decl_stream << "struct fp8_e4_16_t {\n fp8_e4_t data[16]; \n};\n";
+    decl_stream << "using fp8_e4x2_t = __nv_fp8x2_e4m3;\n";
+    decl_stream << "using fp8_e4x4_t = __nv_fp8x4_e4m3;\n";
+    decl_stream << "struct fp8_e4x8_t {\n fp8_e4_t data[8]; \n};\n";
+    decl_stream << "struct fp8_e4x16_t {\n fp8_e4_t data[16]; \n};\n";
     decl_stream << "using fp8_e5_t = __nv_fp8_e5m2;\n";
-    decl_stream << "using fp8_e5_2_t = __nv_fp8x2_e5m2;\n";
-    decl_stream << "using fp8_e5_4_t = __nv_fp8x4_e5m2;\n";
-    decl_stream << "struct fp8_e5_8_t {\n fp8_e5_t data[8]; \n};\n";
-    decl_stream << "struct fp8_e5_16_t {\n fp8_e5_t data[16]; \n};\n";
-=======
->>>>>>> 0df41036
+    decl_stream << "using fp8_e5x2_t = __nv_fp8x2_e5m2;\n";
+    decl_stream << "using fp8_e5x4_t = __nv_fp8x4_e5m2;\n";
+    decl_stream << "struct fp8_e5x8_t {\n fp8_e5_t data[8]; \n};\n";
+    decl_stream << "struct fp8_e5x16_t {\n fp8_e5_t data[16]; \n};\n";
     decl_stream << "#endif\n\n";
   }
   declare_vector_type_extensions(decl_stream, enable_fp16_, enable_fp8_);
