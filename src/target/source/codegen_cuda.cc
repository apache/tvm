--- conflicted
+++ resolved
@@ -926,11 +926,7 @@
   } else if (op->op.same_as(builtin::ptx_wait_group())) {
     std::string N = this->PrintExpr(op->args[0]);
     this->stream << "__asm__ __volatile__(\"cp.async.wait_group " + N + ";\");\n\n";
-<<<<<<< HEAD
-  } else if (op->op.same_as(builtin::ptx_ldg32())){
-=======
   } else if (op->op.same_as(builtin::ptx_ldg32())) {
->>>>>>> 3b04bf35
     /*
     asm volatile (
         "{.reg .pred p;\n"
@@ -950,17 +946,6 @@
     std::string global_addr = this->PrintExpr(addr_buffer->indices[0]);
     std::string global_buffer = this->PrintExpr(addr_buffer->buffer->data);
     std::string local_addr = this->PrintExpr(op->args[3]);
-<<<<<<< HEAD
-    this->stream << "asm volatile (\n" ;
-    this->stream << "\"{.reg .pred p;\\n\"\n" ;
-    this->stream << "\" setp.ne.b32 p, %2, 0;\\n\"\n" ;
-    this->stream << "\" @!p mov.b32 %0, 0;\\n\"\n";
-    this->stream << "\" @p ld.global.nc.f32 %0, [%1];}\\n\"\n" ;
-    // stream << "\" @p ld.global.nc.L2::128B.f32 %0, [%1];}\\n\"\n" ;
-    stream << ": \"=f\"(" << reg << "[" << local_addr << "]" << ")\n" ; 
-    stream << ": \"l\"((void*)(" << global_buffer << "+" << global_addr << ")), \"r\"((int)" << guard << ")\n" ;
-    stream << ");\n" ;
-=======
     this->stream << "asm volatile (\n";
     this->stream << "\"{.reg .pred p;\\n\"\n";
     this->stream << "\" setp.ne.b32 p, %2, 0;\\n\"\n";
@@ -972,7 +957,6 @@
     stream << ": \"l\"((void*)(" << global_buffer << "+" << global_addr << ")), \"r\"((int)"
            << guard << ")\n";
     stream << ");\n";
->>>>>>> 3b04bf35
   } else {
     CodeGenC::VisitExpr_(op, os);
   }
