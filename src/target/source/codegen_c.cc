--- conflicted
+++ resolved
@@ -689,14 +689,13 @@
       const StringImmNode* str = op->args[0].as<StringImmNode>();
       ICHECK(str != nullptr);
       os << "__tvm_param__" << str->value;
-<<<<<<< HEAD
     } else if (op->op.same_as(builtin::popcount())) {
       std::cout << "Generating popcount" << std::endl;
       os << "__builtin_popcount(";
-=======
+      this->PrintExpr(op->args[0], os);
+      os << ")";
     } else if (op->op.same_as(builtin::tvm_thread_invariant())) {
       os << "(";
->>>>>>> a1a1a7ca
       this->PrintExpr(op->args[0], os);
       os << ")";
     } else {
