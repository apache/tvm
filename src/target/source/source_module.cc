--- conflicted
+++ resolved
@@ -771,11 +771,38 @@
   std::vector<bool> is_defining_struct_;
 };
 
-<<<<<<< HEAD
-namespace {
-runtime::Module CreateAotMetadataModule(runtime::metadata::Metadata aot_metadata) {
+runtime::Module CreateCSourceCrtMetadataModule(const Array<runtime::Module>& modules, Target target,
+                                               relay::Runtime runtime,
+                                               relay::backend::ExecutorCodegenMetadata metadata,
+                                               runtime::metadata::Metadata aot_metadata) {
+  Array<runtime::Module> final_modules(modules);
+  if (aot_metadata.defined()) {
+    final_modules.push_back(CreateAotMetadataModule(aot_metadata));
+  }
+
+  Array<String> func_names;
+  for (runtime::Module mod : final_modules) {
+    auto pf_funcs = mod.GetFunction("get_func_names");
+    if (pf_funcs != nullptr) {
+      Array<String> func_names_ = pf_funcs();
+      for (const auto& fname : func_names_) {
+        func_names.push_back(fname);
+      }
+    }
+  }
+
+  auto n = make_object<CSourceCrtMetadataModuleNode>(func_names, "c", target, runtime, metadata);
+  auto csrc_metadata_module = runtime::Module(n);
+  for (const auto& mod : final_modules) {
+    csrc_metadata_module.Import(mod);
+  }
+
+  return std::move(csrc_metadata_module);
+}
+
+runtime::Module CreateCSourceCppMetadataModule(runtime::metadata::Metadata metadata) {
   MetadataSerializer serializer;
-  serializer.CodegenMetadata(aot_metadata);
+  serializer.CodegenMetadata(metadata);
   std::stringstream lookup_func;
   lookup_func << "#ifdef __cplusplus\n"
               << "extern \"C\"\n"
@@ -790,71 +817,12 @@
   lookup_func << "    ret_tcodes[0] = kTVMOpaqueHandle;" << std::endl;
   lookup_func << "    return 0;" << std::endl;
   lookup_func << "};" << std::endl;
-  std::vector<String> func_names{::tvm::runtime::symbol::tvm_get_c_metadata};
-  return CSourceModuleCreate(serializer.GetOutput() + lookup_func.str(), "c", func_names,
-                             Array<String>());
-}
-}  // namespace
-
-=======
->>>>>>> 7e5db1b3
-runtime::Module CreateCSourceCrtMetadataModule(const Array<runtime::Module>& modules, Target target,
-                                               relay::Runtime runtime,
-                                               relay::backend::ExecutorCodegenMetadata metadata,
-                                               runtime::metadata::Metadata aot_metadata) {
-  Array<runtime::Module> final_modules(modules);
-  if (aot_metadata.defined()) {
-    final_modules.push_back(CreateAotMetadataModule(aot_metadata));
-  }
-
-  Array<String> func_names;
-  for (runtime::Module mod : final_modules) {
-    auto pf_funcs = mod.GetFunction("get_func_names");
-    if (pf_funcs != nullptr) {
-      Array<String> func_names_ = pf_funcs();
-      for (const auto& fname : func_names_) {
-        func_names.push_back(fname);
-      }
-    }
-  }
-
-  auto n = make_object<CSourceCrtMetadataModuleNode>(func_names, "c", target, runtime, metadata);
-  auto csrc_metadata_module = runtime::Module(n);
-  for (const auto& mod : final_modules) {
-    csrc_metadata_module.Import(mod);
-  }
-
-  return std::move(csrc_metadata_module);
-}
-
-runtime::Module CreateCSourceCppMetadataModule(runtime::metadata::Metadata metadata) {
-<<<<<<< HEAD
-  auto mod = MetadataModuleCreate(metadata);
-  mod->Import(CreateAotMetadataModule(metadata));
-=======
-  MetadataSerializer serializer;
-  serializer.CodegenMetadata(metadata);
-  std::stringstream lookup_func;
-  lookup_func << "#ifdef __cplusplus\n"
-              << "extern \"C\"\n"
-              << "#endif\n";
-
-  lookup_func << "TVM_DLL int32_t " << ::tvm::runtime::symbol::tvm_get_c_metadata
-              << "(TVMValue* arg_values, int* arg_tcodes, int "
-                 "num_args, TVMValue* ret_values, int* ret_tcodes, void* resource_handle) {"
-              << std::endl;
-  lookup_func << "    ret_values[0].v_handle = (void*) &" << MetadataSerializer::kGlobalSymbol
-              << ";" << std::endl;
-  lookup_func << "    ret_tcodes[0] = kTVMOpaqueHandle;" << std::endl;
-  lookup_func << "    return 0;" << std::endl;
-  lookup_func << "};" << std::endl;
 
   auto mod = MetadataModuleCreate(metadata);
   std::vector<String> func_names{::tvm::runtime::symbol::tvm_get_c_metadata};
   auto c = CSourceModuleCreate(serializer.GetOutput() + lookup_func.str(), "c", func_names,
                                Array<String>());
   mod->Import(c);
->>>>>>> 7e5db1b3
   return mod;
 }
 
