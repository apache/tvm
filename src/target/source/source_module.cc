--- conflicted
+++ resolved
@@ -355,11 +355,7 @@
       }
     }
   }
-<<<<<<< HEAD
-  auto n = make_object<CSourceCrtMetadataModuleNode>(func_names, "c", target, metadata);
-=======
-  auto n = make_object<CSourceCrtMetadataModuleNode>(func_names, "cc", target, runtime, metadata);
->>>>>>> 4babd364
+  auto n = make_object<CSourceCrtMetadataModuleNode>(func_names, "c", target, runtime, metadata);
   auto csrc_metadata_module = runtime::Module(n);
   for (const auto& mod : modules) {
     csrc_metadata_module.Import(mod);
