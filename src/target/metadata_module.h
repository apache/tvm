--- conflicted
+++ resolved
@@ -55,11 +55,7 @@
 runtime::Module CreateMetadataModule(
     const std::unordered_map<std::string, runtime::NDArray>& params, runtime::Module target_module,
     const Array<runtime::Module>& ext_modules, Target target, tvm::relay::Runtime runtime,
-<<<<<<< HEAD
     relay::backend::ExecutorCodegenMetadata metadata);
-=======
-    runtime::metadata::Metadata metadata);
->>>>>>> bb604e7e
 
 }  // namespace codegen
 }  // namespace tvm
