--- conflicted
+++ resolved
@@ -1965,14 +1965,11 @@
   }
 }
 
-<<<<<<< HEAD
-=======
 void CodeGenLLVM::VisitStmt_(const DeclBufferNode* op) {
   EmitDebugLocation(op);
   VisitStmt(op->body);
 }
 
->>>>>>> 6c343613
 void CodeGenLLVM::VisitStmt_(const EvaluateNode* op) {
   EmitDebugLocation(op);
   MakeValue(op->value);
