/*
 * Licensed to the Apache Software Foundation (ASF) under one
 * or more contributor license agreements.  See the NOTICE file
 * distributed with this work for additional information
 * regarding copyright ownership.  The ASF licenses this file
 * to you under the Apache License, Version 2.0 (the
 * "License"); you may not use this file except in compliance
 * with the License.  You may obtain a copy of the License at
 *
 *   http://www.apache.org/licenses/LICENSE-2.0
 *
 * Unless required by applicable law or agreed to in writing,
 * software distributed under the License is distributed on an
 * "AS IS" BASIS, WITHOUT WARRANTIES OR CONDITIONS OF ANY
 * KIND, either express or implied.  See the License for the
 * specific language governing permissions and limitations
 * under the License.
 */

/*!
 * \file metadata_module.cc
 * \brief Defines functions that build MetadataModules for C++ and C runtimes.
 */
#include "metadata_module.h"

#include <tvm/relay/runtime.h>

#include <utility>
#include <vector>

#include "../runtime/const_loader_module.h"
#include "../runtime/meta_data.h"
#include "llvm/llvm_module.h"
#include "source/source_module.h"

namespace tvm {
namespace codegen {

<<<<<<< HEAD
// TODO(areusch,masahi): Unify metadata representation and remove the need for this function
static runtime::metadata::Metadata ConvertMetaData(
    relay::backend::ExecutorCodegenMetadata metadata) {
  ICHECK_NOTNULL(metadata->pool_inputs);

  std::vector<runtime::metadata::TensorInfo> inputs;
  ICHECK(metadata.defined());
=======
static runtime::Module CreateCrtMetadataModule(
    runtime::Module target_module, Target target, relay::Runtime runtime,
    relay::backend::ExecutorCodegenMetadata metadata,
    Array<runtime::Module> non_crt_exportable_modules,
    Array<runtime::Module> crt_exportable_modules,
    const std::unordered_map<std::string, runtime::NDArray>& const_var_ndarray) {
  if (!non_crt_exportable_modules.empty()) {
    std::string non_exportable_modules;
    for (unsigned int i = 0; i < non_crt_exportable_modules.size(); i++) {
      if (i > 0) {
        non_exportable_modules += ", ";
      }
      auto mod = non_crt_exportable_modules[i];
      auto pf_sym = mod.GetFunction("get_symbol");
      if (pf_sym != nullptr) {
        non_exportable_modules += pf_sym().operator std::string();
      } else {
        non_exportable_modules +=
            std::string{"(module type_key="} + mod->type_key() + std::string{")"};
      }
    }
    CHECK(false) << "These " << non_crt_exportable_modules.size()
                 << " modules are not exportable to C-runtime: " << non_exportable_modules;
  }

  if (target->kind->name == "c") {
    crt_exportable_modules.push_back(target_module);
    target_module =
        CreateCSourceCrtMetadataModule(crt_exportable_modules, target, runtime, metadata);
  } else if (target->kind->name == "llvm") {
#ifdef TVM_LLVM_VERSION
    crt_exportable_modules.push_back(target_module);
    target_module = CreateLLVMCrtMetadataModule(crt_exportable_modules, target, runtime);
#else   // TVM_LLVM_VERSION
    LOG(FATAL) << "TVM was not built with LLVM enabled.";
#endif  // TVM_LLVM_VERSION
  }

  return target_module;
}

// TODO(areusch,masahi): Unify metadata representation and remove the need for this function
static runtime::metadata::Metadata ConvertMetaData(
    relay::backend::ExecutorCodegenMetadata metadata) {
  ICHECK(metadata.defined());
  ICHECK_NOTNULL(metadata->pool_inputs);

  std::vector<runtime::metadata::TensorInfo> inputs;
>>>>>>> 7e5db1b3
  for (size_t i = 0; i < metadata->inputs.size(); ++i) {
    auto v = metadata->inputs[i];
    auto ttype = metadata->input_tensor_types[i];
    inputs.push_back(
        runtime::metadata::TensorInfo(make_object<target::metadata::InMemoryTensorInfoNode>(
            v->name_hint, relay::backend::ShapeToJSON(ttype->shape), ttype->dtype)));
  }

  std::vector<runtime::metadata::TensorInfo> outputs;
  auto output_ttypes = metadata->output_tensor_types;
  for (size_t i = 0; i < output_ttypes.size(); ++i) {
    auto ttype = output_ttypes[i];
    std::stringstream name;
    name << "output" << i;
    outputs.push_back(
        runtime::metadata::TensorInfo(make_object<target::metadata::InMemoryTensorInfoNode>(
            name.str(), relay::backend::ShapeToJSON(ttype->shape), ttype->dtype)));
  }

  std::vector<runtime::metadata::TensorInfo> pools;
  for (size_t i = 0; i < metadata->pools.size(); ++i) {
    auto var = metadata->pools[i];
    pools.push_back(
        runtime::metadata::TensorInfo(make_object<target::metadata::InMemoryTensorInfoNode>(
            var->name_hint,
            std::vector<int64_t>{metadata->pool_inputs.value()[var]->allocated_size},
            tvm::runtime::DataType{kDLUInt, 8, 1})));
  }

  auto n = make_object<target::metadata::InMemoryMetadataNode>(
      runtime::metadata::kMetadataVersion, inputs, outputs, pools, metadata->mod_name);

  return runtime::metadata::Metadata(std::move(n));
}

<<<<<<< HEAD
static runtime::Module CreateCrtMetadataModule(
    runtime::Module target_module, Target target, relay::Runtime runtime,
    relay::Executor executor,
    relay::backend::ExecutorCodegenMetadata metadata,
    Array<runtime::Module> non_crt_exportable_modules,
    Array<runtime::Module> crt_exportable_modules,
    const std::unordered_map<std::string, runtime::NDArray>& const_var_ndarray) {
  if (!non_crt_exportable_modules.empty()) {
    std::string non_exportable_modules;
    for (unsigned int i = 0; i < non_crt_exportable_modules.size(); i++) {
      if (i > 0) {
        non_exportable_modules += ", ";
      }
      auto mod = non_crt_exportable_modules[i];
      auto pf_sym = mod.GetFunction("get_symbol");
      if (pf_sym != nullptr) {
        non_exportable_modules += pf_sym().operator std::string();
      } else {
        non_exportable_modules +=
            std::string{"(module type_key="} + mod->type_key() + std::string{")"};
      }
    }
    CHECK(false) << "These " << non_crt_exportable_modules.size()
                 << " modules are not exportable to C-runtime: " << non_exportable_modules;
  }

  if (target->kind->name == "c") {
    runtime::metadata::Metadata aot_metadata;
    if (executor->GetAttr<String>("interface-api", tvm::String("packed")) == "packed") {
      aot_metadata = ConvertMetaData(metadata);
    }

    crt_exportable_modules.push_back(target_module);
    target_module =
        CreateCSourceCrtMetadataModule(crt_exportable_modules, target, runtime, metadata, aot_metadata);
  } else if (target->kind->name == "llvm") {
#ifdef TVM_LLVM_VERSION
    crt_exportable_modules.push_back(target_module);
    target_module = CreateLLVMCrtMetadataModule(crt_exportable_modules, target, runtime);
#else   // TVM_LLVM_VERSION
    LOG(FATAL) << "TVM was not built with LLVM enabled.";
#endif  // TVM_LLVM_VERSION
  }

  return target_module;
}

=======
>>>>>>> 7e5db1b3
static runtime::Module CreateCppMetadataModule(
    runtime::Module target_module, Target target, relay::Runtime runtime,
    relay::backend::ExecutorCodegenMetadata metadata,
    const std::unordered_map<std::string, std::vector<std::string>>& const_vars_by_symbol,
    Array<runtime::Module> non_crt_exportable_modules,
    Array<runtime::Module> crt_exportable_modules,
    const std::unordered_map<std::string, runtime::NDArray>& const_var_ndarray) {
  if (!non_crt_exportable_modules.empty()) {
    runtime::Module const_loader_mod =
        runtime::ConstLoaderModuleCreate(const_var_ndarray, const_vars_by_symbol);
    const_loader_mod.Import(target_module);
    for (const auto& it : non_crt_exportable_modules) {
      const_loader_mod.Import(it);
    }
    target_module = const_loader_mod;
  }

  if (metadata.defined()) {
    runtime::metadata::Metadata runtime_metadata = ConvertMetaData(metadata);

    if (metadata->executor == runtime::kTvmExecutorAot && runtime->name == relay::kTvmRuntimeCpp) {
      if (target->kind->name == "c") {
        auto metadata_module = CreateCSourceCppMetadataModule(runtime_metadata);
        metadata_module->Import(target_module);
        target_module = metadata_module;
      } else {
        CHECK(false) << "Don't know how to create MetadataModule for target type " << target->str();
      }
    }
  }

  return target_module;
}

/*!
 * \brief Create a metadata module wrapper. The helper is used by different
 *        codegens, such as graph executor codegen and the vm compiler.
 *
 * \param params The metadata for initialization of all modules.
 * \param target_module the internal module that is compiled by tvm.
 * \param ext_modules The external modules that needs to be imported inside the metadata
 * module(s).
 * \param target The target that all the modules are compiled for
 * \return The created metadata module that manages initialization of metadata.
 */
runtime::Module CreateMetadataModule(
    const std::unordered_map<std::string, runtime::NDArray>& const_var_ndarray,
    tvm::runtime::Module target_module, const Array<runtime::Module>& ext_modules, Target target,
    tvm::relay::Runtime runtime, tvm::relay::Executor executor,
    relay::backend::ExecutorCodegenMetadata metadata) {
  // Here we split modules into two groups:
  //  1. Those modules which can be exported to C-runtime. These are DSO-exportable
  //     (i.e. llvm or c) modules which return nothing from get_const_vars().
  //  2. Other modules.
  Array<runtime::Module> crt_exportable_modules;
  Array<runtime::Module> non_crt_exportable_modules;

  auto DSOExportable = [](tvm::runtime::Module& mod) {
    return !std::strcmp(mod->type_key(), "llvm") || !std::strcmp(mod->type_key(), "c");
  };

  bool is_targeting_crt = runtime->name == "crt";

  // Wrap all submodules in the initialization wrapper.
  std::unordered_map<std::string, std::vector<std::string>> const_vars_by_symbol;
  for (tvm::runtime::Module mod : ext_modules) {
    auto pf_sym = mod.GetFunction("get_symbol");
    auto pf_var = mod.GetFunction("get_const_vars");
    std::vector<std::string> symbol_const_vars;
    if (pf_sym != nullptr && pf_var != nullptr) {
      String symbol = pf_sym();
      Array<String> variables = pf_var();
      for (size_t i = 0; i < variables.size(); i++) {
        symbol_const_vars.push_back(variables[i].operator std::string());
      }
      ICHECK_EQ(const_vars_by_symbol.count(symbol), 0U) << "Found duplicated symbol: " << symbol;
      const_vars_by_symbol[symbol] = symbol_const_vars;
    }
    // We only need loading of serialized constant data
    // if there are constants present and required by the
    // runtime module to be initialized by the binary
    // metadata module. If not rest of the modules are
    // wrapped in c-source metadata module.

    // TODO(@manupa-arm) : we should be able to use csource_metadata
    // if the variables are empty when all the runtime modules implement get_func_names
    if (symbol_const_vars.empty() && is_targeting_crt && DSOExportable(mod) &&
        (target->kind->name == "c" || target->kind->name == "llvm")) {
      crt_exportable_modules.push_back(mod);
    } else {
      non_crt_exportable_modules.push_back(mod);
    }
  }

  if (is_targeting_crt) {
<<<<<<< HEAD
    return CreateCrtMetadataModule(target_module, target, runtime, executor, metadata,
=======
    return CreateCrtMetadataModule(target_module, target, runtime, metadata,
>>>>>>> 7e5db1b3
                                   non_crt_exportable_modules, crt_exportable_modules,
                                   const_var_ndarray);
  } else {
    return CreateCppMetadataModule(target_module, target, runtime, metadata, const_vars_by_symbol,
                                   non_crt_exportable_modules, crt_exportable_modules,
                                   const_var_ndarray);
  }
}

}  // namespace codegen

}  // namespace tvm<|MERGE_RESOLUTION|>--- conflicted
+++ resolved
@@ -36,15 +36,6 @@
 namespace tvm {
 namespace codegen {
 
-<<<<<<< HEAD
-// TODO(areusch,masahi): Unify metadata representation and remove the need for this function
-static runtime::metadata::Metadata ConvertMetaData(
-    relay::backend::ExecutorCodegenMetadata metadata) {
-  ICHECK_NOTNULL(metadata->pool_inputs);
-
-  std::vector<runtime::metadata::TensorInfo> inputs;
-  ICHECK(metadata.defined());
-=======
 static runtime::Module CreateCrtMetadataModule(
     runtime::Module target_module, Target target, relay::Runtime runtime,
     relay::backend::ExecutorCodegenMetadata metadata,
@@ -93,7 +84,6 @@
   ICHECK_NOTNULL(metadata->pool_inputs);
 
   std::vector<runtime::metadata::TensorInfo> inputs;
->>>>>>> 7e5db1b3
   for (size_t i = 0; i < metadata->inputs.size(); ++i) {
     auto v = metadata->inputs[i];
     auto ttype = metadata->input_tensor_types[i];
@@ -129,56 +119,6 @@
   return runtime::metadata::Metadata(std::move(n));
 }
 
-<<<<<<< HEAD
-static runtime::Module CreateCrtMetadataModule(
-    runtime::Module target_module, Target target, relay::Runtime runtime,
-    relay::Executor executor,
-    relay::backend::ExecutorCodegenMetadata metadata,
-    Array<runtime::Module> non_crt_exportable_modules,
-    Array<runtime::Module> crt_exportable_modules,
-    const std::unordered_map<std::string, runtime::NDArray>& const_var_ndarray) {
-  if (!non_crt_exportable_modules.empty()) {
-    std::string non_exportable_modules;
-    for (unsigned int i = 0; i < non_crt_exportable_modules.size(); i++) {
-      if (i > 0) {
-        non_exportable_modules += ", ";
-      }
-      auto mod = non_crt_exportable_modules[i];
-      auto pf_sym = mod.GetFunction("get_symbol");
-      if (pf_sym != nullptr) {
-        non_exportable_modules += pf_sym().operator std::string();
-      } else {
-        non_exportable_modules +=
-            std::string{"(module type_key="} + mod->type_key() + std::string{")"};
-      }
-    }
-    CHECK(false) << "These " << non_crt_exportable_modules.size()
-                 << " modules are not exportable to C-runtime: " << non_exportable_modules;
-  }
-
-  if (target->kind->name == "c") {
-    runtime::metadata::Metadata aot_metadata;
-    if (executor->GetAttr<String>("interface-api", tvm::String("packed")) == "packed") {
-      aot_metadata = ConvertMetaData(metadata);
-    }
-
-    crt_exportable_modules.push_back(target_module);
-    target_module =
-        CreateCSourceCrtMetadataModule(crt_exportable_modules, target, runtime, metadata, aot_metadata);
-  } else if (target->kind->name == "llvm") {
-#ifdef TVM_LLVM_VERSION
-    crt_exportable_modules.push_back(target_module);
-    target_module = CreateLLVMCrtMetadataModule(crt_exportable_modules, target, runtime);
-#else   // TVM_LLVM_VERSION
-    LOG(FATAL) << "TVM was not built with LLVM enabled.";
-#endif  // TVM_LLVM_VERSION
-  }
-
-  return target_module;
-}
-
-=======
->>>>>>> 7e5db1b3
 static runtime::Module CreateCppMetadataModule(
     runtime::Module target_module, Target target, relay::Runtime runtime,
     relay::backend::ExecutorCodegenMetadata metadata,
@@ -274,11 +214,7 @@
   }
 
   if (is_targeting_crt) {
-<<<<<<< HEAD
-    return CreateCrtMetadataModule(target_module, target, runtime, executor, metadata,
-=======
     return CreateCrtMetadataModule(target_module, target, runtime, metadata,
->>>>>>> 7e5db1b3
                                    non_crt_exportable_modules, crt_exportable_modules,
                                    const_var_ndarray);
   } else {
