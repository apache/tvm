--- conflicted
+++ resolved
@@ -58,12 +58,6 @@
   } else if (f.can_dispatch(node)) {
     f(node, this);
   } else {
-<<<<<<< HEAD
-    stream << node;  // Use ReprPrinter
-  }
-}
-
-=======
     try {
       stream << node;  // Use ReprPrinter
     } catch (const tvm::Error& e) {
@@ -78,7 +72,6 @@
   return !node.defined() || f.can_dispatch(node);
 }
 
->>>>>>> 6c343613
 void ReprLegacyPrinter::PrintIndent() {
   for (int i = 0; i < indent; ++i) {
     stream << ' ';
