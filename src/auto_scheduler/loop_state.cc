--- conflicted
+++ resolved
@@ -275,11 +275,6 @@
   return step->ApplyToState(this);
 }
 
-<<<<<<< HEAD
-void State::storage_align(int stage_id, const Iterator& it, int factor, int offset) {
-  const Stage& stage = operator->()->stages[stage_id];
-  StorageAlignStep step = StorageAlignStep(stage_id, GetIndex(stage->iters, it), factor, offset);
-=======
 Array<Iterator> State::follow_split(int stage_id, const Iterator& it, int src_step_id,
                                     int n_split) {
   const Stage& stage = operator->()->stages[stage_id];
@@ -295,7 +290,13 @@
   const Stage& stage = operator->()->stages[stage_id];
   FollowFusedSplitStep step = FollowFusedSplitStep(stage_id, GetIndex(stage->iters, it),
                                                    src_step_ids, level, factor_or_nparts);
->>>>>>> 44ff1f3b
+  CopyOnWrite()->transform_steps.push_back(step);
+  return step->ApplyToState(this);
+}
+
+void State::storage_align(int stage_id, const Iterator& it, int factor, int offset) {
+  const Stage& stage = operator->()->stages[stage_id];
+  StorageAlignStep step = StorageAlignStep(stage_id, GetIndex(stage->iters, it), factor, offset);
   CopyOnWrite()->transform_steps.push_back(step);
   return step->ApplyToState(this);
 }
@@ -499,12 +500,6 @@
       return Array<ObjectRef>{state, res};
     });
 
-<<<<<<< HEAD
-TVM_REGISTER_GLOBAL("auto_scheduler.StateStorageAlign")
-    .set_body_typed([](State state, int stage_id, const Iterator& it, int factor, int offset) {
-      state.storage_align(stage_id, it, factor, offset);
-      return state;
-=======
 TVM_REGISTER_GLOBAL("auto_scheduler.StateFollowSplit")
     .set_body_typed([](State state, int stage_id, const Iterator& it, int src_step_id,
                        int n_split) {
@@ -518,7 +513,12 @@
       const auto& res =
           state.follow_fused_split(stage_id, it, src_step_ids, level, factor_or_nparts);
       return Array<ObjectRef>{state, Array<Iterator>(res)};
->>>>>>> 44ff1f3b
+    });
+
+TVM_REGISTER_GLOBAL("auto_scheduler.StateStorageAlign")
+    .set_body_typed([](State state, int stage_id, const Iterator& it, int factor, int offset) {
+      state.storage_align(stage_id, it, factor, offset);
+      return state;
     });
 
 TVM_REGISTER_GLOBAL("auto_scheduler.StateComputeAt")
