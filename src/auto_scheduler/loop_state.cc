--- conflicted
+++ resolved
@@ -31,11 +31,6 @@
 
 #include <utility>
 
-<<<<<<< HEAD
-=======
-#include "compute_dag.h"
-#include "transform_step.h"
->>>>>>> 704c2cc4
 #include "utils.h"
 
 namespace tvm {
