--- conflicted
+++ resolved
@@ -109,8 +109,6 @@
   return ret;
 }
 
-<<<<<<< HEAD
-=======
 /*! \brief Move elements from multiple vectors to one vector */
 template <typename T>
 std::vector<T>& ConcatenateMove(std::vector<T>* out, std::vector<T>* in) {
@@ -134,7 +132,6 @@
   std::shuffle(out->begin(), out->end(), *gen);
 }
 
->>>>>>> 75b8318a
 /*! \brief Replace a sub-string to another sub-string in a string */
 inline void StrReplace(std::string* base, const std::string& from, const std::string& to) {
   auto pos = base->find(from);
