--- conflicted
+++ resolved
@@ -115,13 +115,9 @@
 
 SearchTask::SearchTask(ComputeDAG compute_dag, String workload_key, Target target,
                        Target target_host, Optional<HardwareParams> hardware_params,
-<<<<<<< HEAD
-                       LayoutRewriteOption layout_rewrite_option) {
+                       LayoutRewriteOption layout_rewrite_option, Array<String> task_input_names) {
   target = Target(target, target_host);
   target_host = target->GetHost().value_or(Target());
-=======
-                       LayoutRewriteOption layout_rewrite_option, Array<String> task_input_names) {
->>>>>>> 69c1c6d9
   auto node = make_object<SearchTaskNode>();
   node->compute_dag = std::move(compute_dag);
   node->workload_key = std::move(workload_key);
@@ -150,13 +146,9 @@
 TVM_REGISTER_GLOBAL("auto_scheduler.SearchTask")
     .set_body_typed([](ComputeDAG compute_dag, String workload_key, Target target,
                        Target target_host, Optional<HardwareParams> hardware_params,
-<<<<<<< HEAD
-                       int layout_rewrite_option) {
+                       int layout_rewrite_option, Array<String> task_input_names) {
       target = Target(target, target_host);
       target_host = target->GetHost().value_or(Target());
-=======
-                       int layout_rewrite_option, Array<String> task_input_names) {
->>>>>>> 69c1c6d9
       return SearchTask(compute_dag, workload_key, target, target_host, hardware_params,
                         LayoutRewriteOption(layout_rewrite_option), task_input_names);
     });
