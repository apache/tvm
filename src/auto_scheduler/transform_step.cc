/*
 * Licensed to the Apache Software Foundation (ASF) under one
 * or more contributor license agreements.  See the NOTICE file
 * distributed with this work for additional information
 * regarding copyright ownership.  The ASF licenses this file
 * to you under the Apache License, Version 2.0 (the
 * "License"); you may not use this file except in compliance
 * with the License.  You may obtain a copy of the License at
 *
 *   http://www.apache.org/licenses/LICENSE-2.0
 *
 * Unless required by applicable law or agreed to in writing,
 * software distributed under the License is distributed on an
 * "AS IS" BASIS, WITHOUT WARRANTIES OR CONDITIONS OF ANY
 * KIND, either express or implied.  See the License for the
 * specific language governing permissions and limitations
 * under the License.
 */

/*!
 * \file auto_scheduler/transform_step.cc
 * \brief Transformation steps. These steps are used to manipulate the LoopState.
 *        They are similar to the schedule primitives in te::Stage.
 */

#include <tvm/auto_scheduler/loop_state.h>
#include <tvm/auto_scheduler/transform_step.h>
#include <tvm/runtime/registry.h>
#include <tvm/te/operation.h>

#include <string>
#include <utility>
#include <vector>

<<<<<<< HEAD
#include "compute_dag.h"
#include "loop_state.h"
=======
>>>>>>> 959cff1c
#include "utils.h"

namespace tvm {
namespace auto_scheduler {

// Update the te::stage to tir::IterVar axis mapping
void UpdateStageToAxesMap(const te::Stage& stage, StageToAxesMap* stage_to_axes) {
  if (auto pop = stage->op.as<te::ComputeOpNode>()) {
    Array<IterVar> axes;
    for (const auto& axis : pop->axis) {
      axes.push_back(axis);
    }
    for (const auto& axis : pop->reduce_axis) {
      axes.push_back(axis);
    }
    stage_to_axes->Set(stage, std::move(axes));
  } else if (stage->op->IsInstance<te::PlaceholderOpNode>()) {
    {}  // do nothing on Placeholder
  } else {
    LOG(FATAL) << "Invalid op " << stage->op;
  }
}

const char* IteratorAnnotationString[] = {
    "for",          // kNone = 0
    "unroll",       // kUnroll = 1
    "vectorize",    // kVectorize = 2
    "parallel",     // kParallel = 3
    "vthread",      // kVThread = 4
    "blockIdx.x",   // kBlockX = 5
    "threadIdx.x",  // kThreadX = 6
    "blockIdx.y",   // kBlockY = 7
    "threadIdx.y",  // kThreadY = 8
    "blockIdx.z",   // kBlockZ = 9
    "threadIdx.z",  // kThreadZ = 10
    "tensorize"     // kTensorized = 11
};

Step StepReadFromRecord(dmlc::JSONReader* reader) {
  std::string name;
  bool s;
  s = reader->NextArrayItem();
  CHECK(s);
  reader->Read(&name);
  if (name == AnnotationStepNode::record_prefix_str) {
    return AnnotationStep(reader);
  } else if (name == FuseStepNode::record_prefix_str) {
    return FuseStep(reader);
  } else if (name == ReorderStepNode::record_prefix_str) {
    return ReorderStep(reader);
  } else if (name == SplitStepNode::record_prefix_str) {
    return SplitStep(reader);
  } else if (name == ComputeAtStepNode::record_prefix_str) {
    return ComputeAtStep(reader);
  } else if (name == ComputeInlineStepNode::record_prefix_str) {
    return ComputeInlineStep(reader);
  } else if (name == ComputeRootStepNode::record_prefix_str) {
    return ComputeRootStep(reader);
  } else if (name == CacheReadStepNode::record_prefix_str) {
    return CacheReadStep(reader);
  } else if (name == CacheWriteStepNode::record_prefix_str) {
    return CacheWriteStep(reader);
  } else {
    LOG(FATAL) << "Invalid step format: " << name;
  }
  return Step();
}

void StepApplyToState(const Step& step, State* state, const ComputeDAG& dag) {
  // We need this runtime dispatcher because different steps have different function signatures
  if (auto ps = step.as<AnnotationStepNode>()) {
    ps->ApplyToState(state);
  } else if (auto ps = step.as<FuseStepNode>()) {
    ps->ApplyToState(state);
  } else if (auto ps = step.as<ReorderStepNode>()) {
    ps->ApplyToState(state);
  } else if (auto ps = step.as<SplitStepNode>()) {
    ps->ApplyToState(state);
  } else if (auto ps = step.as<ComputeAtStepNode>()) {
    ps->ApplyToState(state);
  } else if (auto ps = step.as<ComputeInlineStepNode>()) {
    ps->ApplyToState(state);
  } else if (auto ps = step.as<ComputeRootStepNode>()) {
    ps->ApplyToState(state);
  } else if (auto ps = step.as<CacheReadStepNode>()) {
    ps->ApplyToState(state, dag);
  } else if (auto ps = step.as<CacheWriteStepNode>()) {
    ps->ApplyToState(state, dag);
  } else {
    LOG(FATAL) << "Invalid step: " << step;
  }
}

<<<<<<< HEAD
void StepApplyToSchedule(const Step& step, Array<te::Stage>* stages, StageToAxesMap* stage_to_axes,
                         te::Schedule* schedule) {
=======
void StepApplyToSchedule(const Step& step, Array<te::Stage>* stages,
                         StageToAxesMap* stage_to_axes) {
  // We need this runtime dispatcher because different steps have different function signatures
>>>>>>> 959cff1c
  if (auto ps = step.as<AnnotationStepNode>()) {
    ps->ApplyToSchedule(stages, stage_to_axes);
  } else if (auto ps = step.as<FuseStepNode>()) {
    ps->ApplyToSchedule(stages, stage_to_axes);
  } else if (auto ps = step.as<ReorderStepNode>()) {
    ps->ApplyToSchedule(stages, stage_to_axes);
  } else if (auto ps = step.as<SplitStepNode>()) {
    ps->ApplyToSchedule(stages, stage_to_axes);
  } else if (auto ps = step.as<ComputeAtStepNode>()) {
    ps->ApplyToSchedule(stages, stage_to_axes);
  } else if (auto ps = step.as<ComputeInlineStepNode>()) {
    ps->ApplyToSchedule(stages, stage_to_axes);
  } else if (auto ps = step.as<ComputeRootStepNode>()) {
    ps->ApplyToSchedule(stages, stage_to_axes);
  } else if (auto ps = step.as<CacheReadStepNode>()) {
    ps->ApplyToSchedule(stages, stage_to_axes, schedule);
  } else if (auto ps = step.as<CacheWriteStepNode>()) {
    ps->ApplyToSchedule(stages, stage_to_axes, schedule);
  } else {
    LOG(FATAL) << "Invalid Step: " << step;
  }
}

String StepPrintAsPythonAPI(const Step& step, Array<te::Stage>* stages,
<<<<<<< HEAD
                            StageToAxesMap* stage_to_axes, te::Schedule* schedule) {
=======
                            StageToAxesMap* stage_to_axes) {
  // We need this runtime dispatcher because different steps have different function signatures
>>>>>>> 959cff1c
  if (auto ps = step.as<AnnotationStepNode>()) {
    return ps->PrintAsPythonAPI(stages, stage_to_axes);
  } else if (auto ps = step.as<FuseStepNode>()) {
    return ps->PrintAsPythonAPI(stages, stage_to_axes);
  } else if (auto ps = step.as<ReorderStepNode>()) {
    return ps->PrintAsPythonAPI(stages, stage_to_axes);
  } else if (auto ps = step.as<SplitStepNode>()) {
    return ps->PrintAsPythonAPI(stages, stage_to_axes);
  } else if (auto ps = step.as<ComputeAtStepNode>()) {
    return ps->PrintAsPythonAPI(stages, stage_to_axes);
  } else if (auto ps = step.as<ComputeInlineStepNode>()) {
    return ps->PrintAsPythonAPI(stages, stage_to_axes);
  } else if (auto ps = step.as<ComputeRootStepNode>()) {
    return ps->PrintAsPythonAPI(stages, stage_to_axes);
  } else if (auto ps = step.as<CacheReadStepNode>()) {
    return ps->PrintAsPythonAPI(stages, stage_to_axes, schedule);
  } else if (auto ps = step.as<CacheWriteStepNode>()) {
    return ps->PrintAsPythonAPI(stages, stage_to_axes, schedule);
  } else {
    LOG(FATAL) << "Invalid Step: " << step;
  }
  return "";
}

/********** Steps working on single stage **********/

/********** Annotation **********/
AnnotationStep::AnnotationStep(int stage_id, int iter_id, IteratorAnnotation ann) {
  auto node = make_object<AnnotationStepNode>();
  node->stage_id = stage_id;
  node->iter_id = iter_id;
  node->annotation = ann;
  data_ = std::move(node);
}

AnnotationStep::AnnotationStep(dmlc::JSONReader* reader) {
  auto node = make_object<AnnotationStepNode>();
  bool s;
  s = reader->NextArrayItem();
  CHECK(s);
  reader->Read(&node->stage_id);
  s = reader->NextArrayItem();
  CHECK(s);
  reader->Read(&node->iter_id);
  s = reader->NextArrayItem();
  CHECK(s);
  int int_val;
  reader->Read(&int_val);
  node->annotation = IteratorAnnotation(int_val);
  data_ = std::move(node);
}

void AnnotationStepNode::WriteToRecord(dmlc::JSONWriter* writer) const {
  writer->WriteArraySeperator();
  writer->WriteString(record_prefix_str);
  writer->WriteArrayItem(stage_id);
  writer->WriteArrayItem(iter_id);
  writer->WriteArrayItem(static_cast<int>(annotation));
}

Iterator AnnotationStepNode::ApplyToState(State* state) const {
  const Stage& stage = (*state)->stages[stage_id];
  Iterator it = stage->iters[iter_id];

  CHECK(it->annotation == IteratorAnnotation::kNone);
  Iterator new_it = Iterator(it->name, it->range, it->iter_kind, annotation);
  Stage new_stage = stage;
  new_stage.CopyOnWrite()->iters.Set(iter_id, new_it);
  state->CopyOnWrite()->stages.Set(stage_id, std::move(new_stage));
  return new_it;
}

void AnnotationStepNode::ApplyToSchedule(Array<te::Stage>* stages,
                                         StageToAxesMap* stage_to_axes) const {
  te::Stage stage = (*stages)[stage_id];
  const Array<IterVar>& axes = (*stage_to_axes)[stage];

  switch (annotation) {
    case IteratorAnnotation::kUnroll:
      stage.unroll(axes[iter_id]);
      break;
    case IteratorAnnotation::kVectorize:
      stage.vectorize(axes[iter_id]);
      break;
    case IteratorAnnotation::kParallel:
      stage.parallel(axes[iter_id]);
      break;
    case IteratorAnnotation::kVThread:
    case IteratorAnnotation::kBlockX:
    case IteratorAnnotation::kBlockY:
    case IteratorAnnotation::kBlockZ:
    case IteratorAnnotation::kThreadX:
    case IteratorAnnotation::kThreadY:
    case IteratorAnnotation::kThreadZ:
      stage.bind(axes[iter_id],
                 te::thread_axis(Range(), IteratorAnnotationString[static_cast<int>(annotation)]));
      break;
    case IteratorAnnotation::kNone:
      break;
    default:
      LOG(FATAL) << "Invalid Annotation " << static_cast<int>(annotation);
      break;
  }

  stages->Set(stage_id, std::move(stage));
}

String AnnotationStepNode::PrintAsPythonAPI(Array<te::Stage>* stages,
                                            StageToAxesMap* stage_to_axes) const {
  std::stringstream ss;
  const auto& stage = (*stages)[stage_id];
  const auto& iter = (*stage_to_axes)[stage][iter_id];

  ss << "s[" << CleanName(stage->op->name) << "].";
  switch (annotation) {
    case IteratorAnnotation::kUnroll:
      ss << "unroll(";
      break;
    case IteratorAnnotation::kVectorize:
      ss << "vectorize(";
      break;
    case IteratorAnnotation::kParallel:
      ss << "parallel(";
      break;
    case IteratorAnnotation::kVThread:
    case IteratorAnnotation::kBlockX:
    case IteratorAnnotation::kBlockY:
    case IteratorAnnotation::kBlockZ:
    case IteratorAnnotation::kThreadX:
    case IteratorAnnotation::kThreadY:
    case IteratorAnnotation::kThreadZ:
      ss << "bind(";
      break;
    case IteratorAnnotation::kNone:
      break;
    default:
      LOG(FATAL) << "Invalid annotation " << static_cast<int>(annotation);
      break;
  }
  ss << CleanName(iter->var->name_hint);
  switch (annotation) {
    case IteratorAnnotation::kVThread:
    case IteratorAnnotation::kBlockX:
    case IteratorAnnotation::kBlockY:
    case IteratorAnnotation::kBlockZ:
    case IteratorAnnotation::kThreadX:
    case IteratorAnnotation::kThreadY:
    case IteratorAnnotation::kThreadZ:
      ss << ", tvm.thread_axis(\"" << IteratorAnnotationString[static_cast<int>(annotation)]
         << "\")";
      break;
    default:
      break;
  }
  ss << ")\n";

  ApplyToSchedule(stages, stage_to_axes);
  return ss.str();
}

/********** Fuse **********/
FuseStep::FuseStep(int stage_id, const Array<Integer>& fused_ids) {
  auto node = make_object<FuseStepNode>();
  node->stage_id = stage_id;
  for (const auto& x : fused_ids) {
    CHECK(x->IsInstance<IntImmNode>());
  }
  node->fused_ids = fused_ids;
  data_ = std::move(node);
}

FuseStep::FuseStep(dmlc::JSONReader* reader) {
  auto node = make_object<FuseStepNode>();
  bool s;
  s = reader->NextArrayItem();
  CHECK(s);
  reader->Read(&node->stage_id);
  std::vector<int> int_list;
  s = reader->NextArrayItem();
  CHECK(s);
  reader->Read(&int_list);
  ::tvm::Array<::tvm::Integer> fused_ids;
  for (const auto& i : int_list) {
    fused_ids.push_back(i);
  }
  node->fused_ids = fused_ids;
  data_ = std::move(node);
}

void FuseStepNode::WriteToRecord(dmlc::JSONWriter* writer) const {
  writer->WriteArraySeperator();
  writer->WriteString(record_prefix_str);
  writer->WriteArrayItem(stage_id);
  writer->WriteArrayItem(IntArrayToVector(fused_ids));
}

Iterator FuseStepNode::ApplyToState(State* state) const {
  const Stage& stage = (*state)->stages[stage_id];
  size_t old_iter_size = static_cast<int>(stage->iters.size());

  String new_name;
  PrimExpr new_extent = 1;
  IteratorKind new_iter_kind = IteratorKind::kSpecial;

  for (size_t i = 0; i < fused_ids.size(); ++i) {
    if (i > 0) {
      CHECK_EQ(fused_ids[i]->value, fused_ids[i - 1]->value + 1);
    }

    if (i != fused_ids.size() - 1) {
      const auto& iter_to_attached_stage = (*state)->attach_map->iter_to_attached_stages;
      if (iter_to_attached_stage.find(std::make_pair(stage_id, fused_ids[i])) !=
          iter_to_attached_stage.end()) {
        LOG(FATAL) << "Invalid Fuse. Trying to fuse iterators that have been attached by some "
                   << "stages. State before fusion:\n"
                   << (*state);
      }
    }

    const Iterator& it = stage->iters[fused_ids[i]];
    new_name = new_name + it->name + "@";

    if (it->range.defined() && new_extent.defined()) {
      new_extent = new_extent * it->range->extent;
    } else {
      new_extent = PrimExpr();
    }

    if (i == 0) {
      new_iter_kind = it->iter_kind;
    } else {
      if (new_iter_kind != it->iter_kind) {
        new_iter_kind = IteratorKind::kMixed;
      }
    }
  }

  Range range;
  if (new_extent.defined()) {
    range = Range::FromMinExtent(0, new_extent);
  }
  Iterator new_it = Iterator(new_name, range, new_iter_kind, IteratorAnnotation::kNone);
  Array<Iterator> new_iters;
  new_iters.insert(new_iters.end(), stage->iters.begin(), stage->iters.begin() + fused_ids.front());
  new_iters.push_back(new_it);
  new_iters.insert(new_iters.end(), stage->iters.begin() + fused_ids.back() + 1,
                   stage->iters.end());

  StateNode* pstate = state->CopyOnWrite();
  pstate->stages.Set(stage_id,
                     Stage(stage->op, stage->op_type, new_iters, stage->compute_at, stage->attrs));

  // Two vectors are used to represent the iterator relation before and after fuse
  // The original iterators in AttachMap will be updated with the new iterators
  std::vector<IterKey> from_iters;
  std::vector<IterKey> to_iters;
  const size_t begin_id = fused_ids.front(), end_id = fused_ids.back();
  for (size_t i = 0; i < old_iter_size; ++i) {
    if (i <= begin_id) {
      continue;
    } else if (i > end_id) {
      // move forward
      from_iters.emplace_back(stage_id, i);
      to_iters.emplace_back(stage_id, i - end_id + begin_id);
    } else {
      // move to the fused id
      from_iters.emplace_back(stage_id, i);
      to_iters.emplace_back(stage_id, begin_id);
    }
  }
  pstate->attach_map.UpdateIters(from_iters, to_iters);

  return new_it;
}

IterVar FuseStepNode::ApplyToSchedule(Array<te::Stage>* stages,
                                      StageToAxesMap* stage_to_axes) const {
  auto stage = (*stages)[stage_id];
  const Array<IterVar>& axes = stage_to_axes->at(stage);

  Array<IterVar> to_fuse;
  for (const auto& i : fused_ids) {
    to_fuse.push_back(axes[i]);
  }
  IterVar fused_axis;
  stage.fuse(to_fuse, &fused_axis);

  Array<IterVar> new_axes;
  new_axes.insert(new_axes.end(), axes.begin(), axes.begin() + fused_ids.front());
  new_axes.push_back(fused_axis);
  new_axes.insert(new_axes.end(), axes.begin() + fused_ids.back() + 1, axes.end());

  stage_to_axes->Set(stage, std::move(new_axes));
  stages->Set(stage_id, std::move(stage));
  return fused_axis;
}

String FuseStepNode::PrintAsPythonAPI(Array<te::Stage>* stages,
                                      StageToAxesMap* stage_to_axes) const {
  const auto& stage = (*stages)[stage_id];
  std::stringstream to_fuse;

  for (size_t i = 0; i < fused_ids.size(); ++i) {
    to_fuse << CleanName(stage_to_axes->at(stage)[fused_ids[i]]->var->name_hint);
    if (i != fused_ids.size() - 1) {
      to_fuse << ", ";
    }
  }

  std::stringstream ss;
  const auto& fused = ApplyToSchedule(stages, stage_to_axes);

  ss << CleanName(fused->var->name_hint) << " = s[" << CleanName(stage->op->name) << "].fuse("
     << to_fuse.str() << ")\n";

  return ss.str();
}

/********** Reorder **********/
ReorderStep::ReorderStep(int stage_id, const Array<Integer>& after_ids) {
  auto node = make_object<ReorderStepNode>();
  node->stage_id = stage_id;
  for (const auto& x : after_ids) {
    CHECK(x->IsInstance<IntImmNode>());
  }
  node->after_ids = after_ids;
  data_ = std::move(node);
}

ReorderStep::ReorderStep(dmlc::JSONReader* reader) {
  auto node = make_object<ReorderStepNode>();
  bool s;
  s = reader->NextArrayItem();
  CHECK(s);
  reader->Read(&node->stage_id);
  s = reader->NextArrayItem();
  CHECK(s);
  std::vector<int> int_list;
  reader->Read(&int_list);
  ::tvm::Array<::tvm::Integer> after_ids;
  for (const auto& i : int_list) {
    after_ids.push_back(i);
  }
  node->after_ids = after_ids;
  data_ = std::move(node);
}

void ReorderStepNode::WriteToRecord(dmlc::JSONWriter* writer) const {
  writer->WriteArraySeperator();
  writer->WriteString(record_prefix_str);
  writer->WriteArrayItem(stage_id);
  writer->WriteArrayItem(IntArrayToVector(after_ids));
}

void ReorderStepNode::ApplyToState(State* state) const {
  const Stage& stage = (*state)->stages[stage_id];
  Array<Iterator> iters;
  for (auto x : after_ids) {
    iters.push_back(stage->iters[x]);
  }
  state->CopyOnWrite()->stages.Set(
      stage_id, Stage(stage->op, stage->op_type, iters, stage->compute_at, stage->attrs));
}

void ReorderStepNode::ApplyToSchedule(Array<te::Stage>* stages,
                                      StageToAxesMap* stage_to_axes) const {
  auto stage = (*stages)[stage_id];
  const Array<IterVar>& axes = stage_to_axes->at(stage);
  CHECK_EQ(after_ids.size(), axes.size());

  Array<IterVar> new_axes;
  new_axes.reserve(axes.size());
  for (auto i : after_ids) {
    new_axes.push_back(axes[i]);
  }
  stage.reorder(new_axes);

  stage_to_axes->Set(stage, std::move(new_axes));
  stages->Set(stage_id, std::move(stage));
}

String ReorderStepNode::PrintAsPythonAPI(Array<te::Stage>* stages,
                                         StageToAxesMap* stage_to_axes) const {
  const auto& stage = (*stages)[stage_id];
  std::stringstream ss;

  ss << "s[" << CleanName(stage->op->name) << "].reorder(";
  for (size_t i = 0; i < after_ids.size(); ++i) {
    ss << CleanName((*stage_to_axes)[stage][after_ids[i]]->var->name_hint);
    if (i != after_ids.size() - 1) {
      ss << ", ";
    }
  }
  ss << ")\n";

  ApplyToSchedule(stages, stage_to_axes);
  return ss.str();
}

/********** Split **********/
// common part for SplitStep, FollowSplitStep, and FollowFusedSplitStep
Array<Iterator> ApplySplitToState(State* state, int stage_id, int iter_id,
                                  const Array<Optional<Integer>>& lengths, bool inner_to_outer) {
  const Stage& stage = (*state)->stages[stage_id];
  const Iterator& it = stage->iters[iter_id];
  size_t old_iter_size = stage->iters.size();
  bool concrete = true;

  Optional<PrimExpr> tosplit_min, tosplit_extent;
  if (it->range.defined()) {
    tosplit_min = it->range->min;
    tosplit_extent = it->range->extent;
  } else {
    tosplit_min = NullOpt;
    tosplit_extent = NullOpt;
  }

  Array<Iterator> outs;
  for (size_t i = 0; i < lengths.size(); ++i) {
    Optional<Integer> l;
    String name;
    if (inner_to_outer) {
      l = lengths[lengths.size() - i - 1];
      name = it->name + "." + std::to_string(lengths.size() - i);
    } else {
      l = lengths[i];
      name = it->name + "." + std::to_string(i);
    }
    Iterator res;
    if (l && tosplit_min && tosplit_extent) {
      res = Iterator(name, Range::FromMinExtent(tosplit_min.value(), l.value()), it->iter_kind,
                     IteratorAnnotation::kNone);
      tosplit_min = Integer(0);
      tosplit_extent = indexdiv(tosplit_extent.value() + l.value() - 1, l.value());
    } else {
      res = Iterator(name, Range(), it->iter_kind, IteratorAnnotation::kNone);
      tosplit_min = NullOpt;
      tosplit_extent = NullOpt;
      concrete = false;
    }
    outs.push_back(std::move(res));
  }

  Range range;
  if (tosplit_min && tosplit_extent) {
    range = Range::FromMinExtent(tosplit_min.value(), tosplit_extent.value());
  }
  if (inner_to_outer) {
    outs.push_back(Iterator(it->name + ".0", range, it->iter_kind, IteratorAnnotation::kNone));
    // Reverse the Iterator array
    Array<Iterator> temp(outs.rbegin(), outs.rend());
    outs = std::move(temp);
  } else {
    outs.push_back(Iterator(it->name + "." + std::to_string(lengths.size()), range, it->iter_kind,
                            IteratorAnnotation::kNone));
  }

  Array<Iterator> new_iters;
  new_iters.insert(new_iters.end(), stage->iters.begin(), stage->iters.begin() + iter_id);
  new_iters.insert(new_iters.end(), outs.begin(), outs.end());
  new_iters.insert(new_iters.end(), stage->iters.begin() + iter_id + 1, stage->iters.end());

  StateNode* pstate = state->CopyOnWrite();
  pstate->stages.Set(stage_id,
                     Stage(stage->op, stage->op_type, new_iters, stage->compute_at, stage->attrs));
  pstate->concrete &= concrete;

  // Two vectors are used to represent the iterator relation before and after split
  // The original iterators in AttachMap will be updated with the new iterators
  std::vector<IterKey> from_iters;
  std::vector<IterKey> to_iters;
  for (size_t i = iter_id; i < old_iter_size; ++i) {
    from_iters.emplace_back(stage_id, i);
    to_iters.emplace_back(stage_id, i + lengths.size());
  }
  pstate->attach_map.UpdateIters(from_iters, to_iters);

  return outs;
}

Array<IterVar> ApplySplitToSchedule(Array<te::Stage>* stages, StageToAxesMap* stage_to_axes,
                                    int stage_id, int iter_id,
                                    const Array<Optional<Integer>>& lengths, bool inner_to_outer) {
  auto stage = (*stages)[stage_id];
  const Array<IterVar>& axes = stage_to_axes->at(stage);

  Array<IterVar> outs;
  if (inner_to_outer) {
    IterVar outer = axes[iter_id], inner;
    for (int i = static_cast<int>(lengths.size()) - 1; i >= 0; i--) {
      IterVar to_split = outer;
      stage.split(to_split, lengths[i].value(), &outer, &inner);
      outs.push_back(inner);
    }
    outs.push_back(outer);
  } else {
    IterVar outer, inner = axes[iter_id];
    for (size_t i = 0; i < lengths.size(); i++) {
      IterVar to_split = inner;
      stage.split_by_nparts(to_split, lengths[i].value(), &outer, &inner);
      outs.push_back(outer);
    }
    outs.push_back(inner);
  }

  Array<IterVar> new_axes;
  new_axes.insert(new_axes.end(), axes.begin(), axes.begin() + iter_id);
  if (inner_to_outer) {
    for (auto x = outs.rbegin(); x != outs.rend(); ++x) {
      new_axes.push_back((*x));
    }
  } else {
    for (const auto& x : outs) {
      new_axes.push_back(x);
    }
  }
  new_axes.insert(new_axes.end(), axes.begin() + iter_id + 1, axes.end());

  stage_to_axes->Set(stage, std::move(new_axes));
  stages->Set(stage_id, std::move(stage));
  return outs;
}

String PrintSplitAsPythonAPI(Array<te::Stage>* stages, StageToAxesMap* stage_to_axes, int stage_id,
                             int iter_id, const Array<Optional<Integer>>& lengths,
                             bool inner_to_outer) {
  const auto& stage = (*stages)[stage_id];
  auto to_split = stage_to_axes->at(stage)[iter_id];
  const auto& func_name = CleanName(stage->op->name);
  const auto& outs =
      ApplySplitToSchedule(stages, stage_to_axes, stage_id, iter_id, lengths, inner_to_outer);
  CHECK_EQ(outs.size(), lengths.size() + 1);

  std::stringstream ss;
  int size = static_cast<int>(lengths.size());
  if (inner_to_outer) {
    for (int i = size - 1; i >= 0; i--) {
      ss << CleanName(outs[size - i]->var->name_hint) << ", "
         << CleanName(outs[size - i - 1]->var->name_hint) << " = s[" << func_name << "].split("
         << CleanName(to_split->var->name_hint) << ", factor=" << lengths[i] << ")\n";
      to_split = outs[size - i];
    }
  } else {
    for (int i = 0; i < size; i++) {
      ss << CleanName(outs[i]->var->name_hint) << ", " << CleanName(outs[i + 1]->var->name_hint)
         << " = s[" << func_name << "].split(" << CleanName(to_split->var->name_hint)
         << ", nparts=" << lengths[i] << ")\n";
      to_split = outs[i + 1];
    }
  }

  return ss.str();
}

SplitStep::SplitStep(int stage_id, int iter_id, Optional<PrimExpr> extent,
                     const Array<Optional<Integer>>& lengths, bool inner_to_outer) {
  auto node = make_object<SplitStepNode>();
  node->stage_id = stage_id;
  // Extent can be a unreducible expression in some special cases
  if (extent && extent.value()->IsInstance<IntImmNode>()) {
    node->extent = tvm::Downcast<Integer>(extent.value());
  }
  node->iter_id = iter_id;
  node->lengths = lengths;
  node->inner_to_outer = inner_to_outer;
  data_ = std::move(node);
}

SplitStep::SplitStep(dmlc::JSONReader* reader) {
  auto node = make_object<SplitStepNode>();
  bool s;
  s = reader->NextArrayItem();
  CHECK(s);
  reader->Read(&node->stage_id);
  s = reader->NextArrayItem();
  CHECK(s);
  reader->Read(&node->iter_id);
  int int_val;
  s = reader->NextArrayItem();
  CHECK(s);
  reader->Read(&int_val);
  if (int_val) {
    node->extent = Integer(int_val);
  }
  s = reader->NextArrayItem();
  CHECK(s);
  std::vector<int> int_list;
  reader->Read(&int_list);
  ::tvm::Array<::tvm::Optional<::tvm::Integer>> lengths;
  for (const auto& i : int_list) {
    lengths.push_back(::tvm::Integer(i));
  }
  node->lengths = lengths;
  s = reader->NextArrayItem();
  CHECK(s);
  reader->Read(&node->inner_to_outer);
  data_ = std::move(node);
}

void SplitStepNode::WriteToRecord(dmlc::JSONWriter* writer) const {
  writer->WriteArraySeperator();
  writer->WriteString(record_prefix_str);
  writer->WriteArrayItem(stage_id);
  writer->WriteArrayItem(iter_id);
  writer->WriteArrayItem(extent ? GetIntImm(extent.value()) : 0);
  writer->WriteArrayItem(IntArrayToVector(lengths));
  writer->WriteArrayItem(static_cast<int>(inner_to_outer));
}

Array<Iterator> SplitStepNode::ApplyToState(State* state) const {
  return ApplySplitToState(state, stage_id, iter_id, lengths, inner_to_outer);
}

Array<IterVar> SplitStepNode::ApplyToSchedule(Array<te::Stage>* stages,
                                              StageToAxesMap* stage_to_axes) const {
  return ApplySplitToSchedule(stages, stage_to_axes, stage_id, iter_id, lengths, inner_to_outer);
}

String SplitStepNode::PrintAsPythonAPI(Array<te::Stage>* stages,
                                       StageToAxesMap* stage_to_axes) const {
  return PrintSplitAsPythonAPI(stages, stage_to_axes, stage_id, iter_id, lengths, inner_to_outer);
}

/********** Steps working on multiple stages **********/

/********** Compute At **********/
ComputeAtStep::ComputeAtStep(int stage_id, int target_stage_id, int target_iter_id) {
  auto node = make_object<ComputeAtStepNode>();
  node->stage_id = stage_id;
  node->target_stage_id = target_stage_id;
  node->target_iter_id = target_iter_id;
  data_ = std::move(node);
}

ComputeAtStep::ComputeAtStep(dmlc::JSONReader* reader) {
  auto node = make_object<ComputeAtStepNode>();
  bool s;
  s = reader->NextArrayItem();
  CHECK(s);
  reader->Read(&node->stage_id);
  s = reader->NextArrayItem();
  CHECK(s);
  reader->Read(&node->target_stage_id);
  s = reader->NextArrayItem();
  CHECK(s);
  reader->Read(&node->target_iter_id);
  data_ = std::move(node);
}

void ComputeAtStepNode::WriteToRecord(dmlc::JSONWriter* writer) const {
  writer->WriteArraySeperator();
  writer->WriteString(record_prefix_str);
  writer->WriteArrayItem(stage_id);
  writer->WriteArrayItem(target_stage_id);
  writer->WriteArrayItem(target_iter_id);
}
void ComputeAtStepNode::ApplyToState(State* state) const {
  const Stage& stage = (*state)->stages[stage_id];

  // Remove the bound information of each iterator since they may not be accurate after
  // compute at
  Array<Iterator> new_iters;
  for (const Iterator& it : stage->iters) {
    new_iters.push_back(Iterator(it->name, Range(), it->iter_kind, it->annotation));
  }

  StateNode* pstate = state->CopyOnWrite();
  pstate->stages.Set(stage_id, Stage(stage->op, stage->op_type, std::move(new_iters),
                                     ComputeAtKind::kIter, stage->attrs));
  // Update attach map
  pstate->attach_map.SetComputeAtIter(stage_id, target_stage_id, target_iter_id);
}

void ComputeAtStepNode::ApplyToSchedule(Array<te::Stage>* stages,
                                        StageToAxesMap* stage_to_axes) const {
  te::Stage stage = (*stages)[stage_id];
  const auto& target_stage = (*stages)[target_stage_id];
  const auto& target_axis = (*stage_to_axes)[target_stage][target_iter_id];
  stage.compute_at(target_stage, target_axis);

  stages->Set(stage_id, std::move(stage));
}

String ComputeAtStepNode::PrintAsPythonAPI(Array<te::Stage>* stages,
                                           StageToAxesMap* stage_to_axes) const {
  std::stringstream ss;
  const auto& stage = (*stages)[stage_id];
  const auto& target_stage = (*stages)[target_stage_id];
  ss << "s[" << CleanName(stage->op->name) << "].compute_at(s[" << CleanName(target_stage->op->name)
     << "], " << CleanName((*stage_to_axes)[target_stage][target_iter_id]->var->name_hint) << ")\n";
  ApplyToSchedule(stages, stage_to_axes);
  return ss.str();
}

/********** Compute Inline **********/
ComputeInlineStep::ComputeInlineStep(int stage_id) {
  auto node = make_object<ComputeInlineStepNode>();
  node->stage_id = stage_id;
  data_ = std::move(node);
}

ComputeInlineStep::ComputeInlineStep(dmlc::JSONReader* reader) {
  auto node = make_object<ComputeInlineStepNode>();
  bool s;
  s = reader->NextArrayItem();
  CHECK(s);
  reader->Read(&node->stage_id);
  data_ = std::move(node);
}

void ComputeInlineStepNode::WriteToRecord(dmlc::JSONWriter* writer) const {
  writer->WriteArraySeperator();
  writer->WriteString(record_prefix_str);
  writer->WriteArrayItem(stage_id);
}

void ComputeInlineStepNode::ApplyToState(State* state) const {
  const Stage& stage = (*state)->stages[stage_id];

  // Check the validity of compute_inline
  for (size_t i = 0; i < stage->iters.size(); ++i) {
    CHECK_EQ((*state)->attach_map->iter_to_attached_stages.count(std::make_pair(stage_id, i)), 0)
        << "Invalid compute_inline: There are some other stages that are attached to the "
        << "target stage";
  }

  StateNode* pstate = state->CopyOnWrite();
  auto new_stage = pstate->stages[stage_id];
  new_stage.CopyOnWrite()->compute_at = ComputeAtKind::kInlined;
  pstate->stages.Set(stage_id, std::move(new_stage));
  // Update attach map
  pstate->attach_map.DeleteStage(stage_id);
}

void ComputeInlineStepNode::ApplyToSchedule(Array<te::Stage>* stages,
                                            StageToAxesMap* stage_to_axes) const {
  auto stage = (*stages)[stage_id];
  stage.compute_inline();
  stages->Set(stage_id, std::move(stage));
}

String ComputeInlineStepNode::PrintAsPythonAPI(Array<te::Stage>* stages,
                                               StageToAxesMap* stage_to_axes) const {
  std::stringstream ss;
  const auto& stage = (*stages)[stage_id];
  ss << "s[" << CleanName(stage->op->name) << "].compute_inline()\n";
  ApplyToSchedule(stages, stage_to_axes);
  return ss.str();
}

/********** Compute Root **********/
ComputeRootStep::ComputeRootStep(int stage_id) {
  auto node = make_object<ComputeRootStepNode>();
  node->stage_id = stage_id;
  data_ = std::move(node);
}

ComputeRootStep::ComputeRootStep(dmlc::JSONReader* reader) {
  auto node = make_object<ComputeRootStepNode>();
  bool s;
  s = reader->NextArrayItem();
  CHECK(s);
  reader->Read(&node->stage_id);
  data_ = std::move(node);
}

void ComputeRootStepNode::WriteToRecord(dmlc::JSONWriter* writer) const {
  writer->WriteArraySeperator();
  writer->WriteString(record_prefix_str);
  writer->WriteArrayItem(stage_id);
}

void ComputeRootStepNode::ApplyToState(State* state) const {
  const Stage& stage = (*state)->stages[stage_id];

  // Remove the bound information of each iterator since they may not be accurate after
  // compute root
  Array<Iterator> new_iters;
  for (const Iterator& it : stage->iters) {
    new_iters.push_back(Iterator(it->name, Range(), it->iter_kind, it->annotation));
  }

  StateNode* pstate = state->CopyOnWrite();
  pstate->stages.Set(stage_id, Stage(stage->op, stage->op_type, std::move(new_iters),
                                     ComputeAtKind::kRoot, stage->attrs));
  // Update attach map
  pstate->attach_map.DeleteStage(stage_id);
}

void ComputeRootStepNode::ApplyToSchedule(Array<te::Stage>* stages,
                                          StageToAxesMap* stage_to_axes) const {
  auto stage = (*stages)[stage_id];
  stage.compute_root();
  stages->Set(stage_id, std::move(stage));
}

String ComputeRootStepNode::PrintAsPythonAPI(Array<te::Stage>* stages,
                                             StageToAxesMap* stage_to_axes) const {
  std::stringstream ss;
  const auto& stage = (*stages)[stage_id];
  ss << "s[" << CleanName(stage->op->name) << "].compute_root()\n";
  ApplyToSchedule(stages, stage_to_axes);
  return ss.str();
}

/********** Primitives adding new stages **********/

/*!
 * \brief Common part for steps that add new stages(e.g. CacheReadStep, CacheWriteStep,
 * RfactorStep). This will return all steps that can change the number of stages in a ComputeDAG,
 * and stop by the current step.
 */
Array<Step> GetFormerStageModifiableSteps(Step current_step, const Array<Step>& transform_steps) {
  Array<Step> ret_steps;
  for (const Step& step : transform_steps) {
    if (step->IsInstance<CacheWriteStepNode>() || step->IsInstance<CacheReadStepNode>()) {
      ret_steps.push_back(step);
    }
    // TODO(jcf94): add rfactor support
    // A state may have multiple stage modifiable steps, stop by the current step to avoid
    // replaying excess steps
    if (step.same_as(current_step)) {
      break;
    }
  }
  return ret_steps;
}

/********** Cache Read **********/
CacheReadStep::CacheReadStep(int stage_id, String scope_name,
                             const Array<Integer>& reader_stage_ids) {
  auto node = make_object<CacheReadStepNode>();
  node->stage_id = stage_id;
  node->scope_name = std::move(scope_name);
  node->reader_stage_ids = reader_stage_ids;
  data_ = std::move(node);
}

CacheReadStep::CacheReadStep(dmlc::JSONReader* reader) {
  auto node = make_object<CacheReadStepNode>();
  bool s;
  s = reader->NextArrayItem();
  CHECK(s);
  reader->Read(&node->stage_id);
  s = reader->NextArrayItem();
  CHECK(s);
  std::string string_value;
  reader->Read(&string_value);
  node->scope_name = std::move(string_value);
  s = reader->NextArrayItem();
  CHECK(s);
  std::vector<int> int_list;
  reader->Read(&int_list);
  Array<Integer> reader_stage_ids;
  for (int i : int_list) {
    reader_stage_ids.push_back(i);
  }
  node->reader_stage_ids = std::move(reader_stage_ids);
  data_ = std::move(node);
}

void CacheReadStepNode::WriteToRecord(dmlc::JSONWriter* writer) const {
  writer->WriteArraySeperator();
  writer->WriteString(record_prefix_str);
  writer->WriteArrayItem(stage_id);
  writer->WriteArraySeperator();
  writer->WriteString(scope_name);
  writer->WriteArrayItem(IntArrayToVector(reader_stage_ids));
}

int CacheReadStepNode::ApplyToState(State* state, const ComputeDAG& dag) const {
  StateNode* pstate = state->CopyOnWrite();
  const ComputeDAG& current_compute_dag = dag.ReplayAndGetDAG(
      GetFormerStageModifiableSteps(GetRef<Step>(this), (*state)->transform_steps));

  // target_stage -> target_stage + target_store
  // Update the op of the target stage, insert a new cache read stage behind, update the op of
  // later stages, then update the stage_id mapping in AttachMap
  int added_stage_id = stage_id + 1;
  Stage tmp_stage = pstate->stages[stage_id];
  tmp_stage.CopyOnWrite()->op = current_compute_dag->ops[stage_id];
  pstate->stages.Set(stage_id, std::move(tmp_stage));
  pstate->stages.insert(pstate->stages.begin() + added_stage_id,
                        Stage(current_compute_dag->ops[added_stage_id]));
  for (size_t i = added_stage_id + 1; i < pstate->stages.size(); ++i) {
    tmp_stage = pstate->stages[i];
    tmp_stage.CopyOnWrite()->op = current_compute_dag->ops[i];
    pstate->stages.Set(i, std::move(tmp_stage));
  }
  pstate->attach_map = pstate->attach_map.ApplyStageIdOffset(added_stage_id);
  pstate->current_compute_dag = std::move(current_compute_dag);

  return added_stage_id;
}

te::Tensor CacheReadStepNode::ApplyToSchedule(Array<te::Stage>* stages,
                                              StageToAxesMap* stage_to_axes,
                                              te::Schedule* schedule) const {
  const te::Stage& stage = (*stages)[stage_id];
  Array<te::Operation> readers;
  for (const auto& i : reader_stage_ids) {
    readers.push_back((*stages)[i]->origin_op);
  }
  auto out = schedule->cache_read(stage->origin_op.output(0), scope_name, readers);

  const auto& new_stage = (*schedule)[out->op];
  UpdateStageToAxesMap(new_stage, stage_to_axes);
  stages->insert(stages->begin() + stage_id + 1, new_stage);

  return out;
}

String CacheReadStepNode::PrintAsPythonAPI(Array<te::Stage>* stages, StageToAxesMap* stage_to_axes,
                                           te::Schedule* schedule) const {
  std::stringstream ss;
  // Since the original stage will be changed after schedule apply, keep a copy here
  // These information will be used to print Python API string later
  auto stage = (*stages)[stage_id];
  Array<te::Stage> reader_stages;
  for (size_t i = 0; i < reader_stage_ids.size(); ++i) {
    reader_stages.push_back((*stages)[reader_stage_ids[i]]);
  }
  auto out = ApplyToSchedule(stages, stage_to_axes, schedule);

  ss << CleanName(out->op->name) << " = "
     << "s.cache_read(" << CleanName(stage->op->name) << ", \"" << scope_name << "\", ["
     << CleanName(reader_stages[0]->op->name);
  for (size_t i = 1; i < reader_stage_ids.size(); ++i) {
    ss << ", " << CleanName(reader_stages[i]->op->name);
  }
  ss << "])\n";

  // Print the iterators of the new added stage
  const auto& iters = out->op->root_iter_vars();
  for (size_t i = 0; i < iters.size(); ++i) {
    ss << CleanName(iters[i]->var->name_hint);
    if (i != iters.size() - 1) {
      ss << ", ";
    }
  }
  ss << " = "
     << "tuple(" << CleanName(out->op->name) << ".op.axis)\n";

  return ss.str();
}

/********** Cache Write **********/
CacheWriteStep::CacheWriteStep(int stage_id, String scope_name) {
  auto node = make_object<CacheWriteStepNode>();
  node->stage_id = stage_id;
  node->scope_name = std::move(scope_name);
  data_ = std::move(node);
}

CacheWriteStep::CacheWriteStep(dmlc::JSONReader* reader) {
  auto node = make_object<CacheWriteStepNode>();
  bool s;
  s = reader->NextArrayItem();
  CHECK(s);
  reader->Read(&node->stage_id);
  s = reader->NextArrayItem();
  CHECK(s);
  std::string string_value;
  reader->Read(&string_value);
  node->scope_name = std::move(string_value);
  data_ = std::move(node);
}

void CacheWriteStepNode::WriteToRecord(dmlc::JSONWriter* writer) const {
  writer->WriteArraySeperator();
  writer->WriteString(record_prefix_str);
  writer->WriteArrayItem(stage_id);
  writer->WriteArraySeperator();
  writer->WriteString(scope_name);
}

int CacheWriteStepNode::ApplyToState(State* state, const ComputeDAG& dag) const {
  StateNode* pstate = state->CopyOnWrite();
  int last_dag_op_size = pstate->current_compute_dag
                             ? pstate->current_compute_dag.value().as<ComputeDAGNode>()->ops.size()
                             : dag->ops.size();
  const ComputeDAG& current_compute_dag = dag.ReplayAndGetDAG(
      GetFormerStageModifiableSteps(GetRef<Step>(this), (*state)->transform_steps));
  int added_ops = current_compute_dag->ops.size() - last_dag_op_size;
  // TODO(jcf94): Update this check to equal after fixing the cache write bug in TVM
  CHECK_GE(added_ops, 1);

  // target_stage -> cache_write_stage + target_stage
  // Assume no step has been applied to the target stage before cache write.
  // Insert a new cache write stage ahead, update the op of the target stage and later stages, then
  // update the stage_id mapping in AttachMap
  pstate->stages.insert(pstate->stages.begin() + stage_id,
                        Stage(current_compute_dag->ops[stage_id]));
  pstate->stages.Set(stage_id + 1, Stage(current_compute_dag->ops[stage_id + 1]));
  int next_stage_id = stage_id + 2;
  // TODO(jc94): Fix the cache write bug in TVM and remove added_op == 2 support.
  // TVM's cache_write has a bug with multi outputs. See
  // `tests/python/unittest/test_auto_scheduler_loop_state.py::test_cache_read_write` test
  // for more details
  if (added_ops == 2) {
    pstate->stages.insert(pstate->stages.begin() + next_stage_id,
                          Stage(current_compute_dag->ops[next_stage_id]));
    next_stage_id++;
  } else if (added_ops > 2) {
    LOG(ERROR) << "Unexpected behavior of CacheWrite.";
  }
  for (size_t i = next_stage_id; i < current_compute_dag->ops.size(); ++i) {
    Stage tmp_stage = pstate->stages[i];
    tmp_stage.CopyOnWrite()->op = current_compute_dag->ops[i];
    pstate->stages.Set(i, std::move(tmp_stage));
  }
  pstate->attach_map = pstate->attach_map.ApplyStageIdOffset(stage_id, added_ops);
  pstate->current_compute_dag = std::move(current_compute_dag);

  return stage_id;
}

Array<te::Tensor> CacheWriteStepNode::ApplyToSchedule(Array<te::Stage>* stages,
                                                      StageToAxesMap* stage_to_axes,
                                                      te::Schedule* schedule) const {
  const te::Stage& stage = (*stages)[stage_id];
  Array<te::Tensor> tensor_array;
  // If the target stage has multi outputs, TVM requires to cache_write
  // all of them or schedule.cache_write will raise an error
  for (auto i = 0; i < stage->op->num_outputs(); ++i) {
    tensor_array.push_back(stage->origin_op.output(i));
  }
  auto outs = schedule->cache_write(tensor_array, scope_name);

  UpdateStageToAxesMap(stage, stage_to_axes);
  // Even if there is multi outputs, TVM schedule only generate one
  // new stage
  const auto& new_stage = (*schedule)[outs[0]->op];
  UpdateStageToAxesMap(new_stage, stage_to_axes);
  stages->insert(stages->begin() + stage_id, new_stage);

  return outs;
}

String CacheWriteStepNode::PrintAsPythonAPI(Array<te::Stage>* stages, StageToAxesMap* stage_to_axes,
                                            te::Schedule* schedule) const {
  std::stringstream ss;
  // Since the original stage will be changed after schedule apply, keep a copy here
  // These information will be used to print Python API string later
  te::Stage stage = (*stages)[stage_id];
  auto outs = ApplyToSchedule(stages, stage_to_axes, schedule);

  for (size_t i = 0; i < outs.size(); ++i) {
    ss << CleanName(outs[i]->op->name) << ", ";
  }
  ss << "= "
     << "s.cache_write([" << CleanName(stage->op.output(0)->op->name);
  for (auto i = 1; i < stage->op->num_outputs(); ++i) {
    ss << ", " << CleanName(stage->op.output(i)->op->name);
  }
  ss << "], \"" << scope_name << "\")\n";

  // Print the iterators of the new added stage
  for (const auto& out : outs) {
    const auto& iters = out->op->root_iter_vars();
    for (size_t i = 0; i < iters.size(); ++i) {
      ss << CleanName(iters[i]->var->name_hint);
      if (i != iters.size() - 1) {
        ss << ", ";
      }
    }
    ss << " = "
       << "tuple(" << CleanName(out->op->name) << ".op.axis)"
       << " + "
       << "tuple(" << CleanName(out->op->name) << ".op.reduce_axis)\n";
  }

  return ss.str();
}

}  // namespace auto_scheduler
}  // namespace tvm<|MERGE_RESOLUTION|>--- conflicted
+++ resolved
@@ -32,11 +32,8 @@
 #include <utility>
 #include <vector>
 
-<<<<<<< HEAD
 #include "compute_dag.h"
 #include "loop_state.h"
-=======
->>>>>>> 959cff1c
 #include "utils.h"
 
 namespace tvm {
@@ -130,14 +127,8 @@
   }
 }
 
-<<<<<<< HEAD
 void StepApplyToSchedule(const Step& step, Array<te::Stage>* stages, StageToAxesMap* stage_to_axes,
                          te::Schedule* schedule) {
-=======
-void StepApplyToSchedule(const Step& step, Array<te::Stage>* stages,
-                         StageToAxesMap* stage_to_axes) {
-  // We need this runtime dispatcher because different steps have different function signatures
->>>>>>> 959cff1c
   if (auto ps = step.as<AnnotationStepNode>()) {
     ps->ApplyToSchedule(stages, stage_to_axes);
   } else if (auto ps = step.as<FuseStepNode>()) {
@@ -162,12 +153,7 @@
 }
 
 String StepPrintAsPythonAPI(const Step& step, Array<te::Stage>* stages,
-<<<<<<< HEAD
                             StageToAxesMap* stage_to_axes, te::Schedule* schedule) {
-=======
-                            StageToAxesMap* stage_to_axes) {
-  // We need this runtime dispatcher because different steps have different function signatures
->>>>>>> 959cff1c
   if (auto ps = step.as<AnnotationStepNode>()) {
     return ps->PrintAsPythonAPI(stages, stage_to_axes);
   } else if (auto ps = step.as<FuseStepNode>()) {
