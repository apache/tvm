/*
 * Licensed to the Apache Software Foundation (ASF) under one
 * or more contributor license agreements.  See the NOTICE file
 * distributed with this work for additional information
 * regarding copyright ownership.  The ASF licenses this file
 * to you under the Apache License, Version 2.0 (the
 * "License"); you may not use this file except in compliance
 * with the License.  You may obtain a copy of the License at
 *
 *   http://www.apache.org/licenses/LICENSE-2.0
 *
 * Unless required by applicable law or agreed to in writing,
 * software distributed under the License is distributed on an
 * "AS IS" BASIS, WITHOUT WARRANTIES OR CONDITIONS OF ANY
 * KIND, either express or implied.  See the License for the
 * specific language governing permissions and limitations
 * under the License.
 */

/*!
 * \file auto_scheduler/transform_step.cc
 * \brief Transformation steps. These steps are used to manipulate the LoopState.
 *        They are similar to the schedule primitives in te::Stage.
 */

#include <tvm/auto_scheduler/compute_dag.h>
#include <tvm/auto_scheduler/loop_state.h>
#include <tvm/auto_scheduler/transform_step.h>
#include <tvm/runtime/registry.h>
#include <tvm/te/operation.h>

#include <string>
#include <utility>
#include <vector>

#include "utils.h"

namespace tvm {
namespace auto_scheduler {

// Update the te::stage to tir::IterVar axis mapping
void UpdateStageToAxesMap(const te::Stage& stage, StageToAxesMap* stage_to_axes) {
  if (auto pop = stage->op.as<te::ComputeOpNode>()) {
    Array<IterVar> axes;
    for (const auto& axis : pop->axis) {
      axes.push_back(axis);
    }
    for (const auto& axis : pop->reduce_axis) {
      axes.push_back(axis);
    }
    stage_to_axes->Set(stage, std::move(axes));
  } else if (stage->op->IsInstance<te::PlaceholderOpNode>()) {
    {}  // do nothing on Placeholder
  } else {
    LOG(FATAL) << "Invalid op " << stage->op;
  }
}

const char* IteratorAnnotationString[] = {
    "for",          // kNone = 0
    "unroll",       // kUnroll = 1
    "vectorize",    // kVectorize = 2
    "parallel",     // kParallel = 3
    "vthread",      // kVThread = 4
    "blockIdx.x",   // kBlockX = 5
    "threadIdx.x",  // kThreadX = 6
    "blockIdx.y",   // kBlockY = 7
    "threadIdx.y",  // kThreadY = 8
    "blockIdx.z",   // kBlockZ = 9
    "threadIdx.z",  // kThreadZ = 10
    "tensorize"     // kTensorized = 11
};

Step StepReadFromRecord(dmlc::JSONReader* reader) {
  std::string name;
  bool s;
  s = reader->NextArrayItem();
  CHECK(s);
  reader->Read(&name);
  if (name == AnnotationStepNode::record_prefix_str) {
    return AnnotationStep(reader);
  } else if (name == FuseStepNode::record_prefix_str) {
    return FuseStep(reader);
  } else if (name == PragmaStepNode::record_prefix_str) {
    return PragmaStep(reader);
  } else if (name == ReorderStepNode::record_prefix_str) {
    return ReorderStep(reader);
  } else if (name == SplitStepNode::record_prefix_str) {
    return SplitStep(reader);
<<<<<<< HEAD
  } else if (name == StorageAlignStepNode::record_prefix_str) {
    return StorageAlignStep(reader);
=======
  } else if (name == FollowSplitStepNode::record_prefix_str) {
    return FollowSplitStep(reader);
  } else if (name == FollowFusedSplitStepNode::record_prefix_str) {
    return FollowFusedSplitStep(reader);
>>>>>>> 44ff1f3b
  } else if (name == ComputeAtStepNode::record_prefix_str) {
    return ComputeAtStep(reader);
  } else if (name == ComputeInlineStepNode::record_prefix_str) {
    return ComputeInlineStep(reader);
  } else if (name == ComputeRootStepNode::record_prefix_str) {
    return ComputeRootStep(reader);
  } else if (name == CacheReadStepNode::record_prefix_str) {
    return CacheReadStep(reader);
  } else if (name == CacheWriteStepNode::record_prefix_str) {
    return CacheWriteStep(reader);
  } else if (name == RfactorStepNode::record_prefix_str) {
    return RfactorStep(reader);
  } else {
    LOG(FATAL) << "Invalid step format: " << name;
  }
  return Step();
}

void StepApplyToState(const Step& step, State* state, const ComputeDAG& dag) {
  // We need this runtime dispatcher because different steps have different function signatures
  if (auto ps = step.as<AnnotationStepNode>()) {
    ps->ApplyToState(state);
  } else if (auto ps = step.as<FuseStepNode>()) {
    ps->ApplyToState(state);
  } else if (auto ps = step.as<PragmaStepNode>()) {
    ps->ApplyToState(state);
  } else if (auto ps = step.as<ReorderStepNode>()) {
    ps->ApplyToState(state);
  } else if (auto ps = step.as<SplitStepNode>()) {
    ps->ApplyToState(state);
<<<<<<< HEAD
  } else if (auto ps = step.as<StorageAlignStepNode>()) {
=======
  } else if (auto ps = step.as<FollowSplitStepNode>()) {
    ps->ApplyToState(state);
  } else if (auto ps = step.as<FollowFusedSplitStepNode>()) {
>>>>>>> 44ff1f3b
    ps->ApplyToState(state);
  } else if (auto ps = step.as<ComputeAtStepNode>()) {
    ps->ApplyToState(state);
  } else if (auto ps = step.as<ComputeInlineStepNode>()) {
    ps->ApplyToState(state);
  } else if (auto ps = step.as<ComputeRootStepNode>()) {
    ps->ApplyToState(state);
  } else if (auto ps = step.as<CacheReadStepNode>()) {
    ps->ApplyToState(state, dag);
  } else if (auto ps = step.as<CacheWriteStepNode>()) {
    ps->ApplyToState(state, dag);
  } else if (auto ps = step.as<RfactorStepNode>()) {
    ps->ApplyToState(state, dag);
  } else {
    LOG(FATAL) << "Invalid step: " << step;
  }
}

void StepApplyToSchedule(const Step& step, Array<te::Stage>* stages, StageToAxesMap* stage_to_axes,
                         te::Schedule* schedule, const Array<Step>& transform_steps) {
  if (auto ps = step.as<AnnotationStepNode>()) {
    ps->ApplyToSchedule(stages, stage_to_axes);
  } else if (auto ps = step.as<FuseStepNode>()) {
    ps->ApplyToSchedule(stages, stage_to_axes);
  } else if (auto ps = step.as<PragmaStepNode>()) {
    ps->ApplyToSchedule(stages, stage_to_axes);
  } else if (auto ps = step.as<ReorderStepNode>()) {
    ps->ApplyToSchedule(stages, stage_to_axes);
  } else if (auto ps = step.as<SplitStepNode>()) {
    ps->ApplyToSchedule(stages, stage_to_axes);
<<<<<<< HEAD
  } else if (auto ps = step.as<StorageAlignStepNode>()) {
    ps->ApplyToSchedule(stages, stage_to_axes);
=======
  } else if (auto ps = step.as<FollowSplitStepNode>()) {
    ps->ApplyToSchedule(stages, stage_to_axes, transform_steps);
  } else if (auto ps = step.as<FollowFusedSplitStepNode>()) {
    ps->ApplyToSchedule(stages, stage_to_axes, transform_steps);
>>>>>>> 44ff1f3b
  } else if (auto ps = step.as<ComputeAtStepNode>()) {
    ps->ApplyToSchedule(stages, stage_to_axes);
  } else if (auto ps = step.as<ComputeInlineStepNode>()) {
    ps->ApplyToSchedule(stages, stage_to_axes);
  } else if (auto ps = step.as<ComputeRootStepNode>()) {
    ps->ApplyToSchedule(stages, stage_to_axes);
  } else if (auto ps = step.as<CacheReadStepNode>()) {
    ps->ApplyToSchedule(stages, stage_to_axes, schedule);
  } else if (auto ps = step.as<CacheWriteStepNode>()) {
    ps->ApplyToSchedule(stages, stage_to_axes, schedule);
  } else if (auto ps = step.as<RfactorStepNode>()) {
    ps->ApplyToSchedule(stages, stage_to_axes, schedule);
  } else {
    LOG(FATAL) << "Invalid Step: " << step;
  }
}

String StepPrintAsPythonAPI(const Step& step, Array<te::Stage>* stages,
                            StageToAxesMap* stage_to_axes, te::Schedule* schedule,
                            const Array<Step>& transform_steps) {
  if (auto ps = step.as<AnnotationStepNode>()) {
    return ps->PrintAsPythonAPI(stages, stage_to_axes);
  } else if (auto ps = step.as<FuseStepNode>()) {
    return ps->PrintAsPythonAPI(stages, stage_to_axes);
  } else if (auto ps = step.as<PragmaStepNode>()) {
    return ps->PrintAsPythonAPI(stages, stage_to_axes);
  } else if (auto ps = step.as<ReorderStepNode>()) {
    return ps->PrintAsPythonAPI(stages, stage_to_axes);
  } else if (auto ps = step.as<SplitStepNode>()) {
    return ps->PrintAsPythonAPI(stages, stage_to_axes);
<<<<<<< HEAD
  } else if (auto ps = step.as<StorageAlignStepNode>()) {
    return ps->PrintAsPythonAPI(stages, stage_to_axes);
=======
  } else if (auto ps = step.as<FollowSplitStepNode>()) {
    return ps->PrintAsPythonAPI(stages, stage_to_axes, transform_steps);
  } else if (auto ps = step.as<FollowFusedSplitStepNode>()) {
    return ps->PrintAsPythonAPI(stages, stage_to_axes, transform_steps);
>>>>>>> 44ff1f3b
  } else if (auto ps = step.as<ComputeAtStepNode>()) {
    return ps->PrintAsPythonAPI(stages, stage_to_axes);
  } else if (auto ps = step.as<ComputeInlineStepNode>()) {
    return ps->PrintAsPythonAPI(stages, stage_to_axes);
  } else if (auto ps = step.as<ComputeRootStepNode>()) {
    return ps->PrintAsPythonAPI(stages, stage_to_axes);
  } else if (auto ps = step.as<CacheReadStepNode>()) {
    return ps->PrintAsPythonAPI(stages, stage_to_axes, schedule);
  } else if (auto ps = step.as<CacheWriteStepNode>()) {
    return ps->PrintAsPythonAPI(stages, stage_to_axes, schedule);
  } else if (auto ps = step.as<RfactorStepNode>()) {
    return ps->PrintAsPythonAPI(stages, stage_to_axes, schedule);
  } else {
    LOG(FATAL) << "Invalid Step: " << step;
  }
  return "";
}

/********** Steps working on single stage **********/

/********** Annotation **********/
AnnotationStep::AnnotationStep(int stage_id, int iter_id, IteratorAnnotation ann) {
  auto node = make_object<AnnotationStepNode>();
  node->stage_id = stage_id;
  node->iter_id = iter_id;
  node->annotation = ann;
  data_ = std::move(node);
}

AnnotationStep::AnnotationStep(dmlc::JSONReader* reader) {
  auto node = make_object<AnnotationStepNode>();
  bool s;
  s = reader->NextArrayItem();
  CHECK(s);
  reader->Read(&node->stage_id);
  s = reader->NextArrayItem();
  CHECK(s);
  reader->Read(&node->iter_id);
  s = reader->NextArrayItem();
  CHECK(s);
  int int_val;
  reader->Read(&int_val);
  node->annotation = IteratorAnnotation(int_val);
  data_ = std::move(node);
}

void AnnotationStepNode::WriteToRecord(dmlc::JSONWriter* writer) const {
  writer->WriteArraySeperator();
  writer->WriteString(record_prefix_str);
  writer->WriteArrayItem(stage_id);
  writer->WriteArrayItem(iter_id);
  writer->WriteArrayItem(static_cast<int>(annotation));
}

Iterator AnnotationStepNode::ApplyToState(State* state) const {
  const Stage& stage = (*state)->stages[stage_id];
  Iterator it = stage->iters[iter_id];

  CHECK(it->annotation == IteratorAnnotation::kNone);
  Iterator new_it = Iterator(it->name, it->range, it->iter_kind, annotation);
  Stage new_stage = stage;
  new_stage.CopyOnWrite()->iters.Set(iter_id, new_it);
  state->CopyOnWrite()->stages.Set(stage_id, std::move(new_stage));
  return new_it;
}

void AnnotationStepNode::ApplyToSchedule(Array<te::Stage>* stages,
                                         StageToAxesMap* stage_to_axes) const {
  te::Stage stage = (*stages)[stage_id];
  const Array<IterVar>& axes = (*stage_to_axes)[stage];

  switch (annotation) {
    case IteratorAnnotation::kUnroll:
      stage.unroll(axes[iter_id]);
      break;
    case IteratorAnnotation::kVectorize:
      stage.vectorize(axes[iter_id]);
      break;
    case IteratorAnnotation::kParallel:
      stage.parallel(axes[iter_id]);
      break;
    case IteratorAnnotation::kVThread:
    case IteratorAnnotation::kBlockX:
    case IteratorAnnotation::kBlockY:
    case IteratorAnnotation::kBlockZ:
    case IteratorAnnotation::kThreadX:
    case IteratorAnnotation::kThreadY:
    case IteratorAnnotation::kThreadZ:
      stage.bind(axes[iter_id],
                 te::thread_axis(Range(), IteratorAnnotationString[static_cast<int>(annotation)]));
      break;
    case IteratorAnnotation::kNone:
      break;
    default:
      LOG(FATAL) << "Invalid Annotation " << static_cast<int>(annotation);
      break;
  }

  stages->Set(stage_id, std::move(stage));
}

String AnnotationStepNode::PrintAsPythonAPI(Array<te::Stage>* stages,
                                            StageToAxesMap* stage_to_axes) const {
  std::stringstream ss;
  const auto& stage = (*stages)[stage_id];
  const auto& iter = (*stage_to_axes)[stage][iter_id];

  ss << "s[" << CleanName(stage->op->name) << "].";
  switch (annotation) {
    case IteratorAnnotation::kUnroll:
      ss << "unroll(";
      break;
    case IteratorAnnotation::kVectorize:
      ss << "vectorize(";
      break;
    case IteratorAnnotation::kParallel:
      ss << "parallel(";
      break;
    case IteratorAnnotation::kVThread:
    case IteratorAnnotation::kBlockX:
    case IteratorAnnotation::kBlockY:
    case IteratorAnnotation::kBlockZ:
    case IteratorAnnotation::kThreadX:
    case IteratorAnnotation::kThreadY:
    case IteratorAnnotation::kThreadZ:
      ss << "bind(";
      break;
    case IteratorAnnotation::kNone:
      break;
    default:
      LOG(FATAL) << "Invalid annotation " << static_cast<int>(annotation);
      break;
  }
  ss << CleanName(iter->var->name_hint);
  switch (annotation) {
    case IteratorAnnotation::kVThread:
    case IteratorAnnotation::kBlockX:
    case IteratorAnnotation::kBlockY:
    case IteratorAnnotation::kBlockZ:
    case IteratorAnnotation::kThreadX:
    case IteratorAnnotation::kThreadY:
    case IteratorAnnotation::kThreadZ:
      ss << ", tvm.thread_axis(\"" << IteratorAnnotationString[static_cast<int>(annotation)]
         << "\")";
      break;
    default:
      break;
  }
  ss << ")\n";

  ApplyToSchedule(stages, stage_to_axes);
  return ss.str();
}

/********** Fuse **********/
FuseStep::FuseStep(int stage_id, const Array<Integer>& fused_ids) {
  auto node = make_object<FuseStepNode>();
  node->stage_id = stage_id;
  for (const auto& x : fused_ids) {
    CHECK(x->IsInstance<IntImmNode>());
  }
  node->fused_ids = fused_ids;
  data_ = std::move(node);
}

FuseStep::FuseStep(dmlc::JSONReader* reader) {
  auto node = make_object<FuseStepNode>();
  bool s;
  s = reader->NextArrayItem();
  CHECK(s);
  reader->Read(&node->stage_id);
  std::vector<int> int_list;
  s = reader->NextArrayItem();
  CHECK(s);
  reader->Read(&int_list);
  ::tvm::Array<::tvm::Integer> fused_ids;
  for (const auto& i : int_list) {
    fused_ids.push_back(i);
  }
  node->fused_ids = fused_ids;
  data_ = std::move(node);
}

void FuseStepNode::WriteToRecord(dmlc::JSONWriter* writer) const {
  writer->WriteArraySeperator();
  writer->WriteString(record_prefix_str);
  writer->WriteArrayItem(stage_id);
  writer->WriteArrayItem(IntArrayToVector(fused_ids));
}

Iterator FuseStepNode::ApplyToState(State* state) const {
  const Stage& stage = (*state)->stages[stage_id];
  size_t old_iter_size = static_cast<int>(stage->iters.size());

  String new_name;
  PrimExpr new_extent = 1;
  IteratorKind new_iter_kind = IteratorKind::kSpecial;

  for (size_t i = 0; i < fused_ids.size(); ++i) {
    if (i > 0) {
      CHECK_EQ(fused_ids[i]->value, fused_ids[i - 1]->value + 1);
    }

    if (i != fused_ids.size() - 1) {
      const auto& iter_to_attached_stage = (*state)->attach_map->iter_to_attached_stages;
      if (iter_to_attached_stage.find(std::make_pair(stage_id, fused_ids[i])) !=
          iter_to_attached_stage.end()) {
        LOG(FATAL) << "Invalid Fuse. Trying to fuse iterators that have been attached by some "
                   << "stages. State before fusion:\n"
                   << (*state);
      }
    }

    const Iterator& it = stage->iters[fused_ids[i]];
    new_name = new_name + it->name + "@";

    if (it->range.defined() && new_extent.defined()) {
      new_extent = new_extent * it->range->extent;
    } else {
      new_extent = PrimExpr();
    }

    if (i == 0) {
      new_iter_kind = it->iter_kind;
    } else {
      if (new_iter_kind != it->iter_kind) {
        new_iter_kind = IteratorKind::kMixed;
      }
    }
  }

  Range range;
  if (new_extent.defined()) {
    range = Range::FromMinExtent(0, new_extent);
  }
  Iterator new_it = Iterator(new_name, range, new_iter_kind, IteratorAnnotation::kNone);
  Array<Iterator> new_iters;
  new_iters.insert(new_iters.end(), stage->iters.begin(), stage->iters.begin() + fused_ids.front());
  new_iters.push_back(new_it);
  new_iters.insert(new_iters.end(), stage->iters.begin() + fused_ids.back() + 1,
                   stage->iters.end());

  StateNode* pstate = state->CopyOnWrite();
  pstate->stages.Set(stage_id,
                     Stage(stage->op, stage->op_type, new_iters, stage->compute_at, stage->attrs));

  // Two vectors are used to represent the iterator relation before and after fuse
  // The original iterators in AttachMap will be updated with the new iterators
  std::vector<IterKey> from_iters;
  std::vector<IterKey> to_iters;
  const size_t begin_id = fused_ids.front(), end_id = fused_ids.back();
  for (size_t i = 0; i < old_iter_size; ++i) {
    if (i <= begin_id) {
      continue;
    } else if (i > end_id) {
      // move forward
      from_iters.emplace_back(stage_id, i);
      to_iters.emplace_back(stage_id, i - end_id + begin_id);
    } else {
      // move to the fused id
      from_iters.emplace_back(stage_id, i);
      to_iters.emplace_back(stage_id, begin_id);
    }
  }
  pstate->attach_map.UpdateIters(from_iters, to_iters);

  return new_it;
}

IterVar FuseStepNode::ApplyToSchedule(Array<te::Stage>* stages,
                                      StageToAxesMap* stage_to_axes) const {
  auto stage = (*stages)[stage_id];
  const Array<IterVar>& axes = stage_to_axes->at(stage);

  Array<IterVar> to_fuse;
  for (const auto& i : fused_ids) {
    to_fuse.push_back(axes[i]);
  }
  IterVar fused_axis;
  stage.fuse(to_fuse, &fused_axis);

  Array<IterVar> new_axes;
  new_axes.insert(new_axes.end(), axes.begin(), axes.begin() + fused_ids.front());
  new_axes.push_back(fused_axis);
  new_axes.insert(new_axes.end(), axes.begin() + fused_ids.back() + 1, axes.end());

  stage_to_axes->Set(stage, std::move(new_axes));
  stages->Set(stage_id, std::move(stage));
  return fused_axis;
}

String FuseStepNode::PrintAsPythonAPI(Array<te::Stage>* stages,
                                      StageToAxesMap* stage_to_axes) const {
  const auto& stage = (*stages)[stage_id];
  std::stringstream to_fuse;

  for (size_t i = 0; i < fused_ids.size(); ++i) {
    to_fuse << CleanName(stage_to_axes->at(stage)[fused_ids[i]]->var->name_hint);
    if (i != fused_ids.size() - 1) {
      to_fuse << ", ";
    }
  }

  std::stringstream ss;
  const auto& fused = ApplyToSchedule(stages, stage_to_axes);

  ss << CleanName(fused->var->name_hint) << " = s[" << CleanName(stage->op->name) << "].fuse("
     << to_fuse.str() << ")\n";

  return ss.str();
}

/********** Pragma **********/
PragmaStep::PragmaStep(int stage_id, int iter_id, String pragma_type) {
  auto node = make_object<PragmaStepNode>();
  node->stage_id = stage_id;
  node->iter_id = iter_id;
  node->pragma_type = std::move(pragma_type);
  data_ = std::move(node);
}

PragmaStep::PragmaStep(dmlc::JSONReader* reader) {
  auto node = make_object<PragmaStepNode>();
  bool s;
  s = reader->NextArrayItem();
  CHECK(s);
  reader->Read(&node->stage_id);
  s = reader->NextArrayItem();
  CHECK(s);
  reader->Read(&node->iter_id);
  s = reader->NextArrayItem();
  CHECK(s);
  std::string string_value;
  reader->Read(&string_value);
  node->pragma_type = std::move(string_value);
  data_ = std::move(node);
}

void PragmaStepNode::WriteToRecord(dmlc::JSONWriter* writer) const {
  writer->WriteArraySeperator();
  writer->WriteString(record_prefix_str);
  writer->WriteArrayItem(stage_id);
  writer->WriteArrayItem(iter_id);
  writer->WriteArraySeperator();
  writer->WriteString(pragma_type);
}

void PragmaStepNode::ApplyToState(State* state) const {
  if (pragma_type == "debug_skip_region") {
    StateNode* pstate = state->CopyOnWrite();
    pstate->attach_map.DeleteStage(stage_id);
  } else if (StrStartsWith(pragma_type, "auto_unroll_max_step")) {
    StateNode* pstate = state->CopyOnWrite();
    Stage stage = pstate->stages[stage_id];
    size_t pos = 0;
    for (; pos < pragma_type.size(); ++pos) {
      if ((*(pragma_type.c_str() + pos)) == '$') {
        break;
      }
    }
    CHECK_LT(pos, pragma_type.size()) << "max step value not found.";
    stage.CopyOnWrite()->attrs.auto_unroll_max_step = atoi(pragma_type.c_str() + pos + 1);
    pstate->stages.Set(stage_id, std::move(stage));
  } else {
    LOG(FATAL) << "Unsupported pragma: " << pragma_type;
  }
}

void PragmaStepNode::ApplyToSchedule(Array<te::Stage>* stages,
                                     StageToAxesMap* stage_to_axes) const {
  te::Stage stage = (*stages)[stage_id];
  const Array<IterVar>& axes = (*stage_to_axes)[stage];
  if (StrStartsWith(pragma_type, "auto_unroll_max_step")) {
    size_t pos = 0;
    for (; pos < pragma_type.size(); ++pos) {
      if ((*(pragma_type.c_str() + pos)) == '$') {
        break;
      }
    }
    CHECK_LT(pos, pragma_type.size()) << "max step value not found.";
    int value = atoi(pragma_type.c_str() + pos + 1);
    stage.pragma(axes[iter_id], "auto_unroll_max_step", value);
    stage.pragma(axes[iter_id], "unroll_explicit", true);
  } else {
    stage.pragma(axes[iter_id], pragma_type);
  }
  stages->Set(stage_id, std::move(stage));
}

String PragmaStepNode::PrintAsPythonAPI(Array<te::Stage>* stages,
                                        StageToAxesMap* stage_to_axes) const {
  std::stringstream ss;
  const auto& stage = (*stages)[stage_id];

  if (StrStartsWith(pragma_type, "auto_unroll_max_step")) {
    size_t pos = 0;
    for (; pos < pragma_type.size(); ++pos) {
      if ((*(pragma_type.c_str() + pos)) == '$') {
        break;
      }
    }
    CHECK_LT(pos, pragma_type.size()) << "max step value not found.";
    int value = atoi(pragma_type.c_str() + pos + 1);
    ss << "s[" << CleanName(stage->op->name) << "].pragma("
       << CleanName((*stage_to_axes)[stage][iter_id]->var->name_hint)
       << ", \"auto_unroll_max_step\", " << value << ")\n";
    ss << "s[" << CleanName(stage->op->name) << "].pragma("
       << CleanName((*stage_to_axes)[stage][iter_id]->var->name_hint)
       << ", \"unroll_explicit\", True)\n";
  } else {
    ss << "s[" << CleanName(stage->op->name) << "].pragma("
       << CleanName((*stage_to_axes)[stage][iter_id]->var->name_hint) << ", \"" << pragma_type
       << "\")\n";
  }

  ApplyToSchedule(stages, stage_to_axes);
  return ss.str();
}

/********** Reorder **********/
ReorderStep::ReorderStep(int stage_id, const Array<Integer>& after_ids) {
  auto node = make_object<ReorderStepNode>();
  node->stage_id = stage_id;
  for (const auto& x : after_ids) {
    CHECK(x->IsInstance<IntImmNode>());
  }
  node->after_ids = after_ids;
  data_ = std::move(node);
}

ReorderStep::ReorderStep(dmlc::JSONReader* reader) {
  auto node = make_object<ReorderStepNode>();
  bool s;
  s = reader->NextArrayItem();
  CHECK(s);
  reader->Read(&node->stage_id);
  s = reader->NextArrayItem();
  CHECK(s);
  std::vector<int> int_list;
  reader->Read(&int_list);
  ::tvm::Array<::tvm::Integer> after_ids;
  for (const auto& i : int_list) {
    after_ids.push_back(i);
  }
  node->after_ids = after_ids;
  data_ = std::move(node);
}

void ReorderStepNode::WriteToRecord(dmlc::JSONWriter* writer) const {
  writer->WriteArraySeperator();
  writer->WriteString(record_prefix_str);
  writer->WriteArrayItem(stage_id);
  writer->WriteArrayItem(IntArrayToVector(after_ids));
}

void ReorderStepNode::ApplyToState(State* state) const {
  const Stage& stage = (*state)->stages[stage_id];
  Array<Iterator> iters;
  for (auto x : after_ids) {
    iters.push_back(stage->iters[x]);
  }
  state->CopyOnWrite()->stages.Set(
      stage_id, Stage(stage->op, stage->op_type, iters, stage->compute_at, stage->attrs));
}

void ReorderStepNode::ApplyToSchedule(Array<te::Stage>* stages,
                                      StageToAxesMap* stage_to_axes) const {
  auto stage = (*stages)[stage_id];
  const Array<IterVar>& axes = stage_to_axes->at(stage);
  CHECK_EQ(after_ids.size(), axes.size());

  Array<IterVar> new_axes;
  new_axes.reserve(axes.size());
  for (auto i : after_ids) {
    new_axes.push_back(axes[i]);
  }
  stage.reorder(new_axes);

  stage_to_axes->Set(stage, std::move(new_axes));
  stages->Set(stage_id, std::move(stage));
}

String ReorderStepNode::PrintAsPythonAPI(Array<te::Stage>* stages,
                                         StageToAxesMap* stage_to_axes) const {
  const auto& stage = (*stages)[stage_id];
  std::stringstream ss;

  ss << "s[" << CleanName(stage->op->name) << "].reorder(";
  for (size_t i = 0; i < after_ids.size(); ++i) {
    ss << CleanName((*stage_to_axes)[stage][after_ids[i]]->var->name_hint);
    if (i != after_ids.size() - 1) {
      ss << ", ";
    }
  }
  ss << ")\n";

  ApplyToSchedule(stages, stage_to_axes);
  return ss.str();
}

/********** Split **********/
// common part for SplitStep, FollowSplitStep, and FollowFusedSplitStep
Array<Iterator> ApplySplitToState(State* state, int stage_id, int iter_id,
                                  const Array<Optional<Integer>>& lengths, bool inner_to_outer) {
  const Stage& stage = (*state)->stages[stage_id];
  const Iterator& it = stage->iters[iter_id];
  size_t old_iter_size = stage->iters.size();
  bool concrete = true;

  Optional<PrimExpr> tosplit_min, tosplit_extent;
  if (it->range.defined()) {
    tosplit_min = it->range->min;
    tosplit_extent = it->range->extent;
  } else {
    tosplit_min = NullOpt;
    tosplit_extent = NullOpt;
  }

  Array<Iterator> outs;
  for (size_t i = 0; i < lengths.size(); ++i) {
    Optional<Integer> l;
    String name;
    if (inner_to_outer) {
      l = lengths[lengths.size() - i - 1];
      name = it->name + "." + std::to_string(lengths.size() - i);
    } else {
      l = lengths[i];
      name = it->name + "." + std::to_string(i);
    }
    Iterator res;
    if (l && tosplit_min && tosplit_extent) {
      res = Iterator(name, Range::FromMinExtent(tosplit_min.value(), l.value()), it->iter_kind,
                     IteratorAnnotation::kNone);
      tosplit_min = Integer(0);
      tosplit_extent = indexdiv(tosplit_extent.value() + l.value() - 1, l.value());
    } else {
      res = Iterator(name, Range(), it->iter_kind, IteratorAnnotation::kNone);
      tosplit_min = NullOpt;
      tosplit_extent = NullOpt;
      concrete = false;
    }
    outs.push_back(std::move(res));
  }

  Range range;
  if (tosplit_min && tosplit_extent) {
    range = Range::FromMinExtent(tosplit_min.value(), tosplit_extent.value());
  }
  if (inner_to_outer) {
    outs.push_back(Iterator(it->name + ".0", range, it->iter_kind, IteratorAnnotation::kNone));
    // Reverse the Iterator array
    Array<Iterator> temp(outs.rbegin(), outs.rend());
    outs = std::move(temp);
  } else {
    outs.push_back(Iterator(it->name + "." + std::to_string(lengths.size()), range, it->iter_kind,
                            IteratorAnnotation::kNone));
  }

  Array<Iterator> new_iters;
  new_iters.insert(new_iters.end(), stage->iters.begin(), stage->iters.begin() + iter_id);
  new_iters.insert(new_iters.end(), outs.begin(), outs.end());
  new_iters.insert(new_iters.end(), stage->iters.begin() + iter_id + 1, stage->iters.end());

  StateNode* pstate = state->CopyOnWrite();
  pstate->stages.Set(stage_id,
                     Stage(stage->op, stage->op_type, new_iters, stage->compute_at, stage->attrs));
  pstate->concrete &= concrete;

  // Two vectors are used to represent the iterator relation before and after split
  // The original iterators in AttachMap will be updated with the new iterators
  std::vector<IterKey> from_iters;
  std::vector<IterKey> to_iters;
  for (size_t i = iter_id; i < old_iter_size; ++i) {
    from_iters.emplace_back(stage_id, i);
    to_iters.emplace_back(stage_id, i + lengths.size());
  }
  pstate->attach_map.UpdateIters(from_iters, to_iters);

  return outs;
}

Array<IterVar> ApplySplitToSchedule(Array<te::Stage>* stages, StageToAxesMap* stage_to_axes,
                                    int stage_id, int iter_id,
                                    const Array<Optional<Integer>>& lengths, bool inner_to_outer) {
  auto stage = (*stages)[stage_id];
  const Array<IterVar>& axes = stage_to_axes->at(stage);

  Array<IterVar> outs;
  if (inner_to_outer) {
    IterVar outer = axes[iter_id], inner;
    for (int i = static_cast<int>(lengths.size()) - 1; i >= 0; i--) {
      IterVar to_split = outer;
      stage.split(to_split, lengths[i].value(), &outer, &inner);
      outs.push_back(inner);
    }
    outs.push_back(outer);
  } else {
    IterVar outer, inner = axes[iter_id];
    for (size_t i = 0; i < lengths.size(); i++) {
      IterVar to_split = inner;
      stage.split_by_nparts(to_split, lengths[i].value(), &outer, &inner);
      outs.push_back(outer);
    }
    outs.push_back(inner);
  }

  Array<IterVar> new_axes;
  new_axes.insert(new_axes.end(), axes.begin(), axes.begin() + iter_id);
  if (inner_to_outer) {
    for (auto x = outs.rbegin(); x != outs.rend(); ++x) {
      new_axes.push_back((*x));
    }
  } else {
    for (const auto& x : outs) {
      new_axes.push_back(x);
    }
  }
  new_axes.insert(new_axes.end(), axes.begin() + iter_id + 1, axes.end());

  stage_to_axes->Set(stage, std::move(new_axes));
  stages->Set(stage_id, std::move(stage));
  return outs;
}

String PrintSplitAsPythonAPI(Array<te::Stage>* stages, StageToAxesMap* stage_to_axes, int stage_id,
                             int iter_id, const Array<Optional<Integer>>& lengths,
                             bool inner_to_outer) {
  const auto& stage = (*stages)[stage_id];
  auto to_split = stage_to_axes->at(stage)[iter_id];
  const auto& func_name = CleanName(stage->op->name);
  const auto& outs =
      ApplySplitToSchedule(stages, stage_to_axes, stage_id, iter_id, lengths, inner_to_outer);
  CHECK_EQ(outs.size(), lengths.size() + 1);

  std::stringstream ss;
  int size = static_cast<int>(lengths.size());
  if (inner_to_outer) {
    for (int i = size - 1; i >= 0; i--) {
      ss << CleanName(outs[size - i]->var->name_hint) << ", "
         << CleanName(outs[size - i - 1]->var->name_hint) << " = s[" << func_name << "].split("
         << CleanName(to_split->var->name_hint) << ", factor=" << lengths[i] << ")\n";
      to_split = outs[size - i];
    }
  } else {
    for (int i = 0; i < size; i++) {
      ss << CleanName(outs[i]->var->name_hint) << ", " << CleanName(outs[i + 1]->var->name_hint)
         << " = s[" << func_name << "].split(" << CleanName(to_split->var->name_hint)
         << ", nparts=" << lengths[i] << ")\n";
      to_split = outs[i + 1];
    }
  }

  return ss.str();
}

SplitStep::SplitStep(int stage_id, int iter_id, Optional<PrimExpr> extent,
                     const Array<Optional<Integer>>& lengths, bool inner_to_outer) {
  auto node = make_object<SplitStepNode>();
  node->stage_id = stage_id;
  // Extent can be a unreducible expression in some special cases
  if (extent && extent.value()->IsInstance<IntImmNode>()) {
    node->extent = tvm::Downcast<Integer>(extent.value());
  }
  node->iter_id = iter_id;
  node->lengths = lengths;
  node->inner_to_outer = inner_to_outer;
  data_ = std::move(node);
}

SplitStep::SplitStep(dmlc::JSONReader* reader) {
  auto node = make_object<SplitStepNode>();
  bool s;
  s = reader->NextArrayItem();
  CHECK(s);
  reader->Read(&node->stage_id);
  s = reader->NextArrayItem();
  CHECK(s);
  reader->Read(&node->iter_id);
  int int_val;
  s = reader->NextArrayItem();
  CHECK(s);
  reader->Read(&int_val);
  if (int_val) {
    node->extent = Integer(int_val);
  }
  s = reader->NextArrayItem();
  CHECK(s);
  std::vector<int> int_list;
  reader->Read(&int_list);
  ::tvm::Array<::tvm::Optional<::tvm::Integer>> lengths;
  for (const auto& i : int_list) {
    lengths.push_back(::tvm::Integer(i));
  }
  node->lengths = lengths;
  s = reader->NextArrayItem();
  CHECK(s);
  reader->Read(&node->inner_to_outer);
  data_ = std::move(node);
}

void SplitStepNode::WriteToRecord(dmlc::JSONWriter* writer) const {
  writer->WriteArraySeperator();
  writer->WriteString(record_prefix_str);
  writer->WriteArrayItem(stage_id);
  writer->WriteArrayItem(iter_id);
  writer->WriteArrayItem(extent ? GetIntImm(extent.value()) : 0);
  writer->WriteArrayItem(IntArrayToVector(lengths));
  writer->WriteArrayItem(static_cast<int>(inner_to_outer));
}

Array<Iterator> SplitStepNode::ApplyToState(State* state) const {
  return ApplySplitToState(state, stage_id, iter_id, lengths, inner_to_outer);
}

Array<IterVar> SplitStepNode::ApplyToSchedule(Array<te::Stage>* stages,
                                              StageToAxesMap* stage_to_axes) const {
  return ApplySplitToSchedule(stages, stage_to_axes, stage_id, iter_id, lengths, inner_to_outer);
}

String SplitStepNode::PrintAsPythonAPI(Array<te::Stage>* stages,
                                       StageToAxesMap* stage_to_axes) const {
  return PrintSplitAsPythonAPI(stages, stage_to_axes, stage_id, iter_id, lengths, inner_to_outer);
}

<<<<<<< HEAD
/********** Storage Align **********/
StorageAlignStep::StorageAlignStep(int stage_id, int iter_id, int factor, int offset) {
  auto node = make_object<StorageAlignStepNode>();
  node->stage_id = stage_id;
  node->iter_id = iter_id;
  node->factor = factor;
  node->offset = offset;
  data_ = std::move(node);
}

StorageAlignStep::StorageAlignStep(dmlc::JSONReader* reader) {
  auto node = make_object<StorageAlignStepNode>();
=======
/********** Follow Split **********/
FollowSplitStep::FollowSplitStep(int stage_id, int iter_id, int src_step_id, int n_split) {
  auto node = make_object<FollowSplitStepNode>();
  node->stage_id = stage_id;
  node->iter_id = iter_id;
  node->src_step_id = src_step_id;
  node->n_split = n_split;
  data_ = std::move(node);
}

void FollowSplitStepNode::WriteToRecord(dmlc::JSONWriter* writer) const {
  writer->WriteArraySeperator();
  writer->WriteString(record_prefix_str);
  writer->WriteArrayItem(stage_id);
  writer->WriteArrayItem(iter_id);
  writer->WriteArrayItem(src_step_id);
  writer->WriteArrayItem(n_split);
}

void FollowSplitStepNode::ExtractSplitLengths(const Array<Step>& transform_steps,
                                              Array<Optional<Integer>>* lengths) const {
  // Make sure src_step_id is within the range of transform_steps.
  CHECK_LT(src_step_id, transform_steps.size());
  auto ps = transform_steps[src_step_id].as<SplitStepNode>();
  CHECK(ps != nullptr);

  // Make sure the size of ps->lengths is not smaller than n_split-1.
  // Note that the number of actual splitting factors of src_step is ps->lengths.size()+1.
  CHECK_LE(n_split, ps->lengths.size() + 1);
  CHECK(ps != nullptr);

  lengths->reserve(n_split);
  int j = 0;
  // Get the first (n_split-1) split factors of followed src_step.
  for (; j < n_split - 1; ++j) {
    lengths->push_back(ps->lengths[j]);
  }

  // Get the last split factor of src_step for splitting level if n_split is smaller than
  // ps->lengths.size()+1.
  PrimExpr last_factor = 1;
  for (; j < static_cast<int>(ps->lengths.size()); ++j) {
    if (ps->lengths[j]) {
      last_factor *= ps->lengths[j].value();
    } else {
      last_factor = PrimExpr();
      break;
    }
  }
  if (last_factor.defined()) {
    lengths->push_back(Downcast<Integer>(last_factor));
  } else {
    lengths->push_back(NullOpt);
  }
}

FollowSplitStep::FollowSplitStep(dmlc::JSONReader* reader) {
  auto node = make_object<FollowSplitStepNode>();
  bool s;
  s = reader->NextArrayItem();
  CHECK(s);
  reader->Read(&node->stage_id);
  s = reader->NextArrayItem();
  CHECK(s);
  reader->Read(&node->iter_id);
  s = reader->NextArrayItem();
  CHECK(s);
  reader->Read(&node->src_step_id);
  s = reader->NextArrayItem();
  CHECK(s);
  reader->Read(&node->n_split);

  data_ = std::move(node);
}

Array<Iterator> FollowSplitStepNode::ApplyToState(State* state) const {
  Array<Optional<Integer>> lengths;
  ExtractSplitLengths((*state)->transform_steps, &lengths);
  return ApplySplitToState(state, stage_id, iter_id, lengths, true);
}

Array<IterVar> FollowSplitStepNode::ApplyToSchedule(Array<te::Stage>* stages,
                                                    StageToAxesMap* stage_to_axes,
                                                    const Array<Step>& transform_steps) const {
  Array<Optional<Integer>> lengths;
  ExtractSplitLengths(transform_steps, &lengths);
  return ApplySplitToSchedule(stages, stage_to_axes, stage_id, iter_id, lengths, true);
}

String FollowSplitStepNode::PrintAsPythonAPI(Array<te::Stage>* stages,
                                             StageToAxesMap* stage_to_axes,
                                             const Array<Step>& transform_steps) const {
  Array<Optional<Integer>> lengths;
  ExtractSplitLengths(transform_steps, &lengths);
  return PrintSplitAsPythonAPI(stages, stage_to_axes, stage_id, iter_id, lengths, true);
}

/********** Follow Fused Split **********/
FollowFusedSplitStep::FollowFusedSplitStep(int stage_id, int iter_id,
                                           const Array<Integer>& src_step_ids, int level,
                                           bool factor_or_nparts) {
  auto node = make_object<FollowFusedSplitStepNode>();
  node->stage_id = stage_id;
  node->iter_id = iter_id;
  node->src_step_ids = src_step_ids;
  node->level = level;
  node->factor_or_nparts = factor_or_nparts;
  data_ = std::move(node);
}

FollowFusedSplitStep::FollowFusedSplitStep(dmlc::JSONReader* reader) {
  auto node = make_object<FollowFusedSplitStepNode>();
>>>>>>> 44ff1f3b
  bool s;
  s = reader->NextArrayItem();
  CHECK(s);
  reader->Read(&node->stage_id);
  s = reader->NextArrayItem();
  CHECK(s);
  reader->Read(&node->iter_id);
  s = reader->NextArrayItem();
  CHECK(s);
<<<<<<< HEAD
  reader->Read(&node->factor);
  s = reader->NextArrayItem();
  CHECK(s);
  reader->Read(&node->offset);
  data_ = std::move(node);
}

void StorageAlignStepNode::WriteToRecord(dmlc::JSONWriter* writer) const {
=======
  std::vector<int> int_list;
  reader->Read(&int_list);
  s = reader->NextArrayItem();
  CHECK(s);
  reader->Read(&node->level);
  s = reader->NextArrayItem();
  CHECK(s);
  reader->Read(&node->factor_or_nparts);

  ::tvm::Array<::tvm::Integer> src_step_ids;
  for (const auto& i : int_list) {
    src_step_ids.push_back(i);
  }
  node->src_step_ids = src_step_ids;
  data_ = std::move(node);
}

void FollowFusedSplitStepNode::WriteToRecord(dmlc::JSONWriter* writer) const {
>>>>>>> 44ff1f3b
  writer->WriteArraySeperator();
  writer->WriteString(record_prefix_str);
  writer->WriteArrayItem(stage_id);
  writer->WriteArrayItem(iter_id);
<<<<<<< HEAD
  writer->WriteArrayItem(factor);
  writer->WriteArrayItem(offset);
}

void StorageAlignStepNode::ApplyToState(State* state) const {
  StateNode* pstate = state->CopyOnWrite();
  Stage stage = pstate->stages[stage_id];
  stage.CopyOnWrite()->attrs.storage_offset = offset;
  pstate->stages.Set(stage_id, std::move(stage));
}

void StorageAlignStepNode::ApplyToSchedule(Array<te::Stage>* stages,
                                           StageToAxesMap* stage_to_axes) const {
  te::Stage stage = (*stages)[stage_id];
  const Array<IterVar>& axes = (*stage_to_axes)[stage];
  stage.storage_align(axes[iter_id], factor, offset);
  stages->Set(stage_id, std::move(stage));
}

String StorageAlignStepNode::PrintAsPythonAPI(Array<te::Stage>* stages,
                                              StageToAxesMap* stage_to_axes) const {
  std::stringstream ss;
  const auto& stage = (*stages)[stage_id];
  ss << "s[" << CleanName(stage->op->name) << "].storage_align("
     << CleanName((*stage_to_axes)[stage][iter_id]->var->name_hint) << ", " << factor << ", "
     << offset << ")\n";

  ApplyToSchedule(stages, stage_to_axes);
  return ss.str();
=======
  writer->WriteArrayItem(IntArrayToVector(src_step_ids));
  writer->WriteArrayItem(level);
  writer->WriteArrayItem(static_cast<int>(factor_or_nparts));
}

Optional<Integer> FollowFusedSplitStepNode::ExtractSplitLength(
    const Array<Step>& transform_steps) const {
  PrimExpr ret(1);

  for (int src_step_id : src_step_ids) {
    // Make sure the src_step_id is within the range of transform_steps.
    CHECK_LT(src_step_id, transform_steps.size());
    auto ps = transform_steps[src_step_id].as<SplitStepNode>();
    CHECK(ps != nullptr);
    // Multiple the splitting factor on corresponding splitting level of src_steps.
    if (ps->lengths[level] && ret.defined()) {
      ret *= ps->lengths[level].value();
    } else {
      return NullOpt;
    }
  }
  return Downcast<Integer>(ret);
}

Array<Iterator> FollowFusedSplitStepNode::ApplyToState(State* state) const {
  const Optional<Integer>& length = ExtractSplitLength((*state)->transform_steps);
  return ApplySplitToState(state, stage_id, iter_id, {length}, factor_or_nparts);
}

Array<IterVar> FollowFusedSplitStepNode::ApplyToSchedule(Array<te::Stage>* stages,
                                                         StageToAxesMap* stage_to_axes,
                                                         const Array<Step>& transform_steps) const {
  const Optional<Integer>& length = ExtractSplitLength(transform_steps);
  return ApplySplitToSchedule(stages, stage_to_axes, stage_id, iter_id, {length}, factor_or_nparts);
}

String FollowFusedSplitStepNode::PrintAsPythonAPI(Array<te::Stage>* stages,
                                                  StageToAxesMap* stage_to_axes,
                                                  const Array<Step>& transform_steps) const {
  const Optional<Integer>& length = ExtractSplitLength(transform_steps);
  return PrintSplitAsPythonAPI(stages, stage_to_axes, stage_id, iter_id, {length},
                               factor_or_nparts);
>>>>>>> 44ff1f3b
}

/********** Steps working on multiple stages **********/

/********** Compute At **********/
ComputeAtStep::ComputeAtStep(int stage_id, int target_stage_id, int target_iter_id) {
  auto node = make_object<ComputeAtStepNode>();
  node->stage_id = stage_id;
  node->target_stage_id = target_stage_id;
  node->target_iter_id = target_iter_id;
  data_ = std::move(node);
}

ComputeAtStep::ComputeAtStep(dmlc::JSONReader* reader) {
  auto node = make_object<ComputeAtStepNode>();
  bool s;
  s = reader->NextArrayItem();
  CHECK(s);
  reader->Read(&node->stage_id);
  s = reader->NextArrayItem();
  CHECK(s);
  reader->Read(&node->target_stage_id);
  s = reader->NextArrayItem();
  CHECK(s);
  reader->Read(&node->target_iter_id);
  data_ = std::move(node);
}

void ComputeAtStepNode::WriteToRecord(dmlc::JSONWriter* writer) const {
  writer->WriteArraySeperator();
  writer->WriteString(record_prefix_str);
  writer->WriteArrayItem(stage_id);
  writer->WriteArrayItem(target_stage_id);
  writer->WriteArrayItem(target_iter_id);
}
void ComputeAtStepNode::ApplyToState(State* state) const {
  const Stage& stage = (*state)->stages[stage_id];

  // Remove the bound information of each iterator since they may not be accurate after
  // compute at
  Array<Iterator> new_iters;
  for (const Iterator& it : stage->iters) {
    new_iters.push_back(Iterator(it->name, Range(), it->iter_kind, it->annotation));
  }

  StateNode* pstate = state->CopyOnWrite();
  pstate->stages.Set(stage_id, Stage(stage->op, stage->op_type, std::move(new_iters),
                                     ComputeAtKind::kIter, stage->attrs));
  // Update attach map
  pstate->attach_map.SetComputeAtIter(stage_id, target_stage_id, target_iter_id);
}

void ComputeAtStepNode::ApplyToSchedule(Array<te::Stage>* stages,
                                        StageToAxesMap* stage_to_axes) const {
  te::Stage stage = (*stages)[stage_id];
  const auto& target_stage = (*stages)[target_stage_id];
  const auto& target_axis = (*stage_to_axes)[target_stage][target_iter_id];
  stage.compute_at(target_stage, target_axis);

  stages->Set(stage_id, std::move(stage));
}

String ComputeAtStepNode::PrintAsPythonAPI(Array<te::Stage>* stages,
                                           StageToAxesMap* stage_to_axes) const {
  std::stringstream ss;
  const auto& stage = (*stages)[stage_id];
  const auto& target_stage = (*stages)[target_stage_id];
  ss << "s[" << CleanName(stage->op->name) << "].compute_at(s[" << CleanName(target_stage->op->name)
     << "], " << CleanName((*stage_to_axes)[target_stage][target_iter_id]->var->name_hint) << ")\n";
  ApplyToSchedule(stages, stage_to_axes);
  return ss.str();
}

/********** Compute Inline **********/
ComputeInlineStep::ComputeInlineStep(int stage_id) {
  auto node = make_object<ComputeInlineStepNode>();
  node->stage_id = stage_id;
  data_ = std::move(node);
}

ComputeInlineStep::ComputeInlineStep(dmlc::JSONReader* reader) {
  auto node = make_object<ComputeInlineStepNode>();
  bool s;
  s = reader->NextArrayItem();
  CHECK(s);
  reader->Read(&node->stage_id);
  data_ = std::move(node);
}

void ComputeInlineStepNode::WriteToRecord(dmlc::JSONWriter* writer) const {
  writer->WriteArraySeperator();
  writer->WriteString(record_prefix_str);
  writer->WriteArrayItem(stage_id);
}

void ComputeInlineStepNode::ApplyToState(State* state) const {
  const Stage& stage = (*state)->stages[stage_id];

  // Check the validity of compute_inline
  for (size_t i = 0; i < stage->iters.size(); ++i) {
    CHECK_EQ((*state)->attach_map->iter_to_attached_stages.count(std::make_pair(stage_id, i)), 0)
        << "Invalid compute_inline: There are some other stages that are attached to the "
        << "target stage";
  }

  StateNode* pstate = state->CopyOnWrite();
  auto new_stage = pstate->stages[stage_id];
  new_stage.CopyOnWrite()->compute_at = ComputeAtKind::kInlined;
  pstate->stages.Set(stage_id, std::move(new_stage));
  // Update attach map
  pstate->attach_map.DeleteStage(stage_id);
}

void ComputeInlineStepNode::ApplyToSchedule(Array<te::Stage>* stages,
                                            StageToAxesMap* stage_to_axes) const {
  auto stage = (*stages)[stage_id];
  stage.compute_inline();
  stages->Set(stage_id, std::move(stage));
}

String ComputeInlineStepNode::PrintAsPythonAPI(Array<te::Stage>* stages,
                                               StageToAxesMap* stage_to_axes) const {
  std::stringstream ss;
  const auto& stage = (*stages)[stage_id];
  ss << "s[" << CleanName(stage->op->name) << "].compute_inline()\n";
  ApplyToSchedule(stages, stage_to_axes);
  return ss.str();
}

/********** Compute Root **********/
ComputeRootStep::ComputeRootStep(int stage_id) {
  auto node = make_object<ComputeRootStepNode>();
  node->stage_id = stage_id;
  data_ = std::move(node);
}

ComputeRootStep::ComputeRootStep(dmlc::JSONReader* reader) {
  auto node = make_object<ComputeRootStepNode>();
  bool s;
  s = reader->NextArrayItem();
  CHECK(s);
  reader->Read(&node->stage_id);
  data_ = std::move(node);
}

void ComputeRootStepNode::WriteToRecord(dmlc::JSONWriter* writer) const {
  writer->WriteArraySeperator();
  writer->WriteString(record_prefix_str);
  writer->WriteArrayItem(stage_id);
}

void ComputeRootStepNode::ApplyToState(State* state) const {
  const Stage& stage = (*state)->stages[stage_id];

  // Remove the bound information of each iterator since they may not be accurate after
  // compute root
  Array<Iterator> new_iters;
  for (const Iterator& it : stage->iters) {
    new_iters.push_back(Iterator(it->name, Range(), it->iter_kind, it->annotation));
  }

  StateNode* pstate = state->CopyOnWrite();
  pstate->stages.Set(stage_id, Stage(stage->op, stage->op_type, std::move(new_iters),
                                     ComputeAtKind::kRoot, stage->attrs));
  // Update attach map
  pstate->attach_map.DeleteStage(stage_id);
}

void ComputeRootStepNode::ApplyToSchedule(Array<te::Stage>* stages,
                                          StageToAxesMap* stage_to_axes) const {
  auto stage = (*stages)[stage_id];
  stage.compute_root();
  stages->Set(stage_id, std::move(stage));
}

String ComputeRootStepNode::PrintAsPythonAPI(Array<te::Stage>* stages,
                                             StageToAxesMap* stage_to_axes) const {
  std::stringstream ss;
  const auto& stage = (*stages)[stage_id];
  ss << "s[" << CleanName(stage->op->name) << "].compute_root()\n";
  ApplyToSchedule(stages, stage_to_axes);
  return ss.str();
}

/********** Steps adding new stages **********/

/*!
 * \brief Common part for steps that add new stages(e.g. CacheReadStep, CacheWriteStep,
 * RfactorStep). This will return all steps that can change the number of stages in a ComputeDAG,
 * and stop by the current step.
 */
Array<Step> GetFormerStageModifiableSteps(Step current_step, const Array<Step>& transform_steps) {
  Array<Step> ret_steps;
  for (size_t i = 0; i < transform_steps.size(); ++i) {
    const Step& step = transform_steps[i];
    if (step->IsInstance<CacheWriteStepNode>() || step->IsInstance<CacheReadStepNode>()) {
      ret_steps.push_back(step);
    } else if (step->IsInstance<RfactorStepNode>()) {
      // add FuseStepNode required by rfactor
      if (i >= 2 && transform_steps[i - 2]->IsInstance<FuseStepNode>()) {
        const Step& fuse_step = transform_steps[i - 2];
        if (fuse_step->stage_id == step->stage_id) {
          ret_steps.push_back(fuse_step);
        }
      }
      // add SplitStepNode required by rfactor
      CHECK_GE(i, 1);
      CHECK(transform_steps[i - 1]->IsInstance<SplitStepNode>());
      const Step& split_step = transform_steps[i - 1];
      CHECK_EQ(split_step->stage_id, step->stage_id);
      ret_steps.push_back(split_step);
      // add RfactorStepNode
      ret_steps.push_back(step);
    }
    // A state may have multiple stage modifiable steps, stop by the current step to avoid
    // replaying excess steps
    if (step.same_as(current_step)) {
      break;
    }
  }
  return ret_steps;
}

/********** Cache Read **********/
CacheReadStep::CacheReadStep(int stage_id, String scope_name,
                             const Array<Integer>& reader_stage_ids) {
  auto node = make_object<CacheReadStepNode>();
  node->stage_id = stage_id;
  node->scope_name = std::move(scope_name);
  node->reader_stage_ids = reader_stage_ids;
  data_ = std::move(node);
}

CacheReadStep::CacheReadStep(dmlc::JSONReader* reader) {
  auto node = make_object<CacheReadStepNode>();
  bool s;
  s = reader->NextArrayItem();
  CHECK(s);
  reader->Read(&node->stage_id);
  s = reader->NextArrayItem();
  CHECK(s);
  std::string string_value;
  reader->Read(&string_value);
  node->scope_name = std::move(string_value);
  s = reader->NextArrayItem();
  CHECK(s);
  std::vector<int> int_list;
  reader->Read(&int_list);
  Array<Integer> reader_stage_ids;
  for (int i : int_list) {
    reader_stage_ids.push_back(i);
  }
  node->reader_stage_ids = std::move(reader_stage_ids);
  data_ = std::move(node);
}

void CacheReadStepNode::WriteToRecord(dmlc::JSONWriter* writer) const {
  writer->WriteArraySeperator();
  writer->WriteString(record_prefix_str);
  writer->WriteArrayItem(stage_id);
  writer->WriteArraySeperator();
  writer->WriteString(scope_name);
  writer->WriteArrayItem(IntArrayToVector(reader_stage_ids));
}

int CacheReadStepNode::ApplyToState(State* state, const ComputeDAG& dag) const {
  StateNode* pstate = state->CopyOnWrite();
  const ComputeDAG& current_compute_dag = dag.ReplayAndGetDAG(
      GetFormerStageModifiableSteps(GetRef<Step>(this), (*state)->transform_steps));

  // target_stage -> target_stage + target_store
  // Update the op of the target stage, insert a new cache read stage behind, update the op of
  // later stages, then update the stage_id mapping in AttachMap
  int added_stage_id = stage_id + 1;
  Stage tmp_stage = pstate->stages[stage_id];
  tmp_stage.CopyOnWrite()->op = current_compute_dag->ops[stage_id];
  pstate->stages.Set(stage_id, std::move(tmp_stage));
  pstate->stages.insert(pstate->stages.begin() + added_stage_id,
                        Stage(current_compute_dag->ops[added_stage_id]));
  for (size_t i = added_stage_id + 1; i < pstate->stages.size(); ++i) {
    tmp_stage = pstate->stages[i];
    tmp_stage.CopyOnWrite()->op = current_compute_dag->ops[i];
    pstate->stages.Set(i, std::move(tmp_stage));
  }
  pstate->attach_map = pstate->attach_map.ApplyStageIdOffset(added_stage_id);
  pstate->current_compute_dag = std::move(current_compute_dag);

  return added_stage_id;
}

te::Tensor CacheReadStepNode::ApplyToSchedule(Array<te::Stage>* stages,
                                              StageToAxesMap* stage_to_axes,
                                              te::Schedule* schedule) const {
  const te::Stage& stage = (*stages)[stage_id];
  Array<te::Operation> readers;
  for (const auto& i : reader_stage_ids) {
    readers.push_back((*stages)[i]->origin_op);
  }
  auto out = schedule->cache_read(stage->origin_op.output(0), scope_name, readers);

  const auto& new_stage = (*schedule)[out->op];
  UpdateStageToAxesMap(new_stage, stage_to_axes);
  stages->insert(stages->begin() + stage_id + 1, new_stage);

  return out;
}

String CacheReadStepNode::PrintAsPythonAPI(Array<te::Stage>* stages, StageToAxesMap* stage_to_axes,
                                           te::Schedule* schedule) const {
  std::stringstream ss;
  // Since the original stage will be changed after schedule apply, keep a copy here
  // These information will be used to print Python API string later
  auto stage = (*stages)[stage_id];
  Array<te::Stage> reader_stages;
  for (size_t i = 0; i < reader_stage_ids.size(); ++i) {
    reader_stages.push_back((*stages)[reader_stage_ids[i]]);
  }
  auto out = ApplyToSchedule(stages, stage_to_axes, schedule);

  ss << CleanName(out->op->name) << " = "
     << "s.cache_read(" << CleanName(stage->op->name) << ", \"" << scope_name << "\", ["
     << CleanName(reader_stages[0]->op->name);
  for (size_t i = 1; i < reader_stage_ids.size(); ++i) {
    ss << ", " << CleanName(reader_stages[i]->op->name);
  }
  ss << "])\n";

  // Print the iterators of the new added stage
  const auto& iters = out->op->root_iter_vars();
  for (size_t i = 0; i < iters.size(); ++i) {
    ss << CleanName(iters[i]->var->name_hint);
    if (i != iters.size() - 1) {
      ss << ", ";
    }
  }
  ss << " = "
     << "tuple(" << CleanName(out->op->name) << ".op.axis)\n";

  return ss.str();
}

/********** Cache Write **********/
CacheWriteStep::CacheWriteStep(int stage_id, String scope_name) {
  auto node = make_object<CacheWriteStepNode>();
  node->stage_id = stage_id;
  node->scope_name = std::move(scope_name);
  data_ = std::move(node);
}

CacheWriteStep::CacheWriteStep(dmlc::JSONReader* reader) {
  auto node = make_object<CacheWriteStepNode>();
  bool s;
  s = reader->NextArrayItem();
  CHECK(s);
  reader->Read(&node->stage_id);
  s = reader->NextArrayItem();
  CHECK(s);
  std::string string_value;
  reader->Read(&string_value);
  node->scope_name = std::move(string_value);
  data_ = std::move(node);
}

void CacheWriteStepNode::WriteToRecord(dmlc::JSONWriter* writer) const {
  writer->WriteArraySeperator();
  writer->WriteString(record_prefix_str);
  writer->WriteArrayItem(stage_id);
  writer->WriteArraySeperator();
  writer->WriteString(scope_name);
}

int CacheWriteStepNode::ApplyToState(State* state, const ComputeDAG& dag) const {
  StateNode* pstate = state->CopyOnWrite();
  int last_dag_op_size = pstate->current_compute_dag
                             ? pstate->current_compute_dag.value().as<ComputeDAGNode>()->ops.size()
                             : dag->ops.size();
  const ComputeDAG& current_compute_dag = dag.ReplayAndGetDAG(
      GetFormerStageModifiableSteps(GetRef<Step>(this), (*state)->transform_steps));
  int added_ops = current_compute_dag->ops.size() - last_dag_op_size;
  // TODO(jcf94): Update this check to equal after fixing the cache write bug in TVM
  CHECK_GE(added_ops, 1);

  // target_stage -> cache_write_stage + target_stage
  // Assume no step has been applied to the target stage before cache write.
  // Insert a new cache write stage ahead, update the op of the target stage and later stages, then
  // update the stage_id mapping in AttachMap
  pstate->stages.insert(pstate->stages.begin() + stage_id,
                        Stage(current_compute_dag->ops[stage_id]));
  pstate->stages.Set(stage_id + 1, Stage(current_compute_dag->ops[stage_id + 1]));
  int next_stage_id = stage_id + 2;
  // TODO(jc94): Fix the cache write bug in TVM and remove added_op == 2 support.
  // TVM's cache_write has a bug with multi outputs. See
  // `tests/python/unittest/test_auto_scheduler_loop_state.py::test_cache_read_write` test
  // for more details
  if (added_ops == 2) {
    pstate->stages.insert(pstate->stages.begin() + next_stage_id,
                          Stage(current_compute_dag->ops[next_stage_id]));
    next_stage_id++;
  } else if (added_ops > 2) {
    LOG(ERROR) << "Unexpected behavior of CacheWrite.";
  }
  for (size_t i = next_stage_id; i < current_compute_dag->ops.size(); ++i) {
    Stage tmp_stage = pstate->stages[i];
    tmp_stage.CopyOnWrite()->op = current_compute_dag->ops[i];
    pstate->stages.Set(i, std::move(tmp_stage));
  }
  pstate->attach_map = pstate->attach_map.ApplyStageIdOffset(stage_id, added_ops);
  pstate->current_compute_dag = std::move(current_compute_dag);

  return stage_id;
}

Array<te::Tensor> CacheWriteStepNode::ApplyToSchedule(Array<te::Stage>* stages,
                                                      StageToAxesMap* stage_to_axes,
                                                      te::Schedule* schedule) const {
  const te::Stage& stage = (*stages)[stage_id];
  Array<te::Tensor> tensor_array;
  // If the target stage has multi outputs, TVM requires to cache_write
  // all of them or schedule.cache_write will raise an error
  for (auto i = 0; i < stage->op->num_outputs(); ++i) {
    tensor_array.push_back(stage->origin_op.output(i));
  }
  auto outs = schedule->cache_write(tensor_array, scope_name);

  UpdateStageToAxesMap(stage, stage_to_axes);
  // Even if there is multi outputs, TVM schedule only generate one
  // new stage
  const auto& new_stage = (*schedule)[outs[0]->op];
  UpdateStageToAxesMap(new_stage, stage_to_axes);
  stages->insert(stages->begin() + stage_id, new_stage);

  return outs;
}

String CacheWriteStepNode::PrintAsPythonAPI(Array<te::Stage>* stages, StageToAxesMap* stage_to_axes,
                                            te::Schedule* schedule) const {
  std::stringstream ss;
  // Since the original stage will be changed after schedule apply, keep a copy here
  // These information will be used to print Python API string later
  te::Stage stage = (*stages)[stage_id];
  auto outs = ApplyToSchedule(stages, stage_to_axes, schedule);

  for (size_t i = 0; i < outs.size(); ++i) {
    ss << CleanName(outs[i]->op->name) << ", ";
  }
  ss << "= "
     << "s.cache_write([" << CleanName(stage->op.output(0)->op->name);
  for (auto i = 1; i < stage->op->num_outputs(); ++i) {
    ss << ", " << CleanName(stage->op.output(i)->op->name);
  }
  ss << "], \"" << scope_name << "\")\n";

  // Print the iterators of the new added stage
  for (const auto& out : outs) {
    const auto& iters = out->op->root_iter_vars();
    for (size_t i = 0; i < iters.size(); ++i) {
      ss << CleanName(iters[i]->var->name_hint);
      if (i != iters.size() - 1) {
        ss << ", ";
      }
    }
    ss << " = "
       << "tuple(" << CleanName(out->op->name) << ".op.axis)"
       << " + "
       << "tuple(" << CleanName(out->op->name) << ".op.reduce_axis)\n";
  }

  return ss.str();
}

/********** Rfactor **********/
RfactorStep::RfactorStep(int stage_id, int iter_id, int factor_iter_id) {
  auto node = make_object<RfactorStepNode>();
  node->stage_id = stage_id;
  node->iter_id = iter_id;
  node->factor_iter_id = factor_iter_id;
  data_ = std::move(node);
}

RfactorStep::RfactorStep(dmlc::JSONReader* reader) {
  auto node = make_object<RfactorStepNode>();
  bool s;
  s = reader->NextArrayItem();
  CHECK(s);
  reader->Read(&node->stage_id);
  s = reader->NextArrayItem();
  CHECK(s);
  reader->Read(&node->iter_id);
  s = reader->NextArrayItem();
  CHECK(s);
  reader->Read(&node->factor_iter_id);
  data_ = std::move(node);
}

void RfactorStepNode::WriteToRecord(dmlc::JSONWriter* writer) const {
  writer->WriteArraySeperator();
  writer->WriteString(record_prefix_str);
  writer->WriteArrayItem(stage_id);
  writer->WriteArrayItem(iter_id);
  writer->WriteArrayItem(factor_iter_id);
}

int RfactorStepNode::ApplyToState(State* state, const ComputeDAG& dag) const {
  StateNode* pstate = state->CopyOnWrite();
  const auto& compute_at_type = pstate->stages[stage_id]->compute_at;
  const ComputeDAG& current_compute_dag = dag.ReplayAndGetDAG(
      GetFormerStageModifiableSteps(GetRef<Step>(this), (*state)->transform_steps));

  // target_stage -> rfactor_compute + target_stage
  // Insert a new compute stage, update the target stage and later stage, then update the stage_id
  // mapping in AttachMap
  pstate->stages.insert(pstate->stages.begin() + stage_id,
                        Stage(current_compute_dag->ops[stage_id]));
  // Maintain the compute_at type of the target stage
  Stage target_stage = Stage(current_compute_dag->ops[stage_id + 1]);
  target_stage.CopyOnWrite()->compute_at = compute_at_type;
  pstate->stages.Set(stage_id + 1, std::move(target_stage));
  for (size_t i = stage_id + 2; i < pstate->stages.size(); ++i) {
    Stage stage = pstate->stages[i];
    stage.CopyOnWrite()->op = current_compute_dag->ops[i];
    pstate->stages.Set(i, std::move(stage));
  }
  pstate->attach_map = pstate->attach_map.ApplyStageIdOffset(stage_id);
  pstate->current_compute_dag = std::move(current_compute_dag);

  return stage_id;
}

Array<te::Tensor> RfactorStepNode::ApplyToSchedule(Array<te::Stage>* stages,
                                                   StageToAxesMap* stage_to_axes,
                                                   te::Schedule* schedule) const {
  const auto& stage = (*stages)[stage_id];
  const Array<IterVar>& axes = (*stage_to_axes)[stage];

  const te::Tensor& tensor = stage->origin_op.output(0);
  const IterVar& axis = axes[iter_id];
  auto outs = schedule->rfactor(tensor, axis, factor_iter_id);

  UpdateStageToAxesMap(stage, stage_to_axes);
  const auto& new_stage = (*schedule)[outs[0]->op];
  UpdateStageToAxesMap(new_stage, stage_to_axes);
  stages->insert(stages->begin() + stage_id, new_stage);

  return outs;
}

String RfactorStepNode::PrintAsPythonAPI(Array<te::Stage>* stages, StageToAxesMap* stage_to_axes,
                                         te::Schedule* schedule) const {
  std::stringstream ss;
  const auto& stage = (*stages)[stage_id];

  const auto& tensor_name = CleanName(stage->origin_op.output(0)->op->name);
  const auto& axis_name = CleanName((*stage_to_axes)[stage][iter_id]->var->name_hint);

  const auto& outs = ApplyToSchedule(stages, stage_to_axes, schedule);

  for (size_t i = 0; i < outs.size(); ++i) {
    ss << CleanName(outs[i]->op->name);
    if (i != outs.size() - 1) {
      ss << ", ";
    }
  }
  ss << " = "
     << "s.rfactor(" << tensor_name << ", " << axis_name << ", " << factor_iter_id << ")\n";

  for (const auto& out : outs) {
    const auto& iters = out->op->root_iter_vars();
    for (size_t i = 0; i < iters.size(); ++i) {
      ss << CleanName(iters[i]->var->name_hint);
      if (i != iters.size() - 1) {
        ss << ", ";
      }
    }
    ss << " = "
       << "tuple(" << CleanName(out->op->name) << ".op.axis)"
       << " + "
       << "tuple(" << CleanName(out->op->name) << ".op.reduce_axis)\n";
  }

  const auto& output = (*stages)[stage_id + 1]->op.output(0);
  const auto& iters = output->op->root_iter_vars();
  for (size_t i = 0; i < iters.size(); ++i) {
    ss << CleanName(iters[i]->var->name_hint);
    if (i != iters.size() - 1) {
      ss << ", ";
    }
  }
  ss << " = "
     << "tuple(s[" << CleanName(output->op->name) << "].op.axis)"
     << " + "
     << "tuple(s[" << CleanName(output->op->name) << "].op.reduce_axis)\n";

  return ss.str();
}

}  // namespace auto_scheduler
}  // namespace tvm<|MERGE_RESOLUTION|>--- conflicted
+++ resolved
@@ -87,15 +87,12 @@
     return ReorderStep(reader);
   } else if (name == SplitStepNode::record_prefix_str) {
     return SplitStep(reader);
-<<<<<<< HEAD
-  } else if (name == StorageAlignStepNode::record_prefix_str) {
-    return StorageAlignStep(reader);
-=======
   } else if (name == FollowSplitStepNode::record_prefix_str) {
     return FollowSplitStep(reader);
   } else if (name == FollowFusedSplitStepNode::record_prefix_str) {
     return FollowFusedSplitStep(reader);
->>>>>>> 44ff1f3b
+  } else if (name == StorageAlignStepNode::record_prefix_str) {
+    return StorageAlignStep(reader);
   } else if (name == ComputeAtStepNode::record_prefix_str) {
     return ComputeAtStep(reader);
   } else if (name == ComputeInlineStepNode::record_prefix_str) {
@@ -126,13 +123,11 @@
     ps->ApplyToState(state);
   } else if (auto ps = step.as<SplitStepNode>()) {
     ps->ApplyToState(state);
-<<<<<<< HEAD
-  } else if (auto ps = step.as<StorageAlignStepNode>()) {
-=======
   } else if (auto ps = step.as<FollowSplitStepNode>()) {
     ps->ApplyToState(state);
   } else if (auto ps = step.as<FollowFusedSplitStepNode>()) {
->>>>>>> 44ff1f3b
+    ps->ApplyToState(state);
+  } else if (auto ps = step.as<StorageAlignStepNode>()) {
     ps->ApplyToState(state);
   } else if (auto ps = step.as<ComputeAtStepNode>()) {
     ps->ApplyToState(state);
@@ -163,15 +158,12 @@
     ps->ApplyToSchedule(stages, stage_to_axes);
   } else if (auto ps = step.as<SplitStepNode>()) {
     ps->ApplyToSchedule(stages, stage_to_axes);
-<<<<<<< HEAD
-  } else if (auto ps = step.as<StorageAlignStepNode>()) {
-    ps->ApplyToSchedule(stages, stage_to_axes);
-=======
   } else if (auto ps = step.as<FollowSplitStepNode>()) {
     ps->ApplyToSchedule(stages, stage_to_axes, transform_steps);
   } else if (auto ps = step.as<FollowFusedSplitStepNode>()) {
     ps->ApplyToSchedule(stages, stage_to_axes, transform_steps);
->>>>>>> 44ff1f3b
+  } else if (auto ps = step.as<StorageAlignStepNode>()) {
+    ps->ApplyToSchedule(stages, stage_to_axes);
   } else if (auto ps = step.as<ComputeAtStepNode>()) {
     ps->ApplyToSchedule(stages, stage_to_axes);
   } else if (auto ps = step.as<ComputeInlineStepNode>()) {
@@ -202,15 +194,12 @@
     return ps->PrintAsPythonAPI(stages, stage_to_axes);
   } else if (auto ps = step.as<SplitStepNode>()) {
     return ps->PrintAsPythonAPI(stages, stage_to_axes);
-<<<<<<< HEAD
-  } else if (auto ps = step.as<StorageAlignStepNode>()) {
-    return ps->PrintAsPythonAPI(stages, stage_to_axes);
-=======
   } else if (auto ps = step.as<FollowSplitStepNode>()) {
     return ps->PrintAsPythonAPI(stages, stage_to_axes, transform_steps);
   } else if (auto ps = step.as<FollowFusedSplitStepNode>()) {
     return ps->PrintAsPythonAPI(stages, stage_to_axes, transform_steps);
->>>>>>> 44ff1f3b
+  } else if (auto ps = step.as<StorageAlignStepNode>()) {
+    return ps->PrintAsPythonAPI(stages, stage_to_axes);
   } else if (auto ps = step.as<ComputeAtStepNode>()) {
     return ps->PrintAsPythonAPI(stages, stage_to_axes);
   } else if (auto ps = step.as<ComputeInlineStepNode>()) {
@@ -935,20 +924,7 @@
   return PrintSplitAsPythonAPI(stages, stage_to_axes, stage_id, iter_id, lengths, inner_to_outer);
 }
 
-<<<<<<< HEAD
-/********** Storage Align **********/
-StorageAlignStep::StorageAlignStep(int stage_id, int iter_id, int factor, int offset) {
-  auto node = make_object<StorageAlignStepNode>();
-  node->stage_id = stage_id;
-  node->iter_id = iter_id;
-  node->factor = factor;
-  node->offset = offset;
-  data_ = std::move(node);
-}
-
-StorageAlignStep::StorageAlignStep(dmlc::JSONReader* reader) {
-  auto node = make_object<StorageAlignStepNode>();
-=======
+
 /********** Follow Split **********/
 FollowSplitStep::FollowSplitStep(int stage_id, int iter_id, int src_step_id, int n_split) {
   auto node = make_object<FollowSplitStepNode>();
@@ -1061,7 +1037,6 @@
 
 FollowFusedSplitStep::FollowFusedSplitStep(dmlc::JSONReader* reader) {
   auto node = make_object<FollowFusedSplitStepNode>();
->>>>>>> 44ff1f3b
   bool s;
   s = reader->NextArrayItem();
   CHECK(s);
@@ -1071,16 +1046,6 @@
   reader->Read(&node->iter_id);
   s = reader->NextArrayItem();
   CHECK(s);
-<<<<<<< HEAD
-  reader->Read(&node->factor);
-  s = reader->NextArrayItem();
-  CHECK(s);
-  reader->Read(&node->offset);
-  data_ = std::move(node);
-}
-
-void StorageAlignStepNode::WriteToRecord(dmlc::JSONWriter* writer) const {
-=======
   std::vector<int> int_list;
   reader->Read(&int_list);
   s = reader->NextArrayItem();
@@ -1099,42 +1064,10 @@
 }
 
 void FollowFusedSplitStepNode::WriteToRecord(dmlc::JSONWriter* writer) const {
->>>>>>> 44ff1f3b
   writer->WriteArraySeperator();
   writer->WriteString(record_prefix_str);
   writer->WriteArrayItem(stage_id);
   writer->WriteArrayItem(iter_id);
-<<<<<<< HEAD
-  writer->WriteArrayItem(factor);
-  writer->WriteArrayItem(offset);
-}
-
-void StorageAlignStepNode::ApplyToState(State* state) const {
-  StateNode* pstate = state->CopyOnWrite();
-  Stage stage = pstate->stages[stage_id];
-  stage.CopyOnWrite()->attrs.storage_offset = offset;
-  pstate->stages.Set(stage_id, std::move(stage));
-}
-
-void StorageAlignStepNode::ApplyToSchedule(Array<te::Stage>* stages,
-                                           StageToAxesMap* stage_to_axes) const {
-  te::Stage stage = (*stages)[stage_id];
-  const Array<IterVar>& axes = (*stage_to_axes)[stage];
-  stage.storage_align(axes[iter_id], factor, offset);
-  stages->Set(stage_id, std::move(stage));
-}
-
-String StorageAlignStepNode::PrintAsPythonAPI(Array<te::Stage>* stages,
-                                              StageToAxesMap* stage_to_axes) const {
-  std::stringstream ss;
-  const auto& stage = (*stages)[stage_id];
-  ss << "s[" << CleanName(stage->op->name) << "].storage_align("
-     << CleanName((*stage_to_axes)[stage][iter_id]->var->name_hint) << ", " << factor << ", "
-     << offset << ")\n";
-
-  ApplyToSchedule(stages, stage_to_axes);
-  return ss.str();
-=======
   writer->WriteArrayItem(IntArrayToVector(src_step_ids));
   writer->WriteArrayItem(level);
   writer->WriteArrayItem(static_cast<int>(factor_or_nparts));
@@ -1177,7 +1110,70 @@
   const Optional<Integer>& length = ExtractSplitLength(transform_steps);
   return PrintSplitAsPythonAPI(stages, stage_to_axes, stage_id, iter_id, {length},
                                factor_or_nparts);
->>>>>>> 44ff1f3b
+}
+
+/********** Storage Align **********/
+StorageAlignStep::StorageAlignStep(int stage_id, int iter_id, int factor, int offset) {
+  auto node = make_object<StorageAlignStepNode>();
+  node->stage_id = stage_id;
+  node->iter_id = iter_id;
+  node->factor = factor;
+  node->offset = offset;
+  data_ = std::move(node);
+}
+
+StorageAlignStep::StorageAlignStep(dmlc::JSONReader* reader) {
+  auto node = make_object<StorageAlignStepNode>();
+  bool s;
+  s = reader->NextArrayItem();
+  CHECK(s);
+  reader->Read(&node->stage_id);
+  s = reader->NextArrayItem();
+  CHECK(s);
+  reader->Read(&node->iter_id);
+  s = reader->NextArrayItem();
+  CHECK(s);
+  reader->Read(&node->factor);
+  s = reader->NextArrayItem();
+  CHECK(s);
+  reader->Read(&node->offset);
+  data_ = std::move(node);
+}
+
+void StorageAlignStepNode::WriteToRecord(dmlc::JSONWriter* writer) const {
+  writer->WriteArraySeperator();
+  writer->WriteString(record_prefix_str);
+  writer->WriteArrayItem(stage_id);
+  writer->WriteArrayItem(iter_id);
+  writer->WriteArrayItem(factor);
+  writer->WriteArrayItem(offset);
+}
+
+void StorageAlignStepNode::ApplyToState(State* state) const {
+  StateNode* pstate = state->CopyOnWrite();
+  Stage stage = pstate->stages[stage_id];
+  stage.CopyOnWrite()->attrs.storage_offset = offset;
+  pstate->stages.Set(stage_id, std::move(stage));
+}
+
+void StorageAlignStepNode::ApplyToSchedule(Array<te::Stage>* stages,
+                                           StageToAxesMap* stage_to_axes) const {
+  te::Stage stage = (*stages)[stage_id];
+  const Array<IterVar>& axes = (*stage_to_axes)[stage];
+  stage.storage_align(axes[iter_id], factor, offset);
+  stages->Set(stage_id, std::move(stage));
+}
+
+String StorageAlignStepNode::PrintAsPythonAPI(Array<te::Stage>* stages,
+                                              StageToAxesMap* stage_to_axes) const {
+  std::stringstream ss;
+  const auto& stage = (*stages)[stage_id];
+  ss << "s[" << CleanName(stage->op->name) << "].storage_align("
+     << CleanName((*stage_to_axes)[stage][iter_id]->var->name_hint) << ", " << factor << ", "
+     << offset << ")\n";
+
+  ApplyToSchedule(stages, stage_to_axes);
+  return ss.str();
 }
 
 /********** Steps working on multiple stages **********/
