--- conflicted
+++ resolved
@@ -251,14 +251,8 @@
 
 TIR_DEFINE_BUILTIN_FUNC(ptx_mma).set_attr<TCallEffectKind>("TCallEffectKind",
                                                            Integer(CallEffectKind::kOpaque));
-<<<<<<< HEAD
-TIR_DEFINE_BUILTIN_FUNC(ptx_ldg32)
-    .set_num_inputs(4)
-    .set_attr<TCallEffectKind>("TCallEffectKind", Integer(CallEffectKind::kPure));
-=======
 TIR_DEFINE_BUILTIN_FUNC(ptx_ldg32).set_num_inputs(4).set_attr<TCallEffectKind>(
     "TCallEffectKind", Integer(CallEffectKind::kPure));
->>>>>>> a4587079
 
 TIR_DEFINE_BUILTIN_FUNC(ptx_mma_sp)
     .set_attr<TCallEffectKind>("TCallEffectKind", Integer(CallEffectKind::kOpaque));
