/*
 * Licensed to the Apache Software Foundation (ASF) under one
 * or more contributor license agreements.  See the NOTICE file
 * distributed with this work for additional information
 * regarding copyright ownership.  The ASF licenses this file
 * to you under the Apache License, Version 2.0 (the
 * "License"); you may not use this file except in compliance
 * with the License.  You may obtain a copy of the License at
 *
 *   http://www.apache.org/licenses/LICENSE-2.0
 *
 * Unless required by applicable law or agreed to in writing,
 * software distributed under the License is distributed on an
 * "AS IS" BASIS, WITHOUT WARRANTIES OR CONDITIONS OF ANY
 * KIND, either express or implied.  See the License for the
 * specific language governing permissions and limitations
 * under the License.
 */

/*!
 * Lower warp memory to use local memory
 * and shuffle intrinsics.
 *
 * \file lower_warp_memory.cc
 */
// Thanks to Andrew Adams and Vinod Grover for
// explaining the concept of warp shuffle.
#include <tvm/arith/analyzer.h>
#include <tvm/arith/pattern.h>
#include <tvm/runtime/registry.h>
#include <tvm/target/target.h>
#include <tvm/tir/analysis.h>
#include <tvm/tir/expr.h>
#include <tvm/tir/stmt_functor.h>
#include <tvm/tir/transform.h>

#include <unordered_set>

#include "../../arith/compute_expr.h"
#include "../../arith/pattern_match.h"
#include "../../runtime/thread_storage_scope.h"

namespace tvm {
namespace tir {

// Rewrite Rule
//
// There is no special warp memory in most GPUs.
// Instead, we can stripe the data into threads
// and store the data into local memory.
//
// This requires us to do the following rewriting:
// - Rewrite allocation to use local memory.
// - Rewrite store of warp memory to local store.
// - Rewrite load of warp memory to local plus a shuffle.
//
// Define a generic shuffle intrinsic warp_shuffle(data, warp_index).
// We can use the following rewriting rule
//
// Before rewrite,
//
//   alloc warp warp_mem[n * width * m]
//   store warp_mem[m * warp_index + (width * m) * y + x]
//   load warp_mem[m * z + (width * m) * y + x]
//   subject to x \in [0, m), y \in [0, n)
//
// where width equals to the extent of threadIdx.x, which should
// be no larger than the warp size
//
// After rewrite:
//
//   alloc local local_mem[n * m]
//   store warp_mem[m * y + x]
//   warp_shuffle(load warp_mem[m * y + x], z)
//   subject to (m * y + x) is invariant to warp_index
//
// If width == warp size, we are shuffling on full warps.
// Otherwise, we are virtually shuffling on sub-warps,
// whose size equals to width. In this case, you can imagine
// a warp only consists of `width` threads. Width is passed
// as an argument to the shuffle primitive, and will be
// lowered to the device code if the target supports.
//
// A limitation of this sub-warp approach is that users
// cannot shuffle across the sub-warp boundary (i.e. shuffle
// with threadIdx.y or threadIdx.z indices). It can be solved
// via fusing threadIdx.x to the warp size, or improving the
// analyzer to detect both 3 thread axes, which is left for
// future improvements.

// Algorithm
//
// To implement this rewrite rule, we can do the follow step:
// For each warp memory alloc
// - Use linear pattern detector on load index to find m
// - Deduce n given width and alloc size
// - Now that we have m, n, width, we can proceed with the rewrite

// Visitor to find m in pattern
// store warp_mem[m * warp_index + (width * m) * y + x]
class WarpStoreCoeffFinder : private StmtVisitor {
 public:
  WarpStoreCoeffFinder(const VarNode* buffer, Var warp_index, arith::Analyzer* analyzer)
      : buffer_(buffer), warp_index_(warp_index), analyzer_(analyzer) {}
  // find the warp co-efficient in the statement given the warp size
  int Find(const Stmt& stmt) {
    this->VisitStmt(stmt);
    return warp_coeff_;
  }

 private:
  /// Visitor implementation
  void VisitStmt_(const StoreNode* op) final {
    if (op->buffer_var.get() == buffer_) {
      if (op->value.dtype().lanes() == 1) {
        UpdatePattern(op->index);
      } else {
        arith::PVar<PrimExpr> base;
        CHECK(arith::ramp(base, 1, op->value.dtype().lanes()).Match(op->index))
            << "LowerWarpMemory failed due to store index=" << op->index
            << ", can only handle continuous store";
        UpdatePattern(base.Eval());
      }
    } else {
      StmtVisitor::VisitStmt_(op);
    }
  }

  void UpdatePattern(const PrimExpr& index) {
    Array<PrimExpr> m = arith::DetectLinearEquation(index, {warp_index_});
    CHECK_EQ(m.size(), 2U) << "LowerWarpMemory failed due to store index=" << index;
    PrimExpr mcoeff = analyzer_->canonical_simplify(m[0]);
    const auto* mcoeff_as_int = mcoeff.as<IntImmNode>();
    CHECK(mcoeff_as_int && mcoeff_as_int->value > 0)
        << "LowerWarpMemory failed due to store index=" << index
        << ", require positive constant coefficient on warp index " << warp_index_ << " but get "
        << mcoeff;

    if (warp_coeff_ != 0) {
      CHECK_EQ(warp_coeff_, mcoeff_as_int->value)
          << "LowerWarpMemory failed due to two different store coefficient to warp index";
    } else {
      warp_coeff_ = mcoeff_as_int->value;
    }
  }

  // The buffer variable
  const VarNode* buffer_;
  // the warp index
  Var warp_index_;
  // the coefficient
  int64_t warp_coeff_{0};
  // analyzer.
  arith::Analyzer* analyzer_;
};

// Visitor to find the warp index
class WarpIndexFinder : private StmtVisitor {
 public:
  explicit WarpIndexFinder(int warp_size) : warp_size_(warp_size) {}
  // find the warp co-efficient and the shuffle width in the statement
  std::pair<Var, int> Find(const Stmt& stmt) {
    this->VisitStmt(stmt);
    CHECK(warp_index_.defined())
        << "Cannot find warp index(threadIdx.x) within the scope of warp memory";
    return std::make_pair(warp_index_->var, width_);
  }

 private:
  /// Visitor implementation
  void VisitStmt_(const AttrStmtNode* op) final {
    if (op->attr_key == attr::thread_extent) {
      IterVar iv = Downcast<IterVar>(op->node);
      if (iv->thread_tag == "threadIdx.x") {
        auto* value_as_int = op->value.as<IntImmNode>();
        CHECK(value_as_int && value_as_int->value <= warp_size_ &&
              warp_size_ % value_as_int->value == 0)
            << "Expect threadIdx.x 's size to be no larger than, and a factor of"
            << " warp size(" << warp_size_ << ")"
            << " to enable warp memory"
            << " but get " << op->value << " instead";
        if (warp_index_.defined()) {
          CHECK(warp_index_.same_as(iv))
              << "Find two instance of " << warp_index_->thread_tag << " in the same kernel. "
              << "Please create it using thread_axis once and reuse the axis "
              << "across multiple binds in the same kernel";
        } else {
          width_ = value_as_int->value;
          warp_index_ = iv;
        }
      }
    }
    StmtVisitor::VisitStmt_(op);
  }
  // warp size
  int warp_size_{0};
  // number of threads involved in one shuffle
  int width_{0};
  // the warp index
  IterVar warp_index_{nullptr};
};
// Mutator to change the read pattern
class WarpAccessRewriter : protected StmtExprMutator {
 public:
  explicit WarpAccessRewriter(int warp_size, arith::Analyzer* analyzer)
      : warp_size_(warp_size), analyzer_(analyzer) {}
  // Rewrite the allocate statement which transforms
  // warp memory to local memory.
  Stmt Rewrite(const AllocateNode* op) {
    buffer_ = op->buffer_var.get();
    int alloc_size = op->constant_allocation_size();
    CHECK_GT(alloc_size, 0) << "warp memory only support constant alloc size";
    alloc_size *= op->dtype.lanes();
    std::tie(warp_index_, width_) = WarpIndexFinder(warp_size_).Find(op->body);
<<<<<<< HEAD
    warp_coeff_ = WarpStoreCoeffFinder(
        buffer_, warp_index_, analyzer_).Find(op->body);
    if (warp_coeff_ == 0) {  // no store at all. maybe simplified by previous passes
      return StmtExprMutator::VisitStmt_(op);
    }
=======
    warp_coeff_ = WarpStoreCoeffFinder(buffer_, warp_index_, analyzer_).Find(op->body);
>>>>>>> 2cd987d9
    CHECK_EQ(alloc_size % (width_ * warp_coeff_), 0)
        << "Warp memory must be multiple of the extent of threadIdx.x";
    warp_group_ = alloc_size / (width_ * warp_coeff_);
    return AllocateNode::make(op->buffer_var, op->dtype,
                              {make_const(DataType::Int(32), alloc_size / width_)}, op->condition,
                              this->VisitStmt(op->body));
  }

 protected:
  PrimExpr VisitExpr_(const VarNode* op) override {
    CHECK(op != buffer_) << "Cannot access address of warp memory directly";
    return StmtExprMutator::VisitExpr_(op);
  }

  Stmt VisitStmt_(const StoreNode* op) override {
    if (op->buffer_var.get() == buffer_) {
      PrimExpr local_index, group;
      std::tie(local_index, group) = SplitIndexByGroup(op->index);
      return StoreNode::make(op->buffer_var, op->value, local_index, op->predicate);
    } else {
      return StmtExprMutator::VisitStmt_(op);
    }
  }

  PrimExpr VisitExpr_(const LoadNode* op) override {
    if (op->buffer_var.get() == buffer_) {
      PrimExpr local_index, group;
      std::tie(local_index, group) = SplitIndexByGroup(op->index);
      // invariance: local index must do not contain warp id
      CHECK(!ExprUseVar(local_index, warp_index_))
          << "LowerWarpMemory failed to rewrite load to shuffle for index " << op->index
          << " local_index=" << local_index;
      PrimExpr load_value = LoadNode::make(op->dtype, op->buffer_var, local_index, op->predicate);
      PrimExpr mask = CallNode::make(DataType::UInt(32), intrinsic::tvm_warp_activemask, {},
                                     CallNode::Intrinsic);
      return CallNode::make(load_value.dtype(), intrinsic::tvm_warp_shuffle,
                            {mask, load_value, group, width_, warp_size_}, CallNode::Intrinsic);
    } else {
      return StmtExprMutator::VisitExpr_(op);
    }
  }
  // Split the index to the two component
  // <local_index, source_index>
  // local index is the index in the local
  // source index is the corresponding source index
  // in this access pattern.
  std::pair<PrimExpr, PrimExpr> SplitIndexByGroup(const PrimExpr& index) {
    if (index.dtype().lanes() != 1) {
      PrimExpr local_index, group;

      arith::PVar<PrimExpr> base;
      CHECK(arith::ramp(base, 1, index.dtype().lanes()).Match(index));

      std::tie(local_index, group) = SplitIndexByGroup(base.Eval());
      local_index =
          RampNode::make(local_index, make_const(local_index.dtype(), 1), index.dtype().lanes());
      return std::make_pair(local_index, group);
    }
    PrimExpr m = make_const(index.dtype(), warp_coeff_);

    // simple case, warp index is on the highest.
    if (warp_group_ == 1) {
      PrimExpr x = analyzer_->canonical_simplify(indexmod(index, m));
      PrimExpr z = analyzer_->canonical_simplify(indexdiv(index, m));
      return std::make_pair(x, z);
    } else {
      PrimExpr x = analyzer_->canonical_simplify(indexmod(index, m));
      PrimExpr y = index / make_const(index.dtype(), warp_coeff_ * width_);
      y = y * m + x;
      PrimExpr z = indexdiv(indexmod(index, make_const(index.dtype(), warp_coeff_ * width_)), m);
      return std::make_pair(analyzer_->canonical_simplify(y), analyzer_->canonical_simplify(z));
    }
  }

 private:
  // the warp size
  int warp_size_{0};
  // The buffer variable
  const VarNode* buffer_;
  // number of threads involved in one shuffle
  int width_{0};
  // Warp index
  Var warp_index_;
  // the coefficient m
  int warp_coeff_{0};
  // the coefficient n
  int warp_group_{0};
  // Internal analyzer
  arith::Analyzer* analyzer_;
};

// Bind bound information of variables to make analyzer more effective
// TODO(tqchen): consider a pass to inline the bound info into the expr
// so analysis can be context independent.
class BindVarBoundInfo : public StmtVisitor {
 public:
  explicit BindVarBoundInfo(arith::Analyzer* analyzer) : analyzer_(analyzer) {}

  void VisitStmt_(const ForNode* op) final {
    const Var& loop_var = op->loop_var;
    analyzer_->Bind(loop_var, Range::make_by_min_extent(op->min, op->extent));
    StmtVisitor::VisitStmt_(op);
  }

  void VisitStmt_(const AttrStmtNode* op) {
    if (op->attr_key == attr::thread_extent || op->attr_key == attr::virtual_thread) {
      IterVar iv = Downcast<IterVar>(op->node);
      CHECK_NE(iv->thread_tag.length(), 0U);
      if (!var_dom_.count(iv->var.get())) {
        Range dom = Range::make_by_min_extent(0, op->value);
        var_dom_[iv->var.get()] = dom;
        analyzer_->Bind(iv->var, dom);
      }
    }
    StmtVisitor::VisitStmt_(op);
  }

 protected:
  // internal analyzer.
  arith::Analyzer* analyzer_;
  // variable domain
  std::unordered_map<const VarNode*, Range> var_dom_;
};

// Mutator to change the read pattern
class WarpMemoryRewriter : private StmtMutator {
 public:
  explicit WarpMemoryRewriter(int warp_size) : warp_size_(warp_size) {}

  Stmt Rewrite(Stmt stmt) {
    if (warp_size_ == 1) return stmt;
    BindVarBoundInfo binder(&analyzer_);
    binder(stmt);
    stmt = operator()(std::move(stmt));
    return stmt;
  }

 private:
  Stmt VisitStmt_(const AllocateNode* op) {
    auto ret = StmtMutator::VisitStmt_(op);
    op = ret.as<AllocateNode>();
    if (warp_buffer_.count(op->buffer_var.get())) {
      WarpAccessRewriter rewriter(warp_size_, &analyzer_);
      ret = rewriter.Rewrite(op);
    }
    return ret;
  }

  Stmt VisitStmt_(const AttrStmtNode* op) {
    using runtime::StorageScope;
    if (op->attr_key == attr::storage_scope) {
      const VarNode* buf = op->node.as<VarNode>();
      StorageScope scope = StorageScope::make(op->value.as<StringImmNode>()->value);
      if (scope.rank == runtime::StorageRank::kWarp) {
        warp_buffer_.insert(buf);
        Stmt ret = StmtMutator::VisitStmt_(op);
        op = ret.as<AttrStmtNode>();
        return AttrStmtNode::make(op->node, op->attr_key, StringImmNode::make("local"), op->body);
      }
    }
    return StmtMutator::VisitStmt_(op);
  }

  int warp_size_{0};
  std::unordered_set<const VarNode*> warp_buffer_;
  arith::Analyzer analyzer_;
  // variable domain
  std::unordered_map<const VarNode*, Range> var_dom_;
};

namespace transform {

Pass LowerWarpMemory() {
  auto pass_func = [](PrimFunc f, IRModule m, PassContext ctx) {
    auto* n = f.CopyOnWrite();
    auto target = f->GetAttr<Target>(tvm::attr::kTarget);
    CHECK(target.defined()) << "LowerWarpMemory: Require the target attribute";
    n->body = WarpMemoryRewriter(target.value()->thread_warp_size).Rewrite(std::move(n->body));
    return f;
  };
  return CreatePrimFuncPass(pass_func, 0, "tir.LowerWarpMemory", {});
}

TVM_REGISTER_GLOBAL("tir.transform.LowerWarpMemory").set_body_typed(LowerWarpMemory);

}  // namespace transform

}  // namespace tir
}  // namespace tvm<|MERGE_RESOLUTION|>--- conflicted
+++ resolved
@@ -212,15 +212,10 @@
     CHECK_GT(alloc_size, 0) << "warp memory only support constant alloc size";
     alloc_size *= op->dtype.lanes();
     std::tie(warp_index_, width_) = WarpIndexFinder(warp_size_).Find(op->body);
-<<<<<<< HEAD
-    warp_coeff_ = WarpStoreCoeffFinder(
-        buffer_, warp_index_, analyzer_).Find(op->body);
+    warp_coeff_ = WarpStoreCoeffFinder(buffer_, warp_index_, analyzer_).Find(op->body);
     if (warp_coeff_ == 0) {  // no store at all. maybe simplified by previous passes
       return StmtExprMutator::VisitStmt_(op);
     }
-=======
-    warp_coeff_ = WarpStoreCoeffFinder(buffer_, warp_index_, analyzer_).Find(op->body);
->>>>>>> 2cd987d9
     CHECK_EQ(alloc_size % (width_ * warp_coeff_), 0)
         << "Warp memory must be multiple of the extent of threadIdx.x";
     warp_group_ = alloc_size / (width_ * warp_coeff_);
