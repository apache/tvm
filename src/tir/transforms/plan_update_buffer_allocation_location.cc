--- conflicted
+++ resolved
@@ -52,16 +52,11 @@
  public:
   explicit BufferAllocationLocator(const PrimFunc& func) {
     Map<Buffer, Optional<Stmt>> buffer_lca = DetectBufferAccessLCA(func);
-<<<<<<< HEAD
-
     std::unordered_set<const VarNode*> arg_buffer_vars;
-=======
     CollectUnmanagedAllocations collector;
     collector(func->body);
     unmanaged_allocations_ = collector.unmanaged_allocations;
 
-    std::unordered_set<const BufferNode*> arg_buffers;
->>>>>>> bec9f16d
     for (const auto& kv : func->buffer_map) {
       const Buffer& buffer = kv.second;
       arg_buffer_vars.emplace(buffer->data.get());
