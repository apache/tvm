/*
 * Licensed to the Apache Software Foundation (ASF) under one
 * or more contributor license agreements.  See the NOTICE file
 * distributed with this work for additional information
 * regarding copyright ownership. The ASF licenses this file
 * to you under the Apache License, Version 2.0 (the
 * "License"); you may not use this file except in compliance
 * with the License.  You may obtain a copy of the License at
 *
 *   http://www.apache.org/licenses/LICENSE-2.0
 *
 * Unless required by applicable law or agreed to in writing,
 * software distributed under the License is distributed on an
 * "AS IS" BASIS, WITHOUT WARRANTIES OR CONDITIONS OF ANY
 * KIND, either express or implied.  See the License for the
 * specific language governing permissions and limitations
 * under the License.
 */

/*!
 * \file flatten_buffer.cc
 */

#include <tvm/tir/analysis.h>
#include <tvm/tir/stmt_functor.h>
#include <tvm/tir/transform.h>

#include "ir_utils.h"

namespace tvm {
namespace tir {

/*!
 * \brief Transform multi-dimension BufferLoad/BufferStore into device-supported dimension
 *        for the TIR not contains opaque block.
 */
class BufferFlattener : public StmtExprMutator {
 public:
  static PrimFunc Flatten(PrimFunc func) {
<<<<<<< HEAD
    auto pass = BufferFlattener();

=======
    Map<Var, Buffer> preflattened_buffer_map =
        Merge(func->buffer_map, func->preflattened_buffer_map);
    auto pass = BufferFlattener(func->buffer_map);
>>>>>>> bec9f16d
    auto writer = func.CopyOnWrite();
    writer->body = pass.VisitStmt(func->body);
    // The buffers in func->buffer_map are deliberately left
    // unflattened, as they are used for validation of user-provided
    // arguments.  The flattened buffers used in the updated
    // function body alias the argument buffers.
    return func;
  }

 private:
  BufferFlattener() {}

  Stmt VisitStmt_(const BlockNode* op) final {
    ICHECK_EQ(op->match_buffers.size(), 0)
        << "Unexpected MatchBufferRegion found during tir.transform.FlattenBuffer.  "
        << "All MatchBufferRegion should be removed in tir.transform.LowerMatchBuffer.";

    Block block = GetRef<Block>(op);

    Array<Buffer> alloc_buffers = op->alloc_buffers;
    alloc_buffers.MutateByApply([this](Buffer buf) { return GetFlattenedBuffer(buf); });
    if (!alloc_buffers.same_as(op->alloc_buffers)) {
      block.CopyOnWrite()->alloc_buffers = alloc_buffers;
    }

    Array<BufferRegion> reads = op->reads;
    reads.MutateByApply([this](BufferRegion region) { return MutateBufferRegion(region); });
    if (!reads.same_as(op->reads)) {
      block.CopyOnWrite()->reads = reads;
    }

    Array<BufferRegion> writes = op->writes;
    writes.MutateByApply([this](BufferRegion region) { return MutateBufferRegion(region); });
    if (!writes.same_as(op->writes)) {
      block.CopyOnWrite()->writes = writes;
    }

    return StmtExprMutator::VisitStmt_(block.get());
  }

  Stmt VisitStmt_(const AllocateNode* op) final {
    Allocate alloc = Downcast<Allocate>(StmtExprMutator::VisitStmt_(op));
    // TODO(Lunderberg): Move the handling of boolean into a
    // dedicated pass.
    if (alloc->dtype == DataType::Bool()) {
      auto writer = alloc.CopyOnWrite();
      writer->dtype = DataType::Int(8);
    }

    if (alloc->extents.size() == 1) {
      // No flattening required for buffers that are already flat

      // TODO(rfc-70): Keep the DeclBuffer node as-is.  Stripping it
      // out in the current implementation as not all lowering passes
      // support DeclBuffer.
      if (auto* decl_buffer = alloc->body.as<DeclBufferNode>()) {
        alloc.CopyOnWrite()->body = std::move(decl_buffer->body);
      }

      return std::move(alloc);
    }

    if (auto* decl_buffer = alloc->body.as<DeclBufferNode>();
        decl_buffer && decl_buffer->buffer->data.same_as(alloc->buffer_var)) {
      // N-d buffer, use the DeclBuffer inside to determine how it
      // should be flattened.
      auto& buffer = decl_buffer->buffer;
      bool matching_buffer = [&]() {
        if (alloc->dtype != buffer->dtype) {
          return false;
        }
        if (alloc->extents.size() != buffer->shape.size()) {
          return false;
        }
        ExprDeepEqual expr_equal;
        for (size_t i = 0; i < alloc->extents.size(); i++) {
          if (!expr_equal(alloc->extents[i], buffer->shape[i])) {
            return false;
          }
        }
        return true;
      }();

      if (matching_buffer) {
        Buffer flattened = GetFlattenedBuffer(buffer);

        auto n = alloc.CopyOnWrite();
        // TODO(rfc-70): Update the DeclBuffer node instead of
        // stripping it out.  Stripping it out in the current
        // implementation as not all lowering passes support
        // DeclBuffer.
        //
        // n->body = DeclBuffer(flattened, std::move(decl_buffer->body));
        n->body = std::move(decl_buffer->body);
        n->extents = flattened->shape;
        return std::move(alloc);
      } else {
        ICHECK(decl_buffer->buffer->axis_separators.empty())
            << "DeclBuffer node doesn't match Allocate extents, but also shouldn't be "
               "flattened to 1-d physical memory";
      }
    }

    // Fallback, this is an allocation without a matching DeclBuffer
    PrimExpr flat_extent = 1;
    for (const auto& dim : alloc->extents) {
      flat_extent *= dim;
    }

    auto n = alloc.CopyOnWrite();
    n->extents = {flat_extent};
    return std::move(alloc);
  }

  Buffer GetFlattenedBuffer(Buffer buf) {
    auto it = buffer_remap_.find(buf);
    if (it != buffer_remap_.end()) {
      return it->second;
    }
    auto flattened = buf.GetFlattenedBuffer();

    // TODO(Lunderberg): Move the handling of boolean into a
    // dedicated pass.
    if (flattened->dtype == DataType::Bool()) {
      auto writer = flattened.CopyOnWrite();
      writer->dtype = DataType::Int(8);
    }

    buffer_remap_[buf] = flattened;
    return flattened;
  }

  Stmt VisitStmt_(const BufferStoreNode* op) final {
    BufferStore store = Downcast<BufferStore>(StmtExprMutator::VisitStmt_(op));
    bool store_returns_bool = (op->value.dtype() == DataType::Bool());
    store = VisitBufferAccess(store);

    // Handle casts from the value's dtype to the dtype of the
    // backing array.
    // TODO(Lunderberg): Move the handling of boolean into a
    // dedicated pass.
    if (store_returns_bool) {
      ICHECK_EQ(store->buffer->dtype, DataType::Int(8))
          << "Expected int8 backing array for boolean tensor";
      auto writer = store.CopyOnWrite();
      writer->value = tvm::cast(DataType::Int(8), store->value);
      return std::move(store);
    }
    return std::move(store);
  }

  PrimExpr VisitExpr_(const BufferLoadNode* op) final {
    bool load_returns_bool = (op->dtype == DataType::Bool());
    BufferLoad load = Downcast<BufferLoad>(StmtExprMutator::VisitExpr_(op));
    load = VisitBufferAccess(load);
    // Handle casts from dtype of the backing array to value's dtype.
    // TODO(Lunderberg): Move the handling of boolean into a
    // dedicated pass.
    if (load_returns_bool) {
      ICHECK_EQ(load->buffer->dtype, DataType::Int(8))
          << "Expected int8 backing array for boolean tensor";
      load.CopyOnWrite()->dtype = DataType::Int(8);
      return tvm::cast(DataType::Bool(), load);
    } else {
      return std::move(load);
    }
  }

  template <typename Node>
  Node VisitBufferAccess(Node node) {
    ICHECK(node->buffer.defined());
    auto flattened_indices = node->buffer->ElemOffset(node->indices);
    Buffer flattened_buffer = GetFlattenedBuffer(node->buffer);

    auto writer = node.CopyOnWrite();
    writer->buffer = flattened_buffer;
    writer->indices = flattened_indices;
    return node;
  }

  BufferRegion MutateBufferRegion(BufferRegion region) {
    Buffer orig_buf = region->buffer;
    Buffer flattened_buf = GetFlattenedBuffer(orig_buf);
    if (flattened_buf.same_as(orig_buf)) {
      return region;
    }

    Array<PrimExpr> min_values;
    Array<PrimExpr> max_values;
    for (const auto& range : region->region) {
      min_values.push_back(range->min);
      max_values.push_back(range->min + range->extent - 1);
    }

    Array<PrimExpr> flattened_min = orig_buf->ElemOffset(min_values);
    Array<PrimExpr> flattened_max = orig_buf->ElemOffset(max_values);

    Array<Range> flattened_ranges;
    ICHECK_EQ(flattened_min.size(), flattened_max.size());
    for (size_t i = 0; i < flattened_min.size(); i++) {
      flattened_ranges.push_back(Range(flattened_min[i], flattened_max[i] + 1));
    }

    return BufferRegion(flattened_buf, flattened_ranges);
  }

  /*! \brief Map of buffers being remapped. */
  std::unordered_map<Buffer, Buffer, ObjectPtrHash, ObjectPtrEqual> buffer_remap_;

  /*! \brief The updated external buffer map. */
  Map<Var, Buffer> updated_extern_buffer_map_;
};

PrimFunc FlattenBuffer(PrimFunc f) {
  // Only apply this pass to TIR that is not from TE schedules
  if (!IsFromLegacyTESchedule(f)) {
    return BufferFlattener::Flatten(f);
  } else {
    return f;
  }
}

namespace transform {

Pass FlattenBuffer() {
  auto pass_func = [=](PrimFunc f, IRModule m, PassContext ctx) {
    return FlattenBuffer(std::move(f));
  };
  return CreatePrimFuncPass(pass_func, 0, "tir.FlattenBuffer", {});
}

TVM_REGISTER_GLOBAL("tir.transform.FlattenBuffer").set_body_typed(FlattenBuffer);
}  // namespace transform

}  // namespace tir
}  // namespace tvm<|MERGE_RESOLUTION|>--- conflicted
+++ resolved
@@ -37,14 +37,7 @@
 class BufferFlattener : public StmtExprMutator {
  public:
   static PrimFunc Flatten(PrimFunc func) {
-<<<<<<< HEAD
     auto pass = BufferFlattener();
-
-=======
-    Map<Var, Buffer> preflattened_buffer_map =
-        Merge(func->buffer_map, func->preflattened_buffer_map);
-    auto pass = BufferFlattener(func->buffer_map);
->>>>>>> bec9f16d
     auto writer = func.CopyOnWrite();
     writer->body = pass.VisitStmt(func->body);
     // The buffers in func->buffer_map are deliberately left
