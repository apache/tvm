--- conflicted
+++ resolved
@@ -1329,11 +1329,7 @@
 
       // use small alignment for small arrays
       auto dtype = op->buffer->dtype;
-<<<<<<< HEAD
-      int32_t const_size = AllocateNode::constant_allocation_size(op->buffer->shape);
-=======
-      size_t const_size = AllocateNode::ConstantAllocationSize(shape);
->>>>>>> cb7f7732
+      size_t const_size = AllocateNode::ConstantAllocationSize(op->buffer->shape);
       int align = GetTempAllocaAlignment(dtype, const_size);
       if (skey.tag.length() != 0) {
         MemoryInfo info = GetMemoryInfo(skey.to_string());
