/*
 * Licensed to the Apache Software Foundation (ASF) under one
 * or more contributor license agreements.  See the NOTICE file
 * distributed with this work for additional information
 * regarding copyright ownership.  The ASF licenses this file
 * to you under the Apache License, Version 2.0 (the
 * "License"); you may not use this file except in compliance
 * with the License.  You may obtain a copy of the License at
 *
 *   http://www.apache.org/licenses/LICENSE-2.0
 *
 * Unless required by applicable law or agreed to in writing,
 * software distributed under the License is distributed on an
 * "AS IS" BASIS, WITHOUT WARRANTIES OR CONDITIONS OF ANY
 * KIND, either express or implied.  See the License for the
 * specific language governing permissions and limitations
 * under the License.
 */

/*!
 * \file unsupported_dtype_legalize.cc
 * \brief legalize bf16/fp8 type by adding cast_to_fp32
 */
#include <tvm/runtime/registry.h>
#include <tvm/tir/builtin.h>
#include <tvm/tir/op.h>
#include <tvm/tir/stmt_functor.h>
#include <tvm/tir/transform.h>

#include <cmath>
#include <tuple>

#include "dtype_conversion.h"

namespace tvm {
namespace tir {

// NOTE: do not touch buffer on function boundary
// remap internal fp8/bf16 buffer to f32 if they meet the following condition
// - constant allocation size
// - do not have raw pointer access to the buffer
//
// populate the buffer_remap and var_remap accordingly.
class ComputeLegalizePlanner : public StmtExprVisitor {
 public:
  ComputeLegalizePlanner(
      std::unordered_map<Buffer, Buffer, ObjectPtrHash, ObjectPtrEqual>* buffer_remap,
      std::unordered_map<Var, Var>* var_remap, DataType promote_dtype)
      : buffer_remap_(buffer_remap), var_remap_(var_remap), promote_dtype_(promote_dtype) {}

  // run planning to populate buffer remap and var remap.
  void Plan(PrimFunc func) {
    this->VisitStmt(func->body);
    // if there are opaque var access, then we cannot
    // do remap of var and buffer, post-hoc remove these items.
    for (Var var : opaque_var_access_) {
      auto it = var_remap_->find(var);
      if (it != var_remap_->end()) {
        var_remap_->erase(it);
      }
    }
    Array<Buffer> drop_buffers;
    for (auto kv : *buffer_remap_) {
      if (opaque_var_access_.count(kv.first->data)) {
        drop_buffers.push_back(kv.first);
      }
    }
    for (Buffer buffer : drop_buffers) {
      auto it = buffer_remap_->find(buffer);
      ICHECK(it != buffer_remap_->end());
      buffer_remap_->erase(it);
    }
  }

  virtual bool MatchDType(DataType dtype) const = 0;

  void VisitStmt_(const AllocateNode* op) final {
    // remap all intermediate constant buffer to promote data types (fp16/fp32)
    if (MatchDType(op->dtype) && op->ConstantAllocationSize() != 0) {
      DataType dtype = promote_dtype_.with_lanes(op->dtype.lanes());
      String storage_scope = "global";
      if (auto* ptr_type = op->buffer_var->type_annotation.as<PointerTypeNode>()) {
        storage_scope = ptr_type->storage_scope;
      }
      Var buffer_var = Var(op->buffer_var->name_hint, PointerType(PrimType(dtype), storage_scope));
      (*var_remap_)[op->buffer_var] = buffer_var;
    }
    return StmtExprVisitor::VisitStmt_(op);
  }

  void VisitStmt_(const BufferStoreNode* op) final {
    StmtExprVisitor::VisitStmt_(op);
    this->PopulateBufferRemap(op->buffer);
  }

  void VisitExpr_(const BufferLoadNode* op) final {
    StmtExprVisitor::VisitExpr_(op);
    this->PopulateBufferRemap(op->buffer);
  }

  void VisitStmt_(const DeclBufferNode* op) final {
    StmtExprVisitor::VisitStmt_(op);
    this->PopulateBufferRemap(op->buffer);
  }

  void VisitExpr_(const VarNode* op) final {
    StmtExprVisitor::VisitExpr_(op);
    Var buffer_var = GetRef<Var>(op);
    if (buffer_var.dtype().is_handle()) {
      opaque_var_access_.insert(buffer_var);
    }
  }

 private:
  void PopulateBufferRemap(Buffer buf) {
    auto var_it = var_remap_->find(buf->data);
    if (var_it == var_remap_->end()) return;

    Buffer new_buffer(var_it->second, promote_dtype_.with_lanes(buf->dtype.lanes()), buf->shape,
                      buf->strides, buf->elem_offset, buf->name, buf->data_alignment,
                      buf->offset_factor, buf->buffer_type, buf->axis_separators, buf->span);
    (*buffer_remap_)[buf] = new_buffer;
  }

  std::unordered_map<Buffer, Buffer, ObjectPtrHash, ObjectPtrEqual>* buffer_remap_;
  std::unordered_map<Var, Var>* var_remap_;
  std::unordered_set<Var> opaque_var_access_;
  DataType promote_dtype_;
};

class BF16ComputeLegalizePlanner : public ComputeLegalizePlanner {
 public:
  explicit BF16ComputeLegalizePlanner(
      std::unordered_map<Buffer, Buffer, ObjectPtrHash, ObjectPtrEqual>* buffer_remap,
      std::unordered_map<Var, Var>* var_remap, DataType promote_dtype)
      : ComputeLegalizePlanner(buffer_remap, var_remap, promote_dtype) {}
  bool MatchDType(DataType dtype) const { return dtype.is_bfloat16(); }
};

class FP8ComputeLegalizePlanner : public ComputeLegalizePlanner {
 public:
  explicit FP8ComputeLegalizePlanner(
      std::unordered_map<Buffer, Buffer, ObjectPtrHash, ObjectPtrEqual>* buffer_remap,
      std::unordered_map<Var, Var>* var_remap, DataType promote_dtype)
      : ComputeLegalizePlanner(buffer_remap, var_remap, promote_dtype) {}
  bool MatchDType(DataType dtype) const { return dtype.is_float8(); }
};

#define DEFINE_BIOP_EXPR_LEGALIZE(OP, FUNC)                      \
  PrimExpr VisitExpr_(const OP* op) final {                      \
    PrimExpr origin_a = PromoteToTarget(this->VisitExpr(op->a)); \
    PrimExpr origin_b = PromoteToTarget(this->VisitExpr(op->b)); \
                                                                 \
    if (origin_a.same_as(op->a) && origin_b.same_as(op->b)) {    \
      return GetRef<PrimExpr>(op);                               \
    } else {                                                     \
      return FUNC(origin_a, origin_b);                           \
    }                                                            \
  }

// NOTE: Legalize the FP8/BF16 computations
// to floating point computations and only keeps the
// fp8/bf16 storage which can further be legalized by FP8/BF16StorageLegalizer
// FP8/BF16StorageLegalizer will be called at a much later time
// point in the TIR lowering phases.
class ComputeLegalizer : public StmtExprMutator {
 public:
  explicit ComputeLegalizer(DataType promote_dtype) : promote_dtype_(promote_dtype) {}

  PrimFunc LegalizeWithPlanner(PrimFunc func, ComputeLegalizePlanner* planner) {
    planner->Plan(func);
    auto* n = func.CopyOnWrite();
    n->body = this->VisitStmt(std::move(n->body));
    return func;
  }

  virtual PrimFunc Legalize(PrimFunc func) = 0;

  virtual bool MatchDType(DataType dtype) const = 0;

 protected:
  PrimExpr VisitExpr_(const CastNode* op) final {
    auto op_val = PromoteToTarget(this->VisitExpr(op->value));

    // all casts to matched data type (fp8/bf16) becomes f32
    if (MatchDType(op->dtype)) {
      return cast(promote_dtype_.with_lanes(op->dtype.lanes()), op_val);
    }

    if (op_val.same_as(op->value)) {
      return GetRef<PrimExpr>(op);
    } else {
      return cast(op->dtype, op_val);
    }
  }

  PrimExpr VisitExpr_(const SelectNode* op) final {
    PrimExpr condition = this->VisitExpr(op->condition);
    PrimExpr true_value = PromoteToTarget(this->VisitExpr(op->true_value));
    PrimExpr false_value = PromoteToTarget(this->VisitExpr(op->false_value));
    if (condition.same_as(op->condition) && true_value.same_as(op->true_value) &&
        false_value.same_as(op->false_value)) {
      return GetRef<PrimExpr>(op);
    } else {
      return Select(condition, true_value, false_value);
    }
  }

  PrimExpr VisitExpr_(const BroadcastNode* op) final {
    PrimExpr value = PromoteToTarget(this->VisitExpr(op->value));
    if (value.same_as(op->value)) {
      return GetRef<PrimExpr>(op);
    } else {
      return Broadcast(value, op->lanes);
    }
  }

  PrimExpr VisitExpr_(const ShuffleNode* op) final {
    auto fexpr = [this](const PrimExpr& e) { return PromoteToTarget(this->VisitExpr(e)); };
    auto vectors = op->vectors.Map(fexpr);
    if (vectors.same_as(op->vectors)) {
      return GetRef<PrimExpr>(op);
    } else {
      return Shuffle(vectors, op->indices);
    }
  }

  PrimExpr VisitExpr_(const CallNode* op) final {
    // presertve reinterpret<bf16>() behavior.
    if (op->op.same_as(builtin::reinterpret())) {
      return StmtExprMutator::VisitExpr_(op);
    }
    // update normal computations to return f32 instead.
    auto fmutate = [this](const PrimExpr& e) { return PromoteToTarget(this->VisitExpr(e)); };
    Array<PrimExpr> args = op->args.Map(fmutate);
    if (MatchDType(op->dtype)) {
      return Call(promote_dtype_.with_lanes(op->dtype.lanes()), op->op, args);
    }
    if (args.same_as(op->args)) {
      return GetRef<PrimExpr>(op);
    } else {
      return Call(op->dtype, op->op, args);
    }
  }

  PrimExpr VisitExpr_(const FloatImmNode* op) final {
    if (MatchDType(op->dtype)) {
      return FloatImm(promote_dtype_, op->value);
    }
    return GetRef<PrimExpr>(op);
  }

  PrimExpr VisitExpr_(const VarNode* op) final {
    Var var = GetRef<Var>(op);

    auto itr = var_remap_.find(var);
    if (itr != var_remap_.end()) {
      return itr->second;
    } else {
      return std::move(var);
    }
  }

  PrimExpr VisitExpr_(const LetNode* op) final {
    PrimExpr value = PromoteToTarget(op->value);
    Var var = op->var;
    if (value.dtype() != op->value.dtype()) {
      var = op->var.copy_with_dtype(op->value.dtype());
      var_remap_[op->var] = var;
    }

    PrimExpr body = VisitExpr(op->body);

    if (value.same_as(op->value) && var.same_as(op->var) && body.same_as(op->body)) {
      return GetRef<PrimExpr>(op);
    } else {
      return Let(var, value, body);
    }
  }

  DEFINE_BIOP_EXPR_LEGALIZE(AddNode, operator+);
  DEFINE_BIOP_EXPR_LEGALIZE(SubNode, operator-);
  DEFINE_BIOP_EXPR_LEGALIZE(MulNode, operator*);
  DEFINE_BIOP_EXPR_LEGALIZE(DivNode, div);
  DEFINE_BIOP_EXPR_LEGALIZE(MinNode, min);
  DEFINE_BIOP_EXPR_LEGALIZE(MaxNode, max);
  DEFINE_BIOP_EXPR_LEGALIZE(LTNode, operator<);  // NOLINT(*)
  DEFINE_BIOP_EXPR_LEGALIZE(LENode, operator<=);
  DEFINE_BIOP_EXPR_LEGALIZE(GTNode, operator>);  // NOLINT(*)
  DEFINE_BIOP_EXPR_LEGALIZE(GENode, operator>=);
  DEFINE_BIOP_EXPR_LEGALIZE(EQNode, operator==);
  DEFINE_BIOP_EXPR_LEGALIZE(NENode, operator!=);

  Stmt VisitStmt_(const LetStmtNode* op) final {
    PrimExpr value = PromoteToTarget(op->value);
    Var var = op->var;
    if (value.dtype() != op->value.dtype()) {
      var = op->var.copy_with_dtype(op->value.dtype());
      var_remap_[op->var] = var;
    }
    Stmt body = VisitStmt(op->body);

    if (value.same_as(op->value) && var.same_as(op->var) && body.same_as(op->body)) {
      return GetRef<Stmt>(op);
    } else {
      return LetStmt(var, value, body);
    }
  }

  Stmt VisitStmt_(const BufferStoreNode* op) final {
    PrimExpr value = this->VisitExpr(op->value);
    auto fmutate = [this](const PrimExpr& e) { return this->VisitExpr(e); };

    Array<PrimExpr> indices = op->indices.Map(fmutate);

    Buffer new_buf = GetRemappedBuffer(op->buffer);

    if (value.same_as(op->value) && indices.same_as(op->indices) && new_buf.same_as(op->buffer)) {
      return GetRef<Stmt>(op);
    } else {
      if (MatchDType(new_buf->dtype)) {
        int index_lanes = indices.size() ? indices.back().dtype().lanes() : 1;
        int buffer_lanes = new_buf->dtype.lanes();
        DataType legalized_dtype = new_buf->dtype.with_lanes(index_lanes * buffer_lanes);
        value = CastTargetToDType(value, legalized_dtype);
      }
      if (value.dtype() != new_buf->dtype) {
        // this happens when buffer get rewritten to f32
        // but values remain as fp8/bf16
        ICHECK(MatchDType(value->dtype));
        value = cast(new_buf->dtype.with_lanes(value.dtype().lanes()), value);
      }
      ICHECK(!op->predicate.defined()) << "Predicated buffer store is not currently supported in "
                                          "data type legalizer pass.";
      return BufferStore(new_buf, value, indices);
    }
  }

  Stmt VisitStmt_(const AttrStmtNode* op) final {
    Stmt ret = StmtExprMutator::VisitStmt_(op);
    op = ret.as<AttrStmtNode>();

    if (auto buffer = op->node.as<Buffer>()) {
      auto it = buffer_remap_.find(buffer.value());
      if (it != buffer_remap_.end()) {
        return AttrStmt(it->second, op->attr_key, op->value, op->body);
      }
    } else if (auto var = op->node.as<Var>()) {
      auto it = var_remap_.find(var.value());
      if (it != var_remap_.end()) {
        return AttrStmt(it->second, op->attr_key, op->value, op->body);
      }
    } else if (auto reducer = op->node.as<CommReducerNode>()) {
<<<<<<< HEAD
      auto legalized_identity_elements = reducer->identity_element.Map([this](PrimExpr expr) { return this->VisitExpr(expr); });

      // Remap input variables
      for (size_t i = 0; i < legalized_identity_elements.size(); i++) {
          Var lhs_var = reducer->lhs[i];
          if (lhs_var.dtype() != legalized_identity_elements[i].dtype()) {
            var_remap_[lhs_var] = lhs_var.copy_with_dtype(legalized_identity_elements[i].dtype());
          }
          Var rhs_var = reducer->rhs[i];
          if (rhs_var.dtype() != legalized_identity_elements[i].dtype()) {
            var_remap_[rhs_var] = rhs_var.copy_with_dtype(legalized_identity_elements[i].dtype());
          }
      }

      auto legalized_results = reducer->result.Map([this](PrimExpr expr) { return this->VisitExpr(expr); });
=======
      auto legalized_identity_elements =
          reducer->identity_element.Map([this](PrimExpr expr) { return this->VisitExpr(expr); });

      // Remap input variables
      for (size_t i = 0; i < legalized_identity_elements.size(); i++) {
        Var lhs_var = reducer->lhs[i];
        if (lhs_var.dtype() != legalized_identity_elements[i].dtype()) {
          var_remap_[lhs_var] = lhs_var.copy_with_dtype(legalized_identity_elements[i].dtype());
        }
        Var rhs_var = reducer->rhs[i];
        if (rhs_var.dtype() != legalized_identity_elements[i].dtype()) {
          var_remap_[rhs_var] = rhs_var.copy_with_dtype(legalized_identity_elements[i].dtype());
        }
      }

      auto legalized_results =
          reducer->result.Map([this](PrimExpr expr) { return this->VisitExpr(expr); });
>>>>>>> 5491f0c2

      auto legalized_lhs = reducer->lhs.Map([this](Var var) {
        auto it = var_remap_.find(var);
        if (it != var_remap_.end()) {
          return it->second;
        }
        return var;
      });

      auto legalized_rhs = reducer->rhs.Map([this](Var var) {
        auto it = var_remap_.find(var);
        if (it != var_remap_.end()) {
          return it->second;
        }
        return var;
      });
<<<<<<< HEAD
      return AttrStmt(CommReducer(legalized_lhs, legalized_rhs, legalized_results, legalized_identity_elements, reducer->span), op->attr_key, op->value, op->body);
=======
      return AttrStmt(CommReducer(legalized_lhs, legalized_rhs, legalized_results,
                                  legalized_identity_elements, reducer->span),
                      op->attr_key, op->value, op->body);
>>>>>>> 5491f0c2
    }
    return ret;
  }

  Stmt VisitStmt_(const BufferRealizeNode* op) final {
    Stmt ret = StmtExprMutator::VisitStmt_(op);
    op = ret.as<BufferRealizeNode>();

    Buffer new_buf = GetRemappedBuffer(op->buffer);
    if (new_buf.same_as(op->buffer)) {
      return ret;
    } else {
      return BufferRealize(new_buf, op->bounds, op->condition, op->body);
    }
  }

  Stmt VisitStmt_(const DeclBufferNode* op) final {
    Stmt ret = StmtExprMutator::VisitStmt_(op);
    op = ret.as<DeclBufferNode>();

    Buffer new_buf = GetRemappedBuffer(op->buffer);
    if (new_buf.same_as(op->buffer)) {
      return ret;
    } else {
      return DeclBuffer(new_buf, op->body);
    }
  }

  Stmt VisitStmt_(const AllocateNode* op) final {
    Stmt ret = StmtExprMutator::VisitStmt_(op);
    op = ret.as<AllocateNode>();

    auto it = var_remap_.find(op->buffer_var);
    if (it != var_remap_.end()) {
      Var remapped_var = it->second;
      auto* ptr = remapped_var->type_annotation.as<PointerTypeNode>();
      ICHECK(ptr);
      auto* prim_type = ptr->element_type.as<PrimTypeNode>();
      ICHECK(prim_type);
      return Allocate(remapped_var, prim_type->dtype, op->extents, op->condition, op->body);
    } else {
      return ret;
    }
  }

  PrimExpr VisitExpr_(const BufferLoadNode* op) final {
    PrimExpr ret = StmtExprMutator::VisitExpr_(op);
    op = ret.as<BufferLoadNode>();

    Buffer new_buf = GetRemappedBuffer(op->buffer);
    if (new_buf.same_as(op->buffer)) {
      return ret;
    } else {
      ICHECK(!op->predicate.defined()) << "Predicated buffer load is not currently supported in "
                                          "data type legalizer pass.";
      return BufferLoad(new_buf, op->indices);
    }
  }

 private:
  /*!
   * \brief promote value to target datatype F16/F32 and keep other values unchanged.
   * \param value The input value.
   * \return The converted value.
   */
  PrimExpr PromoteToTarget(PrimExpr value) {
    if (!MatchDType(value.dtype())) return value;
    if (const CastNode* cast = value.as<CastNode>()) {
      if (cast->value.dtype() == promote_dtype_.with_lanes(value.dtype().lanes()))
        return cast->value;
    }
    return DTypeConversion(value, promote_dtype_.with_lanes(value.dtype().lanes()));
  }

  /*!
   * \brief Cast value from promoted datatype (FP16/FP32) back to BF16/FP8 and keep other values
   *   unchanged.
   * \param value The input value
   * \return The converted value.
   */
  PrimExpr CastTargetToDType(PrimExpr value, DataType dtype) {
    if (!value.dtype().is_float()) return value;
    ICHECK_EQ(value.dtype(), this->promote_dtype_.with_lanes(value.dtype().lanes()));
    return DTypeConversion(value, dtype);
  }

  Buffer GetRemappedBuffer(Buffer buf) {
    auto buf_it = buffer_remap_.find(buf);
    if (buf_it != buffer_remap_.end()) {
      return buf_it->second;
    }
    return buf;
  }

 protected:
  DataType promote_dtype_;
  std::unordered_map<Buffer, Buffer, ObjectPtrHash, ObjectPtrEqual> buffer_remap_;
  std::unordered_map<Var, Var> var_remap_;
};

class BF16ComputeLegalizer : public ComputeLegalizer {
 public:
  BF16ComputeLegalizer() : ComputeLegalizer(DataType::Float(32)) {}
  PrimFunc Legalize(PrimFunc func) {
    BF16ComputeLegalizePlanner planner(&buffer_remap_, &var_remap_, promote_dtype_);
    return LegalizeWithPlanner(func, &planner);
  }
  bool MatchDType(DataType dtype) const { return dtype.is_bfloat16(); }
};

class FP8ComputeLegalizer : public ComputeLegalizer {
 public:
  explicit FP8ComputeLegalizer(DataType promote_dtype) : ComputeLegalizer(promote_dtype) {}
  PrimFunc Legalize(PrimFunc func) {
    FP8ComputeLegalizePlanner planner(&buffer_remap_, &var_remap_, promote_dtype_);
    return LegalizeWithPlanner(func, &planner);
  }
  bool MatchDType(DataType dtype) const { return dtype.is_float8(); }
};

/*!
 * \brief This Pass legalizes remaining FP8/BF16 storages to unsigned integers with equal number of
 * bits.
 *
 * This pass needs to happens after FP8/BF16ComputeLegalizer and serves
 * as a way to support FP8/BF16 on platforms that do not have native support.
 */
class StorageLegalizer : public StmtExprMutator {
 public:
  PrimFunc Legalize(PrimFunc func) {
    ICHECK_EQ(func->buffer_map.size(), 0) << "This pass must be called after MakePackedAPI";
    auto* n = func.CopyOnWrite();
    n->params = n->params.Map([this](Var var) { return this->RemapVarDef(var); });
    n->body = this->VisitStmt(std::move(n->body));
    return func;
  }

 private:
  PrimExpr VisitExpr_(const VarNode* op) final {
    Var var = GetRef<Var>(op);
    auto itr = var_remap_.find(var);
    if (itr != var_remap_.end()) {
      return itr->second;
    } else {
      return std::move(var);
    }
  }

  Stmt VisitStmt_(const AllocateNode* op) final {
    if (MatchDType(op->dtype)) {
      DataType dtype = GetStorageUIntDType(op->dtype);
      String storage_scope = "global";
      if (auto* ptr_type = op->buffer_var->type_annotation.as<PointerTypeNode>()) {
        storage_scope = ptr_type->storage_scope;
      }
      Var buffer_var = Var(op->buffer_var->name_hint, PointerType(PrimType(dtype), storage_scope));
      var_remap_[op->buffer_var] = buffer_var;
      return VisitStmt(Allocate(buffer_var, dtype, op->extents, op->condition, op->body));
    } else {
      return StmtExprMutator::VisitStmt_(op);
    }
  }

  Stmt VisitStmt_(const DeclBufferNode* op) final {
    Buffer buf = GetRemappedBuffer(op->buffer);
    // in a rare case the buffer didn't get remapped
    // because the original var is not bfloat*
    // force remap here
    if (MatchDType(buf->dtype)) {
      buf = Buffer(buf->data, GetStorageUIntDType(buf->dtype), buf->shape, buf->strides,
                   buf->elem_offset, buf->name, buf->data_alignment, buf->offset_factor,
                   buf->buffer_type, buf->axis_separators, buf->span);
      buffer_remap_[op->buffer] = buf;
    }
    Stmt body = VisitStmt(op->body);
    if (buf.same_as(op->buffer) && body.same_as(op->body)) {
      return GetRef<Stmt>(op);
    } else {
      return DeclBuffer(buf, body, op->span);
    }
  }

  PrimExpr VisitExpr_(const LetNode* op) final {
    PrimExpr value = VisitExpr(op->value);
    Var var = RemapVarDef(op->var);
    PrimExpr body = VisitExpr(op->body);

    if (value.same_as(op->value) && var.same_as(op->var) && body.same_as(op->body)) {
      return GetRef<PrimExpr>(op);
    } else {
      return Let(var, value, body);
    }
  }

  Stmt VisitStmt_(const LetStmtNode* op) final {
    PrimExpr value = VisitExpr(op->value);
    Var var = RemapVarDef(op->var);
    Stmt body = VisitStmt(op->body);

    if (value.same_as(op->value) && var.same_as(op->var) && body.same_as(op->body)) {
      return GetRef<Stmt>(op);
    } else {
      return LetStmt(var, value, body);
    }
  }

  Stmt VisitStmt_(const BufferStoreNode* op) final {
    PrimExpr value = this->ChangeToUInt(VisitExpr(op->value));
    Buffer new_buf = GetRemappedBuffer(op->buffer);
    auto indices = op->indices.Map([this](PrimExpr expr) { return this->VisitExpr(expr); });
    if (new_buf.same_as(op->buffer) && indices.same_as(op->indices) && value.same_as(op->value)) {
      return GetRef<Stmt>(op);
    } else {
      if (MatchDType(op->value.dtype())) {
        ICHECK(new_buf->dtype.is_uint());
      }
      ICHECK(!op->predicate.defined()) << "Predicated buffer store is not currently supported in "
                                          "data type legalizer pass.";
      return BufferStore(new_buf, value, indices);
    }
  }

  Stmt VisitStmt_(const AttrStmtNode* op) final {
    Stmt ret = StmtExprMutator::VisitStmt_(op);
    op = ret.as<AttrStmtNode>();

    if (auto buffer = op->node.as<Buffer>()) {
      auto it = buffer_remap_.find(buffer.value());
      if (it != buffer_remap_.end()) {
        return AttrStmt(it->second, op->attr_key, op->value, op->body);
      }
    } else if (auto var = op->node.as<Var>()) {
      auto it = var_remap_.find(var.value());
      if (it != var_remap_.end()) {
        return AttrStmt(it->second, op->attr_key, op->value, op->body);
      }
    }
    return ret;
  }

  Stmt VisitStmt_(const BufferRealizeNode* op) final {
    LOG(FATAL) << "Do not expect buffer realize";
  }

  PrimExpr VisitExpr_(const BufferLoadNode* op) final {
    PrimExpr ret = StmtExprMutator::VisitExpr_(op);
    op = ret.as<BufferLoadNode>();
    Buffer new_buf = GetRemappedBuffer(op->buffer);
    if (new_buf.same_as(op->buffer)) {
      return ret;
    } else {
      ICHECK(!op->predicate.defined()) << "Predicated buffer load is not currently supported in "
                                          "data type legalizer pass.";
      return BufferLoad(new_buf, op->indices);
    }
  }

  PrimExpr VisitExpr_(const CallNode* op) final {
    // remap re-interpret so un-necessary reinterpret can be skipped.
    if (op->op.same_as(builtin::reinterpret())) {
      PrimExpr value = VisitExpr(op->args[0]);
      // sometimes the input dtype can change and we can skip.
      if (value.dtype() == op->dtype) return value;
      if (MatchDType(op->dtype)) {
        return reinterpret(GetStorageUIntDType(op->dtype), value);
      }
      if (op->args[0].same_as(value)) {
        return GetRef<PrimExpr>(op);
      } else {
        return reinterpret(op->dtype, value);
      }
    }
    return StmtExprMutator::VisitExpr_(op);
  }

  virtual bool MatchDType(DataType dtype) const = 0;

 private:
  /*!
   * \brief Change float value to uint value.
   * \param value The input value.
   * \return The converted value.
   */
  PrimExpr ChangeToUInt(PrimExpr value) {
    if (!MatchDType(value->dtype)) return value;
    auto* call = value.as<CallNode>();
    if (call && call->op.same_as(builtin::reinterpret())) {
      return reinterpret(GetStorageUIntDType(value->dtype), call->args[0]);
    } else {
      return value;
    }
  }

  Var RemapVarDef(Var var) {
    // remap the var
    if (var.dtype().is_handle()) {
      if (auto* ptr_type = var->type_annotation.as<PointerTypeNode>()) {
        if (auto* elem_type = ptr_type->element_type.as<PrimTypeNode>()) {
          if (MatchDType(elem_type->dtype)) {
            Var new_var =
                Var(var->name_hint, PointerType(PrimType(GetStorageUIntDType(elem_type->dtype)),
                                                ptr_type->storage_scope));
            var_remap_[var] = new_var;
            return new_var;
          }
        }
      }
    }
    return var;
  }

  Buffer GetRemappedBuffer(Buffer buf) {
    auto buf_it = buffer_remap_.find(buf);
    if (buf_it != buffer_remap_.end()) {
      return buf_it->second;
    }
    Buffer new_buf = buf;
    auto var_it = var_remap_.find(buf->data);
    if (var_it != var_remap_.end()) {
      DataType dtype = MatchDType(buf->dtype) ? GetStorageUIntDType(buf->dtype) : buf->dtype;
      new_buf = Buffer(var_it->second, dtype, buf->shape, buf->strides, buf->elem_offset, buf->name,
                       buf->data_alignment, buf->offset_factor, buf->buffer_type,
                       buf->axis_separators, buf->span);
    } else {
      ICHECK(!MatchDType(buf->dtype)) << "Cannot find var remap for " << buf;
    }

    buffer_remap_[buf] = new_buf;

    return new_buf;
  }

  std::unordered_map<Buffer, Buffer, ObjectPtrHash, ObjectPtrEqual> buffer_remap_;
  std::unordered_map<Var, Var> var_remap_;
};

class BF16StorageLegalizer : public StorageLegalizer {
 public:
  bool MatchDType(DataType dtype) const { return dtype.is_bfloat16(); }
};

class FP8StorageLegalizer : public StorageLegalizer {
 public:
  bool MatchDType(DataType dtype) const { return dtype.is_float8(); }
};

namespace transform {

bool CheckDataTypeSupport(const Target& target, const std::string& support_func_name) {
  bool has_native_support = false;
  if (target->kind->name == "cuda") {
    if (const PackedFunc* get_cv =
            tvm::runtime::Registry::Get("tvm.contrib.nvcc.get_compute_version")) {
      std::string compute_version = (*get_cv)(target);
      if (const PackedFunc* check_support = tvm::runtime::Registry::Get(support_func_name)) {
        has_native_support = (*check_support)(compute_version);
      }
    }
  }
  return has_native_support;
}

Pass BF16ComputeLegalize() {
  auto pass_func = [](PrimFunc f, IRModule m, PassContext ctx) {
    auto target = f->GetAttr<Target>(tvm::attr::kTarget).value();
    if (CheckDataTypeSupport(target, "tvm.contrib.nvcc.supports_bf16")) {
      return f;
    }
    return BF16ComputeLegalizer().Legalize(f);
  };
  return CreatePrimFuncPass(pass_func, 0, "tir.BF16ComputeLegalize", {});
}

TVM_REGISTER_GLOBAL("tir.transform.BF16ComputeLegalize").set_body_typed(BF16ComputeLegalize);

Pass BF16StorageLegalize() {
  auto pass_func = [](PrimFunc f, IRModule m, PassContext ctx) {
    auto target = f->GetAttr<Target>(tvm::attr::kTarget).value();
    if (CheckDataTypeSupport(target, "tvm.contrib.nvcc.supports_bf16")) {
      return f;
    }
    return BF16StorageLegalizer().Legalize(f);
  };
  return CreatePrimFuncPass(pass_func, 0, "tir.BF16StorageLegalize", {});
}

TVM_REGISTER_GLOBAL("tir.transform.BF16StorageLegalize").set_body_typed(BF16StorageLegalize);

Pass FP8ComputeLegalize(String promote_dtype_str) {
  auto pass_func = [=](PrimFunc f, IRModule m, PassContext ctx) {
    auto target = f->GetAttr<Target>(tvm::attr::kTarget).value();
    if (CheckDataTypeSupport(target, "tvm.contrib.nvcc.supports_fp8")) {
      return f;
    }
    return FP8ComputeLegalizer(DataType(String2DLDataType(promote_dtype_str))).Legalize(f);
  };
  return CreatePrimFuncPass(pass_func, 0, "tir.FP8ComputeLegalize", {});
}

TVM_REGISTER_GLOBAL("tir.transform.FP8ComputeLegalize").set_body_typed(FP8ComputeLegalize);

Pass FP8StorageLegalize() {
  auto pass_func = [=](PrimFunc f, IRModule m, PassContext ctx) {
    auto target = f->GetAttr<Target>(tvm::attr::kTarget).value();
    if (CheckDataTypeSupport(target, "tvm.contrib.nvcc.supports_fp8")) {
      return f;
    }
    return FP8StorageLegalizer().Legalize(f);
  };
  return CreatePrimFuncPass(pass_func, 0, "tir.FP8StorageLegalize", {});
}

TVM_REGISTER_GLOBAL("tir.transform.FP8StorageLegalize").set_body_typed(FP8StorageLegalize);

}  // namespace transform
}  // namespace tir
}  // namespace tvm<|MERGE_RESOLUTION|>--- conflicted
+++ resolved
@@ -351,23 +351,6 @@
         return AttrStmt(it->second, op->attr_key, op->value, op->body);
       }
     } else if (auto reducer = op->node.as<CommReducerNode>()) {
-<<<<<<< HEAD
-      auto legalized_identity_elements = reducer->identity_element.Map([this](PrimExpr expr) { return this->VisitExpr(expr); });
-
-      // Remap input variables
-      for (size_t i = 0; i < legalized_identity_elements.size(); i++) {
-          Var lhs_var = reducer->lhs[i];
-          if (lhs_var.dtype() != legalized_identity_elements[i].dtype()) {
-            var_remap_[lhs_var] = lhs_var.copy_with_dtype(legalized_identity_elements[i].dtype());
-          }
-          Var rhs_var = reducer->rhs[i];
-          if (rhs_var.dtype() != legalized_identity_elements[i].dtype()) {
-            var_remap_[rhs_var] = rhs_var.copy_with_dtype(legalized_identity_elements[i].dtype());
-          }
-      }
-
-      auto legalized_results = reducer->result.Map([this](PrimExpr expr) { return this->VisitExpr(expr); });
-=======
       auto legalized_identity_elements =
           reducer->identity_element.Map([this](PrimExpr expr) { return this->VisitExpr(expr); });
 
@@ -385,7 +368,6 @@
 
       auto legalized_results =
           reducer->result.Map([this](PrimExpr expr) { return this->VisitExpr(expr); });
->>>>>>> 5491f0c2
 
       auto legalized_lhs = reducer->lhs.Map([this](Var var) {
         auto it = var_remap_.find(var);
@@ -402,13 +384,9 @@
         }
         return var;
       });
-<<<<<<< HEAD
-      return AttrStmt(CommReducer(legalized_lhs, legalized_rhs, legalized_results, legalized_identity_elements, reducer->span), op->attr_key, op->value, op->body);
-=======
       return AttrStmt(CommReducer(legalized_lhs, legalized_rhs, legalized_results,
                                   legalized_identity_elements, reducer->span),
                       op->attr_key, op->value, op->body);
->>>>>>> 5491f0c2
     }
     return ret;
   }
