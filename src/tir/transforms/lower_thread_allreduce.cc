--- conflicted
+++ resolved
@@ -359,21 +359,13 @@
       Buffer mask_buffer = decl_buffer({1}, mask_dtype, "mask");
       {
         PrimExpr mask = Call(mask_dtype, builtin::tvm_warp_activemask(), {});
-<<<<<<< HEAD
+        if (group_extent > 1) {
+          mask = mask & (((1 << reduce_extent) - 1) << (reduce_extent * group_index));
+        }
         seq.emplace_back(BufferStore(mask_buffer, mask, zero_indices));
         // Push the buffer description.  Later this will have an
         // allocation built for it.
         local_bufs.push_back(mask_buffer);
-=======
-        if (group_extent > 1) {
-          mask = mask & (((1 << reduce_extent) - 1) << (reduce_extent * group_index));
-        }
-        seq.emplace_back(Store(mask_var, mask, index, pred));
-        // Push allocation with an empty body. Later this will be fixed
-        // when the entire body is ready.
-        auto stmt = Allocate(mask_var, mask_dtype, {PrimExpr(1)}, pred, Evaluate(0));
-        local_vars.push_back(stmt);
->>>>>>> 64e94abc
       }
 
       // Emit reductions within a warp.
@@ -430,20 +422,12 @@
       // uniformly writting the same result.
       //
       for (size_t i = 0; i < size; ++i) {
-<<<<<<< HEAD
         Buffer buf = shared_bufs[i];
         PrimExpr val = BufferLoad(buf, zero_indices);
         ICHECK_EQ(val->dtype, types[i]);
-        PrimExpr splat = WarpShuffle(builtin::tvm_warp_shuffle(), mask_buffer, val, 0);
+        PrimExpr splat =
+            WarpShuffle(builtin::tvm_warp_shuffle(), mask_buffer, val, reduce_extent * group_index);
         seq.push_back(BufferStore(buf, splat, zero_indices));
-=======
-        Var var = shared_bufs[i];
-        PrimExpr pred = const_true(types[i].lanes());
-        PrimExpr val = Load(types[i], var, index, pred);
-        PrimExpr splat =
-            WarpShuffle(builtin::tvm_warp_shuffle(), mask_var, val, reduce_extent * group_index);
-        seq.push_back(Store(var, splat, index, pred));
->>>>>>> 64e94abc
       }
 
       // Update existing allocations.
@@ -513,13 +497,9 @@
 
   // make allreduce.
   Stmt MakeBufAllreduce(const CommReducerNode* combiner, const std::vector<DataType>& types,
-<<<<<<< HEAD
                         const Array<Buffer>& shared_bufs, PrimExpr reduce_index,
-                        PrimExpr group_index, int reduce_extent, int threadx_extent) {
-=======
-                        const Array<Var>& shared_bufs, PrimExpr reduce_index, PrimExpr group_index,
-                        int reduce_extent, int group_extent, int contiguous_reduce_extent) {
->>>>>>> 64e94abc
+                        PrimExpr group_index, int reduce_extent, int group_extent,
+                        int contiguous_reduce_extent) {
     // Get next power of two
     int reduce_align = 1;
     while (reduce_extent > reduce_align) {
@@ -659,16 +639,9 @@
   }
 
   // Emit warp shuffle  calls.
-<<<<<<< HEAD
-  PrimExpr WarpShuffle(const Op& op, Buffer mask_buffer, PrimExpr val, int delta_or_lane) {
+  PrimExpr WarpShuffle(const Op& op, Buffer mask_buffer, PrimExpr val, PrimExpr delta_or_lane) {
     Array<PrimExpr> indices = {0};
     PrimExpr mask = BufferLoad(mask_buffer, indices);
-=======
-  PrimExpr WarpShuffle(const Op& op, Var mask_var, PrimExpr val, PrimExpr delta_or_lane) {
-    PrimExpr pred = const_true(1);
-    PrimExpr index(0);
-    PrimExpr mask = Load(DataType::UInt(32), mask_var, index, pred);
->>>>>>> 64e94abc
     PrimExpr width = IntImm(DataType::Int(32), warp_size_);
     Array<PrimExpr> args{mask, val, delta_or_lane, width, width};
     return Call(val.dtype(), op, args);
