/*
 * Licensed to the Apache Software Foundation (ASF) under one
 * or more contributor license agreements.  See the NOTICE file
 * distributed with this work for additional information
 * regarding copyright ownership.  The ASF licenses this file
 * to you under the Apache License, Version 2.0 (the
 * "License"); you may not use this file except in compliance
 * with the License.  You may obtain a copy of the License at
 *
 *   http://www.apache.org/licenses/LICENSE-2.0
 *
 * Unless required by applicable law or agreed to in writing,
 * software distributed under the License is distributed on an
 * "AS IS" BASIS, WITHOUT WARRANTIES OR CONDITIONS OF ANY
 * KIND, either express or implied.  See the License for the
 * specific language governing permissions and limitations
 * under the License.
 */

/*!
 * \file tir/analysis/block_region_detector.cc
 * \brief Detect block read/write regions by visiting its body
 */

#include <tvm/arith/analyzer.h>
#include <tvm/tir/op.h>
#include <tvm/tir/stmt_functor.h>

<<<<<<< HEAD
#include <unordered_map>

=======
#include "../../tl/op/op.h"
>>>>>>> e95ef69a
#include "../transforms/ir_utils.h"
namespace tvm {
namespace tir {

/*!
 * \brief Detect which regions of tensors in this block are read or written to. Regions are sorted
 * by order of appearance in the AST. \note This detector can only visit blocks and will not visit
 * child blocks recursively
 */
class BlockReadWriteDetector : public StmtExprVisitor {
 public:
  explicit BlockReadWriteDetector(const Map<Var, Buffer>& buffer_var_map)
      : buffer_var_map_(buffer_var_map) {}

  /*! \brief Return read regions of the block */
  Array<BufferRegion> CollectReads(
      const std::unordered_set<const BufferNode*>* excluded_buffers = nullptr);
  /*! \brief Return write regions of the block */
  Array<BufferRegion> CollectWrites(
      const std::unordered_set<const BufferNode*>* excluded_buffers = nullptr);
  /*!
   * \brief Return opaque buffer regions of the block
   * \note The buffer accessed by load/store or call with buffer.data will
   *       be marked as opaque.
   */
  Array<BufferRegion> CollectOpaques();
  /*! \brief overload operator() to make sure it accepts a block node */
  void operator()(const Stmt& stmt);

 private:
  /*! \brief Iteration range for loop_vars */
  std::unordered_map<const VarNode*, arith::IntSet> dom_map_;
  /*! \brief Extra iteration range hint for free vars */
  std::unordered_map<const VarNode*, arith::IntSet> hint_map_;
  /*! \brief Unresolved conditions within current scope. */
  std::vector<PrimExpr> pending_conditions_;
  /*! \brief The buffers that the current block reads */
  std::vector<Buffer> read_buffers_;
  /*! \brief The buffers that the current block writes */
  std::vector<Buffer> writes_buffers_;
  /*! \brief The opaque buffer which is access by buffer.data */
  std::vector<Buffer> opaque_buffers_;
  /*! \brief The read regions of the current block */
  std::vector<std::vector<tvm::arith::IntSet>> read_regions_;
  /*! \brief The write regions of the current block */
  std::vector<std::vector<tvm::arith::IntSet>> write_regions_;
  /*! \brief The opaque regions of the current block */
  std::vector<std::vector<tvm::arith::IntSet>> opaque_regions_;
  /*! \brief The outside buffer data mapping to its buffer */
  Map<Var, Buffer> buffer_var_map_;
  /*! \brief The target buffer var mapping to its matching */
  std::unordered_map<const VarNode*, MatchBufferRegion> match_buffers_;
  /*! \brief let bindings inside the block */
  std::unordered_map<const VarNode*, PrimExpr> let_bindings_;
  /*!\ brief Internal analyzer. */
  arith::Analyzer ana_;

  /*!
   * \brief Update read/write buffers and regions with provided buffer and region
   * \param buffers The buffers should be updated
   * \param regions The access regions should be updated
   * \param buffer The provided buffer
   * \param region The provided region
   */
  void Update(std::vector<Buffer>* buffers, std::vector<std::vector<arith::IntSet>>* regions,
              Buffer buffer, std::vector<arith::IntSet> region);

  /*! \brief Helper function to collect access regions. */
  Array<BufferRegion> CollectRegions(
      const std::vector<Buffer>& buffers,
      const std::vector<std::vector<tvm::arith::IntSet>>& regions,
      const std::unordered_set<const BufferNode*>* excluded_buffers = nullptr);

  /*! \brief Helper function to convert matched access region to source region. */
  std::vector<arith::IntSet> ConvertMatchedRegion(const MatchBufferRegion& match_buffer,
                                                  const std::vector<arith::IntSet>& int_sets) const;

  /*! \brief Helper function to update a opaque access. */
  void UpdateOpaque(const Var& buffer_var);

  /*! \brief Helper function to relax the buffer indices */
  arith::IntSet RelaxAccessIndex(const PrimExpr& index);

  void VisitStmt_(const ForNode* op) override;
  void VisitStmt_(const IfThenElseNode* op) override;
  void VisitStmt_(const BlockRealizeNode* op) override;
  void VisitStmt_(const BufferStoreNode* op) override;
  void VisitStmt_(const LetStmtNode* op) override;
  void VisitExpr_(const BufferLoadNode* op) override;
  void VisitExpr_(const VarNode* op) override;
  void VisitExpr_(const CallNode* op) override;
};

void BlockReadWriteDetector::operator()(const Stmt& stmt) {
  const auto* block = stmt.as<BlockNode>();
  ICHECK(block != nullptr) << "Only visiting Blocks is allowed, but got " << stmt->GetTypeKey();
  for (const MatchBufferRegion& match_buffer : block->match_buffers) {
    const Var& target_var = match_buffer->buffer->data;
    const Var& source_var = match_buffer->source->buffer->data;
    if (buffer_var_map_.find(source_var) != buffer_var_map_.end()) {
      match_buffers_[target_var.get()] = match_buffer;
      buffer_var_map_.Set(target_var, match_buffer->buffer);
    }
  }
  StmtExprVisitor::operator()(stmt);
}

Array<BufferRegion> BlockReadWriteDetector::CollectReads(
    const std::unordered_set<const BufferNode*>* excluded_buffers) {
  return CollectRegions(read_buffers_, read_regions_, excluded_buffers);
}

Array<BufferRegion> BlockReadWriteDetector::CollectWrites(
    const std::unordered_set<const BufferNode*>* excluded_buffers) {
  return CollectRegions(writes_buffers_, write_regions_, excluded_buffers);
}

Array<BufferRegion> BlockReadWriteDetector::CollectOpaques() {
  return CollectRegions(opaque_buffers_, opaque_regions_);
}

void BlockReadWriteDetector::VisitExpr_(const VarNode* op) { UpdateOpaque(GetRef<Var>(op)); }

void BlockReadWriteDetector::VisitExpr_(const BufferLoadNode* op) {
  std::vector<arith::IntSet> relaxed_region;
  for (const PrimExpr& index : op->indices) {
    PrimExpr remapped_index = Substitute(index, let_bindings_);
    relaxed_region.push_back(arith::EvalSet(arith::IntSet::Vector(remapped_index), dom_map_));
  }
  Update(&read_buffers_, &read_regions_, op->buffer, relaxed_region);
  ExprVisitor::VisitExpr_(op);
}

void BlockReadWriteDetector::VisitStmt_(const ForNode* op) {
  Range range = Range::FromMinExtent(op->min, op->extent);
  dom_map_[op->loop_var.get()] = arith::IntSet::FromRange(range);
  StmtVisitor::VisitStmt_(op);
  dom_map_.erase(op->loop_var.get());
}

void BlockReadWriteDetector::VisitStmt_(const IfThenElseNode* op) {
  VisitExpr(op->condition);
  {
    // Visit then branch
    With<ConditionalBoundsContext> ctx(op->condition, &dom_map_, &hint_map_, &pending_conditions_);
    StmtExprVisitor::VisitStmt(op->then_case);
  }
  if (op->else_case) {
    // Visit else branch
    With<ConditionalBoundsContext> ctx(!op->condition, &dom_map_, &hint_map_, &pending_conditions_);
    StmtExprVisitor::VisitStmt(op->else_case.value());
  }
}

void BlockReadWriteDetector::VisitStmt_(const LetStmtNode* op) {
  let_bindings_[op->var.get()] = op->value;
  StmtVisitor::VisitStmt_(op);
  let_bindings_.erase(op->var.get());
}

void BlockReadWriteDetector::VisitExpr_(const CallNode* op) {
  if (op->op.same_as(builtin::tvm_access_ptr())) {
    const VarNode* buffer_var = op->args[1].as<VarNode>();
    const IntImmNode* access_mask = op->args[4].as<IntImmNode>();
    if (buffer_var && access_mask) {
      auto it = buffer_var_map_.find(GetRef<Var>(buffer_var));
      if (it != buffer_var_map_.end()) {
        const Buffer& buffer = (*it).second;
        const BufferRegion buffer_region = BufferRegion::FullRegion(buffer);
        const Region& region = buffer_region->region;
        std::vector<arith::IntSet> int_set;
        int_set.reserve(region.size());
        for (const Range& range : region) {
          int_set.push_back(arith::EvalSet(range, dom_map_));
        }
        // read access, write access or opaque access
        if ((access_mask->value & 1) && (access_mask->value & 2)) {
          Update(&opaque_buffers_, &opaque_regions_, buffer, int_set);
        } else if (access_mask->value & 1) {
          Update(&read_buffers_, &read_regions_, buffer, int_set);
        } else if (access_mask->value & 2) {
          Update(&writes_buffers_, &write_regions_, buffer, int_set);
        }
      }
    } else {
      StmtExprVisitor::VisitExpr_(op);
    }
    return;
  }
  if (op->op.same_as(tl::RegionOp::Get())) {
    auto R = tl::RegionOp(op->args, buffer_var_map_);
    std::vector<arith::IntSet> int_set;
    auto& region = R.GetRanges();
    int_set.reserve(region.size());
    for (const Range& range : region) {
      int_set.push_back(arith::EvalSet(range, dom_map_));
    }
    if ((R.GetAccessMask() & 1) && (R.GetAccessMask() & 2)) {
      Update(&opaque_buffers_, &opaque_regions_, R.GetBuffer(), int_set);
    } else if (R.GetAccessMask() & 1) {
      Update(&read_buffers_, &read_regions_, R.GetBuffer(), int_set);
    } else if (R.GetAccessMask() & 2) {
      Update(&writes_buffers_, &write_regions_, R.GetBuffer(), int_set);
    }
    return;
  }
  if (op->op.same_as(builtin::if_then_else())) {
    VisitExpr(op->args[0]);
    {
      // Visit then branch
      With<ConditionalBoundsContext> ctx(op->args[0], &dom_map_, &hint_map_, &pending_conditions_);
      StmtExprVisitor::VisitExpr(op->args[1]);
    }
    {
      // Visit else branch
      With<ConditionalBoundsContext> ctx(!op->args[0], &dom_map_, &hint_map_, &pending_conditions_);
      StmtExprVisitor::VisitExpr(op->args[2]);
    }
    return;
  }
  StmtExprVisitor::VisitExpr_(op);
}

void BlockReadWriteDetector::VisitStmt_(const BufferStoreNode* op) {
  std::vector<arith::IntSet> relaxed_region;
  for (const PrimExpr& index : op->indices) {
    PrimExpr remapped_index = Substitute(index, let_bindings_);
    relaxed_region.push_back(arith::EvalSet(arith::IntSet::Vector(remapped_index), dom_map_));
  }
  Update(&writes_buffers_, &write_regions_, op->buffer, relaxed_region);
  StmtVisitor::VisitStmt_(op);
}

void BlockReadWriteDetector::VisitStmt_(const BlockRealizeNode* op) {
  /*! \note detector will not visit child block recursively, so it will stop here */
  std::unordered_map<const VarNode*, PrimExpr> vmap;
  for (size_t i = 0; i < op->block->iter_vars.size(); ++i) {
    vmap[op->block->iter_vars[i]->var.get()] = op->iter_values[i];
  }
  for (const auto& read : op->block->reads) {
    std::vector<arith::IntSet> relaxed_region;
    for (const auto& range : read->region) {
      relaxed_region.push_back(
          arith::EvalSet(arith::IntSet::FromRange(Range::FromMinExtent(
                             Substitute(range->min, vmap), Substitute(range->extent, vmap))),
                         dom_map_));
    }
    Update(&read_buffers_, &read_regions_, read->buffer, relaxed_region);
  }
  for (const auto& write : op->block->writes) {
    std::vector<arith::IntSet> relaxed_region;
    for (const auto& range : write->region) {
      relaxed_region.push_back(
          arith::EvalSet(arith::IntSet::FromRange(Range::FromMinExtent(
                             Substitute(range->min, vmap), Substitute(range->extent, vmap))),
                         dom_map_));
    }
    Update(&writes_buffers_, &write_regions_, write->buffer, relaxed_region);
  }
}

std::vector<arith::IntSet> BlockReadWriteDetector::ConvertMatchedRegion(
    const MatchBufferRegion& match_buffer, const std::vector<arith::IntSet>& int_sets) const {
  const Buffer& buffer = match_buffer->buffer;

  Region region;
  region.reserve(int_sets.size());
  ICHECK_EQ(buffer->shape.size(), int_sets.size());
  for (size_t i = 0; i < int_sets.size(); ++i) {
    const tvm::arith::IntSet& int_set = int_sets[i];
    region.push_back(int_set.CoverRange(Range::FromMinExtent(0, buffer->shape[i])));
  }

  region = ConvertRegion(match_buffer, region);

  std::vector<arith::IntSet> result;
  result.reserve(region.size());
  for (const Range& range : region) {
    result.push_back(arith::EvalSet(range, dom_map_));
  }
  return result;
}

void BlockReadWriteDetector::Update(std::vector<Buffer>* buffers,
                                    std::vector<std::vector<arith::IntSet>>* regions, Buffer buffer,
                                    std::vector<arith::IntSet> region) {
  if (buffer_var_map_.find(buffer->data) == buffer_var_map_.end()) return;
  // Handle match_buffer remap
  auto it = match_buffers_.find(buffer->data.get());
  if (it != match_buffers_.end()) {
    const MatchBufferRegion& match_buffer = it->second;
    buffer = match_buffer->source->buffer;
    region = ConvertMatchedRegion(match_buffer, std::move(region));
  }
  ICHECK_EQ(buffers->size(), regions->size())
      << " Expected the buffer and regions to have the same size ";
  for (size_t i = 0; i < regions->size(); ++i) {
    if ((*buffers)[i].same_as(buffer)) {
      ICHECK_EQ((*regions)[i].size(), region.size()) << "Inconsistent buffer dimension";
      for (size_t j = 0; j < region.size(); ++j) {
        (*regions)[i][j] = arith::Union({(*regions)[i][j], region[j]});
      }
      return;
    }
  }
  buffers->push_back(std::move(buffer));
  regions->push_back(std::move(region));
}

Array<BufferRegion> BlockReadWriteDetector::CollectRegions(
    const std::vector<Buffer>& buffers, const std::vector<std::vector<tvm::arith::IntSet>>& regions,
    const std::unordered_set<const BufferNode*>* excluded_buffers) {
  ICHECK_EQ(buffers.size(), regions.size());
  Array<BufferRegion> res;
  res.reserve(buffers.size());
  for (size_t i = 0; i < regions.size(); ++i) {
    if (excluded_buffers != nullptr && excluded_buffers->count(buffers[i].get())) {
      continue;
    }
    Array<Range> region;
    region.reserve(regions[i].size());
    ICHECK_EQ(buffers[i]->shape.size(), regions[i].size());
    for (size_t j = 0; j < regions[i].size(); j++) {
      const tvm::arith::IntSet& range = regions[i][j];
      if (range.CanProveSinglePoint(&ana_)) {
        PrimExpr min = range.min();
        region.push_back(Range::FromMinExtent(min, make_const(min.dtype(), 1)));
      } else {
        region.push_back(range.CoverRange(Range::FromMinExtent(0, buffers[i]->shape[j])));
      }
    }
    res.push_back(BufferRegion(buffers[i], region));
  }
  return res;
}

void BlockReadWriteDetector::UpdateOpaque(const Var& buffer_var) {
  auto it = buffer_var_map_.find(buffer_var);
  if (it != buffer_var_map_.end()) {
    const Buffer& buffer = (*it).second;
    const BufferRegion buffer_region = BufferRegion::FullRegion(buffer);
    const Region& region = buffer_region->region;
    std::vector<arith::IntSet> int_set;
    int_set.reserve(region.size());
    for (const Range& range : region) {
      int_set.push_back(arith::EvalSet(range, dom_map_));
    }
    Update(&opaque_buffers_, &opaque_regions_, buffer, int_set);
  }
}

Array<Array<BufferRegion>> GetBlockAccessRegion(const Block& block,
                                                const Map<Var, Buffer>& buffer_var_map) {
  BlockReadWriteDetector detector(buffer_var_map);
  detector(block);
  Array<BufferRegion> writes = detector.CollectWrites();
  std::unordered_set<const BufferNode*> excluded_buffers;
  // exclude write buffers from read regions for reductions if init block is defined.
  if (block->init.defined()) {
    for (const BufferRegion& write_access : writes) {
      excluded_buffers.insert(write_access->buffer.get());
    }
  }
  Array<BufferRegion> reads = detector.CollectReads(&excluded_buffers);
  Array<BufferRegion> opaques = detector.CollectOpaques();
  return {reads, writes, opaques};
}

Array<Array<BufferRegion>> GetBlockReadWriteRegion(const Block& block,
                                                   const Map<Var, Buffer>& buffer_var_map) {
  BlockReadWriteDetector detector(buffer_var_map);
  detector(block);
  Array<BufferRegion> opaques = detector.CollectOpaques();
  std::unordered_set<const BufferNode*> excluded_buffers;
  for (const BufferRegion& opaque_access : opaques) {
    excluded_buffers.insert(opaque_access->buffer.get());
  }
  Array<BufferRegion> writes = detector.CollectWrites(&excluded_buffers);
  if (block->init.defined()) {
    for (const BufferRegion& write_access : writes) {
      excluded_buffers.insert(write_access->buffer.get());
    }
  }
  Array<BufferRegion> reads = detector.CollectReads(&excluded_buffers);
  for (const BufferRegion& opaque_access : opaques) {
    reads.push_back(opaque_access);
    writes.push_back(opaque_access);
  }
  return {reads, writes};
}

TVM_REGISTER_GLOBAL("tir.analysis.GetBlockAccessRegion").set_body_typed(GetBlockAccessRegion);
TVM_REGISTER_GLOBAL("tir.analysis.GetBlockReadWriteRegion").set_body_typed(GetBlockReadWriteRegion);

}  // namespace tir
}  // namespace tvm<|MERGE_RESOLUTION|>--- conflicted
+++ resolved
@@ -26,12 +26,7 @@
 #include <tvm/tir/op.h>
 #include <tvm/tir/stmt_functor.h>
 
-<<<<<<< HEAD
-#include <unordered_map>
-
-=======
 #include "../../tl/op/op.h"
->>>>>>> e95ef69a
 #include "../transforms/ir_utils.h"
 namespace tvm {
 namespace tir {
