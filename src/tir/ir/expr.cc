--- conflicted
+++ resolved
@@ -422,76 +422,6 @@
 
 TVM_REGISTER_NODE_TYPE(SelectNode);
 
-<<<<<<< HEAD
-// Load
-Load::Load(DataType dtype, Var buffer_var, PrimExpr index, PrimExpr predicate, Span span) {
-  LOG(FATAL) << "Unexpected use of deprecated Store node for buffer " << buffer_var->name_hint
-             << ".  Use BufferStore instead.";
-  ICHECK(buffer_var.defined());
-  ICHECK(predicate.defined());
-  ICHECK(index.defined());
-
-  // Assume that the array elements have 1 lane, unless a type
-  // annotation tells us otherwise.
-  int element_lanes = 1;
-  auto pointer_type = tir::GetPointerType(buffer_var->type_annotation);
-  if (pointer_type.has_value()) {
-    // Cannot check element type of array, as it may be different than
-    // the loaded type in some cases.
-    //
-    // 1. Booleans use DataType::Int(8) while stored, and the codegens
-    // handle cast to boolean.
-    //
-    // 2. The StorageRewrite pass can merge multiple allocations at
-    // the same scope, regardless of element type.  The codegen is
-    // then responsible for casting to the output type.
-
-    // TODO(Lunderberg): Uncomment this check once it can be applied.
-    // See https://discuss.tvm.apache.org/t/pre-rfc-vectorized-tir-buffers/10615
-    // for discussion.
-
-    // ICHECK(dtype.element_of() == pointer_type->element_of())
-    //     << "Type mismatch, cannot load type " << dtype << " from buffer " <<
-    //     buffer_var->name_hint
-    //     << " of type " << pointer_type.value();
-    element_lanes = pointer_type->lanes();
-  }
-
-  // The C-based codegens assume that all loads occur on a array with
-  // non-vectorized elements, and cast between
-  // vectorized/non-vectorized arrays as needed.  Ideally, these
-  // should be changed to explicit casts in the TIR graph, rather than
-  // being handled at the code-gen level.
-  ICHECK((dtype.lanes() == element_lanes * index.dtype().lanes()) ||
-         (dtype.lanes() == index.dtype().lanes()));
-  ICHECK((dtype.lanes() == element_lanes * predicate.dtype().lanes()) ||
-         (dtype.lanes() == index.dtype().lanes()));
-
-  ObjectPtr<LoadNode> node = make_object<LoadNode>();
-  node->dtype = dtype;
-  node->buffer_var = std::move(buffer_var);
-  node->index = std::move(index);
-  node->predicate = std::move(predicate);
-  node->span = std::move(span);
-
-  data_ = std::move(node);
-}
-
-TVM_REGISTER_GLOBAL("tir.Load").set_body([](TVMArgs args, TVMRetValue* ret) {
-  DataType t = args[0];
-  if (args.size() == 3) {
-    *ret = Load(t, args[1], args[2], const_true(t.lanes()), Span());
-  } else if (args.size() == 4) {
-    *ret = Load(t, args[1], args[2], args[3], Span());
-  } else {
-    *ret = Load(t, args[1], args[2], args[3], args[4]);
-  }
-});
-
-TVM_REGISTER_NODE_TYPE(LoadNode);
-
-=======
->>>>>>> 6c343613
 // Ramp
 Ramp::Ramp(PrimExpr base, PrimExpr stride, int lanes, Span span) {
   ICHECK(base.defined());
