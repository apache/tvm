/*
 * Licensed to the Apache Software Foundation (ASF) under one
 * or more contributor license agreements.  See the NOTICE file
 * distributed with this work for additional information
 * regarding copyright ownership.  The ASF licenses this file
 * to you under the Apache License, Version 2.0 (the
 * "License"); you may not use this file except in compliance
 * with the License.  You may obtain a copy of the License at
 *
 *   http://www.apache.org/licenses/LICENSE-2.0
 *
 * Unless required by applicable law or agreed to in writing,
 * software distributed under the License is distributed on an
 * "AS IS" BASIS, WITHOUT WARRANTIES OR CONDITIONS OF ANY
 * KIND, either express or implied.  See the License for the
 * specific language governing permissions and limitations
 * under the License.
 */
#include "../utils.h"

namespace tvm {
namespace tir {

/*!
 * \brief A helper class to create a new scope that contains decomposed init body
 * and replaced old reduction block.
 */
class DecomposeReductionBlockReplacer : public StmtMutator {
 public:
  /*!
   * \brief The open interface to users to call the helper class
   * \param old_scope_root The original block scope before decomposition
   * \param target_loop The loop we insert the decomposed init body before
   * \param decompose_body The decomposed init body
   * \param old_reduction_block The reduction block we want to decompose
   * \return The new block scope and the updated reduction block
   */
  static std::pair<Block, Block> Replace(Block old_scope_root, For target_loop,
                                         Stmt decomposed_body, Block old_reduction_block) {
    DecomposeReductionBlockReplacer replacer(std::move(target_loop), std::move(decomposed_body),
                                             std::move(old_reduction_block));
    return std::make_pair(Downcast<Block>(replacer(std::move(old_scope_root))),
                          replacer.new_reduction_block_);
  }

 private:
  explicit DecomposeReductionBlockReplacer(For target_loop, Stmt decomposed_body,
                                           Block old_reduction_block)
      : target_loop_(std::move(target_loop)),
        decomposed_body_(std::move(decomposed_body)),
        old_reduction_block_(std::move(old_reduction_block)) {}

  Stmt VisitStmt_(const ForNode* loop) final {
    Stmt mutated_stmt = StmtMutator::VisitStmt_(loop);
    if (loop == target_loop_.get()) {
      return SeqStmt({decomposed_body_, mutated_stmt});
    } else {
      return mutated_stmt;
    }
  }

  Stmt VisitStmt_(const BlockNode* block) final {
    if (block == old_reduction_block_.get()) {
      ObjectPtr<BlockNode> p_new_block = CopyOnWrite(block);
      p_new_block->name_hint = p_new_block->name_hint + "_update";
      p_new_block->init = NullOpt;
      // Add write regions back to read regions in update block.
      Array<BufferRegion> new_reads;
      std::unordered_set<const BufferNode*> read_bufs;
      for (const BufferRegion& read_access : block->reads) {
        read_bufs.insert(read_access->buffer.get());
      }
      for (const BufferRegion& write_access : block->writes) {
        if (read_bufs.find(write_access->buffer.get()) == read_bufs.end()) {
          new_reads.push_back(write_access);
        }
      }
      for (const BufferRegion& read_access : block->reads) {
        new_reads.push_back(read_access);
      }
      p_new_block->reads = new_reads;
      new_reduction_block_ = Block(p_new_block);
      return new_reduction_block_;
    } else {
      return StmtMutator::VisitStmt_(block);
    }
  }

  Stmt VisitStmt_(const SeqStmtNode* seq) final {
    Array<Stmt> new_stmts;
    new_stmts.reserve(seq->seq.size());
    for (const Stmt& old_stmt : seq->seq) {
      new_stmts.push_back(VisitStmt(old_stmt));
    }
    return SeqStmt::Flatten(new_stmts);
  }

 private:
  For target_loop_;
  Stmt decomposed_body_;
  Block old_reduction_block_;
  Block new_reduction_block_;
};

class LoopHeightError : public ScheduleError {
 public:
  static void CheckLoopHigherThanReduceLoops(const IRModule& mod, const BlockNode* block,
                                             const BlockRealizeNode* realize,
                                             const Array<StmtSRef>& loops,
                                             const StmtSRef& loop_sref) {
    for (int i = 0, n = block->iter_vars.size(); i < n; ++i) {
      // For each block var of type kCommReduce, check its binding
      const IterVar& iter_var = block->iter_vars[i];
      const PrimExpr& binding = realize->iter_values[i];
      if (iter_var->iter_type != IterVarType::kCommReduce) {
        continue;
      }
      for (const StmtSRef& higher_loop : loops) {
        // Only check loops not lower than the target loop
        if (higher_loop.same_as(loop_sref)) {
          break;
        }
        // loop_var of a higher loop shouldn't contain loop var
        const Var& loop_var = higher_loop->StmtAs<ForNode>()->loop_var;
        if (UsesVar(binding, [v = loop_var.get()](const VarNode* var) { return var == v; })) {
          const ForNode* loop = TVM_SREF_TO_FOR(loop_sref);
          throw LoopHeightError(mod, GetRef<For>(loop), GetRef<Block>(block));
        }
      }
    }
  }

  explicit LoopHeightError(IRModule mod, For loop, Block block)
      : mod_(std::move(mod)), loop_(std::move(loop)), block_(std::move(block)) {}

  String FastErrorString() const final {
    return "ScheduleError: decompose_reduction expect the loop to be higher than all the loops "
           "related to reduce block var";
  }

  String DetailRenderTemplate() const final {
    std::ostringstream os;
    os << "ScheduleError: decompose_reduction expect the loop {0} to be higher than all the loops "
          "related to reduce block var of block {1}";
    return os.str();
  }

  IRModule mod() const final { return mod_; }
  Array<ObjectRef> LocationsOfInterest() const final { return {loop_, block_}; }

  IRModule mod_;
  For loop_;
  Block block_;
};

PrimExpr RemakePredicate(PrimExpr pred, const std::unordered_set<const VarNode*>& discarded_loops) {
  if (is_one(pred)) return Bool(true);
  PrimExpr new_pred = Bool(true);
  auto f = [&](const VarNode* var) { return discarded_loops.count(var); };
  arith::PVar<PrimExpr> lhs, rhs, rest;
  for (;;) {
    if ((rest && (lhs < rhs)).Match(pred)) {
      if (!UsesVar(lhs.Eval(), f)) new_pred = new_pred && (lhs.Eval() < rhs.Eval());
      pred = rest.Eval();
    } else if ((lhs < rhs).Match(pred)) {
      if (!UsesVar(lhs.Eval(), f)) new_pred = new_pred && (lhs.Eval() < rhs.Eval());
      break;
    } else {
      ICHECK(false) << "Unexpected predicate for reduction block";
    }
  }
  return new_pred;
}

StmtSRef DecomposeReduction(ScheduleState self, const StmtSRef& block_sref,
                            const StmtSRef& loop_sref) {
  /*!
   *  Check
   *    - block is a reduction block
   *    - loop is not lower than all the loops related to reduce block var
   *  Mutate
   *    - generate loops related to data par block vars
   *    - generate corresponding init block and update block
   */
  // Condition Checks and Information Collection
  const BlockNode* block = TVM_SREF_TO_BLOCK(block_sref);
  const ForNode* loop = TVM_SREF_TO_FOR(loop_sref);
  // Get the outer loops from high to low
  Array<StmtSRef> loops = GetLoops(block_sref);
  const BlockRealizeNode* realize = GetBlockRealize(self, block_sref).get();
  // Cond 0. Check loop_sref is an ancestor of block_sref
  if (std::find(loops.begin(), loops.end(), loop_sref) == loops.end()) {
    throw LoopPositionError(self->mod, GetRef<For>(loop), GetRef<Block>(block),
                            "decompose_reduction");
  }
  // Cond 1. Check block is reduction
  StmtSRef scope_root_sref = GetScopeRoot(self, block_sref,
                                          /*require_stage_pipeline=*/false);
  CheckReductionBlock(self, block_sref, scope_root_sref);
  // Cond 2. Check 'loop' is higher than all the loops related to block var of type reduction
  LoopHeightError::CheckLoopHigherThanReduceLoops(self->mod, block, realize, loops, loop_sref);
  // IR Manipulation
  ObjectPtr<BlockNode> init_block = make_object<BlockNode>();
  ObjectPtr<BlockRealizeNode> init_realize = make_object<BlockRealizeNode>();
  init_block->name_hint = block->name_hint + "_init";
  init_block->annotations = block->annotations;
  init_realize->iter_values = {};
  init_realize->block = Block(init_block);
  // Step 1. Create new block vars and their bindings
  // Maps an old block var to the new corresponding block var
  std::unordered_map<Var, PrimExpr, ObjectPtrHash, ObjectPtrEqual> block_var_map;
  block_var_map.reserve(block->iter_vars.size());
  for (int i = 0, n = block->iter_vars.size(); i < n; ++i) {
    const IterVar& iter_var = block->iter_vars[i];
    const PrimExpr& binding = realize->iter_values[i];
    // Only process data parallel block vars
    if (iter_var->iter_type != IterVarType::kDataPar) {
      continue;
    }
    // Create a new block var
    IterVar new_iter_var(/*dom=*/iter_var->dom,
                         /*var=*/iter_var->var.copy_with_suffix(""),
                         /*iter_type=*/iter_var->iter_type,
                         /*thread_tag=*/iter_var->thread_tag);
    // Add a block var and its binding
    init_block->iter_vars.push_back(new_iter_var);
    init_realize->iter_values.push_back(binding);
    // Add a mapping from old block vars to new block vars
    block_var_map[iter_var->var] = new_iter_var->var;
  }
  // Step 2. After copying block vars, substitute them in init block
  init_block->body = Substitute(block->init.value(), block_var_map);
  for (const BufferRegion& write : block->writes) {
    init_block->writes.push_back(
        BufferRegion(write->buffer, Substitute(write->region, block_var_map)));
  }
  // Step 3. Scan loops not higher than the specified loop above the reduction block.
  //         If the loop is used in the init block binding, then it is chosen.
  //         Otherwise, it is discarded.
  std::unordered_set<const VarNode*> discarded_loops;
  std::vector<int> chosen_loops;
  for (int i = static_cast<int>(loops.size()) - 1; i >= 0; --i) {
    const VarNode* loop_var = loops[i]->StmtAs<ForNode>()->loop_var.get();
    bool discarded = true;
    for (const PrimExpr& expr : init_realize->iter_values) {
      if (!UsesVar(expr, [v = loop_var](const VarNode* var) { return var == v; })) {
        continue;
      }
      // The loop is related to init block bindings;
      chosen_loops.push_back(i);
      discarded = false;
      break;
    }
    if (discarded) discarded_loops.insert(loop_var);
    // Only scan loops not higher than the given loop
    if (loops[i].same_as(loop_sref)) {
      break;
    }
  }
  // Step 4. After scanning loops, make a new predicate in the init block realize
  //         We discard predicate that is related to discarded loops
  init_realize->predicate = RemakePredicate(realize->predicate, discarded_loops);
  // Step 5. Create new loops above init block
  std::unordered_map<Var, PrimExpr, ObjectPtrHash, ObjectPtrEqual> loop_var_map;
  Stmt body = BlockRealize(init_realize);
  for (int i : chosen_loops) {
    const ForNode* old_loop = TVM_SREF_TO_FOR(loops[i]);
    // Create a new equivalent to the chosen loop
    Var old_loop_var = old_loop->loop_var;
    Var new_loop_var = old_loop_var.copy_with_suffix("_init");
    loop_var_map[old_loop_var] = new_loop_var;
    body = For(/*loop_var=*/new_loop_var,
               /*min=*/old_loop->min,
               /*extent=*/old_loop->extent,
               /*kind=*/old_loop->kind,
               /*body=*/body);
  }
  body = Substitute(body, loop_var_map);
  // Step 6. Mutate IR
<<<<<<< HEAD
  const BlockNode* old_scope_root = TVM_SREF_TO_BLOCK(old_scope_root, scope_root_sref);
  auto [new_scope_root, new_reduction_block] = DecomposeReductionBlockReplacer::Replace(
=======
  const BlockNode* old_scope_root = TVM_SREF_TO_BLOCK(scope_root_sref);
  Block new_scope_root{nullptr};
  Block new_reduction_block{nullptr};
  std::tie(new_scope_root, new_reduction_block) = DecomposeReductionBlockReplacer::Replace(
>>>>>>> 49b3c729
      GetRef<Block>(old_scope_root), GetRef<For>(loop), body, GetRef<Block>(block));
  self->Replace(scope_root_sref, new_scope_root,
                {{GetRef<Block>(old_scope_root), new_scope_root},
                 {GetRef<Block>(block), new_reduction_block}});
  self->UpdateScopeBlockInfo(new_scope_root);
  return self->stmt2ref.at(init_block.get());
}

/******** Commutative Reducer ********/

/*!
 * \brief A structure used for registering new commutative reducers, and store all the registered
 * reducers. The reducers are preserved in a list, in the form of "reducer-getter function". When
 * invoking a reducer-getter function with a specific datatype, the reducer-getter will return the
 * CommReducer of the corresponding reduction pattern and the specific datatype
 */
struct ReducerRegistry {
  ReducerRegistry()
      : reducer_getters{CreateReducerGetter([](const Var& x, const Var& y) { return x + y; },
                                            [](DataType dtype) { return make_const(dtype, 0); }),
                        CreateReducerGetter([](const Var& x, const Var& y) { return x * y; },
                                            [](DataType dtype) { return make_const(dtype, 1); }),
                        CreateReducerGetter([](const Var& x, const Var& y) { return min(x, y); },
                                            [](DataType dtype) { return max_value(dtype); }),
                        CreateReducerGetter([](const Var& x, const Var& y) { return max(x, y); },
                                            [](DataType dtype) { return min_value(dtype); })} {}

  static void RegisterReducer(TypedPackedFunc<PrimExpr(Var, Var)> combiner_getter,
                              TypedPackedFunc<PrimExpr(DataType)> identity_getter) {
    ReducerRegistry::Global()->reducer_getters.push_back(ReducerRegistry::CreateReducerGetter(
        std::move(combiner_getter), std::move(identity_getter)));
  }

  static TypedPackedFunc<CommReducer(DataType)> CreateReducerGetter(
      TypedPackedFunc<PrimExpr(Var, Var)> combiner_getter,
      TypedPackedFunc<PrimExpr(DataType)> identity_getter) {
    return [combiner_getter = std::move(combiner_getter),
            identity_getter = std::move(identity_getter)](DataType dtype) -> CommReducer {
      Var lhs("x", dtype);
      Var rhs("y", dtype);
      return CommReducer({lhs}, {rhs}, {combiner_getter(lhs, rhs)}, {identity_getter(dtype)});
    };
  }

  static ReducerRegistry* Global() {
    static ReducerRegistry instance;
    return &instance;
  }

  std::vector<TypedPackedFunc<CommReducer(DataType)>> reducer_getters;
};

std::vector<TypedPackedFunc<CommReducer(DataType)>> GetReducerGetters() {
  return ReducerRegistry::Global()->reducer_getters;
}

class NotSerialLoopKindError : public ScheduleError {
 public:
  explicit NotSerialLoopKindError(IRModule mod, For loop)
      : mod_(std::move(mod)), loop_(std::move(loop)) {}

  String FastErrorString() const final {
    return "ScheduleError: The input loop of rfactor is required to be `kSerial`";
  }

  String DetailRenderTemplate() const final {
    String str_kind = ForKind2String(loop_->kind);
    std::ostringstream os;
    os << "ScheduleError: The input loop {0} of rfactor is required to be `Serial`. However, the "
          "kind of {0} is `"
       << str_kind << "`";
    return os.str();
  }

  IRModule mod() const final { return mod_; }
  Array<ObjectRef> LocationsOfInterest() const final { return {loop_}; }

  IRModule mod_;
  For loop_;
};

class FactorAxisOutOfRangeError : public ScheduleError {
 public:
  explicit FactorAxisOutOfRangeError(IRModule mod, Buffer buffer, int factor_axis)
      : mod_(std::move(mod)), buffer_(std::move(buffer)), factor_axis_(factor_axis) {}

  String FastErrorString() const final {
    return "ScheduleError: The input `factor_axis` is out of range. It is required to be in range "
           "[-(ndim + 1), ndim] where `ndim` is the number of dimensions of the write buffer";
  }

  String DetailRenderTemplate() const final {
    std::ostringstream os;
    int ndim = static_cast<int>(buffer_->shape.size());
    os << "The write buffer " << buffer_->name << " has " << ndim
       << " dimension(s), so `factor_axis` is required to be in [" << -(ndim + 1) << ", " << ndim
       << "] for rfactor. However, the input `factor_axis` is " << factor_axis_
       << ", which is out of the expected range";
    return os.str();
  }

  IRModule mod() const final { return mod_; }
  Array<ObjectRef> LocationsOfInterest() const final { return {}; }

  static int CheckAndUpdate(const IRModule& mod, const Buffer& buffer, int factor_axis) {
    int ndim = static_cast<int>(buffer->shape.size());
    if (factor_axis < -(ndim + 1) || factor_axis > ndim) {
      throw FactorAxisOutOfRangeError(mod, buffer, factor_axis);
    }
    // If factor_axis is negative, convert it to a non-negative one.
    if (factor_axis < 0) {
      factor_axis += ndim + 1;
    }
    return factor_axis;
  }

  IRModule mod_;
  Buffer buffer_;
  int factor_axis_;
};

class LoopPropertyError : public ScheduleError {
 public:
  enum ErrorType {
    kDataParIterTouchRFactorLoop = 0,
    kLoopTouchedByBothKindsOfBlockIters = 1,
    kNotFirstChildBlockOfOutermostLoop = 2,
    kUnboundLoopUnderReductionLoop = 3
  };

  explicit LoopPropertyError(IRModule mod, For loop, ErrorType error_type)
      : mod_(std::move(mod)), loop_(std::move(loop)), error_type_(error_type) {}

  String FastErrorString() const final {
    switch (error_type_) {
      case kDataParIterTouchRFactorLoop:
        return "ScheduleError: The loop to be applied rfactor is required not to be touched by any "
               "data parallel block iter of the block";
      case kLoopTouchedByBothKindsOfBlockIters:
        return "ScheduleError: The loops outside of the reduction block are required not to be "
               "touched by both data parallel block iters and reduction block iters";
      case kNotFirstChildBlockOfOutermostLoop:
        return "ScheduleError: The reduction block should be the first child block of the "
               "outermost loop outside of it";
      case kUnboundLoopUnderReductionLoop:
        return "ScheduleError: A loop who has extent greater than one and is not bound to any "
               "block iter should not appear under a reduction loop";
    }
    ICHECK(false) << "Unreachable";
    throw;
  }

  String DetailRenderTemplate() const final {
    switch (error_type_) {
      case kDataParIterTouchRFactorLoop:
        return "The loop to be applied rfactor is {0}, which is required not to be touched by any "
               "data parallel block iter of the block below. However, some of the block's data "
               "parallel block iters touch this loop";
      case kLoopTouchedByBothKindsOfBlockIters:
        return "It is not allowed that the loop {0} is touched by both some data parallel block "
               "iters and some reduction block iters";
      case kNotFirstChildBlockOfOutermostLoop:
        return "The first child block of the outermost loop {0} is not the reduction block.";
      case kUnboundLoopUnderReductionLoop:
        return "The loop {0} has extent greater than one, and is not bound to any block iter. "
               "Therefore it shouldn't appear under a reduction loop";
    }
    ICHECK(false) << "Unreachable";
    throw;
  }

  IRModule mod() const final { return mod_; }
  Array<ObjectRef> LocationsOfInterest() const final { return {loop_}; }

  static void CheckLoopProperty(const ScheduleState& self, const Array<For>& loops,
                                const ForNode* rf_loop, const Block& block,
                                const std::unordered_set<const VarNode*>& data_par_loop_vars,
                                const std::unordered_set<const VarNode*>& reduce_loop_vars) {
    Array<BlockRealize> children_of_outermost_loop =
        GetChildBlockRealizeOnSRefTree(self->stmt2ref.at(loops[0].get()));
    if (!children_of_outermost_loop[0]->block.same_as(block)) {
      throw LoopPropertyError(self->mod, loops[0], kNotFirstChildBlockOfOutermostLoop);
    }

    bool meet_reduction_loop = false;
    for (const For& loop : loops) {
      bool data_par_touched = data_par_loop_vars.count(loop->loop_var.get());
      bool reduction_touched = reduce_loop_vars.count(loop->loop_var.get());

      if (data_par_touched && reduction_touched) {
        throw LoopPropertyError(self->mod, loop, kLoopTouchedByBothKindsOfBlockIters);
      } else if (data_par_touched) {
        if (loop.get() == rf_loop) {
          throw LoopPropertyError(self->mod, loop, kDataParIterTouchRFactorLoop);
        }
        continue;
      } else if (reduction_touched) {
        if (!meet_reduction_loop) {
          CheckGetSingleChildBlockRealizeOnSRefTree(self, self->stmt2ref.at(loop.get()));
          meet_reduction_loop = true;
        }
        continue;
      } else if (meet_reduction_loop && !is_one(loop->extent)) {
        throw LoopPropertyError(self->mod, loop, kUnboundLoopUnderReductionLoop);
      }
    }
  }

  IRModule mod_;
  For loop_;
  ErrorType error_type_;
};

/*!
 * \brief For each loop in the given array of loop, associate its loop var with the loop itself
 * using a mapping
 * \param loops The loops to be analyzed
 * \return A mapping from loops to their corresponding loop vars
 */
std::unordered_map<const VarNode*, For> GetLoopVar2LoopMap(const Array<For>& loops) {
  std::unordered_map<const VarNode*, For> loop_vars2loop;
  loop_vars2loop.reserve(loops.size());
  for (const For& loop : loops) {
    loop_vars2loop[loop->loop_var.get()] = loop;
  }
  return loop_vars2loop;
}

/*!
 * \brief Create the intermediate rfactor buffer, which the rfactor block writes to and the
 * write-back block reads from
 * \param buffer The buffer written by the reduction block
 * \param factor_axis The `factor_axis` parameter of rfactor
 * \param rf_loop The rfactor loop
 * \return The new created intermediate rfactor buffer
 */
Buffer CreateRFactorBuffer(const Buffer& buffer, int factor_axis, const ForNode* rf_loop) {
  Array<PrimExpr> rf_shape = buffer->shape;
  rf_shape.insert(rf_shape.begin() + factor_axis, rf_loop->extent);

  ObjectPtr<BufferNode> n = make_object<BufferNode>(*buffer.get());
  n->shape = rf_shape;
  n->name = buffer->name + ".rf";
  n->data = buffer->data.copy_with_suffix(".rf");
  return Buffer(n);
}

/*!
 * \brief The base class of the rfactor/write-back block creator, which creates the blocks in four
 * steps:
 * 1) Create the new block iters and the their iter bindings
 * 2) Create the reduction update of the new block
 * 3) Create the read/write regions of the new block
 * 4) Create the new block and the new block-realize
 */
class BaseBlockCreator {
 public:
  explicit BaseBlockCreator(BlockRealize old_block_realize, For rf_loop,
                            BufferStore old_reduction_update, CommReducer reducer, Buffer rf_buffer,
                            bool is_rf_block)
      : old_block_realize_(std::move(old_block_realize)),
        rf_loop_(std::move(rf_loop)),
        old_reduction_update_(std::move(old_reduction_update)),
        reducer_(std::move(reducer)),
        rf_buffer_(std::move(rf_buffer)),
        is_rf_block_(is_rf_block) {
    n_block_iters_ = static_cast<int>(old_block_realize_->iter_values.size());
  }

  void CreateBlock() {
    CreateAdditionalIter();
    for (int i = 0; i < n_block_iters_; ++i) {
      CreateNormalIters(i);
    }
    bool has_reduce_iter = false;
    for (const IterVar& iter_var : iter_vars_) {
      if (iter_var->iter_type == IterVarType::kCommReduce) {
        has_reduce_iter = true;
        break;
      }
    }
    CreateReductionUpdate(has_reduce_iter);
    CreateReadWriteRegions();

    String new_block_name = old_block_realize_->block->name_hint;
    PrimExpr predicate = const_true();
    if (is_rf_block_) {
      new_block_name = new_block_name + "_rf";
      predicate = old_block_realize_->predicate;
    }
    Optional<Stmt> init_block =
        has_reduce_iter ? BufferStore(new_reduction_update_->buffer, reducer_->identity_element[0],
                                      new_reduction_update_->indices)
                        : Optional<Stmt>(NullOpt);
    new_block_ = Block(
        /*iter_vars=*/iter_vars_,
        /*reads=*/read_regions_,
        /*writes=*/write_regions_,
        /*name_hint=*/new_block_name,
        /*body=*/new_reduction_update_,
        /*init=*/init_block,
        /*alloc_buffers=*/{},
        /*match_buffers=*/{},
        /*annotations=*/old_block_realize_->block->annotations);
    new_block_realize_ = BlockRealize(iter_values_, predicate, new_block_);
  }

 private:
  virtual void CreateAdditionalIter() = 0;
  virtual void CreateNormalIters(int idx) = 0;
  virtual void CreateReductionUpdate(bool has_reduce_iter) = 0;
  virtual void CreateReadWriteRegions() = 0;

 public:
  /*! \brief The new created block */
  Block new_block_;
  /*! \brief The new created block-realize */
  BlockRealize new_block_realize_;
  /*! \brief The indices used to access the intermediate rfactor buffer */
  Array<PrimExpr> rf_buf_access_indices_;

 protected:
  /*! \brief The old block-realize */
  BlockRealize old_block_realize_;
  /*! \brief The number of block iters in the old block */
  int n_block_iters_;
  /*! \brief The rfactor loop */
  For rf_loop_;
  /*! \brief The update BufferStore of the old block */
  BufferStore old_reduction_update_;
  /*! \brief The matched commutative reducer */
  CommReducer reducer_;
  /*! \brief The intermediate rfactor buffer */
  Buffer rf_buffer_;

  /*! \brief Whether we are creating the rfactor block or the write-back block */
  bool is_rf_block_;
  /*! \brief The new block iters of the new created block */
  std::vector<IterVar> iter_vars_;
  /*! \brief The new block iter bindings of the new created block-realize */
  std::vector<PrimExpr> iter_values_;
  /*!
   * \brief A mapping which maps old block iters to new expressions. The old iters will be replaced
   * by the expressions in future substitution for the two blocks
   */
  Map<Var, PrimExpr> var_map_;
  /*! \brief The update BufferStore of the new created block */
  BufferStore new_reduction_update_;
  /*! \brief The read regions of the new created block */
  Array<BufferRegion> read_regions_;
  /*! \brief The write regions of the new created block */
  Array<BufferRegion> write_regions_;
};

/*!
 * \brief The derived class of the rfactor block creator, which implements all virtual methods in
 * the base creator
 * \details Start constructing the rfactor block. The main difficulty to construct the rfactor block
 * is to create its block iters. So here we introduce the algorithm to create the block iters.
 *  1. Create a block iter for the rfactor loop. The block binding of this iter is the loop var, and
 *     the block iter is data parallel.
 *  2. For all the old block's block iters, there are two cases:
 *    (a) If it is data parallel block iter, or a reduction block iter which doesn't touch the
 *        rfactor loop, we keep it and its block binding in the rfactor block.
 *    (b) Otherwise it is a reduction block iter which touches the rfactor loop. In this case, we
 *        "split" the block iter into one or more new block iters and do not keep the old block
 *        var. More specifically, we create a new reduction block iter for each loop var that
 *        appears in the reduction block iter's binding (except for the rfactor loop), and the
 *        binding of the new block iter is exactly the loop var. (Note that for each loop var, we
 *        create at most one block iter, even if there are multiple old block iters which touch
 *        both this loop and the rfactor loop).
 *        Then we substitute the appearances of the old block iter with the new created block
 *        iters by recording two mappings: one maps loops vars to new created block iters which
 *        is used for binding substitution, and another maps old block iters to new expressions
 *        which is used for substitutions of the old block iters.
 */
class RFactorBlockCreator : public BaseBlockCreator {
 public:
  explicit RFactorBlockCreator(BlockRealize old_block_realize, For rf_loop,
                               BufferStore old_reduction_update, CommReducer reducer,
                               Buffer rf_buffer,
                               std::unordered_map<const VarNode*, For> loop_vars2loop,
                               int factor_axis, PrimExpr combiner_rhs)
      : BaseBlockCreator(std::move(old_block_realize), std::move(rf_loop),
                         std::move(old_reduction_update), std::move(reducer), std::move(rf_buffer),
                         true),
        loop_vars2loop_(std::move(loop_vars2loop)),
        factor_axis_(factor_axis),
        combiner_rhs_(std::move(combiner_rhs)) {}

 private:
  void CreateAdditionalIter() final {
    // Create a new data parallel block iter for the rfactor loop.
    additional_iter_ =
        IterVarFromLoop(rf_loop_, "v" + rf_loop_->loop_var->name_hint, IterVarType::kDataPar);
    loop_var2block_binding_[rf_loop_->loop_var.get()] = additional_iter_->var;
    iter_vars_.push_back(additional_iter_);
    iter_values_.push_back(rf_loop_->loop_var);
  }

  void CreateNormalIters(int idx) final {
    IterVar old_iter = old_block_realize_->block->iter_vars[idx];
    PrimExpr old_binding = old_block_realize_->iter_values[idx];
    if (old_iter->iter_type == IterVarType::kDataPar ||
        !UsesVar(old_binding,
                 [v = rf_loop_->loop_var.get()](const VarNode* var) { return var == v; })) {
      // The old block iter is either a data parallel block iter, or a reduction block iter that
      // doesn't touch the rfactor loop. In this case reuse the old reduction block iter and its
      // corresponding binding.
      iter_vars_.push_back(old_iter);
      iter_values_.push_back(old_binding);
      return;
    }
    ICHECK(old_iter->iter_type == kCommReduce);
    // This block iter is a reduction block iter that touches the rfactor loop. So next we try to
    // create a new block iter for all loop vars that appear in the old binding.
    Array<Var> vars_in_old_binding = UndefinedVars(old_binding);
    for (const Var& var : vars_in_old_binding) {
      auto it = loop_vars2loop_.find(var.get());
      if (it == loop_vars2loop_.end()) {
        // `var` is not a loop var. So skip.
        continue;
      }
      const For& loop = it->second;
      if (loop_var2block_binding_.find(var.get()) == loop_var2block_binding_.end()) {
        // We haven't created the new block iter for `var`. So here we create it, append it
        // and its binding to `rf_block_iter_vars` and `rf_block_iter_values` respectively.
        IterVar new_iter_var =
            IterVarFromLoop(loop, "v" + loop->loop_var->name_hint, IterVarType::kCommReduce);
        loop_var2block_binding_[var.get()] = new_iter_var->var;
        iter_vars_.push_back(new_iter_var);
        iter_values_.push_back(var);
      }
    }
    // Substitute the original binding with new block iters. Store the result expression
    // in `rf_var_map` for future substitution.
    var_map_.Set(old_iter->var, Substitute(old_binding, loop_var2block_binding_));
  }

  void CreateReductionUpdate(bool has_reduce_iter) final {
    rf_buf_access_indices_ = old_reduction_update_->indices;
    rf_buf_access_indices_.insert(rf_buf_access_indices_.begin() + factor_axis_,
                                  additional_iter_->var);
    PrimExpr rhs{nullptr};
    if (has_reduce_iter) {
      rhs = (*reducer_.get())({BufferLoad(rf_buffer_, rf_buf_access_indices_)}, {combiner_rhs_})[0];
    } else {
      rhs = combiner_rhs_;
    }
    new_reduction_update_ = BufferStore(rf_buffer_, rhs, rf_buf_access_indices_);
    new_reduction_update_ = Downcast<BufferStore>(Substitute(new_reduction_update_, var_map_));
  }

  void CreateReadWriteRegions() final {
    const Block& old_block = old_block_realize_->block;
    read_regions_ = CreateRegions(old_block->reads);
    write_regions_ = CreateRegions(old_block->writes);
  }

  Array<BufferRegion> CreateRegions(const Array<BufferRegion>& old_regions) {
    Array<BufferRegion> new_regions;
    new_regions.reserve(old_regions.size());
    for (const BufferRegion& buffer_region : old_regions) {
      if (buffer_region->buffer.same_as(old_reduction_update_->buffer)) {
        Array<Range> region = buffer_region->region;
        region.insert(region.begin() + factor_axis_,
                      Range::FromMinExtent(additional_iter_->var, 1));
        new_regions.push_back(BufferRegion(rf_buffer_, Substitute(region, var_map_)));
      } else {
        new_regions.push_back(
            BufferRegion(buffer_region->buffer, Substitute(buffer_region->region, var_map_)));
      }
    }
    return new_regions;
  }

 public:
  /*! \brief The generated additional block iter in rfactor block for the rfactor loop */
  IterVar additional_iter_;

 private:
  /*!
   * \brief A mapping which maps a loop var to its corresponding For loop for all the reduction
   * block's outer loops
   */
  std::unordered_map<const VarNode*, For> loop_vars2loop_;
  /*! \brief The factor_axis specified for rfactor */
  int factor_axis_;
  /*! \brief The rhs of the combiner in the reduction update of the old block */
  PrimExpr combiner_rhs_;
  /*!
   * \brief A mapping which maps loop vars to new created block iters. This map is used to
   * substitute the loop vars which appear in the bindings of some old block iters with the new
   * created block iters
   */
  std::unordered_map<const VarNode*, PrimExpr> loop_var2block_binding_;
};

/*!
 * \brief The derived class of the write-back block creator, which implements all virtual methods in
 * the base creator
 */
class WriteBackBlockCreator : public BaseBlockCreator {
 public:
  explicit WriteBackBlockCreator(BlockRealize old_block_realize, For rf_loop,
                                 BufferStore old_reduction_update, CommReducer reducer,
                                 Buffer rf_buffer, IterVar rf_additional_iter,
                                 PrimExpr combiner_lhs, Array<PrimExpr> rf_buf_access_indices)
      : BaseBlockCreator(std::move(old_block_realize), std::move(rf_loop),
                         std::move(old_reduction_update), std::move(reducer), std::move(rf_buffer),
                         false),
        rf_additional_iter_(std::move(rf_additional_iter)),
        combiner_lhs_(std::move(combiner_lhs)) {
    iter_vars_.reserve(n_block_iters_);
    iter_values_.reserve(n_block_iters_);
    rf_buf_access_indices_ = std::move(rf_buf_access_indices);
  }

 private:
  void CreateAdditionalIter() final {
    // Create a new reduction block iter for the rfactor loop.
    IterVar wb_new_block_iter =
        IterVarFromLoop(rf_loop_, "v" + rf_loop_->loop_var->name_hint, kCommReduce);
    iter_vars_.push_back(wb_new_block_iter);
    iter_values_.push_back(rf_loop_->loop_var);
    var_map_.Set(rf_additional_iter_->var, wb_new_block_iter->var);
  }

  void CreateNormalIters(int idx) final {
    IterVar old_block_iter = old_block_realize_->block->iter_vars[idx];
    if (old_block_iter->iter_type == IterVarType::kDataPar) {
      iter_vars_.emplace_back(old_block_iter->dom, old_block_iter->var.copy_with_suffix(""),
                              kDataPar);
      iter_values_.push_back(old_block_realize_->iter_values[idx]);
      var_map_.Set(old_block_iter->var, iter_vars_.back());
    }
  }

  void CreateReductionUpdate(bool has_reduce_iter) final {
    wb_lhs_ = Downcast<BufferLoad>(Substitute(combiner_lhs_, var_map_));
    wb_rhs_ =
        Downcast<BufferLoad>(Substitute(BufferLoad(rf_buffer_, rf_buf_access_indices_), var_map_));
    new_reduction_update_ =
        BufferStore(old_reduction_update_->buffer, (*reducer_.get())({wb_lhs_}, {wb_rhs_})[0],
                    old_reduction_update_->indices);
    new_reduction_update_ = Downcast<BufferStore>(Substitute(new_reduction_update_, var_map_));
  }

  void CreateReadWriteRegions() final {
    read_regions_.push_back(CreateRegion(wb_rhs_));
    write_regions_.push_back(CreateRegion(wb_lhs_));
  }

  static BufferRegion CreateRegion(const BufferLoad& load) {
    Array<Range> region;
    region.reserve(load->indices.size());
    for (const PrimExpr& index : load->indices) {
      region.push_back(Range::FromMinExtent(index, 1));
    }
    return BufferRegion(load->buffer, std::move(region));
  }

 private:
  /*! \brief The new created additional block iter of the rfactor block */
  IterVar rf_additional_iter_;
  /*! \brief The lhs of the combiner in the reduction update of the old block */
  PrimExpr combiner_lhs_;
  /*! \brief The lhs of the combiner of the write-back block */
  BufferLoad wb_lhs_;
  /*! \brief The rhs of the combiner of the write-back block */
  BufferLoad wb_rhs_;
};

/*!
 * \brief Create new outer loops for the rfactor block, meanwhile update the rfactor block's iter
 * bindings to use the new created loop vars
 * \param rf_block_realize The BlockRealize of the rfactor block
 * \param loops The loops to be wrapped over the rfactor block
 * \return A Stmt which is the wrapping result
 */
Stmt CreateLoopOutsideRfactorBlock(BlockRealize rf_block_realize, const Array<For>& loops) {
  int n_loops = static_cast<int>(loops.size());

  // Step 1. Create new loop vars.
  Array<For> new_loops;
  std::unordered_map<const VarNode*, PrimExpr> new_loop_var_map;
  new_loops.reserve(n_loops);
  new_loop_var_map.reserve(n_loops);
  for (const For& old_loop : loops) {
    Var new_loop_var = old_loop->loop_var.copy_with_suffix("");
    new_loop_var_map[old_loop->loop_var.get()] = new_loop_var;
  }

  // Step 2. Update the iter bindings and predicate of the rfactor block.
  Array<PrimExpr> new_bindings;
  new_bindings.reserve(rf_block_realize->iter_values.size());
  for (const PrimExpr& old_binding : rf_block_realize->iter_values) {
    new_bindings.push_back(Substitute(old_binding, new_loop_var_map));
  }
  {
    BlockRealizeNode* p_rf_block_realize = rf_block_realize.CopyOnWrite();
    p_rf_block_realize->iter_values = new_bindings;
    p_rf_block_realize->predicate = Substitute(rf_block_realize->predicate, new_loop_var_map);
  }

  // Step 3. Wrap `rf_block_realize` with outer loops.
  Stmt rf_body = rf_block_realize;
  for (int i = n_loops - 1; i >= 0; --i) {
    ObjectPtr<ForNode> p_loop = make_object<ForNode>(*loops[i].get());
    p_loop->loop_var = Downcast<Var>(new_loop_var_map[loops[i]->loop_var.get()]);
    p_loop->body = rf_body;
    rf_body = For(std::move(p_loop));
  }

  return rf_body;
}

class BlockReplacer : public StmtMutator {
 public:
  /*!
   * \brief The replace takes the old scope root block as input, and does four things:
   *  1) replace the reduction block with the write-back block,
   *  2) remove loops outside the write-back block that are touched by reduction block iters, except
   *  for the rfactor loop
   *  3) combine the rfactor block (wrapped with outer loops) and the transformed outermost loop
   *  into a SeqStmt, and
   *  4) insert the rfactor buffer into the scope root block's `alloc_buffers`
   * After transformation, the function returns the new scope root block
   * \param scope_root_block The old scope root block
   * \param rf_body The rfactor block, which is already wrapped with outer loops
   * \param outermost_loop The loop that is outermost among all loops outside the reduction block
   * \param wb_block_realize The new created BlockRealize of the write-back block
   * \param old_block_realize The BlockRealize of the reduction block
   * \param rf_loop The rfactor loop, which should be kept outside the write-back block
   * \param reduce_loop_vars The loops that are touched by reduction block iters, used to remove
   * loops outside the write-back block
   * \param loop_vars2loop The mapping from loop vars to loops that are outside the reduction block,
   * which is used to reduce redundant recursive visits
   * \param rf_buffer The rfactor buffer to be added into the scope root's `alloc_buffers`
   * \return The transformed new scope root block
   */
  static Block Replace(Block scope_root_block, Stmt rf_body, For outermost_loop,
                       BlockRealize wb_block_realize, BlockRealize old_block_realize, For rf_loop,
                       std::unordered_set<const VarNode*> reduce_loop_vars,
                       std::unordered_map<const VarNode*, For> loop_vars2loop,
                       const Buffer& rf_buffer) {
    BlockReplacer replacer(std::move(rf_body), std::move(outermost_loop),
                           std::move(wb_block_realize), std::move(old_block_realize),
                           std::move(rf_loop), std::move(reduce_loop_vars),
                           std::move(loop_vars2loop));
    Block new_scope_root = Downcast<Block>(replacer(std::move(scope_root_block)));
    BlockNode* p = new_scope_root.CopyOnWrite();
    p->alloc_buffers.push_back(rf_buffer);
    return new_scope_root;
  }

 private:
  explicit BlockReplacer(Stmt rf_body, For outermost_loop, BlockRealize wb_block_realize,
                         BlockRealize old_block_realize, For rf_loop,
                         std::unordered_set<const VarNode*> reduce_loop_vars,
                         std::unordered_map<const VarNode*, For> loop_vars2loop)
      : rf_body_(std::move(rf_body)),
        outermost_loop_(std::move(outermost_loop)),
        wb_block_realize_(std::move(wb_block_realize)),
        old_block_realize_(std::move(old_block_realize)),
        rf_loop_(std::move(rf_loop)),
        reduce_loop_vars_(std::move(reduce_loop_vars)),
        loop_vars2loop_(std::move(loop_vars2loop)) {}

  Stmt VisitStmt_(const ForNode* loop) final {
    // Step 1. Check whether this loop is outside the reduction block. Given that we've made sure
    // that the scope root block has stage-pipeline property, if this loop is not outside the
    // reduction block, there's no need to recursively mutate.
    if (!loop_vars2loop_.count(loop->loop_var.get())) {
      return GetRef<For>(loop);
    }

    // Step 2. Recursively mutate.
    Stmt body = StmtMutator::VisitStmt(loop->body);

    // Step 3. If this loop is the rfactor loop and isn't touched by any reduction block iter, it
    // should be kept outside the write-back block. Otherwise it shouldn't.
    if (loop == rf_loop_.get() || !reduce_loop_vars_.count(loop->loop_var.get())) {
      ObjectPtr<ForNode> p_loop = CopyOnWrite(loop);
      p_loop->body = body;
      body = Stmt(p_loop);
    }

    // Step 4. If this loop is the outermost loop of the reduction block, return the combination of
    // `rf_body_` and the mutation result `body`. Otherwise return the mutation result.
    return loop == outermost_loop_.get() ? SeqStmt({rf_body_, body}) : body;
  }

  Stmt VisitStmt_(const BlockRealizeNode* block_realize) final {
    // Due to the visitor's behavior on ForNode, this block-realize must be the reduction block's
    // block-realize. And we directly return the new `wb_block_realize`.
    ICHECK_EQ(block_realize, old_block_realize_.get());
    return wb_block_realize_;
  }

  Stmt VisitStmt_(const SeqStmtNode* seq) final {
    Array<Stmt> new_stmts;
    new_stmts.reserve(static_cast<int>(seq->seq.size()));

    for (const Stmt old_stmt : seq->seq) {
      new_stmts.push_back(VisitStmt(old_stmt));
    }
    return SeqStmt::Flatten(new_stmts);
  }

 private:
  Stmt rf_body_;
  For outermost_loop_;
  BlockRealize wb_block_realize_;
  BlockRealize old_block_realize_;
  For rf_loop_;
  std::unordered_set<const VarNode*> reduce_loop_vars_;
  std::unordered_map<const VarNode*, For> loop_vars2loop_;
};

StmtSRef RFactor(ScheduleState self, const StmtSRef& rf_loop_sref, int factor_axis) {
  // *****************************************************
  // *    Condition Checks and Information Collection    *
  // *****************************************************

  // Step 1. Check some basic conditions for rfactor. Get the block and block-realize.
  BlockRealize block_realize = CheckGetSingleChildBlockRealizeOnSRefTree(self, rf_loop_sref);
  const StmtSRef& block_sref = self->stmt2ref.at(block_realize->block.get());
  const Block& block = block_realize->block;
  StmtSRef scope_root = GetScopeRoot(self, block_sref,  //
                                     /*require_stage_pipeline=*/true);
  CheckReductionBlock(self, block_sref, scope_root);
  const ForNode* rf_loop = TVM_SREF_TO_FOR(rf_loop_sref);
  if (rf_loop->kind != ForKind::kSerial) {
    throw NotSerialLoopKindError(self->mod, GetRef<For>(rf_loop));
  }

  // Step 2. Collect loop vars that are touched by data parallel block iters and reduction block
  // iters, respectively.
  std::unordered_set<const VarNode*> data_par_loop_vars;
  std::unordered_set<const VarNode*> reduce_loop_vars;
  GetVarsTouchedByBlockIters(block_realize, &data_par_loop_vars, &reduce_loop_vars);

  // Step 3. Collect the loops of the reduction block. Construct a mapping from loops to
  // corresponding loop vars.
  Array<For> loops = LoopSRefs2Loops(GetLoops(block_sref));
  std::unordered_map<const VarNode*, For> loop_vars2loop = GetLoopVar2LoopMap(loops);

  // Step 4. Check four properties that the loops should have:
  // - the rfactor loop cannot be touched by any data parallel block iter;
  // - all the loops cannot be touched by both data parallel block iters and reduction block iters;
  // - the outermost loop should have the reduction block as its first child block;
  // - the outermost loop that is touched by some reduction block iters can only have one child
  // block.
  LoopPropertyError::CheckLoopProperty(self, loops, rf_loop, block, data_par_loop_vars,
                                       reduce_loop_vars);

  // Step 5. Get the `init` identity and the `update` combiner of the reduction. Extract the
  // commutative reducer, combiner lhs and combiner rhs from the reduction identity and the
  // reduction combiner. The lhs will be used when constructing the write-back block, and the rhs
  // will be used when constructing the rfactor block.
  auto [init, update] = GetBufferStoresFromReductionBlock(self, block);
  auto [reducer, combiner_lhs, combiner_rhs] =
      GetReducerAndCombinerLhsRhs(self, init->value, update);

  // Step 6. Check whether `factor_axis` is in a correct range, and convert it to non-negative if it
  // is negative.
  factor_axis = FactorAxisOutOfRangeError::CheckAndUpdate(self->mod, update->buffer, factor_axis);

  // *****************************************************
  // *                 IR Manipulation                   *
  // *****************************************************
  // Since rfactor splits the reduction block into two, we call the first one "rfactor block", and
  // the latter one "write-back block", and the intermediate buffer is called "rfactor buffer".

  // Step 1. Create the intermediate buffer (a.k.a. rfactor buffer), which has an additional
  // dimension that specified by `factor_axis` and `rf_loop`.
  Buffer rf_buffer = CreateRFactorBuffer(update->buffer, factor_axis, rf_loop);

  // Step 2. Create the rfactor block.
  RFactorBlockCreator rf_block_creator(block_realize, GetRef<For>(rf_loop), update, reducer,
                                       rf_buffer, loop_vars2loop, factor_axis,
                                       std::move(combiner_rhs));
  rf_block_creator.CreateBlock();

  // Step 3. Create the write-back block.
  WriteBackBlockCreator wb_block_creator(block_realize, GetRef<For>(rf_loop), update, reducer,
                                         rf_buffer, std::move(rf_block_creator.additional_iter_),
                                         std::move(combiner_lhs),
                                         std::move(rf_block_creator.rf_buf_access_indices_));
  wb_block_creator.CreateBlock();

  // Step 4. Wrap the rfactor block with loops.
  Stmt rf_body = CreateLoopOutsideRfactorBlock(rf_block_creator.new_block_realize_, loops);

  // *****************************************************
  // *           Schedule Replacement & Update           *
  // *****************************************************

  // Step 1. Substitute the old scope root block with the new scope root block.
  Block old_scope_root_block = GetRef<Block>(scope_root->StmtAs<BlockNode>());
  Block new_scope_root_block = BlockReplacer::Replace(
      old_scope_root_block, rf_body, loops[0], wb_block_creator.new_block_realize_, block_realize,
      GetRef<For>(rf_loop), reduce_loop_vars, loop_vars2loop, rf_buffer);
  self->Replace(
      scope_root, new_scope_root_block,
      {{old_scope_root_block, new_scope_root_block}, {block, wb_block_creator.new_block_}});

  // Step 2. Update scope information.
  std::vector<StmtSRef> new_block_srefs{self->stmt2ref.at(rf_block_creator.new_block_.get()),
                                        self->stmt2ref.at(wb_block_creator.new_block_.get())};
  for (const StmtSRef& new_block_sref : new_block_srefs) {
    BlockInfo& info = self->block_info[new_block_sref];
    info.affine_binding = true;
    info.region_cover = true;
    info.scope->stage_pipeline = true;
  }
  return new_block_srefs[0];
}

/******** InstructionKind Registration ********/

struct DecomposeReductionTraits : public UnpackedInstTraits<DecomposeReductionTraits> {
  static constexpr const char* kName = "DecomposeReduction";
  static constexpr bool kIsPure = false;

 private:
  static constexpr size_t kNumInputs = 2;
  static constexpr size_t kNumAttrs = 0;
  static constexpr size_t kNumDecisions = 0;

  static BlockRV UnpackedApplyToSchedule(Schedule sch, BlockRV block_rv, LoopRV loop_rv) {
    return sch->DecomposeReduction(block_rv, loop_rv);
  }

  static String UnpackedAsPython(Array<String> outputs, String block_rv, String loop_rv) {
    PythonAPICall py("decompose_reduction");
    py.Input("block", block_rv);
    py.Input("loop", loop_rv);
    py.SingleOutput(outputs);
    return py.Str();
  }

  template <typename>
  friend struct ::tvm::tir::UnpackedInstTraits;
};

struct RFactorTraits : public UnpackedInstTraits<RFactorTraits> {
  static constexpr const char* kName = "RFactor";
  static constexpr bool kIsPure = false;

 private:
  static constexpr size_t kNumInputs = 1;
  static constexpr size_t kNumAttrs = 1;
  static constexpr size_t kNumDecisions = 0;

  static BlockRV UnpackedApplyToSchedule(Schedule sch, LoopRV loop_rv, Integer factor_axis) {
    return sch->RFactor(loop_rv, factor_axis->value);
  }

  static String UnpackedAsPython(Array<String> outputs, String loop_rv, Integer factor_axis) {
    PythonAPICall py("rfactor");
    py.Input("loop", loop_rv);
    py.Input("factor_axis", factor_axis->value);
    py.SingleOutput(outputs);
    return py.Str();
  }

  template <typename>
  friend struct ::tvm::tir::UnpackedInstTraits;
};

TVM_REGISTER_INST_KIND_TRAITS(RFactorTraits);
TVM_REGISTER_INST_KIND_TRAITS(DecomposeReductionTraits);

/******** FFI ********/

TVM_REGISTER_GLOBAL("tir.schedule.RegisterReducer")
    .set_body_typed([](PackedFunc combiner_getter, PackedFunc identity_getter) {
      ReducerRegistry::RegisterReducer(std::move(combiner_getter), std::move(identity_getter));
    });

}  // namespace tir
}  // namespace tvm<|MERGE_RESOLUTION|>--- conflicted
+++ resolved
@@ -277,15 +277,8 @@
   }
   body = Substitute(body, loop_var_map);
   // Step 6. Mutate IR
-<<<<<<< HEAD
-  const BlockNode* old_scope_root = TVM_SREF_TO_BLOCK(old_scope_root, scope_root_sref);
+  const BlockNode* old_scope_root = TVM_SREF_TO_BLOCK(scope_root_sref);
   auto [new_scope_root, new_reduction_block] = DecomposeReductionBlockReplacer::Replace(
-=======
-  const BlockNode* old_scope_root = TVM_SREF_TO_BLOCK(scope_root_sref);
-  Block new_scope_root{nullptr};
-  Block new_reduction_block{nullptr};
-  std::tie(new_scope_root, new_reduction_block) = DecomposeReductionBlockReplacer::Replace(
->>>>>>> 49b3c729
       GetRef<Block>(old_scope_root), GetRef<For>(loop), body, GetRef<Block>(block));
   self->Replace(scope_root_sref, new_scope_root,
                 {{GetRef<Block>(old_scope_root), new_scope_root},
