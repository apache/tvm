--- conflicted
+++ resolved
@@ -982,14 +982,6 @@
       const BlockNode* consumer_node = TVM_SREF_TO_BLOCK(consumer_sref);
       Block consumer_block = GetRef<Block>(consumer_node);
       if (old_stmt.same_as(consumer_block)) {
-<<<<<<< HEAD
-        Array<BufferRegion> reads =
-            ReplaceBuffer(block->reads, info_->write_buffer, info_->read_buffer);
-        Array<MatchBufferRegion> match_buffers =
-            ReplaceBuffer(block->match_buffers, info_->write_buffer, info_->read_buffer);
-        if (!reads.same_as(block->reads) || !match_buffers.same_as(block->match_buffers)) {
-          auto n = CopyOnWrite(block);
-=======
         Array<BufferRegion> writes = update_access_regions(block->writes);
         Array<BufferRegion> reads = update_access_regions(block->reads);
         Array<MatchBufferRegion> match_buffers = update_match_buffers(block->match_buffers);
@@ -997,7 +989,6 @@
             !match_buffers.same_as(block->match_buffers)) {
           auto n = CopyOnWrite(block);
           n->writes = std::move(writes);
->>>>>>> 6c343613
           n->reads = std::move(reads);
           n->match_buffers = std::move(match_buffers);
           n->body = VisitStmt(block->body);
