/*
 * Licensed to the Apache Software Foundation (ASF) under one
 * or more contributor license agreements.  See the NOTICE file
 * distributed with this work for additional information
 * regarding copyright ownership.  The ASF licenses this file
 * to you under the Apache License, Version 2.0 (the
 * "License"); you may not use this file except in compliance
 * with the License.  You may obtain a copy of the License at
 *
 *   http://www.apache.org/licenses/LICENSE-2.0
 *
 * Unless required by applicable law or agreed to in writing,
 * software distributed under the License is distributed on an
 * "AS IS" BASIS, WITHOUT WARRANTIES OR CONDITIONS OF ANY
 * KIND, either express or implied.  See the License for the
 * specific language governing permissions and limitations
 * under the License.
 */
#include "./utils.h"

namespace tvm {
namespace tir {

String ScheduleError::RenderReport(const String& primitive) const {
  IRModule mod = this->mod();
  std::ostringstream os;

  // get locations of interest
  Array<ObjectRef> locs = LocationsOfInterest();
  std::unordered_map<ObjectRef, String, ObjectPtrHash, ObjectPtrEqual> loc_obj_to_name;
  int n_locs = locs.size();
  std::string msg = DetailRenderTemplate();
  PrinterConfig cfg;
  cfg->syntax_sugar = false;
  if (n_locs > 0) {
    for (int i = 0; i < n_locs; ++i) {
      std::string name = locs[i]->GetTypeKey() + '#' + std::to_string(i);
      std::string src = "{" + std::to_string(i) + "}";
      for (size_t pos; (pos = msg.find(src)) != std::string::npos;) {
        msg.replace(pos, src.length(), name);
      }
      cfg->obj_to_annotate.Set(locs[i], name);
      cfg->obj_to_underline.push_back(locs[i]);
    }
  }
<<<<<<< HEAD

  // print IR module
  runtime::TypedPackedFunc<std::string(Stmt)> annotate =
      runtime::TypedPackedFunc<std::string(Stmt)>(
          [&loc_obj_to_name](const Stmt& expr) -> std::string {
            auto it = loc_obj_to_name.find(Downcast<ObjectRef>(expr));
            if (it == loc_obj_to_name.end()) {
              return "";
            }
            return it->second;
          });
  const auto* f = runtime::Registry::Get("script.AsTVMScriptWithDiagnostic");
  ICHECK(f != nullptr);
  os << "ScheduleError: An error occurred in the schedule primitive '" << primitive
     << "'.\n\nThe IR with diagnostic is:\n"
     << ((*f)(mod, "T", false, annotate).operator String());
=======
  os << "ScheduleError: An error occurred in the schedule primitive '" << primitive
     << "'.\n\nThe IR with diagnostic is:\n"
     << TVMScriptPrinter::Script(mod, cfg) << std::endl;
>>>>>>> 6c343613

  // print error message
  os << "Error message: " << msg;
  return os.str();
}

}  // namespace tir
}  // namespace tvm<|MERGE_RESOLUTION|>--- conflicted
+++ resolved
@@ -43,28 +43,9 @@
       cfg->obj_to_underline.push_back(locs[i]);
     }
   }
-<<<<<<< HEAD
-
-  // print IR module
-  runtime::TypedPackedFunc<std::string(Stmt)> annotate =
-      runtime::TypedPackedFunc<std::string(Stmt)>(
-          [&loc_obj_to_name](const Stmt& expr) -> std::string {
-            auto it = loc_obj_to_name.find(Downcast<ObjectRef>(expr));
-            if (it == loc_obj_to_name.end()) {
-              return "";
-            }
-            return it->second;
-          });
-  const auto* f = runtime::Registry::Get("script.AsTVMScriptWithDiagnostic");
-  ICHECK(f != nullptr);
-  os << "ScheduleError: An error occurred in the schedule primitive '" << primitive
-     << "'.\n\nThe IR with diagnostic is:\n"
-     << ((*f)(mod, "T", false, annotate).operator String());
-=======
   os << "ScheduleError: An error occurred in the schedule primitive '" << primitive
      << "'.\n\nThe IR with diagnostic is:\n"
      << TVMScriptPrinter::Script(mod, cfg) << std::endl;
->>>>>>> 6c343613
 
   // print error message
   os << "Error message: " << msg;
