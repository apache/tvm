/*
 * Licensed to the Apache Software Foundation (ASF) under one
 * or more contributor license agreements.  See the NOTICE file
 * distributed with this work for additional information
 * regarding copyright ownership.  The ASF licenses this file
 * to you under the Apache License, Version 2.0 (the
 * "License"); you may not use this file except in compliance
 * with the License.  You may obtain a copy of the License at
 *
 *   http://www.apache.org/licenses/LICENSE-2.0
 *
 * Unless required by applicable law or agreed to in writing,
 * software distributed under the License is distributed on an
 * "AS IS" BASIS, WITHOUT WARRANTIES OR CONDITIONS OF ANY
 * KIND, either express or implied.  See the License for the
 * specific language governing permissions and limitations
 * under the License.
 */

#include "./utils.h"

namespace tvm {
namespace tir {

/******** Annotation ********/

Block WithAnnotation(const BlockNode* block, const String& attr_key, const ObjectRef& attr_value) {
  Map<String, ObjectRef> annotations = block->annotations;
  annotations.Set(attr_key, attr_value);
  ObjectPtr<BlockNode> new_block = make_object<BlockNode>(*block);
  new_block->annotations = std::move(annotations);
  return Block(new_block);
}

/******** Buffer Related ********/
Buffer WithScope(const Buffer& buffer, const String& scope) {
  ObjectPtr<BufferNode> new_buffer = make_object<BufferNode>(*buffer.get());
  ObjectPtr<VarNode> new_var = make_object<VarNode>(*buffer->data.get());
  const auto* ptr_type = TVM_TYPE_AS(buffer->data->type_annotation, PointerTypeNode);
  new_var->type_annotation = PointerType(ptr_type->element_type, scope);
  new_buffer->data = Var(new_var->name_hint + "_" + scope, new_var->type_annotation);
  new_buffer->name = buffer->name + "_" + scope;
  return Buffer(new_buffer);
}

Array<BufferRegion> ReplaceBuffer(Array<BufferRegion> regions, const Buffer& source,
                                  const Buffer& target) {
  regions.MutateByApply([&source, &target](BufferRegion region) -> BufferRegion {
    if (region->buffer.same_as(source)) {
      ObjectPtr<BufferRegionNode> n = make_object<BufferRegionNode>(*region.get());
      n->buffer = target;
      return BufferRegion(n);
    }
    return region;
  });
  return regions;
}

Array<MatchBufferRegion> ReplaceBuffer(Array<MatchBufferRegion> match_buffers, const Buffer& source,
                                       const Buffer& target) {
  match_buffers.MutateByApply([&source,
                               &target](MatchBufferRegion match_buffer) -> MatchBufferRegion {
    if (match_buffer->source->buffer.same_as(source)) {
      ObjectPtr<MatchBufferRegionNode> n = make_object<MatchBufferRegionNode>(*match_buffer.get());
      n->source = BufferRegion(target, n->source->region);
      return MatchBufferRegion(n);
    }
    return match_buffer;
  });
  return match_buffers;
}

Array<BufferRegion> ReplaceBufferRegion(Array<BufferRegion> regions, const Buffer& source_buffer,
                                        const BufferRegion& target) {
  regions.MutateByApply([&source_buffer, &target](const BufferRegion& region) -> BufferRegion {
    if (region->buffer.same_as(source_buffer)) {
      return target;
    }
    return region;
  });
  return regions;
}

Array<MatchBufferRegion> ReplaceBufferRegion(Array<MatchBufferRegion> match_buffers,
                                             const Buffer& source_buffer,
                                             const BufferRegion& target) {
  match_buffers.MutateByApply([&source_buffer, &target](
                                  const MatchBufferRegion& match_buffer) -> MatchBufferRegion {
    if (match_buffer->source->buffer.same_as(source_buffer)) {
      ObjectPtr<MatchBufferRegionNode> n = make_object<MatchBufferRegionNode>(*match_buffer.get());
      n->source = target;
      return MatchBufferRegion(n);
    }
    return match_buffer;
  });
  return match_buffers;
}

/******** ReplaceBufferMutator ********/
ReplaceBufferMutator::ReplaceBufferMutator(const Buffer& old_buffer, Buffer new_buffer,
                                           Map<Block, Block>* block_sref_reuse)
    : block_sref_reuse_(block_sref_reuse) {
  buffer_var_map_[old_buffer->data.get()] = std::move(new_buffer);
}

ReplaceBufferMutator::ReplaceBufferMutator(const Map<Buffer, Buffer>& buffer_map,
                                           Map<Block, Block>* block_sref_reuse)
    : block_sref_reuse_(block_sref_reuse) {
  for (const auto& [old_buffer, new_buffer] : buffer_map) {
    buffer_var_map_[old_buffer->data.get()] = new_buffer;
  }
}

PrimExpr ReplaceBufferMutator::VisitExpr_(const VarNode* var) {
  auto it = buffer_var_map_.find(var);
  return it != buffer_var_map_.end() ? it->second->data : GetRef<Var>(var);
}

Stmt ReplaceBufferMutator::VisitStmt_(const BufferStoreNode* op) {
  auto node = Downcast<BufferStore>(StmtExprMutator::VisitStmt_(op));
  return VisitBufferAccess(std::move(node));
}

PrimExpr ReplaceBufferMutator::VisitExpr_(const BufferLoadNode* op) {
  auto node = Downcast<BufferLoad>(StmtExprMutator::VisitExpr_(op));
  return VisitBufferAccess(std::move(node));
}

MatchBufferRegion ReplaceBufferMutator::VisitMatchBufferRegion(
    const MatchBufferRegion& match_buffer) {
  auto it = buffer_var_map_.find(match_buffer->source->buffer->data.get());
  if (it != buffer_var_map_.end()) {
    return MatchBufferRegion(match_buffer->buffer,
                             BufferRegion(it->second, match_buffer->source->region));
  } else {
    return match_buffer;
  }
}

Stmt ReplaceBufferMutator::VisitStmt_(const BlockNode* block) {
  // To reduce the number of blocks in block sref reuse map, we check whether the block is really
  // mutated (i.e., the old buffer appears in the block). If so, we return the block after
  // mutation. Otherwise we just return the original block.

  auto f_mutate_match_buffer = [this](const MatchBufferRegion& match_buffer) {
    return this->VisitMatchBufferRegion(match_buffer);
  };
  auto f_mutate_read_write_region = [this](const BufferRegion& buffer_region) {
    auto region = MutateArray(buffer_region->region, [this](const Range& range) {
      PrimExpr min = VisitExpr(range->min);
      PrimExpr extent = VisitExpr(range->extent);
      if (min.same_as(range->min) && extent.same_as(range->extent)) {
        return range;
      } else {
        return Range::FromMinExtent(min, extent);
      }
    });

    Buffer buf = [&]() {
      auto it = buffer_var_map_.find(buffer_region->buffer->data.get());
      if (it == buffer_var_map_.end()) {
        return buffer_region->buffer;
      } else {
        return it->second;
      }
    }();

    if (buf.same_as(buffer_region->buffer) && region.same_as(buffer_region->region)) {
      return buffer_region;
    } else {
      return BufferRegion(buf, region);
    }
  };
  auto f_mutate_alloc_buffers = [this](const Buffer& buffer) {
    auto it = buffer_var_map_.find(buffer->data.get());
    return it == buffer_var_map_.end() ? buffer : it->second;
  };

  // Step 1. Mutate `match_buffers`. If an old buffer appears as a source of MatchBufferRegion,
  Array<MatchBufferRegion> match_buffers = block->match_buffers.Map(f_mutate_match_buffer);
  // Step 2. Mutate the read/write region.
  Array<BufferRegion> reads = block->reads.Map(f_mutate_read_write_region);
  Array<BufferRegion> writes = block->writes.Map(f_mutate_read_write_region);
  // Step 3. Mutate `alloc_buffers` for the old buffer allocated in this block.
  Array<Buffer> alloc_buffers = block->alloc_buffers.Map(f_mutate_alloc_buffers);
  // Step 4. Recursively mutate the block.
  Block mutated_block = Downcast<Block>(StmtMutator::VisitStmt_(block));

  if (mutated_block.get() == block && reads.same_as(mutated_block->reads) &&
      writes.same_as(mutated_block->writes) &&
      alloc_buffers.same_as(mutated_block->alloc_buffers) &&
      match_buffers.same_as(mutated_block->match_buffers)) {
    return GetRef<Block>(block);
  } else {
    ObjectPtr<BlockNode> n = CopyOnWrite(mutated_block.get());
    n->reads = std::move(reads);
    n->writes = std::move(writes);
    n->alloc_buffers = std::move(alloc_buffers);
    n->match_buffers = std::move(match_buffers);

    Block new_block(n);
    if (block_sref_reuse_ != nullptr) {
      block_sref_reuse_->Set(GetRef<Block>(block), new_block);
    }
    return std::move(new_block);
  }
}

/******** Block Removal ********/

void LeafBlockRemovalPlan(const ScheduleState& self, const StmtSRef& leaf_block_sref,
                          Stmt* src_stmt, Stmt* tgt_stmt) {
  class OnlyLeafError : public ScheduleError {
   public:
    explicit OnlyLeafError(IRModule mod, Block leaf_block, Block scope_root)
        : mod_(mod), leaf_block_(leaf_block), scope_root_(scope_root) {}

    String FastErrorString() const final {
      return "ScheduleError: Cannot remove the only leaf in the scope";
    }

    String DetailRenderTemplate() const final {
      return "Block {0} is the only leaf in the scope {1}, which cannot be removed; Otherwise the "
             "scope will be empty.";
    }

    IRModule mod() const final { return mod_; }
    Array<ObjectRef> LocationsOfInterest() const final { return {leaf_block_, scope_root_}; }

    IRModule mod_;
    Block leaf_block_;
    Block scope_root_;
  };

  // Go upwards until find an ancestor with more than one child
  const StmtNode* last_stmt = leaf_block_sref->stmt;
  StmtSRefNode* sref = leaf_block_sref->parent;
  for (;; last_stmt = sref->stmt, sref = sref->parent) {
    if (const auto* loop = sref->StmtAs<ForNode>()) {
      if (const auto* seq = loop->body.as<SeqStmtNode>()) {
        if (seq->size() > 1) {
          break;
        }
      }
    } else {
      // Removal is not done beyond scope-level.
      // When encountering a block, i.e. the scope root, we simply stop
      break;
    }
  }
  if (const auto* block = sref->StmtAs<BlockNode>()) {
    auto body = block->body;
    // Peel off AllocateConst nodes at the beginning of the block body.
    std::vector<const AllocateConstNode*> allocs;
    while (const auto* alloc = body.as<AllocateConstNode>()) {
      allocs.push_back(alloc);
      body = alloc->body;
    }
    if (const auto* seq = body.as<SeqStmtNode>()) {
      ObjectPtr<BlockNode> n = make_object<BlockNode>(*block);
      auto new_seq = RemoveFromSeqStmt(GetRef<SeqStmt>(seq), GetRef<Stmt>(last_stmt));
      // Re-attach AllocateConst nodes
      auto new_body = new_seq;
      for (int i = 0; i < static_cast<int>(allocs.size()); ++i) {
        auto alloc = allocs[allocs.size() - 1 - i];
        new_body = AllocateConst(alloc->buffer_var, alloc->dtype, alloc->extents, alloc->data,
                                 new_body, alloc->annotations, alloc->span);
      }
      n->body = new_body;
      *src_stmt = GetRef<Stmt>(block);
      *tgt_stmt = Stmt(std::move(n));
      return;
    }
  }
  if (const auto* loop = sref->StmtAs<ForNode>()) {
    if (const auto* seq = loop->body.as<SeqStmtNode>()) {
      ObjectPtr<ForNode> n = make_object<ForNode>(*loop);
      n->body = RemoveFromSeqStmt(GetRef<SeqStmt>(seq), GetRef<Stmt>(last_stmt));
      *src_stmt = GetRef<Stmt>(loop);
      *tgt_stmt = Stmt(std::move(n));
      return;
    }
  }
  ICHECK(sref != nullptr && sref->stmt != nullptr);
  const auto* leaf_block = TVM_SREF_TO_BLOCK(leaf_block_sref);
  const auto* scope_block = TVM_SREF_TO_BLOCK(sref);
  throw OnlyLeafError(self->mod, GetRef<Block>(leaf_block), GetRef<Block>(scope_block));
}

Optional<LoopRV> TileWithTensorIntrin(const tir::Schedule& sch, const tir::BlockRV& block_rv,
<<<<<<< HEAD
                                      const String& intrin_name) {
  Optional<tir::TensorizeInfo> opt_tensorize_info = GetTensorizeLoopMapping(
      sch->state(), sch->GetSRef(block_rv), tir::TensorIntrin::Get(intrin_name).value()->desc);
=======
                                      const String& intrin_name, bool allow_padding) {
  Optional<tir::TensorizeInfo> opt_tensorize_info =
      GetTensorizeLoopMapping(sch->state(), sch->GetSRef(block_rv),
                              tir::TensorIntrin::Get(intrin_name)->desc, allow_padding);
>>>>>>> 0b074d8f
  if (!opt_tensorize_info) return NullOpt;
  const tir::TensorizeInfoNode* info = opt_tensorize_info.value().get();
  if (info->block_iter_paddings.defined()) {
    sch->PadEinsum(block_rv, info->block_iter_paddings.value());
  }
  // Construct a mapping from tir loops back to LoopRVs
  Map<tir::StmtSRef, LoopRV> loop2rv;
  {
    Array<LoopRV> loop_rvs = sch->GetLoops(block_rv);
    for (const LoopRV& loop_rv : loop_rvs) {
      loop2rv.Set(sch->GetSRef(loop_rv), loop_rv);
    }
  }
  // Split the loops
  arith::Analyzer analyzer;
  std::unordered_set<const tir::StmtSRefNode*> inner_loops;
  std::vector<LoopRV> reorder_suffix;
  reorder_suffix.resize(info->loop_map.size());
  for (const auto& kv : info->loop_map) {
    // Extract mapping (block_loop => desc_loop)
    const tir::StmtSRef& block_loop_sref = kv.first;
    const tir::ForNode* block_loop = block_loop_sref->StmtAs<tir::ForNode>();
    const tir::ForNode* desc_loop = kv.second.get();
    ICHECK(block_loop != nullptr && desc_loop != nullptr);
    // Extract the loop extent
    PrimExpr block_extent = analyzer.Simplify(block_loop->extent);
    PrimExpr desc_extent = analyzer.Simplify(desc_loop->extent);
    const auto* int_block_extent = block_extent.as<IntImmNode>();
    const auto* int_desc_extent = desc_extent.as<IntImmNode>();
    ICHECK(int_block_extent != nullptr && int_desc_extent != nullptr);
    // Check divisibility
    int64_t total = int_block_extent->value;
    int64_t inner = int_desc_extent->value;
    ICHECK_EQ(total % inner, 0);
    // Do the split. Leave the outer extent as NullOpt (unspecified) so that the split factors
    // can be used for different extents (needed during tuning).
    Array<LoopRV> split = sch->Split(loop2rv.at(block_loop_sref), {NullOpt, Integer(inner)});
    ICHECK_EQ(split.size(), 2);
    inner_loops.insert(sch->GetSRef(split[1]).operator->());
    // The inner split will be reordered to the loop domain that is tensorized
    int desc_loop_index = info->desc_loop_indexer.at(GetRef<tir::For>(desc_loop)).IntValue();
    reorder_suffix[desc_loop_index] = split[1];
  }
  // Reorder the loops
  std::vector<LoopRV> reorder_list;
  bool meet = false;
  Array<LoopRV> all_loops = sch->GetLoops(block_rv);
  for (const LoopRV& loop : all_loops) {
    if (inner_loops.count(sch->GetSRef(loop).operator->())) {
      meet = true;
    } else if (meet) {
      reorder_list.push_back(loop);
    }
  }
  reorder_list.insert(reorder_list.end(), reorder_suffix.begin(), reorder_suffix.end());
  sch->Reorder(reorder_list);
  ICHECK(!reorder_suffix.empty());
  return reorder_suffix[0];
}

TVM_REGISTER_GLOBAL("tir.schedule.TileWithTensorIntrin").set_body_typed(TileWithTensorIntrin);

/******** BlockBufferAccessSimplifier ********/
void BlockBufferAccessSimplifier::SimplifyAccessRegion(Array<BufferRegion>* old_access_regions) {
  auto fmutate = [this](const BufferRegion& buffer_region) {
    std::vector<Range> new_buffer_region;
    for (const auto& range : buffer_region->region) {
      new_buffer_region.push_back(Range::FromMinExtent(analyzer_->Simplify(range->min),
                                                       analyzer_->Simplify(range->extent)));
    }
    return BufferRegion(buffer_region->buffer, new_buffer_region);
  };
  (*old_access_regions).MutateByApply(fmutate);
}

Stmt BlockBufferAccessSimplifier::VisitStmt_(const BlockNode* op) {
  Block block = Downcast<Block>(arith::IRMutatorWithAnalyzer::VisitStmt_(op));
  auto* n = block.CopyOnWrite();
  SimplifyAccessRegion(&n->reads);
  SimplifyAccessRegion(&n->writes);
  return std::move(block);
}

Stmt BlockBufferAccessSimplifier::VisitStmt_(const BufferStoreNode* op) {
  auto node = Downcast<BufferStore>(arith::IRMutatorWithAnalyzer::VisitStmt_(op));
  return VisitBufferAccess(std::move(node));
}

PrimExpr BlockBufferAccessSimplifier::VisitExpr_(const BufferLoadNode* op) {
  auto node = Downcast<BufferLoad>(arith::IRMutatorWithAnalyzer::VisitExpr_(op));
  return VisitBufferAccess(std::move(node));
}

}  // namespace tir
}  // namespace tvm<|MERGE_RESOLUTION|>--- conflicted
+++ resolved
@@ -288,16 +288,10 @@
 }
 
 Optional<LoopRV> TileWithTensorIntrin(const tir::Schedule& sch, const tir::BlockRV& block_rv,
-<<<<<<< HEAD
-                                      const String& intrin_name) {
-  Optional<tir::TensorizeInfo> opt_tensorize_info = GetTensorizeLoopMapping(
-      sch->state(), sch->GetSRef(block_rv), tir::TensorIntrin::Get(intrin_name).value()->desc);
-=======
                                       const String& intrin_name, bool allow_padding) {
   Optional<tir::TensorizeInfo> opt_tensorize_info =
       GetTensorizeLoopMapping(sch->state(), sch->GetSRef(block_rv),
-                              tir::TensorIntrin::Get(intrin_name)->desc, allow_padding);
->>>>>>> 0b074d8f
+                              tir::TensorIntrin::Get(intrin_name).value()->desc, allow_padding);
   if (!opt_tensorize_info) return NullOpt;
   const tir::TensorizeInfoNode* info = opt_tensorize_info.value().get();
   if (info->block_iter_paddings.defined()) {
