/*
 * Licensed to the Apache Software Foundation (ASF) under one
 * or more contributor license agreements.  See the NOTICE file
 * distributed with this work for additional information
 * regarding copyright ownership.  The ASF licenses this file
 * to you under the Apache License, Version 2.0 (the
 * "License"); you may not use this file except in compliance
 * with the License.  You may obtain a copy of the License at
 *
 *   http://www.apache.org/licenses/LICENSE-2.0
 *
 * Unless required by applicable law or agreed to in writing,
 * software distributed under the License is distributed on an
 * "AS IS" BASIS, WITHOUT WARRANTIES OR CONDITIONS OF ANY
 * KIND, either express or implied.  See the License for the
 * specific language governing permissions and limitations
 * under the License.
 */

/*!
 * \file op_common.h
 * \brief A set of utilities and common functionality
 * for Relax ops.
 */
#ifndef TVM_RELAX_OP_OP_COMMON_H_
#define TVM_RELAX_OP_OP_COMMON_H_

#include <tvm/arith/analyzer.h>
#include <tvm/relax/op_attr_types.h>
#include <tvm/tir/data_layout.h>

#include <optional>
#include <tuple>
#include <utility>
#include <vector>

#include "../transform/infer_amp_utils.h"
#include "../transform/infer_layout_utils.h"

namespace tvm {
namespace relax {

/************ Op input struct info getter ************/

/*!
 * \brief Check that the operator has
 *
 * Verify that the number of arguments matches the expected number for
 * the operator.
 *
 * \param call The context Call to the operator.
 *
 * \param ctx The error reporting context.
 */
void CheckNumArguments(const Call& call, const BlockBuilder& ctx);

/*!
 * \brief Get the tensor struct info of the operator input.
 * \param call The context Call to the operator.
 * \param i_arg The index of the argument to check
 * \param ctx The error reporting context.
 * \return The tensor struct info of the argument
 */
TensorStructInfo GetInputTensorStructInfo(const Call& call, size_t i_arg, const BlockBuilder& ctx);

/*!
 * \brief Get the tensor struct info of the operator input.
 * \param call The context Call to the operator.
 * \param ctx The error reporting context.
 * \return The tensor struct info of each input.
 * \note This function require every input to be Tensor. The number of call arguments is required
 * to match the number of inputs of the op being called.
 */
Array<TensorStructInfo> GetInputTensorStructInfo(const Call& call, const BlockBuilder& ctx);

/*!
 * \brief Get the tensor struct info of the unary operator input.
 * \param call The context Call to the operator.
 * \param ctx The error reporting context.
 * \return The tensor struct info of the unary operator input.
 * \throw Throw exception if the number of input is not one, or the struct info of the input is not
 * a tensor struct info.
 */
inline TensorStructInfo GetUnaryInputTensorStructInfo(const Call& call, const BlockBuilder& ctx) {
  return GetInputTensorStructInfo(call, ctx)[0];
}

/*!
 * \brief Get the tensor struct info of tuple input.
 * \param call The context Call to the operator.
 * \param ctx The error reporting context.
 * \param tup The input tuple.
 * \return The tensor struct infos of tuple input.
 * \throw Throw exception if input expression is not a tuple.
 */
Array<TensorStructInfo> GetTensorStructInfoFromTuple(const Call& call, const BlockBuilder& ctx,
                                                     const Expr& tup);

namespace detail {
/*! \brief Implementation helper for GetArgStructInfo */
template <typename ArgType>
ArgType GetArgStructInfoByIndex(const Call& call, const Op& op, const BlockBuilder& ctx,
                                size_t index) {
  if (!call->args[index]->struct_info_.defined()) {
    ctx->ReportFatal(Diagnostic::Error(call)
                     << op << " op should have arguments with defined StructInfo.  "
                     << "However, args[" << index << "] has undefined struct info.");
  }

  auto sinfo = GetStructInfo(call->args[index]);
  auto typed_sinfo = sinfo.as<ArgType>();

  if (!typed_sinfo.defined()) {
    ctx->ReportFatal(Diagnostic::Error(call)
                     << op << " requires that args[" << index << "] be a "
                     << ArgType::ContainerType::_type_key << ", but was instead " << sinfo
                     << " of type " << sinfo->GetTypeKey());
  }

  return typed_sinfo.value();
}

/*! \brief Implementation helper for GetArgStructInfo */
template <typename... ArgTypes, size_t... Indices>
std::tuple<ArgTypes...> GetArgStructInfoHelper(const Call& call, const Op& op,
                                               const BlockBuilder& ctx,
                                               std::index_sequence<Indices...>) {
  return std::tuple<ArgTypes...>{GetArgStructInfoByIndex<ArgTypes>(call, op, ctx, Indices)...};
}
}  // namespace detail

/*!
 * \brief Get all arg struct infos as expected types
 *
 * \tparam ArgTypes The expected types of arguments, in the order they appear.
 * \param call The context Call to the operator.
 * \param ctx The error reporting context.
 * \return The tensor struct infos of tuple input.
 * \throw Throw exception if input expression is not a tuple.
 */
template <typename... ArgTypes>
std::tuple<ArgTypes...> GetArgStructInfo(const Call& call, const BlockBuilder& ctx) {
  Op op = Downcast<Op>(call->op);
  size_t n_input = op->arguments.size();

  // Unfortunately, because the `.add_argument()` calls in
  // TVM_REGISTER_OP occur during initialization of globals and are
  // not available at compile-time, this cannot be a static_assert.
  ICHECK_EQ(n_input, sizeof...(ArgTypes))
      << "Internal error: " << op << " op defines " << n_input
      << " arguments in its TVM_REGISTER_OP() call, "
      << "but GetArgStructInfo was given " << sizeof...(ArgTypes) << " template arguments.";

  return detail::GetArgStructInfoHelper<ArgTypes...>(
      call, op, ctx, std::make_index_sequence<sizeof...(ArgTypes)>());
}

/************ Op registration macro ************/

/*!
 * \brief Quick helper macro to register the operator to registry
 * \param OpRegName The name of operator to register. The name passed in will
 * be prepended with a prefix "relax." as the identifier string in the operator registry.
 */
#define RELAX_REGISTER_UNARY_OP(OpRegName)                                                         \
  TVM_REGISTER_OP("relax." OpRegName)                                                              \
      .set_num_inputs(1)                                                                           \
      .add_argument("x", "Tensor", "The input tensor.")                                            \
      .set_attr<FRelaxInferLayout>("FRelaxInferLayout", InferLayoutUnaryEwise)                     \
      .set_attr<TMixedPrecisionPolicy>("TMixedPrecisionPolicy", MixedPrecisionPolicyKind::kFollow) \
      .set_attr<Bool>("FPurity", Bool(true))

/*!
 * \brief Quick helper macro to expose a make-function to construct the operator.
 * \param OpName The name of the operator as well as the make-function name, which will
 * be prepended with a prefix "relax.op." as the FFI identifier string for the make function,
 * \param OpRegName The identifier of the operator in the registry.
 */
#define RELAX_UNARY_OP_INTERFACE(OpName, OpRegName)    \
  Expr OpName(Expr x) {                                \
    static const Op& op = Op::Get("relax." OpRegName); \
    return Call(op, {std::move(x)}, Attrs(), {});      \
  }                                                    \
  TVM_REGISTER_GLOBAL("relax.op." OpRegName).set_body_typed(OpName)

/************ Utilities ************/

/*!
 * \brief Infer the struct info for unary elementwise ops.
 * \param call The context Call to the operator.
 * \param ctx The error reporting context.
 * \param f_compute_out_dtype The function to compute the output dtype, with
 * signature DataType f_compute_out_dtype(const TensorStructInfo& input_sinfo).
 * \tparam require_float_dtype whether this op requires the input dtype to be float
 * \tparam Ftype the type of f_compute_out_dtype
 * \return The inferred struct info.
 */
template <bool require_float_dtype, typename FType>
inline StructInfo InferStructInfoUnary(const Call& call, const BlockBuilder& ctx,
                                       FType f_compute_out_dtype) {
  TensorStructInfo input_sinfo = GetUnaryInputTensorStructInfo(call, ctx);
<<<<<<< HEAD
  if (require_float_dtype && !input_sinfo->IsUnknownDtype() && (!input_sinfo->dtype.is_float() && !input_sinfo->dtype.is_bfloat())) {
=======
  if (require_float_dtype && !input_sinfo->IsUnknownDtype() &&
      (!input_sinfo->dtype.is_float() && !input_sinfo->dtype.is_bfloat())) {
>>>>>>> 5491f0c2
    ctx->ReportFatal(
        Diagnostic::Error(call)
        << call->op
        << " requires the input tensor to have float dtype. However, the given input dtype is "
        << input_sinfo->dtype);
  }
  auto output_sinfo = make_object<TensorStructInfoNode>(*input_sinfo.get());
  output_sinfo->dtype = f_compute_out_dtype(input_sinfo);
  return TensorStructInfo(output_sinfo);
}

/*!
 * \brief Infer the struct info by returning the struct info of the input argument.
 * \param call The context Call to the operator.
 * \param ctx The error reporting context.
 * \tparam arg_index The index of the argument to infer the output dtype from.
 * \return The inferred struct info.
 */
template <int arg_index>
StructInfo ReturnStructInfoFromArg(const Call& call, const BlockBuilder& ctx) {
  Op op = Downcast<Op>(call->op);
  int n_input = op->arguments.size();
  if (static_cast<int>(call->args.size()) != n_input) {
    ctx->ReportFatal(Diagnostic::Error(call)
                     << op << " op should have " << n_input << " arguments");
  }
  if (arg_index >= n_input) {
    ctx->ReportFatal(Diagnostic::Error(call)
                     << op << " op has only " << n_input
                     << "arguments, but try to get the arg with index " << arg_index);
  }
  return GetStructInfo(call->args[arg_index]);
}

/*!
 * \brief Infer the struct info for unary arithmetic elementwise ops. It's also
 * used in some NN operators.
 * \param call The context Call to the operator.
 * \param ctx The error reporting context.
 * \tparam require_float_dtype whether this op requires the input dtype to be float
 * \return The inferred struct info.
 */
template <bool require_float_dtype>
StructInfo InferStructInfoUnaryArith(const Call& call, const BlockBuilder& ctx) {
  return InferStructInfoUnary<require_float_dtype>(
      call, ctx, [](const TensorStructInfo& input_sinfo) { return input_sinfo->dtype; });
}

/*!
 * \brief Layout infer util for unary elementwise ops. It will simply take the layout of the input.
 * \param call The context Call to the operator.
 * \param desired_layouts The desired layouts of certain ops.
 * \param var_layout_map The layout of vars.
 * \return The inferred layout result.
 */
InferLayoutOutput InferLayoutUnaryEwise(const Call& call,
                                        const Map<String, Array<String>>& desired_layouts,
                                        const VarLayoutMap& var_layout_map);

/*!
 * \brief Get the element dtype from StructInfo
 *
 * \param sinfo The StructInfo to expect
 * \return The inferred element dtype.
 * \throw Throw exception if the StructInfo doesn't have an element type.
 */
inline std::optional<DataType> GetElementDType(const StructInfo& sinfo) {
  if (const auto* prim = sinfo.as<PrimStructInfoNode>()) {
    return prim->dtype;
  } else if (const auto* tensor = sinfo.as<TensorStructInfoNode>()) {
    return tensor->dtype;
  } else {
    return std::nullopt;
    LOG(FATAL) << "TypeError: "
               << "Only PrimStructInfo and TensorStructInfo "
               << "have an associated data type.  "
               << "Cannot determine element type of " << sinfo;
  }
}

/*!
 * \brief Infer the output datatype for binary arithmetic operators.
 * \param call The context Call to the operator.
 * \param ctx The error reporting context.
 * \param lhs_sinfo The struct info of the first operand
 * \param rhs_sinfo The struct info of the second operand
 * \return The inferred output dtype.
 * \throw Throw exception if the dtype of two input TensorStructInfo don’t match
 */
inline DataType InferBinaryArithOpOutDtype(const Call& call, const BlockBuilder& ctx,
                                           const StructInfo& lhs_sinfo,
                                           const StructInfo& rhs_sinfo) {
  auto opt_lhs_dtype = GetElementDType(lhs_sinfo);
  if (!opt_lhs_dtype) {
    ctx->ReportFatal(Diagnostic::Error(call)
                     << "TypeError: "
                     << "Binary operators must have the same datatype for both operands.  "
                     << "However, " << call << " has argument " << call->args[0]
                     << " on the LHS, with struct info " << lhs_sinfo << ".   This is of type "
                     << lhs_sinfo->GetTypeKey() << ", which does not have a datatype.");
  }
  auto lhs_dtype = opt_lhs_dtype.value();

  auto opt_rhs_dtype = GetElementDType(rhs_sinfo);
  if (!opt_rhs_dtype) {
    ctx->ReportFatal(Diagnostic::Error(call)
                     << "TypeError: "
                     << "Binary operators must have the same datatype for both operands.  "
                     << "However, " << call << " has argument " << call->args[1]
                     << " on the RHS, with struct info " << rhs_sinfo << ".   This is of type "
                     << rhs_sinfo->GetTypeKey() << ", which does not have a datatype.");
  }
  auto rhs_dtype = opt_rhs_dtype.value();

  if (lhs_dtype.is_void() || rhs_dtype.is_void()) {
    return DataType::Void();
  } else if (lhs_dtype != rhs_dtype) {
    ctx->ReportFatal(Diagnostic::Error(call)
                     << "TypeError: "
                     << "Binary operators must have the same datatype for both operands.  "
                     << "However, " << call << " uses datatype " << lhs_dtype
                     << " on the LHS (StructInfo of " << lhs_sinfo << "), and datatype "
                     << rhs_dtype << " on the RHS (StructInfo of " << rhs_sinfo << ").");
  }
  return lhs_dtype;
}

/*!
 * \brief Infer the output virtual device for binary arithmetic operators.
 * \param call The context Call to the operator.
 * \param ctx The error reporting context.
 * \param lhs_sinfo The struct info of the first operand
 * \param rhs_sinfo The struct info of the second operand
 * \return The inferred output vdevice.
 * \throw Throw exception if the vdevice of two input TensorStructInfo don’t match
 */
inline Optional<VDevice> InferBinaryArithOpOutVDevice(const Call& call, const BlockBuilder& ctx,
                                                      const StructInfo& lhs_sinfo,
                                                      const StructInfo& rhs_sinfo) {
  auto get_vdevice = [&](const StructInfo& sinfo) -> Optional<VDevice> {
    if (const auto* tensor = sinfo.as<TensorStructInfoNode>()) {
      return tensor->vdevice;
    } else {
      return NullOpt;
    }
  };

  auto lhs_vdevice = get_vdevice(lhs_sinfo);
  auto rhs_vdevice = get_vdevice(rhs_sinfo);

  if (!lhs_vdevice.defined() || !lhs_vdevice.value()->target.defined()) {
    return rhs_vdevice;
  }
  if (!rhs_vdevice.defined() || !rhs_vdevice.value()->target.defined()) {
    return lhs_vdevice;
  }
  if (lhs_vdevice.value() != rhs_vdevice.value()) {
    ctx->ReportFatal(Diagnostic::Error(call)
                     << "TypeErorr: "
                     << "Binary operators with Tensor arguments "
                     << "must have the same VDevice for both operands.  "
                     << "However, " << call << " has a LHS on VDevice " << lhs_vdevice
                     << " and a RHS on VDevice " << rhs_vdevice);
  }
  return lhs_vdevice;
}

/*!
 * \brief Infer the output shape for binary broadcast operators.
 * \param call The context Call to the operator.
 * \param ctx The error reporting context.
 * \param x1_shape The shape of the first operand.
 * \param x2_shape The shape of the second operand.
 * \return The inferred output shape after broadcasting. Or `NullOpt` if the output shape cannot be
 * determined due to symbolic broadcast.
 */
Optional<Array<PrimExpr>> InferBinaryBroadcastShape(const Call& call, const BlockBuilder& ctx,
                                                    const Array<PrimExpr>& x1_shape,
                                                    const Array<PrimExpr>& x2_shape);

/*!
 * \brief Convert all axes to non-negative indices, and meanwhile check if the given array of axes
 * are all in range and non-repetitive with regards to the given ndim.
 * \param call The context Call to the operator.
 * \param ctx The error reporting context.
 * \param ndim The ndim constraint, which is required to be known already.
 * \param axes The axis indices to be checked
 * \return The input axes in non-negative indexing.
 * \throw Throw exception if there exists out-of-range axis index or repetitive indices.
 */
std::vector<int> NormalizeAxes(const Call& call, const BlockBuilder& ctx, int ndim,
                               const Array<Integer>& axes);

/*!
 * \brief Convert the given axis to non-negative index. Meanwhile check if the axis is in range
 * with regards to the given ndim.
 * \param call The context Call to the operator.
 * \param ctx The error reporting context.
 * \param ndim The ndim constraint.
 * \param axis The axis index to be checked
 * \return The input axis in non-negative indexing.
 * \throw Throw exception the given axis is out-of-range.
 */
inline int NormalizeAxis(const Call& call, const BlockBuilder& ctx, int ndim, int axis) {
  return NormalizeAxes(call, ctx, ndim, {axis})[0];
}

/*!
 * \brief Compute the product of all the given shape values.
 * \param shape_values The given shape values.
 * \return The product of all the given shape values.
 */
PrimExpr ComputeShapeProduct(const Array<PrimExpr>& shape_values);

/*!
 * \brief Check if the given permutation is identity permutation.
 * \param permutation The given permutation.
 * \return Whether the given permutation is identity permutation.
 */
bool IsIdentityPermutation(const std::vector<int>& permutation);

/*!
 * \brief Convert an array of integers to int64 dtype.
 * \param int_imms The input IntImms to be converted.
 * \return The conversion result, where every IntImm has dtype int64
 */
inline Array<IntImm> ConvertIntImmToInt64(const Array<IntImm>& int_imms) {
  return int_imms.Map([](const IntImm& i) { return Downcast<IntImm>(cast(DataType::Int(64), i)); });
}

/************ Utilities for NN operators ************/

/*!
 * \brief Complete the padding to a 2-length array.
 * - If the padding length is 1, the same padding is used on all left/right sides
 * - If the padding length is 2, padding is in the order of (left, right)
 * \param padding The given padding to be completed
 * \return The completed padding.
 * \throws Throws error if the input padding length is neither 1 or 2.
 */
inline Array<IntImm> GetCompletePadding1D(Array<IntImm> padding) {
  if (padding.size() == 1) {
    return {padding[0], padding[0]};
  } else if (padding.size() == 2) {
    return padding;
  }
  LOG(FATAL) << "The input padding length is expected to be either 1 or 2. However, the given "
                "padding is "
             << padding;
  throw;
}

/*!
 * \brief Complete the padding to a 4-length array.
 * - If the padding length is 1, the same padding is used on all top/left/bottom/right sides
 * - If the padding length is 2, top/bottom sides use padding[0] and left/right use padding[1]
 * - If the padding length is 4, padding is in the order of (top, left, bottom, right)
 * \param padding The given padding to be completed
 * \return The completed padding.
 * \throws Throws error if the input padding length is neither 1, 2 or 4.
 */
inline Array<IntImm> GetCompletePadding2D(Array<IntImm> padding) {
  if (padding.size() == 1) {
    return {padding[0], padding[0], padding[0], padding[0]};
  } else if (padding.size() == 2) {
    return {padding[0], padding[1], padding[0], padding[1]};
  } else if (padding.size() == 4) {
    return padding;
  }
  LOG(FATAL) << "The input padding length is expected to be either 1, 2 or 4. However, the given "
                "padding is "
             << padding;
  throw;
}

/*!
 * \brief Complete the padding to a 6-length array.
 * - If the padding length is 1, the same padding is used on all front/top/left/back/bottom/right
 * sides
 * - If the padding length is 3, front/back sides use padding[0], top/bottom sides use padding[1]
 * and left/right use padding[2]
 * - If the padding length is 6, padding is in the order of (front, top, left, back, bottom, right)
 * \param padding The given padding to be completed
 * \return The completed padding.
 * \throws Throws error if the input padding length is neither 1, 3 or 6.
 */
inline Array<IntImm> GetCompletePadding3D(Array<IntImm> padding) {
  if (padding.size() == 1) {
    return {padding[0], padding[0], padding[0], padding[0], padding[0], padding[0]};
  } else if (padding.size() == 3) {
    return {padding[0], padding[1], padding[2], padding[0], padding[1], padding[2]};
  } else if (padding.size() == 6) {
    return padding;
  }
  LOG(FATAL) << "The input padding length is expected to be either 1, 3 or 6. However, the given "
                "padding is "
             << padding;
  throw;
}

/*!
 * \brief Check if the given tensor layout can be converted to the given target layout.
 * If convertible, return the tensor layout and the bijective conversion in tir::Layout and
 * tir::BijectiveLayout accordingly.
 * \param call The context Call to the operator.
 * \param ctx The error reporting context.
 * \param tensor_layout The tensor layout to be checked
 * \param tgt_layout The target layout to be matched
 * \param tensor_name The name of the input tensor
 * \return The tensor layout and the bijective conversion in tir::Layout and tir::BijectiveLayout
 * accordingly.
 */
inline std::pair<tir::Layout, tir::BijectiveLayout> CheckTensorLayout(const Call& call,
                                                                      const BlockBuilder& ctx,
                                                                      const String& tensor_layout,
                                                                      const String& tgt_layout,
                                                                      const String& tensor_name) {
  tir::Layout _tensor_layout(tensor_layout, DataType::Int(64));
  tir::BijectiveLayout tensor2tgt(_tensor_layout, tir::Layout(tgt_layout, DataType::Int(64)));
  if (!tensor2tgt.defined()) {
    ctx->ReportFatal(Diagnostic::Error(call) << call->op << " requires the given " << tensor_name
                                             << " layout to be convertible from " << tgt_layout
                                             << " layout. However, the given layout "
                                             << tensor_layout << " is not convertible.");
  }
  return {_tensor_layout, tensor2tgt};
}

/*!
 * \brief Check if the given tensor struct info has expected ndim per the given layout (or the ndim
 * is unknown), and try to cast the shape to ShapeExpr.
 * \param call The context Call to the operator.
 * \param ctx The error reporting context.
 * \param sinfo The input tensor struct info to be checked.
 * \param layout The layout that the given tensor is expected to have.
 * \return The shape of the input tensor in ShapeExpr, or `NullOpt` if the shape is unknown.
 */
inline Optional<ShapeExpr> CheckNdimPerLayoutAndGetShape(const Call& call, const BlockBuilder& ctx,
                                                         const TensorStructInfo& sinfo,
                                                         const tir::Layout& layout) {
  if (!sinfo->IsUnknownNdim() && sinfo->ndim != static_cast<int>(layout.ndim())) {
    ctx->ReportFatal(Diagnostic::Error(call)
                     << "In " << call->op << ", layout " << layout << " requires the input to be "
                     << layout.ndim() << "-dim tensor. However, the given input has ndim "
                     << sinfo->ndim);
  }
  if (const auto* shape_expr = sinfo->shape.as<ShapeExprNode>()) {
    return GetRef<ShapeExpr>(shape_expr);
  }
  return NullOpt;
}

Expr MakeVMAllocStorage(Expr size, PrimValue runtime_device_index, DataTypeImm dtype,
                        StringImm storage_scope = StringImm("global"));
Expr MakeVMAllocTensor(Expr storage, PrimValue offset, Expr shape, DataTypeImm dtype);

Expr MakeAllocTensor(Expr shape, DataTypeImm dtype, PrimValue runtime_device_index,
                     StringImm storage_scope = StringImm("global"));

/**
 * \brief Return the argument of the call.
 *        Note: If this is a call_tir, return the arguments passed to the TIR func
 *
 * \param call The call node
 * \return The arguments of the call
 */
Array<Expr> GetCallArgs(const Call& call);

/**
 * \brief Checks the given shape can be proved from the source layout to dst layout
 * \param input_layout is the layout of given shape
 * \param desired_layout is the target layout the shape to be transformed
 * \param shape array
 * \return true or false depending on the compatibility
 */
bool CanProveLayoutTransform(const Layout& input_layout, const Layout& desired_layout,
                             Array<PrimExpr> shape);

}  // namespace relax
}  // namespace tvm

#endif  // TVM_RELAX_OP_OP_COMMON_H_<|MERGE_RESOLUTION|>--- conflicted
+++ resolved
@@ -199,12 +199,8 @@
 inline StructInfo InferStructInfoUnary(const Call& call, const BlockBuilder& ctx,
                                        FType f_compute_out_dtype) {
   TensorStructInfo input_sinfo = GetUnaryInputTensorStructInfo(call, ctx);
-<<<<<<< HEAD
-  if (require_float_dtype && !input_sinfo->IsUnknownDtype() && (!input_sinfo->dtype.is_float() && !input_sinfo->dtype.is_bfloat())) {
-=======
   if (require_float_dtype && !input_sinfo->IsUnknownDtype() &&
       (!input_sinfo->dtype.is_float() && !input_sinfo->dtype.is_bfloat())) {
->>>>>>> 5491f0c2
     ctx->ReportFatal(
         Diagnostic::Error(call)
         << call->op
