--- conflicted
+++ resolved
@@ -191,12 +191,8 @@
     axes_non_neg = NormalizeAxes(call, ctx, data_sinfo->ndim, axes);
   }
   int n_axis = axes.size();
-<<<<<<< HEAD
-  if (!data_sinfo->IsUnknownDtype() && (!data_sinfo->dtype.is_float() && !data_sinfo->dtype.is_bfloat())) {
-=======
   if (!data_sinfo->IsUnknownDtype() &&
       (!data_sinfo->dtype.is_float() && !data_sinfo->dtype.is_bfloat())) {
->>>>>>> 5491f0c2
     ctx->ReportFatal(
         Diagnostic::Error(call)
         << op << " requires the input data to have float dtype. However, the given data dtype is "
