/*
 * Licensed to the Apache Software Foundation (ASF) under one
 * or more contributor license agreements.  See the NOTICE file
 * distributed with this work for additional information
 * regarding copyright ownership.  The ASF licenses this file
 * to you under the Apache License, Version 2.0 (the
 * "License"); you may not use this file except in compliance
 * with the License.  You may obtain a copy of the License at
 * 
 *   http://www.apache.org/licenses/LICENSE-2.0
 * 
 * Unless required by applicable law or agreed to in writing,
 * software distributed under the License is distributed on an
 * "AS IS" BASIS, WITHOUT WARRANTIES OR CONDITIONS OF ANY
 * KIND, either express or implied.  See the License for the
 * specific language governing permissions and limitations
 * under the License.
 */

/*!
 *  Copyright (c) 2017 by Contributors
 * \file ir_util.cc
 * \brief Helper functions to construct and compose IR nodes.
 */
#include "ir_util.h"

namespace tvm {
namespace ir {

Stmt MergeNest(const std::vector<Stmt>& nest, Stmt body) {
  // use reverse iteration
  for (auto ri = nest.rbegin(); ri != nest.rend(); ++ri) {
    Stmt s = *ri;
<<<<<<< HEAD
    if (s.as<For>()) {
      auto n = make_node<For>(*s.as<For>());
      CHECK(is_no_op(n->body));
      n->body = body;
      body = Stmt(n);
    } else if (s.as<LetStmt>()) {
      auto n = make_node<LetStmt>(*s.as<LetStmt>());
      CHECK(is_no_op(n->body));
      n->body = body;
      body = Stmt(n);
    } else if (s.as<AttrStmt>()) {
      auto n = make_node<AttrStmt>(*s.as<AttrStmt>());
      CHECK(is_no_op(n->body));
      n->body = body;
      body = Stmt(n);
    } else if (s.as<IfThenElse>()) {
      auto n = make_node<IfThenElse>(*s.as<IfThenElse>());
=======
    if (const auto* for_ = s.as<For>()) {
      auto n = make_node<For>(*for_);
      CHECK(is_no_op(n->body));
      n->body = body;
      body = Stmt(n);
    } else if (const auto* let = s.as<LetStmt>()) {
      auto n = make_node<LetStmt>(*let);
      CHECK(is_no_op(n->body));
      n->body = body;
      body = Stmt(n);
    } else if (const auto* attr = s.as<AttrStmt>()) {
      auto n = make_node<AttrStmt>(*attr);
      CHECK(is_no_op(n->body));
      n->body = body;
      body = Stmt(n);
    } else if (const auto* ite = s.as<IfThenElse>()) {
      auto n = make_node<IfThenElse>(*ite);
>>>>>>> 135c4b44
      CHECK(is_no_op(n->then_case));
      CHECK(!n->else_case.defined());
      n->then_case = body;
      body = Stmt(n);
<<<<<<< HEAD
    } else if (s.as<Block>()) {
      auto n = make_node<Block>(*s.as<Block>());
      CHECK(is_no_op(n->rest));
      n->rest = body;
      body = Stmt(n);
    } else if (s.as<AssertStmt>()) {
      auto n = make_node<AssertStmt>(*s.as<AssertStmt>());
      CHECK(is_no_op(n->body));
      n->body = body;
      body = Stmt(n);
    } else if (s.as<Allocate>()) {
      auto n = make_node<Allocate>(*s.as<Allocate>());
=======
    } else if (const auto* block = s.as<Block>()) {
      auto n = make_node<Block>(*block);
      CHECK(is_no_op(n->rest));
      n->rest = body;
      body = Stmt(n);
    } else if (const auto* assert_ = s.as<AssertStmt>()) {
      auto n = make_node<AssertStmt>(*assert_);
      CHECK(is_no_op(n->body));
      n->body = body;
      body = Stmt(n);
    } else if (const auto* alloc = s.as<Allocate>()) {
      auto n = make_node<Allocate>(*alloc);
>>>>>>> 135c4b44
      CHECK(is_no_op(n->body));
      n->body = body;
      body = Stmt(n);
    } else {
      LOG(FATAL) << "not supported nest type";
    }
  }
  return body;
}

Stmt MergeNest(const std::vector<std::vector<Stmt> >& nest, Stmt body) {
  for (auto ri = nest.rbegin(); ri != nest.rend(); ++ri) {
    body = MergeNest(*ri, body);
  }
  return body;
}

Stmt MergeSeq(const std::vector<Stmt>& seq) {
  if (seq.size() == 0) return Evaluate::make(0);
  Stmt body = seq[0];
  for (size_t i = 1; i < seq.size(); ++i) {
    body = Block::make(body, seq[i]);
  }
  return body;
}

}  // namespace ir
}  // namespace tvm<|MERGE_RESOLUTION|>--- conflicted
+++ resolved
@@ -31,25 +31,6 @@
   // use reverse iteration
   for (auto ri = nest.rbegin(); ri != nest.rend(); ++ri) {
     Stmt s = *ri;
-<<<<<<< HEAD
-    if (s.as<For>()) {
-      auto n = make_node<For>(*s.as<For>());
-      CHECK(is_no_op(n->body));
-      n->body = body;
-      body = Stmt(n);
-    } else if (s.as<LetStmt>()) {
-      auto n = make_node<LetStmt>(*s.as<LetStmt>());
-      CHECK(is_no_op(n->body));
-      n->body = body;
-      body = Stmt(n);
-    } else if (s.as<AttrStmt>()) {
-      auto n = make_node<AttrStmt>(*s.as<AttrStmt>());
-      CHECK(is_no_op(n->body));
-      n->body = body;
-      body = Stmt(n);
-    } else if (s.as<IfThenElse>()) {
-      auto n = make_node<IfThenElse>(*s.as<IfThenElse>());
-=======
     if (const auto* for_ = s.as<For>()) {
       auto n = make_node<For>(*for_);
       CHECK(is_no_op(n->body));
@@ -67,25 +48,10 @@
       body = Stmt(n);
     } else if (const auto* ite = s.as<IfThenElse>()) {
       auto n = make_node<IfThenElse>(*ite);
->>>>>>> 135c4b44
       CHECK(is_no_op(n->then_case));
       CHECK(!n->else_case.defined());
       n->then_case = body;
       body = Stmt(n);
-<<<<<<< HEAD
-    } else if (s.as<Block>()) {
-      auto n = make_node<Block>(*s.as<Block>());
-      CHECK(is_no_op(n->rest));
-      n->rest = body;
-      body = Stmt(n);
-    } else if (s.as<AssertStmt>()) {
-      auto n = make_node<AssertStmt>(*s.as<AssertStmt>());
-      CHECK(is_no_op(n->body));
-      n->body = body;
-      body = Stmt(n);
-    } else if (s.as<Allocate>()) {
-      auto n = make_node<Allocate>(*s.as<Allocate>());
-=======
     } else if (const auto* block = s.as<Block>()) {
       auto n = make_node<Block>(*block);
       CHECK(is_no_op(n->rest));
@@ -98,7 +64,6 @@
       body = Stmt(n);
     } else if (const auto* alloc = s.as<Allocate>()) {
       auto n = make_node<Allocate>(*alloc);
->>>>>>> 135c4b44
       CHECK(is_no_op(n->body));
       n->body = body;
       body = Stmt(n);
