--- conflicted
+++ resolved
@@ -48,33 +48,6 @@
   }
 }
 
-<<<<<<< HEAD
-#define DISPATCH_TO_VISIT(OP)                       \
-  set_dispatch<OP>([](const OP* op, IRVisitor* v) { \
-      v->Visit_(op);                                \
-    })
-
-TVM_STATIC_IR_FUNCTOR(IRVisitor, vtable)
-.DISPATCH_TO_VISIT(Variable)
-.DISPATCH_TO_VISIT(LetStmt)
-.DISPATCH_TO_VISIT(AttrStmt)
-.DISPATCH_TO_VISIT(IfThenElse)
-.DISPATCH_TO_VISIT(For)
-.DISPATCH_TO_VISIT(Allocate)
-.DISPATCH_TO_VISIT(Load)
-.DISPATCH_TO_VISIT(Store)
-.DISPATCH_TO_VISIT(Let)
-.DISPATCH_TO_VISIT(Call)
-.DISPATCH_TO_VISIT(Free)
-.DISPATCH_TO_VISIT(Add)
-.DISPATCH_TO_VISIT(Sub)
-.DISPATCH_TO_VISIT(Mul)
-.DISPATCH_TO_VISIT(Div)
-.DISPATCH_TO_VISIT(Mod)
-.DISPATCH_TO_VISIT(LT);
-
-=======
->>>>>>> 5c07413c
 void IRVisitor::Visit_(const Variable* op) {}
 
 void IRVisitor::Visit_(const LetStmt *op) {
@@ -134,53 +107,11 @@
   VisitArray(op->args, this);
 }
 
-<<<<<<< HEAD
-void IRVisitor::Visit_(const Add* op) {
-  this->Visit(op->a);
-  this->Visit(op->b);
-}
-
-void IRVisitor::Visit_(const Sub* op) {
-  this->Visit(op->a);
-  this->Visit(op->b);
-}
-
-void IRVisitor::Visit_(const Mul* op) {
-  this->Visit(op->a);
-  this->Visit(op->b);
-}
-
-void IRVisitor::Visit_(const Div* op) {
-  this->Visit(op->a);
-  this->Visit(op->b);
-}
-
-void IRVisitor::Visit_(const Mod* op) {
-  this->Visit(op->a);
-  this->Visit(op->b);
-}
-
-void IRVisitor::Visit_(const LT* op) {
-  this->Visit(op->a);
-  this->Visit(op->b);
-}
-
-TVM_STATIC_IR_FUNCTOR(IRVisitor, vtable)
-.set_dispatch<Reduce>([](const Reduce* op, IRVisitor* v) {
-    VisitRDom(op->axis, v);
-    v->Visit(op->source);
-  })
-.set_dispatch<IntImm>(NoOp)
-.set_dispatch<UIntImm>(NoOp)
-.set_dispatch<FloatImm>(NoOp)
-.set_dispatch<StringImm>(NoOp);
-=======
 #define DEFINE_BINOP_VISIT_(OP)                     \
   void IRVisitor::Visit_(const OP* op) {            \
     this->Visit(op->a);                             \
     this->Visit(op->b);                             \
   }
->>>>>>> 5c07413c
 
 DEFINE_BINOP_VISIT_(Add)
 DEFINE_BINOP_VISIT_(Sub)
@@ -207,28 +138,9 @@
   this->Visit(op->value);
 }
 
-<<<<<<< HEAD
-TVM_STATIC_IR_FUNCTOR(IRVisitor, vtable)
-// .set_dispatch<Add>(Binary<Add>)
-// .set_dispatch<Sub>(Binary<Sub>)
-// .set_dispatch<Mul>(Binary<Mul>)
-// .set_dispatch<Div>(Binary<Div>)
-// .set_dispatch<Mod>(Binary<Mod>)
-.set_dispatch<Min>(Binary<Min>)
-.set_dispatch<Max>(Binary<Max>)
-.set_dispatch<EQ>(Binary<EQ>)
-.set_dispatch<NE>(Binary<NE>)
-// .set_dispatch<LT>(Binary<LT>)
-.set_dispatch<LE>(Binary<LE>)
-.set_dispatch<GT>(Binary<GT>)
-.set_dispatch<GE>(Binary<GE>)
-.set_dispatch<And>(Binary<And>)
-.set_dispatch<Or>(Binary<Or>);
-=======
 void IRVisitor::Visit_(const Not* op) {
   this->Visit(op->a);
 }
->>>>>>> 5c07413c
 
 void IRVisitor::Visit_(const Select* op) {
   this->Visit(op->condition);
