--- conflicted
+++ resolved
@@ -97,11 +97,7 @@
 
     if ((auto_unroll && explicit_unroll_) ||
         // unroll loops with extent = 1, no matter how many steps in body
-<<<<<<< HEAD
-        (value <= auto_max_extent_ && auto_max_extent_ == 1)) {
-=======
         (0 <= value && value <= auto_max_extent_ && auto_max_extent_ == 1)) {
->>>>>>> 135c4b44
       return Unroll(op);
     } else {
       if (auto_unroll) {
