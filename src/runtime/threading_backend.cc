--- conflicted
+++ resolved
@@ -52,43 +52,6 @@
   typedef std::function<void()> Callback;
 
  public:
-<<<<<<< HEAD
-  explicit QuRTThread(Callback worker_callback) : f(worker_callback) {
-    static int id = 1;
-    qurt_thread_attr_t attr;
-    char name[32];
-    posix_memalign(&stack, HEXAGON_STACK_ALIGNMENT, HEXAGON_STACK_SIZE);
-    qurt_thread_attr_init(&attr);
-    qurt_thread_attr_set_stack_size(&attr, HEXAGON_STACK_SIZE);
-    qurt_thread_attr_set_stack_addr(&attr, stack);
-    snprintf(name, sizeof(name), "worker %d", id++);
-    qurt_thread_attr_set_name(&attr, name);
-    qurt_thread_create(&thread, &attr, (void (*)(void*))run_func, this);
-  }
-  QuRTThread(QuRTThread&& other) : thread(other.thread), f(other.f), stack(other.stack) {
-    other.thread = 0;
-  }
-  ~QuRTThread() {
-    if (thread) {
-      join();
-      free(stack);
-    }
-  }
-  bool joinable() const { return qurt_thread_get_id() != thread; }
-  void join() {
-    int status;
-    qurt_thread_join(thread, &status);
-  }
-
- private:
-  static void run_func(QuRTThread* t) {
-    t->f();
-    qurt_thread_exit(QURT_EOK);
-  }
-  qurt_thread_t thread;
-  Callback f;
-  void* stack;
-=======
   explicit QuRTThread(Callback worker_callback) : f_(worker_callback) {
     static int id = 1;
     qurt_thread_attr_t attr;
@@ -126,7 +89,6 @@
   qurt_thread_t thread_;
   Callback f_;
   void* stack_;
->>>>>>> 5576fd32
 };
 #endif  // __hexagon__
 thread_local int max_concurrency = 0;
@@ -374,12 +336,9 @@
 
 void Yield() {
 #ifdef __hexagon__
-<<<<<<< HEAD
-=======
   // QuRT doesn't have a yield API, so instead we sleep for the minimum amount
   // of time to let the OS schedule another thread. std::this_thread::yield()
   // compiles down to an empty function.
->>>>>>> 5576fd32
   qurt_sleep(1);
 #else
   std::this_thread::yield();
