--- conflicted
+++ resolved
@@ -128,10 +128,8 @@
         ROCM_CALL(hipDeviceGetAttribute(&l2_size, hipDeviceAttributeL2CacheSize, device.device_id));
         *rv = l2_size;
         return;
-<<<<<<< HEAD
       case kImagePitchAlignment:
         return;
-=======
       }
       case kTotalGlobalMemory: {
         hipDeviceProp_t prop;
@@ -140,7 +138,6 @@
         *rv = total_global_memory;
         return;
       }
->>>>>>> a5e883e8
     }
     *rv = value;
   }
