--- conflicted
+++ resolved
@@ -268,11 +268,8 @@
     ICHECK_GE(storage_id, 0) << "Do not support runtime shape op";
     DLDataType t = vtype[i];
     size_t bits = t.bits * t.lanes;
-<<<<<<< HEAD
-    CHECK(bits % 8U == 0U || bits == 1U || bits == 4U);
-=======
-    ICHECK(bits % 8U == 0U || bits == 1U);
->>>>>>> ae31f471
+    ICHECK(bits % 8U == 0U || bits == 1U || bits == 4U);
+
     size_t bytes = ((bits + 7U) / 8U) * size;
 
     uint32_t sid = static_cast<uint32_t>(storage_id);
