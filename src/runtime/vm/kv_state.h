/*
 * Licensed to the Apache Software Foundation (ASF) under one
 * or more contributor license agreements.  See the NOTICE file
 * distributed with this work for additional information
 * regarding copyright ownership.  The ASF licenses this file
 * to you under the Apache License, Version 2.0 (the
 * "License"); you may not use this file except in compliance
 * with the License.  You may obtain a copy of the License at
 *
 *   http://www.apache.org/licenses/LICENSE-2.0
 *
 * Unless required by applicable law or agreed to in writing,
 * software distributed under the License is distributed on an
 * "AS IS" BASIS, WITHOUT WARRANTIES OR CONDITIONS OF ANY
 * KIND, either express or implied.  See the License for the
 * specific language governing permissions and limitations
 * under the License.
 */
#ifndef TVM_RUNTIME_VM_KV_STATE_H_
#define TVM_RUNTIME_VM_KV_STATE_H_
#include <tvm/ffi/container/array.h>
#include <tvm/ffi/function.h>
#include <tvm/runtime/device_api.h>
#include <tvm/runtime/int_tuple.h>
#include <tvm/runtime/logging.h>
#include <tvm/runtime/object.h>
#include <tvm/runtime/tensor.h>

namespace tvm {
namespace runtime {
namespace vm {

/*! \brief The base class of attention KV cache and rnn state. */
class KVStateObj : public Object {
 public:
  /*! \brief Reset the KV State. */
  virtual void Clear() = 0;

  /************** Sequence Management **************/

  /*!
   * \brief Add a new sequence with empty K/V state in the cache.
   * Check if the validity of the input sequence id.
   * \param seq_id The id of the new sequence to be added.
   * \throws Error if the given sequence id is not valid.
   */
  virtual void AddSequence(int64_t seq_id) = 0;

  /*!
   * \brief Remove a sequence and its K/V state from the KV cache.
   * \param seq_id The sequence to remove from cache.
   * \throws Error if the given sequence id is not valid.
   */
  virtual void RemoveSequence(int64_t seq_id) = 0;

  /*!
   * \brief Fork the K/V state of parent sequence to the child sequence.
   * After the fork, the child sequence has K/V state of the parent
   * sequence.
   * \param parent_seq_id The parent (source) of the fork.
   * \param child_seq_id The child (destination) of the fork.
   * The child sequence id should not exist in cache prior to fork.
   * \param fork_pos The parent position to fork, the legal forking position is within
   * [0, parent_seq_length] and -1 as default for last position. And if forking position is 0,
   * it equals to add a new sequence with child sequence id.
   * \throws Error if the given sequence ids are not valid.
   */
  virtual void ForkSequence(int64_t parent_seq_id, int64_t child_seq_id, int64_t fork_pos = -1) = 0;

  /*!
   * \brief Pop out the trailing `n` tokens from the KV cache for the
   * specified sequence.
   * \param seq_id The sequence whose trailing tokens are to be popped.
   * \param n The number of tokens to pop from the KV cache.
   * \throws Error if the given sequence id is not valid.
   */
  virtual void PopN(int64_t seq_id, int32_t n) = 0;

  /*!
   * \brief Mark the start of the forward function with the ids of
   * the sequences and the sequence length to forward for each
   * sequence.
   * For example, if we want to prefill 3 sequences "5", "1", "8"
   * with prefill length "10", "15", "20", then we pass `[5, 1, 8]`
   * as the seq_ids and `[10, 15, 20]` as the append_lengths.
   * This method is invoked right before entering the model forward
   * function, and contains operations to prepare the incoming
   * forward. For instance, this method may send auxiliary KV cache
   * data structures to GPUs so that they can be operated
   * in the model forward function.
   * \param seq_ids The ids of the sequence to run in the incoming model forward.
   * \param append_lengths The sequence lengths to run forward for for each sequence.
   * \param seqlen_padding_factor The padding factor of the sequences in the current round of forwarding.
   * \param token_tree_parent_ptr The parent idx array of the token trees. Its length
   * is the sum of "append_lengths". Nullptr means the token tree of each sequence
   * is a chain.
   */
<<<<<<< HEAD
  virtual void BeginForward(const IntTuple& seq_ids, const IntTuple& append_lengths,
                            const int64_t seqlen_padding_factor = 0,
                            const Optional<IntTuple>& token_tree_parent_ptr = std::nullopt) = 0;
=======
  virtual void BeginForward(
      const IntTuple& seq_ids, const IntTuple& append_lengths,
      const ffi::Optional<IntTuple>& token_tree_parent_ptr = std::nullopt) = 0;
>>>>>>> c3c4b0e2

  /*!
   * \brief Mark the start of the forward function.
   * This method is invoked right after entering the model forward
   * function, and contains post-processing of the forward.
   */
  virtual void EndForward() = 0;

  static constexpr const bool _type_mutable = true;
  TVM_FFI_DECLARE_OBJECT_INFO("relax.vm.KVState", KVStateObj, Object);
};

class KVState : public ObjectRef {
 public:
  TVM_FFI_DEFINE_OBJECT_REF_METHODS_NULLABLE(KVState, ObjectRef, KVStateObj);
};

/*!
 * \brief The base class of attention KV cache for efficient
 * k/v data management and attention computation.
 */
class AttentionKVCacheObj : public KVStateObj {
 public:
  /************** Raw Info Query **************/

  /*! \brief Check if the KV cache is empty. */
  virtual bool Empty() const = 0;
  /*!
   * \brief Get the number of available pages in the KV cache.
   * When the underlying KV cache implementation is not
   * paged KV cache, the function falls back to return the
   * number of remaining size (in terms of number of tokens).
   */
  virtual int32_t GetNumAvailablePages() const = 0;

  /*! \brief Get the current total sequence length in the KV cache. */
  virtual int32_t GetTotalSequenceLength() const = 0;

  /************** Sequence Management **************/

  /*!
   * \brief Enable sliding window attention for the given sequence.
   * Error will be thrown when the KV cache does not support sliding window.
   * \param seq_id The id of the sequence to enable sliding window for.
   * \param sliding_window_size The sliding window size for the sequence.
   * \param attn_sink_size The attention sink set for the sequence.
   */
  virtual void EnableSlidingWindowForSeq(int64_t seq_id, int32_t sliding_window_size,
                                         int32_t attn_sink_size) = 0;

  /*!
   * \brief Committed the accepted token tree nodes to KV cache.
   * The commit will update the KV cache, by compacting the KV data and discard
   * the KV data of rejected tokens.
   * This is a mandatory step when the BeginForward is given with a token tree.
   * \param seq_ids The ids of the sequences to commit.
   * \param leaf_indices The leaf token tree node index of each sequence.
   */
  virtual void CommitAcceptedTokenTreeNodes(const IntTuple& seq_ids,
                                            const IntTuple& leaf_indices) = 0;

  /*! \brief Prepare for the disaggregation KV data receive for the specified sequence and length.*/
  virtual IntTuple DisaggPrepareRecv(int64_t seq_id, int length, int64_t seqlen_padding_factor = 0) = 0;

  /*! \brief Mark which tokens' KV cache needs to be sent to other devices */
  virtual void DisaggMarkSend(int64_t seq_id, int64_t begin,
                              const IntTuple& compressed_remote_position_map,
                              int32_t recver_pe_offset) = 0;

  /************** Attention **************/

  /*!
   * \brief Compute attention with Q/K/V data which are concatenated along
   * the head dimension.
   * \param layer_id The model layer where the attention compute happens.
   * \param qkv_data The input Q/K/V data, in layout
   * `(total_length, num_qo_heads + 2 * num_kv_heads, head_dim)`.
   * \param mask The input mask data, in layout `(total_sqr_length)`.
   * \param o_data The output O data, in layout `(total_length, num_qo_heads, head_dim)`.
   * \param sm_scale The additional attention scaling factor.
   * \sa AttentionKVCache::Attention
   */
  virtual void AttentionWithFusedQKV(int64_t layer_id, Tensor qkv_data, ffi::Optional<Tensor> mask,
                                     Tensor o_data, double sm_scale) = 0;

  /*!
   * \brief Fine-grained API that computes ragged self attention with Q/K/V data.
   * \param layer_id The model layer where the attention compute happens.
   * \param q_data The input Q data.
   * \param k_data The input K data.
   * \param v_data The input V data.
   * \param o_data The output O data, in layout `(total_length, num_qo_heads, v_head_dim)`.
   * \param lse_data The output attention LSE data, in layout `(total_length, num_qo_heads)`.
   * \param sm_scale The additional attention scaling factor.
   */
  virtual void SelfAttention(int64_t layer_id, Tensor q_data, Tensor k_data, Tensor v_data,
                             Tensor o_data, Tensor lse_data, double sm_scale) = 0;

  /*!
   * \brief Fine-grained API that computes paged cross attention with Q and in-cache KV data.
   * \param layer_id The model layer where the attention compute happens.
   * \param q_data The input Q data.
   * \param o_data The output O data.
   * \param lse_data The output attention LSE data, in layout `(total_length, num_qo_heads)`.
   * \param sm_scale The additional attention scaling factor.
   */
  virtual void CrossAttention(int64_t layer_id, Tensor q_data, Tensor o_data, Tensor lse_data,
                              double sm_scale) = 0;

  /*!
   * \brief Fine-grained API that appends the MLA K/V data to KV cache.
   * \param layer_id The model layer where the attention compute happens.
   * \param kv_data The input KV data to append, in layout `(total_length, qk_head_dim)`.
   */
  virtual void AppendMLAKV(int64_t layer_id, Tensor kv_data) = 0;

  /*!
   * \brief Fine-grained API that merges the attention output from two sources.
   * \param o1_data The first source O data.
   * \param lse1_data The first source LSE data.
   * \param o2_data The second source O data.
   * \param lse2_data The second source LSE data.
   * \return The merged O and LSE data.
   */
  virtual ffi::Array<Tensor> MergeAttnOutputInplace(Tensor o_self_attn, Tensor lse_self_attn,
                                                    Tensor o_cross_attn, Tensor lse_cross_attn) = 0;

  /*!
   * \brief Compute linear attention with Q/K/V data.
   * \param layer_id The model layer where the attention compute happens.
   * \param q_data The input Q data, in layout `(total_length, num_qo_heads, head_dim)`.
   * \param k_data The input K data, in layout `(total_length, num_kv_heads, head_dim)`.
   * \param v_data The input V data, in layout `(total_length, num_kv_heads, head_dim)`.
   * \param o_data The output O data, in layout `(total_length, num_qo_heads, head_dim)`.
   * \param sm_scale The additional attention scaling factor.
   * \sa AttentionKVCache::Attention
   */
  virtual void LinearAttention(int64_t layer_id, Tensor q_data, Tensor k_data, Tensor v_data,
                               double sm_scale) = 0;

  /************** Positions **************/

  /*!
   * \brief Get the in-sequence positions of each slot in the query.
   * This function is supposed to be invoked after calling BeginForward.
   * \return The in-sequence query positions, in shape `(total_length,)`.
   */
  virtual Tensor GetQueryPositions() = 0;

  /************** Debug Helpers **************/

  /*!
   * \brief Fetch the compact K/V data of the given sequence.
   * The results are written into `k_data` and `v_data` passed in,
   * conforming to the destination-passing style.
   * `start_pos` (inclusive) and `end_pos` (exclusive) controls the range
   * of K/V data to fetch.
   * - `start_pos` defaults to 0 when undefined,
   * - `end_pos` defaults to the length of sequence when undefined.
   * This method expects `start_pos < end_pos`.
   * The k/v data arrays are expected to have layout
   * `(num_layers, start_pos - end_pos, num_heads, head_dim)`.
   * \param seq_id The sequence whose K/V data is to be fetched.
   * \param start_pos The start position (inclusive) of the K/V data to fetch.
   * \param end_pos The end position (exclusive) of the K/V data to fetch.
   * \param K_data The output K data of the given sequence in layout elaborated above.
   * \param V_data The output V data of the given sequence in layout elaborated above.
   */
  virtual void DebugGetKV(int64_t seq_id,  //
                          int64_t start_pos, int64_t end_pos, Tensor k_data, Tensor v_data) = 0;

  /*!
   * \brief Fetch the compact K/V data of the given sequence for MLA cache.
   * \param seq_id The sequence whose K/V data is to be fetched.
   * \param start_pos The start position (inclusive) of the K/V data to fetch.
   * \param end_pos The end position (exclusive) of the K/V data to fetch.
   * \param kv_data The output KV data of the given sequence in layout elaborated above.
   */
  virtual void DebugGetKVMLA(int64_t seq_id, int64_t start_pos, int64_t end_pos,
                             Tensor kv_data) = 0;

  /*!
   * \brief Set the K/V data of the given sequence from input K/V data.
   * `start_pos` (inclusive) controls starting position of K/V data
   * to set, and defaults to 0 when undefined.
   * The input K/V data is in layout `(num_layers, length, num_heads, head_dim)`,
   * where `length` is the length to set. It implies that the range
   * of set is `[start_pos, start_pos + length)`.
   * It is not allowed that `start_pos + length` exceeds the current
   * length of the given sequence.
   * \param seq_id The sequence whose K/V data is to be set.
   * \param start_pos The start position (inclusive) of the K/V data to set.
   * \param k_data The K data to set in layout elaborated above.
   * \param v_data The V data to set in layout elaborated above.
   */
  virtual void DebugSetKV(int64_t seq_id, int64_t start_pos, Tensor k_data, Tensor v_data) = 0;

  static constexpr const bool _type_mutable = true;
  TVM_FFI_DECLARE_OBJECT_INFO("relax.vm.AttentionKVCache", AttentionKVCacheObj, KVStateObj);
};

class AttentionKVCache : public KVState {
 public:
  TVM_FFI_DEFINE_OBJECT_REF_METHODS_NULLABLE(AttentionKVCache, KVState, AttentionKVCacheObj);
};

/*!
 * \brief The base class of RNN State for efficient
 * State data management and attention computation.
 */
class RNNStateObj : public KVStateObj {
 public:
  /************** Interaction **************/
  /*!
   * \brief Get the State data for the specified sequence.
   * \param layer_id The model layer where the state is set.
   * \param state_id The state id within the layer.
   * \param o_data The output data to be fetched.
   * \return The array of State data, each element corresponds to a state.
   * \throws Error if the given sequence id is not valid.
   */
  virtual void Get(int64_t layer_id, int64_t state_id, Tensor o_data) = 0;

  /*!
   * \brief Set the State data for the specified sequence.
   * \param layer_id The model layer where the state is set.
   * \param state_id The state id within the layer.
   * \param data The data to be set.
   * \throws Error if the given sequence id is not valid.
   */
  virtual void Set(int64_t layer_id, int64_t state_id, Tensor data) = 0;

  /*!
   * \brief Fetch the compact rnn state data of the given sequence.
   * \param layer_id The model layer where the state is set.
   * \param state_id The state id within the layer.
   * \param seq_id The sequence whose state data is to be fetched.
   */
  virtual Tensor DebugGet(int64_t layer_id, int64_t state_id, int64_t seq_id) = 0;

  static constexpr const bool _type_mutable = true;
  TVM_FFI_DECLARE_OBJECT_INFO("relax.vm.RNNState", RNNStateObj, KVStateObj);
};

class RNNState : public KVState {
 public:
  TVM_FFI_DEFINE_OBJECT_REF_METHODS_NULLABLE(RNNState, KVState, RNNStateObj);
};

}  // namespace vm
}  // namespace runtime
}  // namespace tvm

#endif  // TVM_RUNTIME_VM_KV_STATE_H_<|MERGE_RESOLUTION|>--- conflicted
+++ resolved
@@ -95,15 +95,9 @@
    * is the sum of "append_lengths". Nullptr means the token tree of each sequence
    * is a chain.
    */
-<<<<<<< HEAD
   virtual void BeginForward(const IntTuple& seq_ids, const IntTuple& append_lengths,
                             const int64_t seqlen_padding_factor = 0,
-                            const Optional<IntTuple>& token_tree_parent_ptr = std::nullopt) = 0;
-=======
-  virtual void BeginForward(
-      const IntTuple& seq_ids, const IntTuple& append_lengths,
-      const ffi::Optional<IntTuple>& token_tree_parent_ptr = std::nullopt) = 0;
->>>>>>> c3c4b0e2
+                            const ffi::Optional<IntTuple>& token_tree_parent_ptr = std::nullopt) = 0;
 
   /*!
    * \brief Mark the start of the forward function.
