/*
 * Licensed to the Apache Software Foundation (ASF) under one
 * or more contributor license agreements.  See the NOTICE file
 * distributed with this work for additional information
 * regarding copyright ownership.  The ASF licenses this file
 * to you under the Apache License, Version 2.0 (the
 * "License"); you may not use this file except in compliance
 * with the License.  You may obtain a copy of the License at
 *
 *   http://www.apache.org/licenses/LICENSE-2.0
 *
 * Unless required by applicable law or agreed to in writing,
 * software distributed under the License is distributed on an
 * "AS IS" BASIS, WITHOUT WARRANTIES OR CONDITIONS OF ANY
 * KIND, either express or implied.  See the License for the
 * specific language governing permissions and limitations
 * under the License.
 */

#include "kv_state.h"

#include <tvm/ffi/reflection/registry.h>

#include <utility>

namespace tvm {
namespace runtime {
namespace vm {

// Register Object Type

// KV State base methods
TVM_FFI_STATIC_INIT_BLOCK() {
  namespace refl = tvm::ffi::reflection;
  refl::GlobalDef()
      .def_method("vm.builtin.kv_state_clear", &KVStateObj::Clear)
      .def_method("vm.builtin.kv_state_add_sequence", &KVStateObj::AddSequence)
      .def_method("vm.builtin.kv_state_remove_sequence", &KVStateObj::RemoveSequence)
      .def_method("vm.builtin.kv_state_fork_sequence", &KVStateObj::ForkSequence)
      .def_method("vm.builtin.kv_state_popn", &KVStateObj::PopN)
      .def_packed("vm.builtin.kv_state_begin_forward",
                  [](ffi::PackedArgs args, ffi::Any* rv) {
                    CHECK(args.size() == 4 || args.size() == 5)
                        << "KVState BeginForward only accepts 4 or 5 arguments";
                    KVState kv_state = args[0].cast<KVState>();
                    ffi::Shape seq_ids = args[1].cast<ffi::Shape>();
                    ffi::Shape append_lengths = args[2].cast<ffi::Shape>();
<<<<<<< HEAD
                    int64_t seqlen_padding_factor = args[3].cast<int64_t>();
                    Optional<ffi::Shape> token_tree_parent_ptr;
                    if (args.size() == 5) {
                      token_tree_parent_ptr = args[4].cast<Optional<ffi::Shape>>();
=======
                    ffi::Optional<ffi::Shape> token_tree_parent_ptr;
                    if (args.size() == 4) {
                      token_tree_parent_ptr = args[3].cast<ffi::Optional<ffi::Shape>>();
>>>>>>> c3c4b0e2
                    }
                    kv_state->BeginForward(seq_ids, append_lengths, seqlen_padding_factor, token_tree_parent_ptr);
                  })
      .def_method("vm.builtin.kv_state_end_forward", &KVStateObj::EndForward);
}

// Attention KV Cache methods
TVM_FFI_STATIC_INIT_BLOCK() {
  namespace refl = tvm::ffi::reflection;
  refl::GlobalDef()
      .def_method("vm.builtin.kv_cache_disagg_prepare_recv",
                  &AttentionKVCacheObj::DisaggPrepareRecv)
      .def_method("vm.builtin.kv_cache_disagg_mark_send", &AttentionKVCacheObj::DisaggMarkSend)
      .def_method("vm.builtin.attention_kv_cache_enable_sliding_window_for_seq",
                  &AttentionKVCacheObj::EnableSlidingWindowForSeq)
      .def_method("vm.builtin.attention_kv_cache_commit_accepted_token_tree_nodes",
                  &AttentionKVCacheObj::CommitAcceptedTokenTreeNodes)
      .def_method("vm.builtin.attention_kv_cache_empty", &AttentionKVCacheObj::Empty)
      .def_method("vm.builtin.attention_kv_cache_get_num_available_pages",
                  &AttentionKVCacheObj::GetNumAvailablePages)
      .def_method("vm.builtin.attention_kv_cache_get_total_sequence_length",
                  &AttentionKVCacheObj::GetTotalSequenceLength)
      .def_method("vm.builtin.attention_kv_cache_get_query_positions",
                  &AttentionKVCacheObj::GetQueryPositions)
      .def_method("vm.builtin.attention_kv_cache_debug_get_kv", &AttentionKVCacheObj::DebugGetKV)
      .def_method("vm.builtin.attention_kv_cache_debug_get_kv_mla",
                  &AttentionKVCacheObj::DebugGetKVMLA)
      .def("vm.builtin.attention_kv_cache_attention_with_fused_qkv",
           [](AttentionKVCache kv_cache, int64_t layer_id, double sm_scale, Tensor qkv_data,
              Tensor o_data) {
             kv_cache->AttentionWithFusedQKV(layer_id, std::move(qkv_data), std::nullopt,
                                             std::move(o_data), sm_scale);
           })
      .def("vm.builtin.attention_kv_cache_self_attention",
           [](AttentionKVCache kv_cache, int64_t layer_id, double sm_scale, Tensor q_data,
              Tensor k_data, Tensor v_data, Tensor o_data, Tensor lse_data) {
             kv_cache->SelfAttention(layer_id, std::move(q_data), std::move(k_data),
                                     std::move(v_data), std::move(o_data), std::move(lse_data),
                                     sm_scale);
           })
      .def("vm.builtin.attention_kv_cache_cross_attention",
           [](AttentionKVCache kv_cache, int64_t layer_id, double sm_scale, Tensor q_data,
              Tensor o_data, Tensor lse_data) {
             kv_cache->CrossAttention(layer_id, std::move(q_data), std::move(o_data),
                                      std::move(lse_data), sm_scale);
           })
      .def("vm.builtin.attention_kv_cache_append_mla_kv",
           [](AttentionKVCache kv_cache, int64_t layer_id, Tensor kv_data) {
             kv_cache->AppendMLAKV(layer_id, std::move(kv_data));
             return kv_cache;
           })
      .def("vm.builtin.attention_kv_cache_merge_attn_output_inplace",
           [](AttentionKVCache kv_cache, Tensor o_self_attn, Tensor lse_self_attn,
              Tensor o_cross_attn, Tensor lse_cross_attn) {
             return kv_cache->MergeAttnOutputInplace(
                 std::move(o_self_attn), std::move(lse_self_attn), std::move(o_cross_attn),
                 std::move(lse_cross_attn));
           });
}

// RNN State methods
TVM_FFI_STATIC_INIT_BLOCK() {
  namespace refl = tvm::ffi::reflection;
  refl::GlobalDef()
      .def_method("vm.builtin.rnn_state_get", &RNNStateObj::Get)
      .def("vm.builtin.rnn_state_set",
           [](RNNState state, int64_t layer_id, int64_t state_id, Tensor data) {
             state->Set(layer_id, state_id, data);
             return state;
           })
      .def_method("vm.builtin.rnn_state_debug_get", &RNNStateObj::DebugGet);
}

}  // namespace vm
}  // namespace runtime
}  // namespace tvm<|MERGE_RESOLUTION|>--- conflicted
+++ resolved
@@ -45,16 +45,10 @@
                     KVState kv_state = args[0].cast<KVState>();
                     ffi::Shape seq_ids = args[1].cast<ffi::Shape>();
                     ffi::Shape append_lengths = args[2].cast<ffi::Shape>();
-<<<<<<< HEAD
                     int64_t seqlen_padding_factor = args[3].cast<int64_t>();
-                    Optional<ffi::Shape> token_tree_parent_ptr;
+                    ffi::Optional<ffi::Shape> token_tree_parent_ptr;
                     if (args.size() == 5) {
-                      token_tree_parent_ptr = args[4].cast<Optional<ffi::Shape>>();
-=======
-                    ffi::Optional<ffi::Shape> token_tree_parent_ptr;
-                    if (args.size() == 4) {
-                      token_tree_parent_ptr = args[3].cast<ffi::Optional<ffi::Shape>>();
->>>>>>> c3c4b0e2
+                      token_tree_parent_ptr = args[4].cast<ffi::Optional<ffi::Shape>>();
                     }
                     kv_state->BeginForward(seq_ids, append_lengths, seqlen_padding_factor, token_tree_parent_ptr);
                   })
