--- conflicted
+++ resolved
@@ -66,7 +66,6 @@
   }
   // Wait n jobs to finish
   int WaitForJobs() {
-<<<<<<< HEAD
     //std::unique_lock<std::mutex> lock(mutex_);
     //cv_.wait(lock, [this] {
     //    return num_pending_ == 0;
@@ -75,15 +74,7 @@
       std::this_thread::yield();
     }
     if (!has_error_.load()) return 0;
-    std::ostringstream os;
-=======
-    std::unique_lock<std::mutex> lock(mutex_);
-    cv_.wait(lock, [this] {
-        return num_pending_ == 0;
-      });
-    if (!has_error_) return 0;
     std::string err("");
->>>>>>> 8f883d88
     for (size_t i = 0; i < par_errors_.size(); ++i) {
       if (par_errors_[i].length() != 0) {
         err += "Task " + std::to_string(i) + " error: " + par_errors_[i] + '\n';
@@ -340,46 +331,6 @@
       }
     }
   }
-<<<<<<< HEAD
-  // bind worker threads to disjoint cores
-  void SetThreadAffinity() {
-#if defined(__ANDROID__)
-#ifndef CPU_SET
-  #define CPU_SETSIZE 1024
-  #define __NCPUBITS (8 * sizeof (uint64_t))
-  typedef struct {
-    uint64_t __bits[CPU_SETSIZE / __NCPUBITS];
-  } cpu_set_t;
-
-  #define CPU_SET(cpu, cpusetp) \
-    ((cpusetp)->__bits[(cpu)/__NCPUBITS] |= (1UL << ((cpu) % __NCPUBITS)))
-  #define CPU_ZERO(cpusetp) \
-    memset((cpusetp), 0, sizeof(cpu_set_t))
-#endif
-#endif
-#if defined(__linux__) || defined(__ANDROID__)
-    for (int i=0; i < num_workers_; ++i) {
-      cpu_set_t cpuset;
-      CPU_ZERO(&cpuset);
-      CPU_SET(i, &cpuset);
-#if defined(__ANDROID__)
-      sched_setaffinity(threads_[i].native_handle(), sizeof(cpu_set_t), &cpuset);
-#else
-      pthread_setaffinity_np(threads_[i].native_handle(),
-        sizeof(cpu_set_t), &cpuset);
-#endif
-    }
-    // bind the master thread to core num_workers_-1
-    cpu_set_t cpuset;
-    CPU_ZERO(&cpuset);
-    CPU_SET(num_workers_-1, &cpuset);
-    pthread_setaffinity_np(pthread_self(),
-      sizeof(cpu_set_t), &cpuset);
-#endif
-  }
-  // Number of workers
-=======
->>>>>>> 8f883d88
   int num_workers_;
   std::vector<std::unique_ptr<SpscTaskQueue> > queues_;
   std::unique_ptr<tvm::runtime::threading::ThreadGroup> threads_;
