/*!
 *  Copyright (c) 2017 by Contributors
 * \file thread_pool.cc
 * \brief Threadpool for multi-threading runtime.
 */
#include <tvm/runtime/c_runtime_api.h>
#include <tvm/runtime/c_backend_api.h>
#include <dmlc/thread_local.h>
#include <dmlc/logging.h>
#include <thread>
#include <condition_variable>
#include <mutex>
#include <atomic>
#include <algorithm>
#include <vector>
#include <string>
#include <cstring>
#include <memory>
#include <sstream>
#if defined(__linux__)
#include <sched.h>
#endif

const constexpr int kL1CacheBytes = 64;

namespace tvm {
namespace runtime {

// stride in the page, fit to cache line.
constexpr int kSyncStride = 64 / sizeof(std::atomic<int>);

/*!
 * \brief Thread local master environment.
 */
class ParallelLauncher {
 public:
  // Reset the the task request.
  void Init(FTVMParallelLambda flambda,
            void* cdata,
            int num_task,
            bool need_sync) {
    //std::lock_guard<std::mutex> lock(mutex_);
    num_pending_.store(num_task);
    this->cdata = cdata;
    this->flambda = flambda;
    this->env.num_task = num_task;
    has_error_.store(false);
    // reshape
    if (static_cast<size_t>(num_task) > par_errors_.size()) {
      par_errors_.resize(num_task + 1);
      if (need_sync) {
        delete[] sync_counter_;
        sync_counter_ = new std::atomic<int>[num_task * kSyncStride];
      }
    }
    if (need_sync) {
      for (int i = 0; i < num_task; ++i) {
        sync_counter_[i * kSyncStride].store(
            0, std::memory_order_relaxed);
      }
      this->env.sync_handle = sync_counter_;
    } else {
      this->env.sync_handle = nullptr;
    }
  }
  ~ParallelLauncher() {
    delete[] sync_counter_;
  }
  // Wait n jobs to finish
  int WaitForJobs() {
    //std::unique_lock<std::mutex> lock(mutex_);
    //cv_.wait(lock, [this] {
    //    return num_pending_ == 0;
    //  });
    while (num_pending_.load() != 0) {
      std::this_thread::yield();
    }
    if (!has_error_.load()) return 0;
    std::ostringstream os;
    for (size_t i = 0; i < par_errors_.size(); ++i) {
      if (par_errors_[i].length() != 0) {
        os << "Task " << i << " error: " << par_errors_[i] << '\n';
        par_errors_[i].clear();
      }
    }
    TVMAPISetLastError(os.str().c_str());
    return -1;
  }
  // Signal that one job has finished.
  void SignalJobError(int task_id) {
    //std::unique_lock<std::mutex> lock(mutex_);
    num_pending_.fetch_sub(1);
    par_errors_[task_id] = TVMGetLastError();
    has_error_.store(true);
    //if (num_pending_ == 0) {
    //  lock.unlock();
    //  cv_.notify_one();
    //}
  }
  // Signal that one job has finished.
  void SignalJobFinish() {
    //std::unique_lock<std::mutex> lock(mutex_);
    num_pending_.fetch_sub(1);
    //--num_pending_;
    //if (num_pending_ == 0) {
    //  lock.unlock();
    //  cv_.notify_one();
    //}
  }
  // Get thread local version of the store.
  static ParallelLauncher* ThreadLocal() {
    return dmlc::ThreadLocalStore<ParallelLauncher>::Get();
  }
  // The parallel lambda
  FTVMParallelLambda flambda;
  // The closure data
  void* cdata;
  // Local env
  TVMParallelGroupEnv env;
  // Whether this thread is worker of the pool.
  // used to prevent recursive launch.
  bool is_worker{false};

 private:
  // The mutex to access local env.
  //std::mutex mutex_;
  // The conditional variable.
  //std::condition_variable cv_;
  // The pending jobs.
  std::atomic<int32_t> num_pending_;
  // Whether error has been countered.
  std::atomic<bool> has_error_;
  // The counter page.
  std::atomic<int32_t>* sync_counter_{nullptr};
  // The error message
  std::vector<std::string> par_errors_;
};

/*! \brief Lock-free single-producer-single-consumer queue for each thread */
class SpscTaskQueue {
 public:
  /*! \brief The task entry */
  struct Task {
    ParallelLauncher* launcher;
    int32_t task_id;
  };

  SpscTaskQueue() :
    buffer_(new Task[kRingSize]),
    head_(0),
    tail_(0) {
  }

  ~SpscTaskQueue() {
    delete[] buffer_;
  }

  /*!
   * \brief Push a task into the queue and notify the comsumer if it is on wait.
   * \param input The task to be dequeued.
   */
  void Push(const Task& input) {
    while (!Enqueue(input)) {
      std::this_thread::yield();
    }
    if (pending_.fetch_add(1) == -1) {
      std::unique_lock<std::mutex> lock(mutex_);
      cv_.notify_one();
    }
  }

  /*!
   * \brief Pop a task out of the queue and condition wait if no tasks.
   * \param output The pointer to the task to be dequeued.
   * \param spin_count The number of iterations to spin before sleep.
   * \return Whether pop is successful (true) or we need to exit now (false).
   */
  bool Pop(Task* output, uint32_t spin_count = 300000) {
    // Busy wait a bit when the queue is empty.
    // If a new task comes to the queue quickly, this wait avoid the worker from sleeping.
    // The default spin count is set by following the typical omp convention
    for (uint32_t i = 0; i < spin_count && pending_.load() == 0; ++i) {
        std::this_thread::yield();
      }
    if (pending_.fetch_sub(1) == 0) {
      std::unique_lock<std::mutex> lock(mutex_);
      cv_.wait(lock, [this] {
          return pending_.load() >= 0 || exit_now_.load();
        });
    }
    if (exit_now_.load(std::memory_order_relaxed)) {
      return false;
    }
    const uint32_t head = head_.load(std::memory_order_relaxed);
    // sanity check if the queue is empty
    CHECK(tail_.load(std::memory_order_acquire) != head);
    *output = buffer_[head];
    head_.store((head + 1) % kRingSize, std::memory_order_release);
    return true;
  }

  /*!
   * \brief Signal to terminate the worker.
   */
  void SignalForKill() {
    std::lock_guard<std::mutex> lock(mutex_);
    exit_now_.store(true);
    cv_.notify_all();
  }

 protected:
  /*!
   * \brief Lock-free enqueue.
   * \param input The task to be enqueued.
   * \return Whether the task is enqueued.
   */
  bool Enqueue(const Task& input) {
    const uint32_t tail = tail_.load(std::memory_order_relaxed);

    if ((tail + 1) % kRingSize != (head_.load(std::memory_order_acquire))) {
      buffer_[tail] = input;
      tail_.store((tail + 1) % kRingSize, std::memory_order_release);
      return true;
    }
    return false;
  }

  // the cache line paddings are used for avoid false sharing between atomic variables
  typedef char cache_line_pad_t[kL1CacheBytes];
  cache_line_pad_t pad0_;
  // size of the queue, the queue can host size_ - 1 items at most
  // define it as a constant for better compiler optimization
  static constexpr const int kRingSize = 2;
  // pointer to access the item
  Task* const buffer_;

  cache_line_pad_t pad1_;
  // queue head, where one gets a task from the queue
  std::atomic<uint32_t> head_;

  cache_line_pad_t pad2_;
  // queue tail, when one puts a task to the queue
  std::atomic<uint32_t> tail_;

  cache_line_pad_t pad3_;
  // pending tasks in the queue
  std::atomic<int8_t> pending_{0};

  cache_line_pad_t pad4_;
  // signal for exit now
  std::atomic<bool> exit_now_{false};

  // internal mutex
  std::mutex mutex_;
  // cv for consumer
  std::condition_variable cv_;
};

// The thread pool
class ThreadPool {
 public:
  ThreadPool() {
    const char *val = getenv("TVM_NUM_THREADS");
    if (val == nullptr) {
      val = getenv("OMP_NUM_THREADS");
    }
    if (val != nullptr) {
      num_workers_ = atoi(val);
    } else {
#if defined(_M_X64) || defined(__x86_64__)
      // Half to not count hyper threading.
      num_workers_ = std::thread::hardware_concurrency() / 2;
#else
      num_workers_ = std::thread::hardware_concurrency();
#endif
    }
    num_workers_ = std::max(num_workers_, 1);
    this->Init();
  }
  ~ThreadPool() {
    for (std::unique_ptr<SpscTaskQueue>& q : queues_) {
      q->SignalForKill();
    }
    for (std::thread& t : threads_) {
      t.join();
    }
  }
  int Launch(FTVMParallelLambda flambda,
             void* cdata,
             int num_task,
             int need_sync) {
    ParallelLauncher* launcher = ParallelLauncher::ThreadLocal();
    CHECK(!launcher->is_worker)
        << "Cannot launch parallel job inside worker, consider fuse then parallel";
    if (num_task == 0) {
      num_task = num_workers_;
    }
    if (need_sync != 0) {
      CHECK_LE(num_task, num_workers_)
          << "Request parallel sync task larger than number of threads available "
          << " workers=" << num_workers_ << " request=" << num_task;
    }
    launcher->Init(flambda, cdata, num_task, need_sync != 0);
    SpscTaskQueue::Task tsk;
    tsk.launcher = launcher;
    for (int i = 0; i < num_task; ++i) {
      tsk.task_id = i;
      queues_[i]->Push(tsk);
    }
    int res = launcher->WaitForJobs();
    return res;
  }

  static ThreadPool* Global() {
    static ThreadPool inst;
    return &inst;
  }

 private:
  // Initialize the pool.
  void Init() {
    for (int i = 0; i < num_workers_; ++i) {
      // The SpscTaskQueue only host ONE item at a time
      queues_.emplace_back(
          std::unique_ptr<SpscTaskQueue>(new SpscTaskQueue()));
    }
    threads_.resize(num_workers_);
    for (int i = 0; i < num_workers_; ++i) {
      threads_[i] = std::thread([this, i] {
          this->RunWorker(queues_[i].get());
        });
    }
    const char *val = getenv("TVM_BIND_THREADS");
    if (val == nullptr || atoi(val) == 1) {
      if (num_workers_ <= std::thread::hardware_concurrency()) {
        SetThreadAffinity();
      } else {
        LOG(WARNING)
          << "The thread affinity cannot be set when the number of workers is larger "
          << "than the number of available cores in the system.";
      }
    }
  }
  // Internal worker function.
  void RunWorker(SpscTaskQueue* queue) {
    SpscTaskQueue::Task task;
    ParallelLauncher::ThreadLocal()->is_worker = true;
    while (queue->Pop(&task)) {
      CHECK(task.launcher != nullptr);
      TVMParallelGroupEnv* penv = &(task.launcher->env);
      void* cdata = task.launcher->cdata;
      if ((*task.launcher->flambda)(task.task_id, penv, cdata) == 0) {
        task.launcher->SignalJobFinish();
      } else {
        task.launcher->SignalJobError(task.task_id);
      }
    }
  }
  // bind worker threads to disjoint cores
  void SetThreadAffinity() {
#if defined(__ANDROID__)
#ifndef CPU_SET
  #define CPU_SETSIZE 1024
  #define __NCPUBITS (8 * sizeof (uint64_t))
  typedef struct {
    uint64_t __bits[CPU_SETSIZE / __NCPUBITS];
  } cpu_set_t;

  #define CPU_SET(cpu, cpusetp) \
    ((cpusetp)->__bits[(cpu)/__NCPUBITS] |= (1UL << ((cpu) % __NCPUBITS)))
  #define CPU_ZERO(cpusetp) \
    memset((cpusetp), 0, sizeof(cpu_set_t))
#endif
<<<<<<< HEAD
=======
#endif
    for (int i=0; i < num_workers_; ++i) {
>>>>>>> 6287a99b
#if defined(__linux__) || defined(__ANDROID__)
    for (int i=0; i < num_workers_; ++i) {
      cpu_set_t cpuset;
      CPU_ZERO(&cpuset);
      CPU_SET(i, &cpuset);
#if defined(__ANDROID__)
      sched_setaffinity(threads_[i].native_handle(), sizeof(cpu_set_t), &cpuset);
#else
      pthread_setaffinity_np(threads_[i].native_handle(),
        sizeof(cpu_set_t), &cpuset);
<<<<<<< HEAD
=======
#endif
#endif
>>>>>>> 6287a99b
    }
    // bind the master thread to core 0
    cpu_set_t cpuset;
    CPU_ZERO(&cpuset);
    CPU_SET(num_workers_, &cpuset);
    pthread_setaffinity_np(pthread_self(),
      sizeof(cpu_set_t), &cpuset);
#endif
  }
  // Number of workers
  int num_workers_;
  std::vector<std::unique_ptr<SpscTaskQueue> > queues_;
  std::vector<std::thread> threads_;
};

}  // namespace runtime
}  // namespace tvm

int TVMBackendParallelLaunch(
    FTVMParallelLambda flambda,
    void* cdata,
    int num_task) {
  int res = tvm::runtime::ThreadPool::Global()->Launch(
      flambda, cdata, num_task, 1);
  return res;
}

int TVMBackendParallelBarrier(int task_id, TVMParallelGroupEnv* penv) {
  using tvm::runtime::kSyncStride;
  int num_task = penv->num_task;
  std::atomic<int>* sync_counter =
      reinterpret_cast<std::atomic<int>*>(penv->sync_handle);
  int old_counter = sync_counter[task_id * kSyncStride].fetch_add(
      1, std::memory_order_release);
  for (int i = 0; i < num_task; ++i) {
    if (i != task_id) {
      while (sync_counter[i * kSyncStride].load(
                 std::memory_order_relaxed) <= old_counter) {
        std::this_thread::yield();
      }
    }
  }
  std::atomic_thread_fence(std::memory_order_acquire);
  return 0;
}<|MERGE_RESOLUTION|>--- conflicted
+++ resolved
@@ -371,13 +371,9 @@
   #define CPU_ZERO(cpusetp) \
     memset((cpusetp), 0, sizeof(cpu_set_t))
 #endif
-<<<<<<< HEAD
-=======
 #endif
     for (int i=0; i < num_workers_; ++i) {
->>>>>>> 6287a99b
 #if defined(__linux__) || defined(__ANDROID__)
-    for (int i=0; i < num_workers_; ++i) {
       cpu_set_t cpuset;
       CPU_ZERO(&cpuset);
       CPU_SET(i, &cpuset);
@@ -386,11 +382,7 @@
 #else
       pthread_setaffinity_np(threads_[i].native_handle(),
         sizeof(cpu_set_t), &cpuset);
-<<<<<<< HEAD
-=======
-#endif
-#endif
->>>>>>> 6287a99b
+#endif
     }
     // bind the master thread to core 0
     cpu_set_t cpuset;
