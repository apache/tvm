/*
 * Licensed to the Apache Software Foundation (ASF) under one
 * or more contributor license agreements.  See the NOTICE file
 * distributed with this work for additional information
 * regarding copyright ownership.  The ASF licenses this file
 * to you under the Apache License, Version 2.0 (the
 * "License"); you may not use this file except in compliance
 * with the License.  You may obtain a copy of the License at
 *
 *   http://www.apache.org/licenses/LICENSE-2.0
 *
 * Unless required by applicable law or agreed to in writing,
 * software distributed under the License is distributed on an
 * "AS IS" BASIS, WITHOUT WARRANTIES OR CONDITIONS OF ANY
 * KIND, either express or implied.  See the License for the
 * specific language governing permissions and limitations
 * under the License.
 */

#define TVM_LOG_CUSTOMIZE 1

#include "hexagon_buffer.h"

#include <tvm/runtime/module.h>

#include "hexagon_common.h"

#ifdef BUILD_FOR_HEXAGON
#include "HAP_compute_res.h"
#endif

#include <string>
#include <utility>

namespace tvm {
namespace runtime {
namespace hexagon {

struct Allocation {
  Allocation(size_t nbytes, size_t alignment) : nbytes_(nbytes), alignment_(alignment) {}
  virtual ~Allocation() {}
  Allocation(const Allocation&) = delete;
  Allocation& operator=(const Allocation&) = delete;
  Allocation(Allocation&&) = delete;
  Allocation& operator=(Allocation&&) = delete;

<<<<<<< HEAD
  void* data_{nullptr};
  size_t nbytes_;
  size_t alignment_;
};

struct DDRAllocation : public Allocation {
  DDRAllocation(size_t nbytes, size_t alignment) : Allocation(nbytes, alignment) {
#ifdef _WIN32
    data_ = _aligned_malloc(nbytes, alignment);
    CHECK(data_ != nullptr);
#else
    int ret = posix_memalign(&data_, alignment, nbytes);
    CHECK_EQ(ret, 0);
#endif
  }
  ~DDRAllocation() {
#ifdef _WIN32
    _aligned_free(data_);
#else
    free(data_);
#endif
  }
};
=======
HexagonBuffer::HexagonBuffer(int ndim, const int64_t* shape, DLDataType dtype,
                             Optional<String> scope) {
  // TODO(csullivan): Re-enable check on ndim <= 2 when physical layout support
  // in MakePackedAPI is added.
  // ICHECK_LE(ndim, 1) << "Hexagon currently only supports flat allocations "
  //                    << "and arrays of flat allocations.";

  DLTensor t;
  t.shape = const_cast<int64_t*>(shape);
  t.ndim = ndim;
  t.dtype = dtype;
  size_t nbytes = GetDataSize(t);
  size_t alignment = GetDataAlignment(dtype);
  // TODO(csullivan): Extend to support arrays of allocations.
  // Move assignment from r-value constructed flat allocation.
  *this = HexagonBuffer(nbytes, alignment, scope);
}
>>>>>>> d13e2b6d

#ifdef BUILD_FOR_HEXAGON
struct VTCMAllocation : public Allocation {
  VTCMAllocation(size_t nbytes, size_t alignment) : Allocation(nbytes, alignment) {
    // TODO(Straw): Alignment not used when allocating VTCM
    compute_res_attr_t res_info;
    HEXAGON_SAFE_CALL(HAP_compute_res_attr_init(&res_info));
    // TODO(Straw): Magic number 1
    HEXAGON_SAFE_CALL(HAP_compute_res_attr_set_vtcm_param(&res_info, nbytes, 1));
    // TODO(Straw): HEXAGON_SAFE_CALL?
    // TODO(Straw): Magic number 10000
    context_id_ = HAP_compute_res_acquire(&res_info, 10000);
    if (context_id_) {
      // TODO(Straw): HEXAGON_SAFE_CALL?
      data_ = HAP_compute_res_attr_get_vtcm_ptr(&res_info);
      if (!data_) {
        HEXAGON_PRINT(ERROR, "ERROR: Allocated VTCM ptr is null.");
        HEXAGON_SAFE_CALL(HAP_compute_res_release(context_id_));
        return;
      }
    } else {
      HEXAGON_PRINT(ERROR, "ERROR: Unable to acquire requeisted resource.");
      return;
    }
    // HEXAGON_PRINT(ALWAYS, "VTCMAllocation() - Context ID: %u, VTCM ptr: %p", context_id_, data_);
  }
  ~VTCMAllocation() {
    // HEXAGON_PRINT(ALWAYS, "~VTCMAllocation() - Context ID: %u, VTCM ptr: %p", context_id_,
    // data_);
    // TODO(Straw): Need to handle the else case(s) here
    if (context_id_ && data_) {
      HEXAGON_SAFE_CALL(HAP_compute_res_release(context_id_));
      data_ = nullptr;
    }
  }
  unsigned int context_id_{0};
};
#else
struct VTCMAllocation : public DDRAllocation {
  VTCMAllocation(size_t nbytes, size_t alignment) : DDRAllocation(nbytes, alignment) {}
};
#endif

template <HexagonBuffer::StorageScope S>
std::unique_ptr<Allocation> Allocator(size_t nbytes, size_t alignment);

template <>
std::unique_ptr<Allocation> Allocator<HexagonBuffer::StorageScope::kDDR>(size_t nbytes,
                                                                         size_t alignment) {
  return std::make_unique<DDRAllocation>(nbytes, alignment);
}

template <>
std::unique_ptr<Allocation> Allocator<HexagonBuffer::StorageScope::kVTCM>(size_t nbytes,
                                                                          size_t alignment) {
  return std::make_unique<VTCMAllocation>(nbytes, alignment);
}

HexagonBuffer::HexagonBuffer(size_t nbytes, size_t alignment, Optional<String> scope)
    : nallocs_(1), nbytes_(nbytes) {
  SetStorageScope(scope);

  std::unique_ptr<Allocation> alloca = nullptr;
  if (GetStorageScope() == StorageScope::kDDR) {
    alloca = Allocator<StorageScope::kDDR>(nbytes, alignment);
  } else if (GetStorageScope() == StorageScope::kVTCM) {
    alloca = Allocator<StorageScope::kVTCM>(nbytes, alignment);
  }
  CHECK(alloca != nullptr);
  allocations_.push_back(alloca->data_);
  managed_allocations_.push_back(std::move(alloca));
}

HexagonBuffer::HexagonBuffer(size_t nallocs, size_t nbytes, size_t alignment,
                             Optional<String> scope)
    : nallocs_(nallocs), nbytes_(nallocs * nbytes) {
  SetStorageScope(scope);
  for (size_t i = 0; i < nallocs; ++i) {
    std::unique_ptr<Allocation> alloca = nullptr;
    if (GetStorageScope() == StorageScope::kDDR) {
      alloca = Allocator<StorageScope::kDDR>(nbytes, alignment);
    } else if (GetStorageScope() == StorageScope::kVTCM) {
      alloca = Allocator<StorageScope::kVTCM>(nbytes, alignment);
    }
    CHECK(alloca != nullptr);
    allocations_.push_back(alloca->data_);
    managed_allocations_.push_back(std::move(alloca));
  }
}

HexagonBuffer::HexagonBuffer(void* data, size_t nbytes, Optional<String> scope)
    : nallocs_(1), nbytes_(nbytes) {
  SetStorageScope(scope);
  // disallow external VTCM allocations
  CHECK(GetStorageScope() != HexagonBuffer::StorageScope::kVTCM);
  allocations_.push_back(data);
}

HexagonBuffer::~HexagonBuffer() { managed_allocations_.clear(); }

void** HexagonBuffer::GetPointer() {
  if (!allocations_.size()) {
    return nullptr;
  }
  return allocations_.data();
}

HexagonBuffer::StorageScope HexagonBuffer::GetStorageScope() const { return storage_scope_; }

void HexagonBuffer::SetStorageScope(Optional<String> scope) {
  if (!scope.defined()) {
    storage_scope_ = StorageScope::kDDR;
  } else {
    if (scope.value() == "global") {
      storage_scope_ = StorageScope::kDDR;
    } else if (scope.value() == "global.vtcm") {
      storage_scope_ = StorageScope::kVTCM;
    } else {
      CHECK(false) << "Encountered unknown HexagonBuffer storage scope: "
                   << std::string(scope.value());
    }
  }
}

void HexagonBuffer::CopyTo(void* data, size_t nbytes) {
  CHECK(nbytes_ == nbytes);
  size_t offset = 0;
  for (size_t i = 0; i < nallocs_; ++i) {
    CHECK(nbytes / nallocs_ == managed_allocations_[i]->nbytes_);

    memcpy(static_cast<char*>(data) + offset,
           static_cast<const char*>(managed_allocations_[i]->data_),
           managed_allocations_[i]->nbytes_);

    offset += managed_allocations_[i]->nbytes_;
  }
}

void HexagonBuffer::CopyFrom(void* data, size_t nbytes) {
  CHECK(nbytes_ == nbytes);
  size_t offset = 0;
  for (size_t i = 0; i < nallocs_; ++i) {
    CHECK(nbytes / nallocs_ == managed_allocations_[i]->nbytes_);

    memcpy(static_cast<char*>(managed_allocations_[i]->data_),
           static_cast<const char*>(data) + offset, managed_allocations_[i]->nbytes_);

    offset += managed_allocations_[i]->nbytes_;
  }
}

void HexagonBuffer::CopyFrom(const HexagonBuffer& other) {
  CHECK(nbytes_ == other.nbytes_);

  if (nallocs_ == other.nallocs_) {
    for (size_t i = 0; i < nallocs_; ++i) {
      CHECK(managed_allocations_[i]->nbytes_ == other.managed_allocations_[i]->nbytes_);

      memcpy(static_cast<char*>(managed_allocations_[i]->data_),
             static_cast<const char*>(other.managed_allocations_[i]->data_),
             managed_allocations_[i]->nbytes_);
    }
  } else if (nallocs_ == 1) {
    size_t offset = 0;
    for (size_t i = 0; i < other.nallocs_; ++i) {
      CHECK(nbytes_ / other.nallocs_ == other.managed_allocations_[i]->nbytes_);

      memcpy(static_cast<char*>(managed_allocations_[0]->data_) + offset,
             static_cast<const char*>(other.managed_allocations_[i]->data_),
             other.managed_allocations_[i]->nbytes_);

      offset += other.managed_allocations_[i]->nbytes_;
    }
  } else if (other.nallocs_ == 1) {
    size_t offset = 0;
    for (size_t i = 0; i < nallocs_; ++i) {
      CHECK(other.nbytes_ / nallocs_ == managed_allocations_[i]->nbytes_);

      memcpy(static_cast<char*>(managed_allocations_[i]->data_),
             static_cast<const char*>(other.managed_allocations_[0]->data_) + offset,
             managed_allocations_[i]->nbytes_);

      offset += managed_allocations_[i]->nbytes_;
    }
  } else {
    CHECK(false) << "To copy between Hexagon Buffers they must either have the same number of "
                    "dimensions or one of the Hexagon Buffers must have a single dimension.";
  }
}

}  // namespace hexagon
}  // namespace runtime
}  // namespace tvm<|MERGE_RESOLUTION|>--- conflicted
+++ resolved
@@ -44,7 +44,6 @@
   Allocation(Allocation&&) = delete;
   Allocation& operator=(Allocation&&) = delete;
 
-<<<<<<< HEAD
   void* data_{nullptr};
   size_t nbytes_;
   size_t alignment_;
@@ -68,25 +67,6 @@
 #endif
   }
 };
-=======
-HexagonBuffer::HexagonBuffer(int ndim, const int64_t* shape, DLDataType dtype,
-                             Optional<String> scope) {
-  // TODO(csullivan): Re-enable check on ndim <= 2 when physical layout support
-  // in MakePackedAPI is added.
-  // ICHECK_LE(ndim, 1) << "Hexagon currently only supports flat allocations "
-  //                    << "and arrays of flat allocations.";
-
-  DLTensor t;
-  t.shape = const_cast<int64_t*>(shape);
-  t.ndim = ndim;
-  t.dtype = dtype;
-  size_t nbytes = GetDataSize(t);
-  size_t alignment = GetDataAlignment(dtype);
-  // TODO(csullivan): Extend to support arrays of allocations.
-  // Move assignment from r-value constructed flat allocation.
-  *this = HexagonBuffer(nbytes, alignment, scope);
-}
->>>>>>> d13e2b6d
 
 #ifdef BUILD_FOR_HEXAGON
 struct VTCMAllocation : public Allocation {
