/*
 * Licensed to the Apache Software Foundation (ASF) under one
 * or more contributor license agreements.  See the NOTICE file
 * distributed with this work for additional information
 * regarding copyright ownership.  The ASF licenses this file
 * to you under the Apache License, Version 2.0 (the
 * "License"); you may not use this file except in compliance
 * with the License.  You may obtain a copy of the License at
 *
 *   http://www.apache.org/licenses/LICENSE-2.0
 *
 * Unless required by applicable law or agreed to in writing,
 * software distributed under the License is distributed on an
 * "AS IS" BASIS, WITHOUT WARRANTIES OR CONDITIONS OF ANY
 * KIND, either express or implied.  See the License for the
 * specific language governing permissions and limitations
 * under the License.
 */

/*!
 * \file hexagon_device_api.cc
 */

#include "hexagon_device_api.h"

#include <dmlc/thread_local.h>
#include <tvm/runtime/logging.h>
#include <tvm/runtime/ndarray.h>
#include <tvm/runtime/registry.h>

#include <cstdlib>
#include <cstring>

#include "../workspace_pool.h"
#include "hexagon_common.h"

namespace tvm {
namespace runtime {
namespace hexagon {

int hexagon_user_dma_1d_sync(void* dst, void* src, uint32_t length);

HexagonDeviceAPI* HexagonDeviceAPI::Global() {
  static auto* inst = new HexagonDeviceAPI();
  return inst;
}

void HexagonDeviceAPI::GetAttr(Device dev, DeviceAttrKind kind, TVMRetValue* rv) {
  if (kind == kExist) {
    *rv = 1;
  }
}

// DataSpace: static allocations for Hexagon
void* HexagonDeviceAPI::AllocDataSpace(Device dev, int ndim, const int64_t* shape, DLDataType dtype,
                                       Optional<String> mem_scope) {
  CHECK(shape) << "shape array is null";
  CHECK(IsValidDevice(dev)) << "dev.device_type: " << dev.device_type;

  // IMPORTANT NOTE!
  // Hexagon treats "global" memory scope VERY DIFFERENTLY from all the others.
  //
  // With "global":
  //    - As with "global.ddr", this uses the target device's DDR memory.
  //    - The memory allocation must be a single, contiguous region of
  //      (virtual) memory addresses.
  //    - 'ndim' and 'shape' give the dimensions of the tensor to be stored
  //      in this allocation.  There's no (practical) limit on the maximum
  //      rank (ndim) of the tensor.
  //
  // All other supported memory-scope names:
  //   - 'ndim' must be exactly 1 or 2:
  //      1: A single, contiguous region of memory is requested.
  //      2: A two-level memory allocation is required, suitable for storing a tensor
  //         in Hexagon's "indirect tensor" format:
  //         - shape[0] indicates the number of tensor-content memory allocations.
  //         - shape[1] indicates the size of each tensor-content memory allocation.
  if (!mem_scope.defined() || mem_scope.value() == "global") {
    return DeviceAPI::AllocDataSpace(dev, ndim, shape, dtype, mem_scope);
  }

  // NOTE: This check should be superfluous, but it's probably a good idea to leave it in
  // until the AoT executor's multi-device dispatch code is mature. --cconvey 2022-08-26
  CHECK(TVMDeviceExtType(dev.device_type) == kDLHexagon)
      << "dev.device_type: " << dev.device_type << " DeviceName(" << dev.device_type
      << "): " << DeviceName(dev.device_type) << "";

  CHECK(ndim >= 0 && ndim <= 2)
      << "Hexagon Device API supports only 1d and 2d allocations, but received ndim = " << ndim;

  const size_t typesize = (dtype.bits / 8) * dtype.lanes;

  if (ndim == 0) {
<<<<<<< HEAD
    return hexbuffs->AllocateHexagonBuffer(typesize, alignment, mem_scope);
=======
    // Allocate storage for a single scalar value.
    return hexbuffs.AllocateHexagonBuffer(typesize, kHexagonAllocAlignment, mem_scope);
>>>>>>> b2bd434e
  } else if (ndim == 1) {
    // Allocate a single, contiguous memory region.
    size_t nbytes = shape[0] * typesize;
<<<<<<< HEAD
    return hexbuffs->AllocateHexagonBuffer(nbytes, alignment, mem_scope);
=======
    return hexbuffs.AllocateHexagonBuffer(nbytes, kHexagonAllocAlignment, mem_scope);
>>>>>>> b2bd434e
  } else if (ndim == 2) {
    // Allocate the region(s) needed for Hexagon's indirect-tensor format.
    size_t nallocs = shape[0];
    size_t nbytes = shape[1] * typesize;
<<<<<<< HEAD
    return hexbuffs->AllocateHexagonBuffer(nallocs, nbytes, alignment, mem_scope);
=======
    return hexbuffs.AllocateHexagonBuffer(nallocs, nbytes, kHexagonAllocAlignment, mem_scope);
>>>>>>> b2bd434e
  } else {
    return nullptr;  // unreachable
  }
}

void* HexagonDeviceAPI::AllocDataSpace(Device dev, size_t nbytes, size_t alignment,
                                       DLDataType type_hint) {
  CHECK(nbytes) << "number of bytes is zero";
  CHECK(alignment) << "alignment is zero";
  CHECK(IsValidDevice(dev)) << "dev.device_type: " << dev.device_type;
  if (alignment < kHexagonAllocAlignment) {
    alignment = kHexagonAllocAlignment;
  }
  return hexbuffs->AllocateHexagonBuffer(nbytes, alignment, String("global"));
}

void HexagonDeviceAPI::FreeDataSpace(Device dev, void* ptr) {
  CHECK(ptr) << "buffer pointer is null";
  CHECK(IsValidDevice(dev)) << "dev.device_type: " << dev.device_type;
  hexbuffs->FreeHexagonBuffer(ptr);
}

// WorkSpace: runtime allocations for Hexagon
struct HexagonWorkspacePool : public WorkspacePool {
  HexagonWorkspacePool()
      : WorkspacePool(static_cast<DLDeviceType>(kDLHexagon), HexagonDeviceAPI::Global()) {}
};

void* HexagonDeviceAPI::AllocWorkspace(Device dev, size_t size, DLDataType type_hint) {
  CHECK(IsValidDevice(dev)) << "dev.device_type: " << dev.device_type;
  return dmlc::ThreadLocalStore<HexagonWorkspacePool>::Get()->AllocWorkspace(dev, size);
}

void HexagonDeviceAPI::FreeWorkspace(Device dev, void* data) {
  CHECK(IsValidDevice(dev)) << "dev.device_type: " << dev.device_type;
  CHECK(hexbuffs->count(data) != 0)
      << "Attempt made to free unknown or already freed workspace allocation";
  dmlc::ThreadLocalStore<HexagonWorkspacePool>::Get()->FreeWorkspace(dev, data);
}

void* HexagonDeviceAPI::AllocVtcmWorkspace(Device dev, int ndim, const int64_t* shape,
                                           DLDataType dtype, Optional<String> mem_scope) {
  // must be Hexagon device (not CPU)
  CHECK(TVMDeviceExtType(dev.device_type) == kDLHexagon) << "dev.device_type: " << dev.device_type;
  CHECK((ndim == 1 || ndim == 2) && "Hexagon Device API supports only 1d and 2d allocations");
  return AllocDataSpace(dev, ndim, shape, dtype, mem_scope);
}

void HexagonDeviceAPI::FreeVtcmWorkspace(Device dev, void* ptr) {
  // must be Hexagon device (not CPU)
  CHECK(TVMDeviceExtType(dev.device_type) == kDLHexagon) << "dev.device_type: " << dev.device_type;
  FreeDataSpace(dev, ptr);
}

void HexagonDeviceAPI::CopyDataFromTo(DLTensor* from, DLTensor* to, TVMStreamHandle stream) {
  CHECK_EQ(from->byte_offset, 0);
  CHECK_EQ(to->byte_offset, 0);
  CHECK_EQ(GetDataSize(*from), GetDataSize(*to));

  auto lookup_hexagon_buffer = [this](void* ptr) -> HexagonBuffer* { return hexbuffs->find(ptr); };

  HexagonBuffer* hex_from_buf = lookup_hexagon_buffer(from->data);
  HexagonBuffer* hex_to_buf = lookup_hexagon_buffer(to->data);

  if (hex_from_buf && hex_to_buf) {
    hex_to_buf->CopyFrom(*hex_from_buf, GetDataSize(*from));
  } else if (hex_to_buf) {
    hex_to_buf->CopyFrom(from->data, GetDataSize(*from));
  } else if (hex_from_buf) {
    hex_from_buf->CopyTo(to->data, GetDataSize(*to));
  } else {
    CHECK(false) << "CopyDataFromTo requested between src and dst which are not managed by the "
                    "hexagon device api.";
  }
}

void HexagonDeviceAPI::CopyDataFromTo(const void* from, size_t from_offset, void* to,
                                      size_t to_offset, size_t size, Device dev_from, Device dev_to,
                                      DLDataType type_hint, TVMStreamHandle stream) {
  memcpy(static_cast<char*>(to) + to_offset, static_cast<const char*>(from) + from_offset, size);
}

TVM_REGISTER_GLOBAL("device_api.hexagon.mem_copy").set_body([](TVMArgs args, TVMRetValue* rv) {
  void* dst = args[0];
  void* src = args[1];
  int size = args[2];

  int error_code = hexagon_user_dma_1d_sync(dst, src, size);
  CHECK_EQ(error_code, 0);

  *rv = static_cast<int32_t>(0);
});

TVM_REGISTER_GLOBAL("device_api.hexagon.alloc_nd").set_body([](TVMArgs args, TVMRetValue* rv) {
  int32_t device_type = args[0];
  int32_t device_id = args[1];
  int32_t dtype_code_hint = args[2];
  int32_t dtype_bits_hint = args[3];
  std::string scope = args[4];
  CHECK(scope.find("global.vtcm") != std::string::npos);
  int64_t ndim = args[5];
  CHECK((ndim == 1 || ndim == 2) && "Hexagon Device API supports only 1d and 2d allocations");
  int64_t* shape = static_cast<int64_t*>(static_cast<void*>(args[6]));

  Device dev;
  dev.device_type = static_cast<DLDeviceType>(device_type);
  dev.device_id = device_id;

  DLDataType type_hint;
  type_hint.code = static_cast<decltype(type_hint.code)>(dtype_code_hint);
  type_hint.bits = static_cast<decltype(type_hint.bits)>(dtype_bits_hint);
  type_hint.lanes = 1;

  HexagonDeviceAPI* hexapi = HexagonDeviceAPI::Global();
  *rv = hexapi->AllocVtcmWorkspace(dev, ndim, shape, type_hint, String(scope));
});

TVM_REGISTER_GLOBAL("device_api.hexagon.free_nd").set_body([](TVMArgs args, TVMRetValue* rv) {
  int32_t device_type = args[0];
  int32_t device_id = args[1];
  std::string scope = args[2];
  CHECK(scope.find("global.vtcm") != std::string::npos);
  void* ptr = args[3];

  Device dev;
  dev.device_type = static_cast<DLDeviceType>(device_type);
  dev.device_id = device_id;

  HexagonDeviceAPI* hexapi = HexagonDeviceAPI::Global();
  hexapi->FreeVtcmWorkspace(dev, ptr);
  *rv = static_cast<int32_t>(0);
});

TVM_REGISTER_GLOBAL("device_api.hexagon.acquire_resources").set_body([](TVMArgs args, TVMRetValue* rv) {
  HexagonDeviceAPI* api = HexagonDeviceAPI::Global();
  api->AcquireResources();
});

TVM_REGISTER_GLOBAL("device_api.hexagon.release_resources").set_body([](TVMArgs args, TVMRetValue* rv) {
  HexagonDeviceAPI* api = HexagonDeviceAPI::Global();
  api->ReleaseResources();
});

TVM_REGISTER_GLOBAL("device_api.hexagon").set_body([](TVMArgs args, TVMRetValue* rv) {
  DeviceAPI* ptr = HexagonDeviceAPI::Global();
  *rv = static_cast<void*>(ptr);
});

}  // namespace hexagon
}  // namespace runtime
}  // namespace tvm<|MERGE_RESOLUTION|>--- conflicted
+++ resolved
@@ -91,29 +91,17 @@
   const size_t typesize = (dtype.bits / 8) * dtype.lanes;
 
   if (ndim == 0) {
-<<<<<<< HEAD
-    return hexbuffs->AllocateHexagonBuffer(typesize, alignment, mem_scope);
-=======
     // Allocate storage for a single scalar value.
-    return hexbuffs.AllocateHexagonBuffer(typesize, kHexagonAllocAlignment, mem_scope);
->>>>>>> b2bd434e
+    return hexbuffs->AllocateHexagonBuffer(typesize, kHexagonAllocAlignment, mem_scope);
   } else if (ndim == 1) {
     // Allocate a single, contiguous memory region.
     size_t nbytes = shape[0] * typesize;
-<<<<<<< HEAD
-    return hexbuffs->AllocateHexagonBuffer(nbytes, alignment, mem_scope);
-=======
-    return hexbuffs.AllocateHexagonBuffer(nbytes, kHexagonAllocAlignment, mem_scope);
->>>>>>> b2bd434e
+    return hexbuffs->AllocateHexagonBuffer(nbytes, kHexagonAllocAlignment, mem_scope);
   } else if (ndim == 2) {
     // Allocate the region(s) needed for Hexagon's indirect-tensor format.
     size_t nallocs = shape[0];
     size_t nbytes = shape[1] * typesize;
-<<<<<<< HEAD
-    return hexbuffs->AllocateHexagonBuffer(nallocs, nbytes, alignment, mem_scope);
-=======
-    return hexbuffs.AllocateHexagonBuffer(nallocs, nbytes, kHexagonAllocAlignment, mem_scope);
->>>>>>> b2bd434e
+    return hexbuffs->AllocateHexagonBuffer(nallocs, nbytes, kHexagonAllocAlignment, mem_scope);
   } else {
     return nullptr;  // unreachable
   }
