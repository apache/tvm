--- conflicted
+++ resolved
@@ -607,12 +607,8 @@
 
     cl_ml_tensor_desc_qcom desc = {
         dtype, layout, dims.n, dims.c, dims.h, dims.w, 0, CL_TENSOR_DIMENSIONS_4D_QCOM, { 0 }};
-<<<<<<< HEAD
-    result = h_ClmlIntf->clCreateMLTensorQCOM(workspace->context, NULL, &desc, &tensor);
-=======
     result =
         h_ClmlIntf->clCreateMLTensorQCOM(workspace->contexts[platform_id], NULL, &desc, &tensor);
->>>>>>> 6c343613
     ICHECK(tensor && result == CL_SUCCESS) << "clCreateMLTensorQCOM:" << result;
     (void)result;
     return tensor;
@@ -624,13 +620,8 @@
     cl_int result = CL_OUT_OF_HOST_MEMORY;
     cl_mem buffer = NULL;
 
-<<<<<<< HEAD
-    result =
-        h_ClmlIntf->clGetMLTensorMemorySizeQCOM(workspace->context, pTensorMemDesc->tensor, &size);
-=======
     result = h_ClmlIntf->clGetMLTensorMemorySizeQCOM(workspace->contexts[platform_id],
                                                      pTensorMemDesc->tensor, &size);
->>>>>>> 6c343613
     ICHECK(result == CL_SUCCESS) << "clGetMLTensorMemorySizeQCOM:" << result;
 
     buffer =
@@ -697,12 +688,8 @@
     cl_channel_type cl_dtype = MakeCLDataType(tvm_dtype);
 
     auto tensor_dsc = std::make_shared<cl_ml_tensor_memory_desc_qcom>();
-<<<<<<< HEAD
-    tensor_dsc->tensor = DeviceMakeCLMLTensor(workspace->context, dims, layout, cl_dtype);
-=======
     tensor_dsc->tensor =
         DeviceMakeCLMLTensor(workspace->contexts[platform_id], dims, layout, cl_dtype);
->>>>>>> 6c343613
     return tensor_dsc;
   }
 
@@ -1167,11 +1154,7 @@
                                              cl_dtype);
     auto output = MakeCLMLTensorFromJSONNode(node, CL_TENSOR_LAYOUT_OPTIMAL_QCOM, cl_dtype);
 
-<<<<<<< HEAD
-    result = h_ClmlIntf->clCreateMLOpReshapeQCOM(workspace->context, 0, input->tensor,
-=======
     result = h_ClmlIntf->clCreateMLOpReshapeQCOM(workspace->contexts[platform_id], 0, input->tensor,
->>>>>>> 6c343613
                                                  output->tensor, &op, tuning_cache);
     ICHECK(op && result == CL_SUCCESS) << "Reshape Error:" << result;
 
@@ -1393,14 +1376,9 @@
     cl_uint block_size = std::stoi(node.GetAttr<std::vector<std::string>>("block_size")[0]);
 
     cl_ml_op_depthtospace_desc_qcom dtos_desc = {block_size, cl_arithmetic_mode};
-<<<<<<< HEAD
-    result = h_ClmlIntf->clCreateMLOpDepthToSpaceQCOM(
-        workspace->context, 0, &dtos_desc, input->tensor, output->tensor, &op, tuning_cache);
-=======
     result =
         h_ClmlIntf->clCreateMLOpDepthToSpaceQCOM(workspace->contexts[platform_id], 0, &dtos_desc,
                                                  input->tensor, output->tensor, &op, tuning_cache);
->>>>>>> 6c343613
     ICHECK(op && result == CL_SUCCESS) << "DepthToSpace Layer Error:" << result;
 
     layer_.func_ins.push_back(input);
@@ -1427,14 +1405,9 @@
     cl_bool align_corners = std::stoi(node.GetAttr<std::vector<std::string>>("align_corners")[0]);
 
     cl_ml_op_resize_bilinear_desc_qcom resize_desc = {align_corners, false, cl_arithmetic_mode};
-<<<<<<< HEAD
-    result = h_ClmlIntf->clCreateMLOpResizeBilinearQCOM(
-        workspace->context, 0, &resize_desc, input->tensor, output->tensor, &op, tuning_cache);
-=======
     result = h_ClmlIntf->clCreateMLOpResizeBilinearQCOM(workspace->contexts[platform_id], 0,
                                                         &resize_desc, input->tensor, output->tensor,
                                                         &op, tuning_cache);
->>>>>>> 6c343613
     ICHECK(op && result == CL_SUCCESS) << "Resize Layer Error:" << result;
 
     layer_.func_ins.push_back(input);
