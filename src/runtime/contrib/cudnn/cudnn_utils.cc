/*
 * Licensed to the Apache Software Foundation (ASF) under one
 * or more contributor license agreements.  See the NOTICE file
 * distributed with this work for additional information
 * regarding copyright ownership.  The ASF licenses this file
 * to you under the Apache License, Version 2.0 (the
 * "License"); you may not use this file except in compliance
 * with the License.  You may obtain a copy of the License at
 *
 *   http://www.apache.org/licenses/LICENSE-2.0
 *
 * Unless required by applicable law or agreed to in writing,
 * software distributed under the License is distributed on an
 * "AS IS" BASIS, WITHOUT WARRANTIES OR CONDITIONS OF ANY
 * KIND, either express or implied.  See the License for the
 * specific language governing permissions and limitations
 * under the License.
 */

/*!
 * \file Use external cudnn utils function
 */
#include "cudnn_utils.h"

#include <cstdlib>
#include <thread>
#include <mutex>
#include <dmlc/thread_local.h>
#include <tvm/runtime/registry.h>

namespace tvm {
namespace contrib {

// CuDNN Data Type
cudnnDataType_t CuDNNDataType::DLTypeToCuDNNType(const DLDataType& dtype) {
  switch (dtype.code) {
    case kDLInt:
      if (dtype.bits == 8 && dtype.lanes == 1)
        return CUDNN_DATA_INT8;
      else if (dtype.bits == 32 && dtype.lanes == 1)
        return CUDNN_DATA_INT32;
      else if (dtype.bits == 8 && dtype.lanes == 4)
        return CUDNN_DATA_INT8x4;
      else
        LOG(FATAL) << "Unsupported type";
      break;
    case kDLUInt:
      LOG(FATAL) << "Unsupported type";
      break;
    case kDLFloat:
      if (dtype.bits == 32 && dtype.lanes == 1)
        return CUDNN_DATA_FLOAT;
      else if (dtype.bits == 64 && dtype.lanes == 1)
        return CUDNN_DATA_DOUBLE;
      else if (dtype.bits == 16 && dtype.lanes == 1)
        return CUDNN_DATA_HALF;
      else
        LOG(FATAL) << "Unsupported type";
      break;
  }
  return CUDNN_DATA_FLOAT;
}

template <>
const void* CuDNNDataType::GetConst<0>(cudnnDataType_t type) {
  static const int int_v = 0;
  static const float float_v = 0;
  static const double double_v = 0;
  if (type == CUDNN_DATA_FLOAT || type == CUDNN_DATA_HALF) {
    return static_cast<const void*>(&float_v);
  }
  if (type == CUDNN_DATA_DOUBLE) {
    return static_cast<const void*>(&double_v);
  }
  if (type == CUDNN_DATA_INT8 || type == CUDNN_DATA_INT32 || type == CUDNN_DATA_INT8x4) {
    return static_cast<const void*>(&int_v);
  }
  return nullptr;
}

template <>
const void* CuDNNDataType::GetConst<1>(cudnnDataType_t type) {
  static const int int_v = 1;
  static const float float_v = 1.f;
  static const double double_v = 1.f;
  if (type == CUDNN_DATA_FLOAT || type == CUDNN_DATA_HALF) {
    return static_cast<const void*>(&float_v);
  }
  if (type == CUDNN_DATA_DOUBLE) {
    return static_cast<const void*>(&double_v);
  }
  if (type == CUDNN_DATA_INT8 || type == CUDNN_DATA_INT32 || type == CUDNN_DATA_INT8x4) {
    return static_cast<const void*>(&int_v);
  }
  return nullptr;
}

// CuDNNThreadEntry

static bool cudnn_context_must_exist = false;

CuDNNThreadEntry::CuDNNThreadEntry() {
  auto stream = runtime::CUDAThreadEntry::ThreadLocal()->stream;
  auto func = runtime::Registry::Get("device_api.cuda");
  void* ret = (*func)();
  cuda_api = static_cast<runtime::DeviceAPI*>(ret);

  // If no CuDNN-capable device is present, allow the CuDNNThreadEntry
  // object to be created.  This is needed for
  // CuDNNThreadEntry::exists.
  {
    cudnnStatus_t create_res = cudnnCreate(&handle);
    if (create_res == CUDNN_STATUS_NOT_INITIALIZED) {
      return;
    }
    CUDNN_CALL(create_res);
  }

  CUDNN_CALL(cudnnSetStream(handle, stream));
  conv_entry.cuda_api = cuda_api;

  cudnn_context_must_exist = true;
  static std::once_flag atexit_once;
  std::call_once(atexit_once, []{
    std::atexit([]{
      cudnn_context_must_exist = false;
    });
  });
}

<<<<<<< HEAD
// If the program is exiting (cuda/cudnn context may not exists), ignore `cudnnDestroy`. 
CuDNNThreadEntry::~CuDNNThreadEntry() { if(cudnn_context_must_exist) CUDNN_CALL(cudnnDestroy(handle)); }
=======
CuDNNThreadEntry::~CuDNNThreadEntry() {
  if (handle) {
    CUDNN_CALL(cudnnDestroy(handle));
  }
}
>>>>>>> edb7e772

typedef dmlc::ThreadLocalStore<CuDNNThreadEntry> CuDNNThreadStore;

CuDNNThreadEntry* CuDNNThreadEntry::ThreadLocal(bool check_exists) {
  auto* res = CuDNNThreadStore::Get();
  if (check_exists) {
    ICHECK(res->exists()) << "CUDNN_STATUS_NOT_INITIALIZED";
  }

  return res;
}

// ConvEntry

ConvEntry::ConvEntry() {
  CUDNN_CALL(cudnnCreateConvolutionDescriptor(&conv_desc));
  CUDNN_CALL(cudnnCreateFilterDescriptor(&filter_desc));
  CUDNN_CALL(cudnnCreateTensorDescriptor(&input_desc));
  CUDNN_CALL(cudnnCreateTensorDescriptor(&output_desc));
}

ConvEntry::~ConvEntry() {
  CUDNN_CALL(cudnnDestroyFilterDescriptor(filter_desc));
  CUDNN_CALL(cudnnDestroyConvolutionDescriptor(conv_desc));
  CUDNN_CALL(cudnnDestroyTensorDescriptor(input_desc));
  CUDNN_CALL(cudnnDestroyTensorDescriptor(output_desc));
  CleanWorkspace();
}

void ConvEntry::UpdateWorkspace(const size_t wsize) {
  if (workspace_size < wsize) {
    if (workspace != nullptr) {
      CleanWorkspace();
    }
    workspace_size = wsize;
    workspace = cuda_api->AllocWorkspace(device, workspace_size);
  }
}

void ConvEntry::CleanWorkspace() {
  if (workspace) cuda_api->FreeWorkspace(device, workspace);
  workspace_size = 0;
}

// SoftmaxEntry

SoftmaxEntry::SoftmaxEntry() { CUDNN_CALL(cudnnCreateTensorDescriptor(&shape_desc)); }

SoftmaxEntry::~SoftmaxEntry() { CUDNN_CALL(cudnnDestroyTensorDescriptor(shape_desc)); }

TVM_REGISTER_GLOBAL("tvm.contrib.cudnn.exists").set_body_typed([]() -> bool {
  return CuDNNThreadEntry::ThreadLocal(false)->exists();
});

}  // namespace contrib
}  // namespace tvm<|MERGE_RESOLUTION|>--- conflicted
+++ resolved
@@ -128,16 +128,11 @@
   });
 }
 
-<<<<<<< HEAD
-// If the program is exiting (cuda/cudnn context may not exists), ignore `cudnnDestroy`. 
-CuDNNThreadEntry::~CuDNNThreadEntry() { if(cudnn_context_must_exist) CUDNN_CALL(cudnnDestroy(handle)); }
-=======
 CuDNNThreadEntry::~CuDNNThreadEntry() {
-  if (handle) {
+  if (handle && cudnn_context_must_exist) {
     CUDNN_CALL(cudnnDestroy(handle));
   }
 }
->>>>>>> edb7e772
 
 typedef dmlc::ThreadLocalStore<CuDNNThreadEntry> CuDNNThreadStore;
 
