--- conflicted
+++ resolved
@@ -282,11 +282,8 @@
 
     return prop & CL_QUEUE_PROFILING_ENABLE;
   }
-<<<<<<< HEAD
-=======
   // Check if the device is present or not
   bool IsDeviceExists(unsigned int device_id) { return device_id < devices.size(); }
->>>>>>> 6c343613
   // Enable queue profiling, recreate if required
   void EnableQueueProfiling(Device dev, bool enable) {
     bool is_enabled = cl::OpenCLWorkspace::Global()->IsProfiling(dev);
@@ -299,16 +296,10 @@
     OPENCL_CALL(clFinish(queue));
     OPENCL_CALL(clReleaseCommandQueue(queue));
     cl_int err_code;
-<<<<<<< HEAD
-    cl_device_id did = cl::OpenCLWorkspace::Global()->devices[dev.device_id];
-    auto profiling_queue =
-        clCreateCommandQueue(cl::OpenCLWorkspace::Global()->context, did, prop, &err_code);
-=======
     cl_device_id did = cl::OpenCLWorkspace::Global()->GetCLDeviceID(dev.device_id);
     cl_platform_id platform = cl::OpenCLWorkspace::Global()->device_to_platform[did];
     auto profiling_queue = clCreateCommandQueue(cl::OpenCLWorkspace::Global()->contexts[platform],
                                                 did, prop, &err_code);
->>>>>>> 6c343613
     OPENCL_CHECK_ERROR(err_code);
     cl::OpenCLWorkspace::Global()->queues[dev.device_id] = profiling_queue;
   }
