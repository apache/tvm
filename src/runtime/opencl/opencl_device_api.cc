--- conflicted
+++ resolved
@@ -219,11 +219,9 @@
                                   nullptr));
       *rv = static_cast<int64_t>(value);
       break;
-<<<<<<< HEAD
     case kImagePitchAlignment: {
       *rv = static_cast<int64_t>(device_info[device_id].image_row_align);
       break;
-=======
     }
     case kTotalGlobalMemory: {
       cl_ulong total_global_memory;
@@ -231,7 +229,6 @@
                                   &total_global_memory, nullptr));
       *rv = static_cast<int64_t>(total_global_memory);
       return;
->>>>>>> a5e883e8
     }
   }
 }
