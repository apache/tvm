--- conflicted
+++ resolved
@@ -597,30 +597,10 @@
 // Default implementation, overridden by the platform runtime.
 __attribute__((weak)) tvm_crt_error_t TVMPlatformGenerateRandom(uint8_t* buffer, size_t num_bytes) {
   return kTvmErrorFunctionCallNotImplemented;
-<<<<<<< HEAD
-=======
 }
 
 // Default implementation, overridden by the platform runtime.
 __attribute__((weak)) tvm_crt_error_t TVMPlatformBeforeMeasurement() { return kTvmErrorNoError; }
 
 // Default implementation, overridden by the platform runtime.
-__attribute__((weak)) tvm_crt_error_t TVMPlatformAfterMeasurement() { return kTvmErrorNoError; }
-
-// Fill the tensor in args[0] with random data using TVMPlatformGenerateRandom.
-// Named to correspond with the analogous function in the C++ runtime.
-int TVMContribRandomFill(TVMValue* args, int* type_codes, int num_args, TVMValue* ret_val,
-                         int* ret_type_code) {
-  if (num_args != 1) {
-    return kTvmErrorFunctionCallNumArguments;
-  }
-
-  if (type_codes[0] != kTVMDLTensorHandle) {
-    return kTvmErrorFunctionCallWrongArgType;
-  }
-
-  DLTensor* tensor = (DLTensor*)args[0].v_handle;
-  TVMNDArray arr = {*tensor};
-  return TVMNDArray_RandomFill(&arr);
->>>>>>> dc522a6f
-}+__attribute__((weak)) tvm_crt_error_t TVMPlatformAfterMeasurement() { return kTvmErrorNoError; }