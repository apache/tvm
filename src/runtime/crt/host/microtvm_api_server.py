# Licensed to the Apache Software Foundation (ASF) under one
# or more contributor license agreements.  See the NOTICE file
# distributed with this work for additional information
# regarding copyright ownership.  The ASF licenses this file
# to you under the Apache License, Version 2.0 (the
# "License"); you may not use this file except in compliance
# with the License.  You may obtain a copy of the License at
#
#   http://www.apache.org/licenses/LICENSE-2.0
#
# Unless required by applicable law or agreed to in writing,
# software distributed under the License is distributed on an
# "AS IS" BASIS, WITHOUT WARRANTIES OR CONDITIONS OF ANY
# KIND, either express or implied.  See the License for the
# specific language governing permissions and limitations
# under the License.

import fcntl
import os
import os.path
import pathlib
import select
import shutil
import subprocess
import tarfile
import time
import re

from tvm.micro.project_api import server


PROJECT_DIR = pathlib.Path(os.path.dirname(__file__) or os.path.getcwd())


MODEL_LIBRARY_FORMAT_RELPATH = "model.tar"


IS_TEMPLATE = not os.path.exists(os.path.join(PROJECT_DIR, MODEL_LIBRARY_FORMAT_RELPATH))

# Used this size to pass most CRT tests in TVM.
WORKSPACE_SIZE_BYTES = 2 * 1024 * 1024

CMAKEFILE_FILENAME = "CMakeLists.txt"

# The build target given to make
BUILD_TARGET = "build/main"


class Handler(server.ProjectAPIHandler):
    BUILD_TARGET = "build/main"

    def __init__(self):
        super(Handler, self).__init__()
        self._proc = None

    def server_info_query(self, tvm_version):
        return server.ServerInfo(
            platform_name="host",
            is_template=IS_TEMPLATE,
            model_library_format_path=""
            if IS_TEMPLATE
            else PROJECT_DIR / MODEL_LIBRARY_FORMAT_RELPATH,
            project_options=[
                server.ProjectOption(
                    "verbose",
                    optional=["build"],
                    type="bool",
                    default=False,
                    help="Run make with verbose output",
                ),
                server.ProjectOption(
                    "workspace_size_bytes",
                    optional=["generate_project"],
                    type="int",
                    default=WORKSPACE_SIZE_BYTES,
                    help="Sets the value of TVM_WORKSPACE_SIZE_BYTES.",
                ),
            ],
        )

    # These files and directories will be recursively copied into generated projects from the CRT.
    CRT_COPY_ITEMS = ("include", "CMakeLists.txt", "src")

    def _populate_cmake(
        self,
        cmakefile_template_path: pathlib.Path,
        cmakefile_path: pathlib.Path,
        memory_size: int,
        verbose: bool,
    ):
        """Generate CMakeList file from template."""

        regex = re.compile(r"([A-Z_]+) := (<[A-Z_]+>)")
        with open(cmakefile_path, "w") as cmakefile_f:
            with open(cmakefile_template_path, "r") as cmakefile_template_f:
                for line in cmakefile_template_f:
                    cmakefile_f.write(line)
                cmakefile_f.write(
                    f"target_compile_definitions(main PUBLIC -DTVM_WORKSPACE_SIZE_BYTES={memory_size})\n"
                )
                if verbose:
                    cmakefile_f.write(f"set(CMAKE_VERBOSE_MAKEFILE TRUE)\n")

    def generate_project(self, model_library_format_path, standalone_crt_dir, project_dir, options):
        # Make project directory.
        project_dir.mkdir(parents=True)
        current_dir = pathlib.Path(__file__).parent.absolute()

        # Copy ourselves to the generated project. TVM may perform further build steps on the generated project
        # by launching the copy.
        shutil.copy2(__file__, project_dir / os.path.basename(__file__))

        # Place Model Library Format tarball in the special location, which this script uses to decide
        # whether it's being invoked in a template or generated project.
        project_model_library_format_path = project_dir / MODEL_LIBRARY_FORMAT_RELPATH
        shutil.copy2(model_library_format_path, project_model_library_format_path)

        # Extract Model Library Format tarball.into <project_dir>/model.
        extract_path = project_dir / project_model_library_format_path.stem
        with tarfile.TarFile(project_model_library_format_path) as tf:
            os.makedirs(extract_path)
            tf.extractall(path=extract_path)

        # Populate CRT.
        crt_path = project_dir / "crt"
        os.mkdir(crt_path)
        for item in self.CRT_COPY_ITEMS:
            src_path = standalone_crt_dir / item
            dst_path = crt_path / item
            if os.path.isdir(src_path):
                shutil.copytree(src_path, dst_path)
            else:
                shutil.copy2(src_path, dst_path)

        # Populate CMake file
        self._populate_cmake(
            current_dir / f"{CMAKEFILE_FILENAME}.template",
            project_dir / CMAKEFILE_FILENAME,
            options.get("workspace_size_bytes", WORKSPACE_SIZE_BYTES),
            options.get("verbose"),
        )

        # Populate crt-config.h
        crt_config_dir = project_dir / "crt_config"
        crt_config_dir.mkdir()
        shutil.copy2(
<<<<<<< HEAD
            os.path.join(os.path.dirname(__file__), "crt_config-template.h"),
            os.path.join(crt_config_dir, "crt_config.h"),
=======
            current_dir / "crt_config" / "crt_config.h",
            crt_config_dir / "crt_config.h",
>>>>>>> 6c343613
        )

        # Populate src/
        src_dir = project_dir / "src"
        src_dir.mkdir()
        shutil.copy2(
<<<<<<< HEAD
            os.path.join(os.path.dirname(__file__), "src", "main.cc"),
            os.path.join(src_dir, "main.cc"),
=======
            current_dir / "src" / "main.cc",
            src_dir / "main.cc",
        )
        shutil.copy2(
            current_dir / "src" / "platform.cc",
            src_dir / "platform.cc",
>>>>>>> 6c343613
        )

    def build(self, options):
        build_dir = PROJECT_DIR / "build"
        build_dir.mkdir()
        subprocess.check_call(["cmake", ".."], cwd=build_dir)
        subprocess.check_call(["make"], cwd=build_dir)

    def flash(self, options):
        pass  # Flashing does nothing on host.

    def _set_nonblock(self, fd):
        flag = fcntl.fcntl(fd, fcntl.F_GETFL)
        fcntl.fcntl(fd, fcntl.F_SETFL, flag | os.O_NONBLOCK)
        new_flag = fcntl.fcntl(fd, fcntl.F_GETFL)
        assert (new_flag & os.O_NONBLOCK) != 0, "Cannot set file descriptor {fd} to non-blocking"

    def open_transport(self, options):
        self._proc = subprocess.Popen(
            [self.BUILD_TARGET], stdin=subprocess.PIPE, stdout=subprocess.PIPE, bufsize=0
        )
        self._set_nonblock(self._proc.stdin.fileno())
        self._set_nonblock(self._proc.stdout.fileno())
        return server.TransportTimeouts(
            session_start_retry_timeout_sec=0,
            session_start_timeout_sec=0,
            session_established_timeout_sec=0,
        )

    def close_transport(self):
        if self._proc is not None:
            proc = self._proc
            self._proc = None
            proc.terminate()
            proc.wait()

    def _await_ready(self, rlist, wlist, timeout_sec=None, end_time=None):
        if timeout_sec is None and end_time is not None:
            timeout_sec = max(0, end_time - time.monotonic())

        rlist, wlist, xlist = select.select(rlist, wlist, rlist + wlist, timeout_sec)
        if not rlist and not wlist and not xlist:
            raise server.IoTimeoutError()

        return True

    def read_transport(self, n, timeout_sec):
        if self._proc is None:
            raise server.TransportClosedError()

        fd = self._proc.stdout.fileno()
        end_time = None if timeout_sec is None else time.monotonic() + timeout_sec

        try:
            self._await_ready([fd], [], end_time=end_time)
            to_return = os.read(fd, n)
        except BrokenPipeError:
            to_return = 0

        if not to_return:
            self.disconnect_transport()
            raise server.TransportClosedError()

        return to_return

    def write_transport(self, data, timeout_sec):
        if self._proc is None:
            raise server.TransportClosedError()

        fd = self._proc.stdin.fileno()
        end_time = None if timeout_sec is None else time.monotonic() + timeout_sec

        data_len = len(data)
        while data:
            self._await_ready([], [fd], end_time=end_time)
            try:
                num_written = os.write(fd, data)
            except BrokenPipeError:
                num_written = 0

            if not num_written:
                self.disconnect_transport()
                raise server.TransportClosedError()

            data = data[num_written:]


if __name__ == "__main__":
    server.main(Handler())<|MERGE_RESOLUTION|>--- conflicted
+++ resolved
@@ -144,30 +144,20 @@
         crt_config_dir = project_dir / "crt_config"
         crt_config_dir.mkdir()
         shutil.copy2(
-<<<<<<< HEAD
-            os.path.join(os.path.dirname(__file__), "crt_config-template.h"),
-            os.path.join(crt_config_dir, "crt_config.h"),
-=======
             current_dir / "crt_config" / "crt_config.h",
             crt_config_dir / "crt_config.h",
->>>>>>> 6c343613
         )
 
         # Populate src/
         src_dir = project_dir / "src"
         src_dir.mkdir()
         shutil.copy2(
-<<<<<<< HEAD
-            os.path.join(os.path.dirname(__file__), "src", "main.cc"),
-            os.path.join(src_dir, "main.cc"),
-=======
             current_dir / "src" / "main.cc",
             src_dir / "main.cc",
         )
         shutil.copy2(
             current_dir / "src" / "platform.cc",
             src_dir / "platform.cc",
->>>>>>> 6c343613
         )
 
     def build(self, options):
