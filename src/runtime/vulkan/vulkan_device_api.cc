--- conflicted
+++ resolved
@@ -162,15 +162,11 @@
     }
     case kL2CacheSizeBytes:
       break;
-<<<<<<< HEAD
     case kImagePitchAlignment:
       break;
-=======
-
     case kTotalGlobalMemory: {
       return;
     }
->>>>>>> a5e883e8
   }
 }
 
