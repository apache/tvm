/*
 * Licensed to the Apache Software Foundation (ASF) under one
 * or more contributor license agreements.  See the NOTICE file
 * distributed with this work for additional information
 * regarding copyright ownership.  The ASF licenses this file
 * to you under the Apache License, Version 2.0 (the
 * "License"); you may not use this file except in compliance
 * with the License.  You may obtain a copy of the License at
 * 
 *   http://www.apache.org/licenses/LICENSE-2.0
 * 
 * Unless required by applicable law or agreed to in writing,
 * software distributed under the License is distributed on an
 * "AS IS" BASIS, WITHOUT WARRANTIES OR CONDITIONS OF ANY
 * KIND, either express or implied.  See the License for the
 * specific language governing permissions and limitations
 * under the License.
 */

/*!
 *  Copyright (c) 2017 by Contributors
 * \file rpc_server_env.cc
 * \brief Server environment of the RPC.
 */
#include <tvm/runtime/registry.h>
#include "../file_util.h"

namespace tvm {
namespace runtime {

std::string RPCGetPath(const std::string& name) {
  static const PackedFunc* f =
      runtime::Registry::Get("tvm.rpc.server.workpath");
  CHECK(f != nullptr) << "require tvm.rpc.server.workpath";
  return (*f)(name);
}

TVM_REGISTER_GLOBAL("tvm.rpc.server.upload").
set_body([](TVMArgs args, TVMRetValue *rv) {
    std::string file_name = RPCGetPath(args[0]);
    std::string data = args[1];
    SaveBinaryToFile(file_name, data);
  });

TVM_REGISTER_GLOBAL("tvm.rpc.server.download")
.set_body([](TVMArgs args, TVMRetValue *rv) {
    std::string file_name = RPCGetPath(args[0]);
    std::string data;
    LoadBinaryFromFile(file_name, &data);
    TVMByteArray arr;
    arr.data = data.c_str();
    arr.size = data.length();
    LOG(INFO) << "Download " << file_name << "... nbytes=" << arr.size;
    *rv = arr;
  });

TVM_REGISTER_GLOBAL("tvm.rpc.server.remove")
.set_body([](TVMArgs args, TVMRetValue *rv) {
    std::string file_name = RPCGetPath(args[0]);
<<<<<<< HEAD
    LOG(INFO) << "Remove " << file_name;
=======
>>>>>>> 135c4b44
    RemoveFile(file_name);
  });

}  // namespace runtime
}  // namespace tvm<|MERGE_RESOLUTION|>--- conflicted
+++ resolved
@@ -57,10 +57,6 @@
 TVM_REGISTER_GLOBAL("tvm.rpc.server.remove")
 .set_body([](TVMArgs args, TVMRetValue *rv) {
     std::string file_name = RPCGetPath(args[0]);
-<<<<<<< HEAD
-    LOG(INFO) << "Remove " << file_name;
-=======
->>>>>>> 135c4b44
     RemoveFile(file_name);
   });
 
