--- conflicted
+++ resolved
@@ -703,11 +703,7 @@
 /*!
  * \brief Create a new RPCEndpoint instance.
  * \param channel RPCChannel used to communicate
-<<<<<<< HEAD
- * \param name
-=======
  * \param name Name of this session, used to identify log messages from this RPCEndpoint instance.
->>>>>>> 9c2d68d3
  * \param The remote key reported during protocol initialization, or "%toinit" if the RPCEndpoint
  *     should handle this phase of the protocol for you. Some servers may prefer to access parts of
  *     the key to modify their behavior.
