--- conflicted
+++ resolved
@@ -104,16 +104,10 @@
   return CreateRPCModule(RPCConnect(url, port, "client:" + key));
 }
 
-<<<<<<< HEAD
 // TVM_DLL needed for MSVC
 TVM_DLL void RPCServerLoop(int sockfd) {
-  common::TCPSocket sock(
-      static_cast<common::TCPSocket::SockType>(sockfd));
-=======
-void RPCServerLoop(int sockfd) {
   support::TCPSocket sock(
       static_cast<support::TCPSocket::SockType>(sockfd));
->>>>>>> c7a83199
   RPCSession::Create(
       std::unique_ptr<SockChannel>(new SockChannel(sock)),
       "SockServerLoop", "")->ServerLoop();
