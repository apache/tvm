/*
 * Licensed to the Apache Software Foundation (ASF) under one
 * or more contributor license agreements.  See the NOTICE file
 * distributed with this work for additional information
 * regarding copyright ownership.  The ASF licenses this file
 * to you under the Apache License, Version 2.0 (the
 * "License"); you may not use this file except in compliance
 * with the License.  You may obtain a copy of the License at
 *
 *   http://www.apache.org/licenses/LICENSE-2.0
 *
 * Unless required by applicable law or agreed to in writing,
 * software distributed under the License is distributed on an
 * "AS IS" BASIS, WITHOUT WARRANTIES OR CONDITIONS OF ANY
 * KIND, either express or implied.  See the License for the
 * specific language governing permissions and limitations
 * under the License.
 */

/*!
 * \brief Registration of NN operators
 * \file nn.cc
 */
#include <tvm/runtime/packed_func.h>
#include <tvm/runtime/registry.h>
#include <tvm/topi/nn.h>
#include <tvm/topi/nn/bias_add.h>
#include <tvm/topi/nn/bnn.h>
#include <tvm/topi/nn/dense.h>
#include <tvm/topi/nn/dilate.h>
#include <tvm/topi/nn/flatten.h>
#include <tvm/topi/nn/group_norm.h>
#include <tvm/topi/nn/instance_norm.h>
#include <tvm/topi/nn/layer_norm.h>
#include <tvm/topi/nn/local_response_norm.h>
#include <tvm/topi/nn/mapping.h>
#include <tvm/topi/nn/pooling.h>
#include <tvm/topi/nn/rms_norm.h>
#include <tvm/topi/nn/softmax.h>

namespace tvm {
namespace topi {

using namespace tvm;
using namespace tvm::runtime;

/* Ops from nn.h */
TVM_REGISTER_GLOBAL("topi.nn.relu").set_body_packed([](ffi::PackedArgs args, ffi::Any* rv) {
  *rv = relu<float>(args[0].cast<te::Tensor>());
});

TVM_REGISTER_GLOBAL("topi.nn.leaky_relu").set_body_packed([](ffi::PackedArgs args, ffi::Any* rv) {
  *rv = leaky_relu(args[0].cast<te::Tensor>(), args[1].cast<double>());
});

TVM_REGISTER_GLOBAL("topi.nn.prelu").set_body_packed([](ffi::PackedArgs args, ffi::Any* rv) {
  *rv = prelu(args[0].cast<te::Tensor>(), args[1].cast<te::Tensor>(), args[2].cast<int>());
});

TVM_REGISTER_GLOBAL("topi.nn.pad").set_body_packed([](ffi::PackedArgs args, ffi::Any* rv) {
  *rv = pad(args[0].cast<te::Tensor>(), args[1].cast<Array<PrimExpr>>(),
            args[2].cast<Array<PrimExpr>>(), args[3].cast<PrimExpr>());
});

TVM_REGISTER_GLOBAL("topi.nn.space_to_batch_nd")
    .set_body_packed([](ffi::PackedArgs args, ffi::Any* rv) {
      *rv = space_to_batch_nd(args[0].cast<te::Tensor>(), args[1].cast<Array<Integer>>(),
                              args[2].cast<Array<PrimExpr>>(), args[3].cast<Array<PrimExpr>>(),
                              args[4].cast<PrimExpr>());
    });

TVM_REGISTER_GLOBAL("topi.nn.batch_to_space_nd")
    .set_body_packed([](ffi::PackedArgs args, ffi::Any* rv) {
      *rv = batch_to_space_nd(args[0].cast<te::Tensor>(), args[1].cast<Array<Integer>>(),
                              args[2].cast<Array<PrimExpr>>(), args[3].cast<Array<PrimExpr>>(),
                              args[4].cast<std::string>());
    });

TVM_REGISTER_GLOBAL("topi.nn.nll_loss").set_body_packed([](ffi::PackedArgs args, ffi::Any* rv) {
  *rv = nll_loss(args[0].cast<te::Tensor>(), args[1].cast<te::Tensor>(), args[2].cast<te::Tensor>(),
                 args[3].cast<std::string>(), args[4].cast<int>());
});

/* Ops from nn/dense.h */
TVM_REGISTER_GLOBAL("topi.nn.dense").set_body_packed([](ffi::PackedArgs args, ffi::Any* rv) {
  *rv = nn::dense(args[0].cast<te::Tensor>(), args[1].cast<te::Tensor>(),
                  args[2].cast<te::Tensor>(), args[3].cast<DataType>());
});

/* Ops from nn/bias_add.h */
TVM_REGISTER_GLOBAL("topi.nn.bias_add").set_body_packed([](ffi::PackedArgs args, ffi::Any* rv) {
  *rv = nn::bias_add(args[0].cast<te::Tensor>(), args[1].cast<te::Tensor>(), args[2].cast<int>());
});

/* Ops from nn/dilate.h */
TVM_REGISTER_GLOBAL("topi.nn.dilate").set_body_packed([](ffi::PackedArgs args, ffi::Any* rv) {
  *rv = nn::dilate(args[0].cast<te::Tensor>(), args[1].cast<Array<Integer>>(),
                   args[2].cast<double>());
});

/* Ops from nn/flatten.h */
TVM_REGISTER_GLOBAL("topi.nn.flatten").set_body_packed([](ffi::PackedArgs args, ffi::Any* rv) {
  *rv = nn::flatten(args[0].cast<te::Tensor>());
});

/* Ops from nn/mapping.h */
TVM_REGISTER_GLOBAL("topi.nn.scale_shift_nchw")
    .set_body_packed([](ffi::PackedArgs args, ffi::Any* rv) {
      *rv = nn::scale_shift_nchw(args[0].cast<te::Tensor>(), args[1].cast<te::Tensor>(),
                                 args[2].cast<te::Tensor>());
    });

TVM_REGISTER_GLOBAL("topi.nn.scale_shift_nhwc")
    .set_body_packed([](ffi::PackedArgs args, ffi::Any* rv) {
      *rv = nn::scale_shift_nhwc(args[0].cast<te::Tensor>(), args[1].cast<te::Tensor>(),
                                 args[2].cast<te::Tensor>());
    });

/* Ops from nn/pooling.h */
TVM_REGISTER_GLOBAL("topi.nn.pool_grad").set_body_packed([](ffi::PackedArgs args, ffi::Any* rv) {
  *rv =
      nn::pool_grad(args[0].cast<te::Tensor>(), args[1].cast<te::Tensor>(),
                    args[2].cast<Array<PrimExpr>>(), args[3].cast<Array<PrimExpr>>(),
                    args[4].cast<Array<PrimExpr>>(), static_cast<nn::PoolType>(args[5].cast<int>()),
                    args[6].cast<bool>(), args[7].cast<std::string>(), args[8].cast<bool>());
});

TVM_REGISTER_GLOBAL("topi.nn.global_pool").set_body_packed([](ffi::PackedArgs args, ffi::Any* rv) {
  *rv = nn::global_pool(args[0].cast<te::Tensor>(), static_cast<nn::PoolType>(args[1].cast<int>()),
                        args[2].cast<std::string>());
});

TVM_REGISTER_GLOBAL("topi.nn.adaptive_pool1d")
    .set_body_packed([](ffi::PackedArgs args, ffi::Any* rv) {
      *rv = nn::adaptive_pool1d(args[0].cast<te::Tensor>(), args[1].cast<Array<PrimExpr>>(),
                                static_cast<nn::PoolType>(args[2].cast<int>()),
                                args[3].cast<std::string>());
    });

TVM_REGISTER_GLOBAL("topi.nn.adaptive_pool")
    .set_body_packed([](ffi::PackedArgs args, ffi::Any* rv) {
      *rv = nn::adaptive_pool(args[0].cast<te::Tensor>(), args[1].cast<Array<PrimExpr>>(),
                              static_cast<nn::PoolType>(args[2].cast<int>()),
                              args[3].cast<std::string>());
    });

TVM_REGISTER_GLOBAL("topi.nn.adaptive_pool3d")
    .set_body_packed([](ffi::PackedArgs args, ffi::Any* rv) {
      *rv = nn::adaptive_pool3d(args[0].cast<te::Tensor>(), args[1].cast<Array<PrimExpr>>(),
                                static_cast<nn::PoolType>(args[2].cast<int>()),
                                args[3].cast<std::string>());
    });

TVM_REGISTER_GLOBAL("topi.nn.pool1d").set_body_packed([](ffi::PackedArgs args, ffi::Any* rv) {
  *rv = nn::pool1d(args[0].cast<te::Tensor>(), args[1].cast<Array<PrimExpr>>(),
                   args[2].cast<Array<PrimExpr>>(), args[3].cast<Array<PrimExpr>>(),
                   args[4].cast<Array<PrimExpr>>(), static_cast<nn::PoolType>(args[5].cast<int>()),
                   args[6].cast<bool>(), args[7].cast<std::string>(), args[8].cast<bool>());
});

TVM_REGISTER_GLOBAL("topi.nn.pool2d").set_body_packed([](ffi::PackedArgs args, ffi::Any* rv) {
  *rv = nn::pool2d(args[0].cast<te::Tensor>(), args[1].cast<Array<PrimExpr>>(),
                   args[2].cast<Array<PrimExpr>>(), args[3].cast<Array<PrimExpr>>(),
                   args[4].cast<Array<PrimExpr>>(), static_cast<nn::PoolType>(args[5].cast<int>()),
                   args[6].cast<bool>(), args[7].cast<std::string>(), args[8].cast<bool>());
});

TVM_REGISTER_GLOBAL("topi.nn.pool3d").set_body_packed([](ffi::PackedArgs args, ffi::Any* rv) {
  *rv = nn::pool3d(args[0].cast<te::Tensor>(), args[1].cast<Array<PrimExpr>>(),
                   args[2].cast<Array<PrimExpr>>(), args[3].cast<Array<PrimExpr>>(),
                   args[4].cast<Array<PrimExpr>>(), static_cast<nn::PoolType>(args[5].cast<int>()),
                   args[6].cast<bool>(), args[7].cast<std::string>(), args[8].cast<bool>());
});

/* Ops from nn/softmax.h */
TVM_REGISTER_GLOBAL("topi.nn.softmax").set_body_packed([](ffi::PackedArgs args, ffi::Any* rv) {
  *rv = nn::softmax(args[0].cast<te::Tensor>(), args[1].cast<int>());
});

TVM_REGISTER_GLOBAL("topi.nn.log_softmax").set_body_packed([](ffi::PackedArgs args, ffi::Any* rv) {
  *rv = nn::log_softmax(args[0].cast<te::Tensor>());
});

TVM_REGISTER_GLOBAL("topi.nn.lrn").set_body_packed([](ffi::PackedArgs args, ffi::Any* rv) {
  *rv = nn::lrn(args[0].cast<te::Tensor>(), args[1].cast<int>(), args[2].cast<int>(),
                args[3].cast<double>(), args[4].cast<double>(), args[5].cast<double>());
});

/* Ops from nn/bnn.h */
TVM_REGISTER_GLOBAL("topi.nn.binarize_pack")
    .set_body_packed([](ffi::PackedArgs args, ffi::Any* rv) {
      *rv = nn::binarize_pack(args[0].cast<te::Tensor>(), args[1].cast<int>());
    });

TVM_REGISTER_GLOBAL("topi.nn.binary_dense").set_body_packed([](ffi::PackedArgs args, ffi::Any* rv) {
  *rv = nn::binary_dense(args[0].cast<te::Tensor>(), args[1].cast<te::Tensor>());
});

/* Ops from nn/layer_norm.h */
TVM_REGISTER_GLOBAL("topi.nn.layer_norm").set_body_packed([](ffi::PackedArgs args, ffi::Any* rv) {
  *rv = nn::layer_norm(args[0].cast<te::Tensor>(), args[1].cast<te::Tensor>(),
                       args[2].cast<te::Tensor>(), args[3].cast<Array<Integer>>(),
                       args[4].cast<double>());
});

/* Ops from nn/group_norm.h */
TVM_REGISTER_GLOBAL("topi.nn.group_norm").set_body_packed([](ffi::PackedArgs args, ffi::Any* rv) {
  *rv = nn::group_norm(args[0].cast<te::Tensor>(), args[1].cast<te::Tensor>(),
                       args[2].cast<te::Tensor>(), args[3].cast<int>(), args[4].cast<int>(),
                       args[5].cast<Array<Integer>>(), args[6].cast<double>());
});

/* Ops from nn/instance_norm.h */
<<<<<<< HEAD
TVM_REGISTER_GLOBAL("topi.nn.instance_norm").set_body_packed([](TVMArgs args, TVMRetValue* rv) {
  *rv = nn::instance_norm(args[0].cast<te::Tensor>(), args[1].cast<te::Tensor>(),
                          args[2].cast<te::Tensor>(), args[3].cast<int>(),
                          args[4].cast<Array<Integer>>(), args[5].cast<double>());
});
=======
TVM_REGISTER_GLOBAL("topi.nn.instance_norm")
    .set_body_packed([](ffi::PackedArgs args, ffi::Any* rv) {
      *rv = nn::instance_norm(args[0].cast<te::Tensor>(), args[1].cast<te::Tensor>(),
                              args[2].cast<te::Tensor>(), args[3].cast<Array<Integer>>(),
                              args[4].cast<double>());
    });
>>>>>>> 16b27837

/* Ops from nn/rms_norm.h */
TVM_REGISTER_GLOBAL("topi.nn.rms_norm").set_body_packed([](ffi::PackedArgs args, ffi::Any* rv) {
  *rv = nn::rms_norm(args[0].cast<te::Tensor>(), args[1].cast<te::Tensor>(),
                     args[2].cast<Array<Integer>>(), args[3].cast<double>());
});

}  // namespace topi
}  // namespace tvm<|MERGE_RESOLUTION|>--- conflicted
+++ resolved
@@ -211,20 +211,11 @@
 });
 
 /* Ops from nn/instance_norm.h */
-<<<<<<< HEAD
 TVM_REGISTER_GLOBAL("topi.nn.instance_norm").set_body_packed([](TVMArgs args, TVMRetValue* rv) {
   *rv = nn::instance_norm(args[0].cast<te::Tensor>(), args[1].cast<te::Tensor>(),
                           args[2].cast<te::Tensor>(), args[3].cast<int>(),
                           args[4].cast<Array<Integer>>(), args[5].cast<double>());
 });
-=======
-TVM_REGISTER_GLOBAL("topi.nn.instance_norm")
-    .set_body_packed([](ffi::PackedArgs args, ffi::Any* rv) {
-      *rv = nn::instance_norm(args[0].cast<te::Tensor>(), args[1].cast<te::Tensor>(),
-                              args[2].cast<te::Tensor>(), args[3].cast<Array<Integer>>(),
-                              args[4].cast<double>());
-    });
->>>>>>> 16b27837
 
 /* Ops from nn/rms_norm.h */
 TVM_REGISTER_GLOBAL("topi.nn.rms_norm").set_body_packed([](ffi::PackedArgs args, ffi::Any* rv) {
