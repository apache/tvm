--- conflicted
+++ resolved
@@ -104,12 +104,8 @@
         stack_.call_arg(DocUtils::ToStr(e->name + "_exit"), "name_hint");
       }
     }
-<<<<<<< HEAD
-    stack_.func_call("block_builder.emit_output", idx_exit).call_arg(idx_exit);
-    stack_.call_arg(DocUtils::ToStrDoc(e->name), "name_hint");
-=======
     stack_.func_call("emit_output", idx_exit, "block_builder").call_arg(idx_exit);
->>>>>>> fe5f6163
+    stack_.call_arg(DocUtils::ToStr(e->name), "name_hint");
     idx_exits.push_back(idx_exit);
   }
   stack_.scope_end();
