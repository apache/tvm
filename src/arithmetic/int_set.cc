/*!
 *  Copyright (c) 2017 by Contributors
 * \file int_set.cc
 * \brief The integer set functions
 */
#include <tvm/ir.h>
#include <tvm/ir_pass.h>
#include <pass/Interval.h>
#include <unordered_map>
#include "./int_set.h"
#include "./compute_expr.h"
#include "./int_set_internal.h"

namespace tvm {
namespace arith {

using Halide::Internal::Interval;
using namespace ir;

inline IntSet IntSet::cover_interval() const {
  if ((*this).as<IntervalSet>()) return *this;
  const StrideSet* s =  (*this).as<StrideSet>();
  if (s) {
    CHECK_NE(s->extents.size(), 0U);
    Expr max = s->base.max;
    for (size_t i = 0; i < s->extents.size(); ++i) {
      max = max + s->extents[i] * s->strides[i] - s->strides[i];
    }
    return IntervalSet::make(s->base.min, max);
  }
  LOG(FATAL) << "cannot convert set " << (*this)->type_key() << " to interval";
  return IntSet::everything();
}

Range IntSet::cover_range(Range max_range) const {
  IntSet temp;
  const IntervalSet* s_int = (*this).as<IntervalSet>();
  if (s_int == nullptr) {
    temp = this->cover_interval();
    s_int = temp.as<IntervalSet>();
  }
  if (s_int->i.is_bounded()) {
    return Range::make_with_min_extent(
        s_int->i.min, Simplify(s_int->i.max + 1 - s_int->i.min));
  }
  return max_range;
}

bool IntSet::is_everything() const {
  const IntervalSet* s_int = (*this).as<IntervalSet>();
  return (s_int && s_int->i.is_everything());
}

bool IntSet::is_single_point() const {
  const IntervalSet* s_int = (*this).as<IntervalSet>();
  return (s_int && s_int->i.is_single_point());
}

bool IntSet::can_prove_positive() const {
  const IntervalSet* s_int = (*this).as<IntervalSet>();
  return (s_int && is_positive_const(ir::Simplify(s_int->i.min)));
}

bool IntSet::can_prove_negative() const {
  const IntervalSet* s_int = (*this).as<IntervalSet>();
  return (s_int && is_negative_const(ir::Simplify(s_int->i.max)));
}

SignType IntSet::sign_type() const {
  if (can_prove_positive()) {
    return kPositive;
  } else if (can_prove_negative()) {
    return kNegative;
  } else if (is_single_point() && is_zero(point_value())) {
    return kZero;
  } else {
    return kUnknown;
  }
}
Expr IntSet::point_value() const {
  const IntervalSet* s_int = (*this).as<IntervalSet>();
  CHECK(s_int && s_int->i.is_single_point());
  return s_int->i.min;
}

IntSet IntSet::everything() {
  return IntervalSet::make(Interval::everything());
}

IntSet IntSet::single_point(Expr x) {
  return IntervalSet::make(Interval::single_point(x));
}

IntSet IntSet::range(Range r) {
  // must make sure it can be matched back by MatchRange.
  if (is_one(r->extent)) {
    return IntSet::single_point(r->min);
  }
  if (is_positive_const(r->extent) && is_const(r->min)) {
    return IntervalSet::make(
        r->min, ComputeExpr<Sub>(ComputeExpr<Add>(r->extent, r->min), 1));
  }
  return IntervalSet::make(r->min, (r->extent + r->min) - 1);
}

IntSet IntSet::range(Expr min, Expr max) {
  if (min.same_as(max)) {
    return IntSet::single_point(min);
  }
  return IntervalSet::make(min, max);
}

// Check if a is created from b.
bool IntSet::match_range(const Range& b) const {
  const IntSet& a = *this;
  const IntervalSet* a_int = a.as<IntervalSet>();
  if (!a_int) return false;
  const Interval& i = a_int->i;
  if (!i.min.same_as(b)) return false;
  if (is_one(b->extent)) return i.is_single_point();
  if (is_positive_const(b->extent) && is_const(b->min)) {
    // deep equality
    return Equal(
        ComputeExpr<Sub>(ComputeExpr<Add>(b->extent, b->min), 1),
        a_int->i.max);
  }
  const Sub* sub = i.max.as<Sub>();
  if (!sub) return false;
  if (is_one(sub->b)) return false;
  const Add* add = sub->a.as<Add>();
  return add &&
      add->a.same_as(b->min) &&
      add->b.same_as(b->extent);
}

inline bool MatchPoint(const IntSet& a,
                       const Expr& b) {
  const IntervalSet* a_int = a.as<IntervalSet>();
  if (!a_int) return false;
  const Interval& i = a_int->i;
  return i.is_single_point() && i.min.same_as(b);
}

IntSet Union(const Array<IntSet>& set) {
  if (set.size() == 1) return set[0];
  Interval x = set[0].cover_interval().as<IntervalSet>()->i;
  for (size_t i = 1; i < set.size(); ++i) {
    x.include(set[i].cover_interval().as<IntervalSet>()->i);
  }
  return IntervalSet::make(x);
}

// type traits
template<typename OP>
struct is_logical_op {
  static const bool value = false;
};

#define TVM_DECLARE_LOGICAL_OP(OP)              \
  template<>                                    \
  struct is_logical_op<ir::OP> {                \
    static const bool value = true;             \
  };

// interval related.
template<typename OP>
inline IntSet CombineInterval(Interval a, Interval b) {
  if (a.is_single_point() && b.is_single_point()) {
    return IntSet::single_point(ComputeExpr<OP>(a.min, b.min));
  }
  LOG(WARNING) << "Return Everything in CombineInterval " << OP::_type_key;
  return IntSet::everything();
}

template<>
inline IntSet CombineInterval<Add>(Interval a, Interval b) {
  if (a.is_single_point() && b.is_single_point()) {
    return IntSet::single_point(ComputeExpr<Add>(a.min, b.min));
  }
  Interval r = Interval::everything();
  if (a.has_lower_bound() && b.has_lower_bound()) {
    r.min = ComputeExpr<Add>(a.min, b.min);
  }
  if (a.has_upper_bound() && b.has_upper_bound()) {
    r.max = ComputeExpr<Add>(a.max, b.max);
  }
  return IntervalSet::make(r);
}

template<>
inline IntSet CombineInterval<Sub>(Interval a, Interval b) {
  if (a.is_single_point() && b.is_single_point()) {
    return IntSet::single_point(ComputeExpr<Sub>(a.min, b.min));
  }
  Interval r = Interval::everything();
  if (a.has_lower_bound() && b.has_upper_bound()) {
    r.min = ComputeExpr<Sub>(a.min, b.max);
  }
  if (a.has_upper_bound() && b.has_lower_bound()) {
    r.max = ComputeExpr<Sub>(a.max, b.min);
  }
  return IntervalSet::make(r);
}

template<>
inline IntSet CombineInterval<Mul>(Interval a, Interval b) {
  if (a.is_single_point() && b.is_single_point()) {
    return IntSet::single_point(ComputeExpr<Mul>(a.min, b.min));
  }
  if (a.is_single_point() && !b.is_single_point()) {
    std::swap(a, b);
  }
  if (b.is_single_point()) {
    if (is_zero(b.min)) return IntSet::single_point(0);
    if (is_one(b.min)) return IntervalSet::make(a);
    Expr e1 = a.has_lower_bound() ? ComputeExpr<Mul>(a.min, b.min) : a.min;
    Expr e2 = a.has_upper_bound() ? ComputeExpr<Mul>(a.max, b.min) : a.max;
    // This is relaxiation
    // TODO(tqchen): consider convert to StrideSet.
    if (is_positive_const(b.min)) {
      return IntervalSet::make(e1, e2);
    } else if (is_negative_const(b.min)) {
      return IntervalSet::make(e2, e1);
    } else if (a.is_bounded()) {
      Expr cmp = b.min >= make_zero(b.min.type().element_of());
      return IntervalSet::make(select(cmp, e1, e2), select(cmp, e2, e1));
    }
  }
  LOG(WARNING) << "Return Everything in CombineInterval Mul";
  return IntSet::everything();
}

template<>
inline IntSet CombineInterval<Max>(Interval a, Interval b) {
  if (a.is_single_point() && b.is_single_point()) {
    return IntSet::single_point(ComputeExpr<Max>(a.min, b.min));
  }
  return IntervalSet::make(Interval::make_max(a.min, b.min),
                           Interval::make_max(a.max, b.max));
}

template<>
inline IntSet CombineInterval<Min>(Interval a, Interval b) {
  if (a.is_single_point() && b.is_single_point()) {
    return IntSet::single_point(ComputeExpr<Min>(a.min, b.min));
  }
  return IntervalSet::make(Interval::make_min(a.min, b.min),
                           Interval::make_min(a.max, b.max));
}

template<typename OP>
inline IntSet CombineInterval_(IntSet a, IntSet b) {
  return CombineInterval<OP>(
      a.as<IntervalSet>()->i, b.as<IntervalSet>()->i);
}

// stride related
inline IntSet AsStrideSet(IntSet a) {
  if (a.as<StrideSet>()) return a;
  const IntervalSet* s = a.as<IntervalSet>();
  CHECK(s->i.is_bounded());
  std::shared_ptr<StrideSet> n = std::make_shared<StrideSet>();
  n->base = s->i;
  return IntSet(n);
}
template<typename OP>
inline IntSet CombineSets(IntSet a, IntSet b) {
  return CombineInterval_<OP>(a.cover_interval(), b.cover_interval());
}

template<>
inline IntSet CombineSets<Add>(IntSet a, IntSet b) {
  const IntervalSet* a_int = a.as<IntervalSet>();
  const IntervalSet* b_int = b.as<IntervalSet>();
  if (a_int && is_zero(a_int->i.min)) return b;
  if (b_int && is_zero(b_int->i.min)) return a;
  a = AsStrideSet(a);
  b = AsStrideSet(b);
  const StrideSet* a_stride = a.as<StrideSet>();
  const StrideSet* b_stride = b.as<StrideSet>();
  auto n = std::make_shared<StrideSet>(*a_stride);
  for (size_t i = 0; i < b_stride->extents.size(); ++i) {
    n->extents.push_back(b_stride->extents[i]);
    n->strides.push_back(b_stride->strides[i]);
  }
  n->base = CombineInterval<Add>(
      a_stride->base, b_stride->base).as<IntervalSet>()->i;
  return IntSet(n);
}

inline IntSet NegateSet(IntSet a) {
  const IntervalSet* a_int = a.as<IntervalSet>();
  if (a_int) {
    if (a_int->i.is_single_point()) {
      return IntSet::single_point(-a_int->i.min);
    } else {
      Interval r = Interval::everything();
      if (a_int->i.has_upper_bound()) {
        r.min = -(a_int->i.max);
      }
      if (a_int->i.has_lower_bound()) {
        r.max = -(a_int->i.min);
      }
      return IntervalSet::make(r);
    }
  } else {
    return NegateSet(a.cover_interval());
  }
}

template<>
inline IntSet CombineSets<Sub>(IntSet a, IntSet b) {
  return CombineSets<Add>(a, NegateSet(b));
}

TVM_DECLARE_LOGICAL_OP(And);
TVM_DECLARE_LOGICAL_OP(Or);
TVM_DECLARE_LOGICAL_OP(EQ);
TVM_DECLARE_LOGICAL_OP(NE);
TVM_DECLARE_LOGICAL_OP(GE);
TVM_DECLARE_LOGICAL_OP(GT);
TVM_DECLARE_LOGICAL_OP(LE);
TVM_DECLARE_LOGICAL_OP(LT);
TVM_DECLARE_LOGICAL_OP(Not);

// generic combine operations of two sets
template<typename OP>
inline IntSet Combine(const IntSet& a, const IntSet &b) {
  if (is_logical_op<OP>::value) {
    return IntervalSet::make(0, 1);
  }
  const IntervalSet* a_int = a.as<IntervalSet>();
  const IntervalSet* b_int = b.as<IntervalSet>();
  if (a_int && a_int->i.is_everything()) return a;
  if (b_int && b_int->i.is_everything()) return b;
  if (a_int && b_int) {
    return CombineInterval<OP>(a_int->i, b_int->i);
  }
  if (a_int && !(a_int->i.is_bounded())) {
    return CombineInterval_<OP>(a, b.cover_interval());
  }
  if (b_int && !(b_int->i.is_bounded())) {
    return CombineInterval_<OP>(a.cover_interval(), b);
  }
  return CombineSets<OP>(a, b);
}

// Evaluator to evalute the epxression.
class IntSetEvaluator {
 public:
  explicit IntSetEvaluator(const std::unordered_map<const Variable*, IntSet>& dom_map)
      : dom_map(dom_map) {}

  inline IntSet Eval(Expr expr) {
    static const FType& f = vtable();
    if (f.can_dispatch(expr)) {
      return f(expr, expr, this);
    } else {
      LOG(WARNING) << "cannot evaluate set type " << expr->type_key();
      return IntSet::everything();
    }
  }

  using FType = tvm::IRFunctor<IntSet (const NodeRef&, const Expr&, IntSetEvaluator *)>;
  static FType& vtable() {  // NOLINT(*)
    static FType inst; return inst;
  }

  const std::unordered_map<const Variable*, IntSet>& dom_map;
  ExprIntSetMap expr_map;
};

inline IntSet ConstOp(const NodeRef&, const Expr& e, IntSetEvaluator* m) {
  IntSet res = IntSet::single_point(e);
  m->expr_map[e] = res;
  return res;
}

TVM_STATIC_IR_FUNCTOR(IntSetEvaluator, vtable)
.set_dispatch<IntImm>(ConstOp)
.set_dispatch<UIntImm>(ConstOp)
.set_dispatch<FloatImm>(ConstOp);

TVM_STATIC_IR_FUNCTOR(IntSetEvaluator, vtable)
.set_dispatch<Variable>([](const Variable* op, const Expr& e, IntSetEvaluator* m) {
    IntSet res;
    auto it = m->dom_map.find(op);
    if (it != m->dom_map.end()) {
      res = it->second;
    } else {
      res = IntSet::single_point(e);
    }
    m->expr_map[e] = res;
    return res;
  });

// binary operator
template<typename T>
inline IntSet Binary(const T* op, const Expr& e, IntSetEvaluator* m) {
  IntSet a = m->Eval(op->a);
  IntSet b = m->Eval(op->b);
  if (MatchPoint(a, op->a) && MatchPoint(b, op->b)) {
    return IntSet::single_point(e);
  }
  IntSet r = Combine<T>(a, b);
  m->expr_map[e] = r;
  return r;
}

TVM_STATIC_IR_FUNCTOR(IntSetEvaluator, vtable)
.set_dispatch<Add>(Binary<Add>)
.set_dispatch<Sub>(Binary<Sub>)
.set_dispatch<Mul>(Binary<Mul>)
.set_dispatch<Div>(Binary<Div>)
.set_dispatch<Mod>(Binary<Mod>)
.set_dispatch<Min>(Binary<Min>)
.set_dispatch<Max>(Binary<Max>)
.set_dispatch<EQ>(Binary<EQ>)
.set_dispatch<NE>(Binary<NE>)
.set_dispatch<LT>(Binary<LT>)
.set_dispatch<LE>(Binary<LE>)
.set_dispatch<GT>(Binary<GT>)
.set_dispatch<GE>(Binary<GE>)
.set_dispatch<And>(Binary<And>)
.set_dispatch<Or>(Binary<Or>);

IntSet EvalSet(Expr e,
               const std::unordered_map<const Variable*, IntSet>& dom_map) {
  return IntSetEvaluator(dom_map).Eval(e);
}

IntSet EvalSet(Expr e,
               const Map<IterVar, IntSet>& dom_map) {
  std::unordered_map<const Variable*, IntSet> dmap;
  for (auto kv : dom_map) {
    dmap[kv.first->var.as<Variable>()] = kv.second;
  }
  return EvalSet(e, dmap);
}

IntSet EvalSet(Range r,
               const std::unordered_map<const Variable*, IntSet>& dom_map) {
  IntSetEvaluator m(dom_map);
  IntSet min_set = m.Eval(r->min);
  IntSet ext_set = m.Eval(r->extent).cover_interval();
  const Interval& ei = ext_set.as<IntervalSet>()->i;
  if (!ei.has_upper_bound()) return IntSet::everything();
  ext_set = IntervalSet::make(0, ComputeExpr<Sub>(ei.max, 1));
  return Combine<Add>(min_set, ext_set);
}

<<<<<<< HEAD
ExprIntSetMap EvalSetForEachSubExpr(Expr e,
    const std::unordered_map<const Variable*, IntSet>& dom_map) {
  IntSetEvaluator m(dom_map);
  m.Eval(e);
  return m.expr_map;
=======
IntSet EvalSet(Range r,
               const Map<IterVar, IntSet>& dom_map) {
  std::unordered_map<const Variable*, IntSet> dmap;
  for (auto kv : dom_map) {
    dmap[kv.first->var.as<Variable>()] = kv.second;
  }
  return EvalSet(r, dmap);
>>>>>>> 820a8597
}

TVM_STATIC_IR_FUNCTOR(IRPrinter, vtable)
.set_dispatch<IntervalSet>([](const IntervalSet *op, IRPrinter *p) {
    p->stream << "interval-set"
              << "[" << op->i.min << ", "
              << op->i.max << ']';
  });

}  // namespace arith
}  // namespace tvm<|MERGE_RESOLUTION|>--- conflicted
+++ resolved
@@ -438,6 +438,13 @@
   return EvalSet(e, dmap);
 }
 
+ExprIntSetMap EvalSetForEachSubExpr(Expr e,
+    const std::unordered_map<const Variable*, IntSet>& dom_map) {
+  IntSetEvaluator m(dom_map);
+  m.Eval(e);
+  return m.expr_map;
+}
+
 IntSet EvalSet(Range r,
                const std::unordered_map<const Variable*, IntSet>& dom_map) {
   IntSetEvaluator m(dom_map);
@@ -449,13 +456,6 @@
   return Combine<Add>(min_set, ext_set);
 }
 
-<<<<<<< HEAD
-ExprIntSetMap EvalSetForEachSubExpr(Expr e,
-    const std::unordered_map<const Variable*, IntSet>& dom_map) {
-  IntSetEvaluator m(dom_map);
-  m.Eval(e);
-  return m.expr_map;
-=======
 IntSet EvalSet(Range r,
                const Map<IterVar, IntSet>& dom_map) {
   std::unordered_map<const Variable*, IntSet> dmap;
@@ -463,7 +463,6 @@
     dmap[kv.first->var.as<Variable>()] = kv.second;
   }
   return EvalSet(r, dmap);
->>>>>>> 820a8597
 }
 
 TVM_STATIC_IR_FUNCTOR(IRPrinter, vtable)
