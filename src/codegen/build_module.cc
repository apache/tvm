/*
 * Licensed to the Apache Software Foundation (ASF) under one
 * or more contributor license agreements.  See the NOTICE file
 * distributed with this work for additional information
 * regarding copyright ownership.  The ASF licenses this file
 * to you under the Apache License, Version 2.0 (the
 * "License"); you may not use this file except in compliance
 * with the License.  You may obtain a copy of the License at
 * 
 *   http://www.apache.org/licenses/LICENSE-2.0
 * 
 * Unless required by applicable law or agreed to in writing,
 * software distributed under the License is distributed on an
 * "AS IS" BASIS, WITHOUT WARRANTIES OR CONDITIONS OF ANY
 * KIND, either express or implied.  See the License for the
 * specific language governing permissions and limitations
 * under the License.
 */

/*!
 *  Copyright (c) 2017 by Contributors
 *  Compile executable modules.
 * \file build_module.cc
 */
#include <dmlc/thread_local.h>
#include <tvm/build_module.h>
#include <tvm/operation.h>
#include <tvm/ir_pass.h>
#include <tvm/codegen.h>

#include <algorithm>
#include <mutex>
#include <stack>

namespace tvm {

TVM_REGISTER_NODE_TYPE(TargetNode);

TVM_STATIC_IR_FUNCTOR(IRPrinter, vtable)
.set_dispatch<TargetNode>([](const TargetNode *op, IRPrinter *p) {
  p->stream << op->str();
  });


/*!
* \brief Construct a Target node from the given name and options.
* \param target_name The major target name. Should be one of
* {"llvm", "cuda", "opencl", "metal", "rocm", "stackvm", "opengl", "ext_dev"}
* \param options Additional options appended to the target
* \return The constructed Target
*/
Target CreateTarget(const std::string& target_name,
                    const std::vector<std::string>& options) {
  auto target = Target(make_node<TargetNode>());
  auto t = static_cast<TargetNode*>(target.node_.get());

  t->target_name = target_name;

  std::string libs_flag = "-libs=";
  std::string device_flag = "-device=";
  for (auto& item : options) {
    t->options_array.push_back(ir::StringImm::make(item));

    if (item.find(libs_flag) == 0) {
      std::stringstream ss(item.substr(libs_flag.length()));
      std::string lib_item;
      while (std::getline(ss, lib_item, ',')) {
        t->libs_array.push_back(ir::StringImm::make(lib_item));
      }
    } else if (item.find(device_flag) == 0) {
      t->device_name = item.substr(device_flag.length());
    }
  }

  if (t->device_name.length() > 0) {
    t->keys_array.push_back(ir::StringImm::make(t->device_name));
  }
  t->device_type = kDLCPU;
  t->thread_warp_size = 1;
  if (target_name == "c" || target_name == "llvm") {
    t->keys_array.push_back(ir::StringImm::make("cpu"));
  } else if (target_name == "cuda" || target_name == "nvptx") {
    t->device_type = kDLGPU;
    t->keys_array.push_back(ir::StringImm::make("cuda"));
    t->keys_array.push_back(ir::StringImm::make("gpu"));
    t->max_num_threads = 512;
    t->thread_warp_size = 32;
  } else if (target_name == "rocm" || target_name == "opencl") {
    // For now assume rocm schedule for opencl
    if (target_name == "opencl") {
      t->device_type = kDLOpenCL;
    } else {
      t->device_type = kDLROCM;
    }
    t->keys_array.push_back(ir::StringImm::make(target_name));
    t->keys_array.push_back(ir::StringImm::make("gpu"));
    t->max_num_threads = 256;
    if (t->device_name == "intel_graphics") {
      t->thread_warp_size = 16;
    }
  } else if (target_name == "metal" || target_name == "vulkan") {
    if (target_name == "metal") {
      t->device_type = kDLMetal;
    } else {
      t->device_type = kDLVulkan;
    }
    t->keys_array.push_back(ir::StringImm::make(target_name));
    t->keys_array.push_back(ir::StringImm::make("gpu"));
    t->max_num_threads = 256;
  } else if (target_name == "sdaccel") {
    t->device_type = kDLOpenCL;
    t->keys_array.push_back(ir::StringImm::make("sdaccel"));
    t->keys_array.push_back(ir::StringImm::make("hls"));
  } else if (target_name == "aocl" || target_name == "aocl_sw_emu") {
    t->device_type = kDLAOCL;
    t->keys_array.push_back(ir::StringImm::make("aocl"));
    t->keys_array.push_back(ir::StringImm::make("hls"));
  } else if (target_name == "opengl") {
    t->device_type = kOpenGL;
    t->keys_array.push_back(ir::StringImm::make("opengl"));
  } else if (target_name == "stackvm") {
    t->device_type = kDLCPU;
  } else if (target_name == "ext_dev") {
    t->device_type = kDLExtDev;
<<<<<<< HEAD
=======
  } else if (target_name == "hybrid") {
    t->device_type = kDLCPU;
>>>>>>> 135c4b44
  } else {
    LOG(ERROR) << "Unknown target name " << target_name;
    return target::stackvm();
  }

  return target;
}

TVM_REGISTER_API("_TargetCreate")
.set_body([](TVMArgs args, TVMRetValue* ret) {
  std::string target_name = args[0];
  std::vector<std::string> options;
  for (int i = 1; i < args.num_args; ++i) {
    std::string arg = args[i];
    options.push_back(arg);
  }

  *ret = CreateTarget(target_name, options);
  });

TVM_REGISTER_API("_TargetFromString")
.set_body([](TVMArgs args, TVMRetValue* ret) {
  std::string target_str = args[0];

  *ret = Target::create(target_str);
  });

std::vector<std::string> TargetNode::keys() const {
  std::vector<std::string> result;
  for (auto& expr : keys_array) {
    result.push_back(expr.as<ir::StringImm>()->value);
  }
  return result;
}

std::vector<std::string> TargetNode::options() const {
  std::vector<std::string> result;
  for (auto& expr : options_array) {
    result.push_back(expr.as<ir::StringImm>()->value);
  }
  return result;
}

std::unordered_set<std::string> TargetNode::libs() const {
  std::unordered_set<std::string> result;
  for (auto& expr : libs_array) {
    result.insert(expr.as<ir::StringImm>()->value);
  }
  return result;
}

const std::string& TargetNode::str() const {
  if (str_repr_.length() != 0) return str_repr_;
  std::ostringstream result;
  result << target_name;
  for (const auto &x : options()) {
    result << " " << x;
  }
  str_repr_ = result.str();
  return str_repr_;
}


bool StartsWith(const std::string& str, const std::string& pattern) {
  return str.compare(0, pattern.length(), pattern) == 0;
}

std::string GetDeviceName(const std::string& target_str) {
  std::istringstream ss(target_str);
  std::string target_name;
  ss >> target_name;

  std::string item;
  while (ss >> item) {
    if (StartsWith(item, "-device=")) {
      return item.substr(std::string("-device=").length());
    }
  }

  return "";
}

Target Target::create(const std::string& target_str) {
  if (target_str.length() == 0) {
    LOG(ERROR) << "target_str must not be empty";
  }

  std::istringstream ss(target_str);
  std::string target_name;

  ss >> target_name;
  auto device_name = GetDeviceName(target_str);

  std::vector<std::string> options;
  std::string item;
  while (ss >> item) {
    options.push_back(item);
  }

  return CreateTarget(target_name, options);
}

/*! \brief Entry to hold the Target context stack. */
struct TVMTargetThreadLocalEntry {
  /*! \brief The current target context */
  std::stack<tvm::Target> context_stack;

  TVMTargetThreadLocalEntry() {
  }
};

/*! \brief Thread local store to hold the Target context stack. */
typedef dmlc::ThreadLocalStore<TVMTargetThreadLocalEntry> TVMTargetThreadLocalStore;

void Target::EnterTargetScope(const tvm::Target& target) {
  TVMTargetThreadLocalEntry *entry = TVMTargetThreadLocalStore::Get();
  entry->context_stack.push(target);
}

void Target::ExitTargetScope() {
  TVMTargetThreadLocalEntry *entry = TVMTargetThreadLocalStore::Get();
  entry->context_stack.pop();
}

tvm::Target Target::current_target(bool allow_not_defined) {
  TVMTargetThreadLocalEntry *entry = TVMTargetThreadLocalStore::Get();
  if (entry->context_stack.size() > 0) {
    return entry->context_stack.top();
  }
  CHECK(allow_not_defined)
    << "Target context required. Please set it by constructing a TargetContext";

  return Target();
}

namespace target {
std::vector<std::string> MergeOptions(std::vector<std::string> opts,
                                             const std::vector<std::string>& new_opts) {
  opts.insert(opts.end(), new_opts.begin(), new_opts.end());
  return opts;
}

Target llvm(const std::vector<std::string>& options) {
  return CreateTarget("llvm", options);
}

Target cuda(const std::vector<std::string>& options) {
  return CreateTarget("cuda", options);
}

Target rocm(const std::vector<std::string>& options) {
  return CreateTarget("rocm", options);
}

Target opencl(const std::vector<std::string>& options) {
  return CreateTarget("opencl", options);
}

Target metal(const std::vector<std::string>& options) {
  return CreateTarget("metal", options);
}

Target mali(const std::vector<std::string>& options) {
  return CreateTarget("opencl", MergeOptions(options, {
    "-device=mali"
  }));
}

Target intel_graphics(const std::vector<std::string>& options) {
  return CreateTarget("opencl", MergeOptions(options, {
    "-device=intel_graphics"
  }));
}

Target stackvm(const std::vector<std::string>& options) {
  return CreateTarget("stackvm", options);
}
}  // namespace target

bool LLVMEnabled() {
  const runtime::PackedFunc* pf = runtime::Registry::Get("codegen.build_llvm");
  return pf != nullptr;
}

/*! \return The default host target for a given device target */
Target DefaultTargetHost(Target target) {
  if (target->device_type == kDLCPU) {
    return target;
  } else {
    if (LLVMEnabled()) {
      return target::llvm();
    } else {
      return target::stackvm();
    }
  }
}

Buffer BufferWithOffsetAlignment(Array<Expr> shape,
                                 Type dtype,
                                 std::string name,
                                 int data_alignment,
                                 int offset_factor) {
  auto data = Var(name, Handle());

  Expr elem_offset;
  if (offset_factor != 0) {
    elem_offset = Var(name + "_elem_offset", shape[0].type());
  } else {
    elem_offset = Expr();
  }

  return BufferNode::make(data, dtype, shape, Array<Expr>(), elem_offset, name, "",
    data_alignment, offset_factor);
}

void GetBinds(const Array<Tensor>& args,
              const std::unordered_map<Tensor, Buffer>& binds,
              Map<Tensor, Buffer>* out_binds,
              Array<NodeRef>* out_arg_list,
              const BuildConfig& config) {
  *out_binds = binds;

  for (const auto &x : args) {
    if (out_binds->find(x) == out_binds->end()) {
      auto buf = BufferWithOffsetAlignment(x->shape, x->dtype, x->op->name,
        config->data_alignment, config->offset_factor);
      out_binds->Set(x, buf);
      out_arg_list->push_back(buf);
    } else {
      out_arg_list->push_back((*out_binds)[x]);
    }
  }
}

/*!
* \brief Build a Stmt given a schedule, args and binds. This function runs the IR passes.
* \param sch The schedule to build.
* \param args The arguments for the schedule.
* \param binds Buffer assignments.
* \param loop_partition True if the LoopPartition pass should be included.
* \param out_arg_list Returns the arguments for the Stmt.
* \param config The build configuration.
* \return The built Stmt.
*/
Stmt BuildStmt(Schedule sch,
               const Array<Tensor>& args,
               const std::unordered_map<Tensor, Buffer>& binds,
               bool loop_partition,
               Array<NodeRef> *out_arg_list,
               const BuildConfig& config) {
  Map<Tensor, Buffer> out_binds;
  GetBinds(args, binds, &out_binds, out_arg_list, config);

  sch = sch.normalize();

  // Phase 0
  auto bounds = schedule::InferBound(sch);
  auto stmt = schedule::ScheduleOps(sch, bounds, false);
  stmt = ir::InjectPrefetch(stmt);

  // Phase 1
  stmt = ir::StorageFlatten(stmt, out_binds, 64,
                            config->instrument_bound_checkers);
  stmt = ir::CanonicalSimplify(stmt);
  if (loop_partition) {
    stmt = ir::LoopPartition(stmt, config->partition_const_loop);
  }
  stmt = ir::VectorizeLoop(stmt);
  stmt = ir::InjectVirtualThread(stmt);
  stmt = ir::InjectDoubleBuffer(stmt, config->double_buffer_split_loop);
  stmt = ir::StorageRewrite(stmt);
  stmt = ir::UnrollLoop(stmt, config->auto_unroll_max_step, config->auto_unroll_max_depth,
    config->auto_unroll_max_extent, config->unroll_explicit);

  // Phase 2
  stmt = ir::Simplify(stmt);
  stmt = ir::LowerStorageAccessInfo(stmt);
  stmt = ir::RemoveNoOp(stmt);

  if (!(config->disable_select_rewriting))
    stmt = ir::RewriteUnsafeSelect(stmt);

  if (config->instrument_bound_checkers)
    stmt = ir::InstrumentBoundCheckers(stmt);

  return stmt;
}

Array<LoweredFunc> lower(Schedule sch,
                         const Array<Tensor>& args,
                         const std::string& name,
                         const std::unordered_map<Tensor, Buffer>& binds,
                         const BuildConfig& config) {
  Array<NodeRef> out_arg_list;
  auto stmt = BuildStmt(sch, args, binds, true, &out_arg_list, config);
  return Array<LoweredFunc>({ ir::MakeAPI(stmt, name, out_arg_list, 0, config->restricted_func) });
}

runtime::Module build(const Array<LoweredFunc>& funcs,
                      const Target& target,
                      const Target& target_host,
                      const BuildConfig& config) {
  std::unordered_set<std::string> all_names;
  for (const auto &x : funcs) {
    CHECK(all_names.count(x->name) == 0) << "Duplicate function name " << x->name;
    all_names.insert(x->name);
  }

  auto target_host_val = target_host.defined() ? target_host : DefaultTargetHost(target);

  Array<LoweredFunc> fhost;
  Array<LoweredFunc> fdevice;

  for (const auto& x : funcs) {
    CHECK(ir::VerifyMemory(x, target->device_type))
        << "Direct host side access to device memory is detected in " << x->func_name()
        << ". Did you forget to bind?";

    if (x->func_type == kMixedFunc) {
      auto func = x;
      if (config->detect_global_barrier) {
        func = ir::ThreadSync(func, "global");
      }

      func = ir::ThreadSync(func, "shared");
      func = ir::LowerThreadAllreduce(func, target->thread_warp_size);
      auto fsplits = ir::SplitHostDevice(func);
      fhost.push_back(fsplits[0]);
      for (auto f = fsplits.begin() + 1; f != fsplits.end(); ++f) {
        fdevice.push_back(*f);
      }
    } else if (x->func_type == kHostFunc) {
      fhost.push_back(x);
    } else if (x->func_type == kDeviceFunc) {
      fdevice.push_back(x);
    } else {
      LOG(FATAL) << "unknown function type " << x->func_type;
    }
  }

  auto keys = target->keys();
  bool target_is_gpu =
    std::find(keys.begin(), keys.end(), "gpu") != keys.end();
  if (target_is_gpu && fdevice.size() == 0) {
    LOG(WARNING) << "Specified target " + target->str() +
      " but cannot find device code. Did you forget to bind?";
  }

  for (size_t i = 0; i < fhost.size(); ++i) {
    auto func = fhost[i];
    func = ir::BindDeviceType(func, target->device_type);
    func = ir::LowerTVMBuiltin(func);
    fhost.Set(i, func);
  }


  for (size_t i = 0; i < fdevice.size(); ++i) {
    auto func = fdevice[i];
    func = ir::LowerIntrin(func, target->target_name);
    fdevice.Set(i, func);
  }

  for (size_t i = 0; i < fhost.size(); ++i) {
    auto func = fhost[i];
    func = ir::LowerIntrin(func, target_host_val->target_name);
    func = ir::CombineContextCall(func);
    fhost.Set(i, func);
  }

  auto mhost = codegen::Build(fhost, target_host_val->str());

  if (fdevice.size() > 0) {
    auto mdev = codegen::Build(fdevice, target->str());
    mhost.Import(mdev);
  }

  return mhost;
}

BuildConfig build_config() {
  return BuildConfig(make_node<BuildConfigNode>());
}

/*! \brief Entry to hold the BuildConfig context stack. */
struct TVMBuildConfigThreadLocalEntry {
  /*! \brief The default build config if the stack is empty */
  tvm::BuildConfig default_config;

  /*! \brief The current build config context */
  std::stack<tvm::BuildConfig> context_stack;

  TVMBuildConfigThreadLocalEntry() :
    default_config(build_config()) {
  }
};

/*! \brief Thread local store to hold the BuildConfig context stack. */
typedef dmlc::ThreadLocalStore<TVMBuildConfigThreadLocalEntry> TVMBuildConfigThreadLocalStore;

void BuildConfig::EnterBuildConfigScope(const tvm::BuildConfig& build_config) {
  TVMBuildConfigThreadLocalEntry *entry = TVMBuildConfigThreadLocalStore::Get();
  entry->context_stack.push(build_config);
}

void BuildConfig::ExitBuildConfigScope() {
  TVMBuildConfigThreadLocalEntry *entry = TVMBuildConfigThreadLocalStore::Get();
  entry->context_stack.pop();
}

tvm::BuildConfig BuildConfig::Current() {
  TVMBuildConfigThreadLocalEntry *entry = TVMBuildConfigThreadLocalStore::Get();
  if (entry->context_stack.size() > 0) {
    return entry->context_stack.top();
  }

  return entry->default_config;
}

TVM_REGISTER_NODE_TYPE(BuildConfigNode);

TVM_STATIC_IR_FUNCTOR(IRPrinter, vtable)
.set_dispatch<BuildConfigNode>([](const BuildConfigNode *op, IRPrinter *p) {
  p->stream << "build_config(";
  p->stream << "data_alignment=" << op->data_alignment << ", ";
  p->stream << "offset_factor=" << op->offset_factor << ", ";
  p->stream << "double_buffer_split_loop=" << op->double_buffer_split_loop << ", ";
  p->stream << "auto_unroll_max_step=" << op->auto_unroll_max_step << ", ";
  p->stream << "auto_unroll_max_depth=" << op->auto_unroll_max_depth << ", ";
  p->stream << "auto_unroll_max_extent=" << op->auto_unroll_max_extent << ", ";
  p->stream << "unroll_explicit=" << op->unroll_explicit << ", ";
  p->stream << "restricted_func=" << op->restricted_func << ", ";
  p->stream << "detect_global_barrier=" << op->detect_global_barrier << ", ";
  p->stream << "partition_const_loop=" << op->partition_const_loop << ", ";
  p->stream << "dump_pass_ir=" << op->dump_pass_ir << ", ";
  p->stream << "instrument_bound_checkers=" << op->instrument_bound_checkers << ", ";
  p->stream << "disable_select_rewriting=" << op->disable_select_rewriting;
  p->stream << ")";
});

struct GenericFunc::Manager {
  std::unordered_map<std::string, NodePtr<Node> > fmap;
  // mutex
  std::mutex mutex;

  Manager() {
  }

  static Manager* Global() {
    static Manager inst;
    return &inst;
  }
};

GenericFunc GenericFunc::Get(const std::string& name) {
  Manager* m = Manager::Global();
  std::lock_guard<std::mutex>(m->mutex);
  auto it = m->fmap.find(name);
  if (it == m->fmap.end()) {
    auto f = make_node<GenericFuncNode>();
    f->name_ = name;
    m->fmap[name] = f;
    return GenericFunc(f);
  } else {
    return GenericFunc(it->second);
  }
}

void GenericFunc::RegisterGenericFunc(GenericFunc func, const std::string& name) {
  Manager* m = Manager::Global();
  std::lock_guard<std::mutex>(m->mutex);
  auto it = m->fmap.find(name);
  CHECK(it == m->fmap.end()) << "GenericFunc already registered " << name;
  func->name_ = name;
  m->fmap[name] = func.node_;
}

GenericFunc& GenericFunc::set_default(const PackedFunc value,
                                           bool allow_override) {
  auto node = static_cast<GenericFuncNode*>(node_.get());
  if (!allow_override) {
    CHECK(node->generic_func_ == nullptr)
      << "Generic function already registered for " << node->name_;
  }
  node->generic_func_ = value;
  return *this;
}

GenericFunc& GenericFunc::register_func(const std::vector<std::string>& tags,
                                        const PackedFunc value,
                                        bool allow_override) {
  for (auto &t : tags) {
    if (!allow_override) {
      auto iter = (*this)->dispatch_dict_.find(t);
      CHECK(iter == (*this)->dispatch_dict_.end())
        << "Tag " << t << " already registered for schedule factory " << (*this)->name_;
    }
    (*this)->dispatch_dict_[t] = value;
  }
  return *this;
}

void GenericFunc::CallPacked(TVMArgs args, TVMRetValue* ret) const {
  auto node = static_cast<GenericFuncNode*>(node_.get());
  auto target = Target::current_target(true);
  PackedFunc func;

  if (target.defined()) {
    for (auto &k : target->keys()) {
      auto iter = node->dispatch_dict_.find(k);
      if (iter != node->dispatch_dict_.end()) {
        func = iter->second;
        break;
      }
    }
  }

  if (func == nullptr) {
    CHECK(node->generic_func_ != nullptr) << "No generic function registered for " << node->name_;
    func = node->generic_func_;
  }

  func.CallPacked(args, ret);
}

TVM_REGISTER_API("_GetCurrentBuildConfig")
.set_body([](TVMArgs args, TVMRetValue* ret) {
  *ret = BuildConfig::Current();
  });

TVM_REGISTER_API("_EnterBuildConfigScope")
.set_body([](TVMArgs args, TVMRetValue* ret) {
  BuildConfig target = args[0];
  BuildConfig::EnterBuildConfigScope(target);
  });

TVM_REGISTER_API("_ExitBuildConfigScope")
.set_body([](TVMArgs args, TVMRetValue* ret) {
  BuildConfig::ExitBuildConfigScope();
  });

TVM_REGISTER_API("_BuildConfigSetAddLowerPass")
.set_body([](TVMArgs args, TVMRetValue* ret) {
  BuildConfig cfg = args[0];
  std::vector< std::pair<int, PackedFunc> > add_lower_pass;
  CHECK_EQ(args.size() % 2, 1);
  for (int i = 1; i < args.size(); i += 2) {
    add_lower_pass.push_back(std::make_pair(
      args[i].operator int(),
      args[i + 1].operator tvm::runtime::PackedFunc()));
  }
  cfg->add_lower_pass = add_lower_pass;
  });

TVM_REGISTER_API("_BuildConfigGetAddLowerPassInfo")
.set_body([](TVMArgs args, TVMRetValue* ret) {
  // Return one of the following:
  //  * Size of add_lower_pass if num_args == 1
  //  * Phase index of pass if args are (config, index, true)
  //  * Function of pass if args are (config, index, false)
  BuildConfig cfg = args[0];
  if (args.num_args == 1) {
    *ret = static_cast<int64_t>(cfg->add_lower_pass.size());
  } else {
    int index = args[1];
    bool get_phase = args[2];
    auto item = cfg->add_lower_pass[index];
    if (get_phase) {
      *ret = item.first;
    } else {
      *ret = item.second;
    }
  }
  });

TVM_REGISTER_API("_GenericFuncCreate")
.set_body([](TVMArgs args, TVMRetValue* ret) {
  *ret = GenericFunc(make_node<GenericFuncNode>());
  });

TVM_REGISTER_API("_GenericFuncGetGlobal")
.set_body([](TVMArgs args, TVMRetValue* ret) {
  std::string func_name = args[0];
  *ret = GenericFunc::Get(func_name);
  });

TVM_REGISTER_API("_GenericFuncSetDefault")
.set_body([](TVMArgs args, TVMRetValue* ret) {
  GenericFunc generic_func = args[0];
  // Intentionally copy and not de-allocate it, to avoid free pyobject during shutdown
  PackedFunc* func = new PackedFunc(args[1].operator PackedFunc());
  bool allow_override = args[2];

  generic_func
    .set_default(*func, allow_override);
  });

TVM_REGISTER_API("_GenericFuncRegisterFunc")
.set_body([](TVMArgs args, TVMRetValue* ret) {
  GenericFunc generic_func = args[0];
  // Intentionally copy and not de-allocate it, to avoid free pyobject during shutdown
  PackedFunc* func = new PackedFunc(args[1].operator PackedFunc());
  Array<Expr> tags = args[2];
  bool allow_override = args[3];

  std::vector<std::string> tags_vector;
  for (auto& tag : tags) {
    tags_vector.push_back(tag.as<tvm::ir::StringImm>()->value);
  }

  generic_func
    .register_func(tags_vector, *func, allow_override);
  });

TVM_REGISTER_API("_GenericFuncCallFunc")
.set_body([](TVMArgs args, TVMRetValue* ret) {
  GenericFunc generic_func = args[0];
  TVMArgs func_args(&args.values[1], &args.type_codes[1], args.num_args - 1);

  generic_func
    .CallPacked(func_args, ret);
  });

TVM_REGISTER_API("_GetCurrentTarget")
.set_body([](TVMArgs args, TVMRetValue* ret) {
  bool allow_not_defined = args[0];
  *ret = Target::current_target(allow_not_defined);
  });

TVM_REGISTER_API("_EnterTargetScope")
.set_body([](TVMArgs args, TVMRetValue* ret) {
  Target target = args[0];
  Target::EnterTargetScope(target);
  });

TVM_REGISTER_API("_ExitTargetScope")
.set_body([](TVMArgs args, TVMRetValue* ret) {
  Target::ExitTargetScope();
  });

}  // namespace tvm<|MERGE_RESOLUTION|>--- conflicted
+++ resolved
@@ -122,11 +122,8 @@
     t->device_type = kDLCPU;
   } else if (target_name == "ext_dev") {
     t->device_type = kDLExtDev;
-<<<<<<< HEAD
-=======
   } else if (target_name == "hybrid") {
     t->device_type = kDLCPU;
->>>>>>> 135c4b44
   } else {
     LOG(ERROR) << "Unknown target name " << target_name;
     return target::stackvm();
