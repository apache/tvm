/*!
 *  Copyright (c) 2017 by Contributors
 * \brief Compute Op.
 * \file compute_op.cc
 */
#include <tvm/operation.h>
#include <tvm/arithmetic.h>
#include <tvm/ir.h>
#include <tvm/ir_visitor.h>
#include <tvm/ir_pass.h>
#include <unordered_set>
#include "./op_util.h"
#include "../schedule/message_passing.h"

namespace tvm {

using namespace ir;

TVM_STATIC_IR_FUNCTOR(IRPrinter, vtable)
.set_dispatch<ComputeOpNode>([](const ComputeOpNode *op, IRPrinter *p) {
    p->stream << "compute(" << op->name << ", " << op << ")";
});

TVM_REGISTER_NODE_TYPE(ComputeOpNode);

int ComputeOpNode::num_outputs() const {
  return 1;
}

Array<IterVar> ComputeOpNode::root_iter_vars() const {
  if (reduce_axis.size() == 0) return axis;
  Array<IterVar> ret = axis;
  for (IterVar iv : reduce_axis) {
    ret.push_back(iv);
  }
  return ret;
}

Type ComputeOpNode::output_dtype(size_t i) const {
  CHECK_EQ(i, 0U);
  return body.type();
}

Array<Expr> ComputeOpNode::output_shape(size_t i) const {
  CHECK_EQ(i, 0U);
  std::vector<Expr> shape;
  for (size_t i = 0; i < axis.size(); ++i) {
    const Range& r = axis[i]->dom;
    shape.push_back(r->extent);
  }
  return Array<Expr>(shape);
}

Tensor compute(Array<Expr> shape, FCompute fcompute, std::string name) {
  auto op_node = std::make_shared<ComputeOpNode>();
  // compute dimension.
  size_t ndim = shape.size();
  std::vector<IterVar> axis;
  std::vector<Var> args;
  for (size_t i = 0; i < ndim; ++i) {
    std::ostringstream os;
    os << "ax" << i;
    axis.emplace_back(IterVarNode::make(
        Range(0, shape[i]), Var(os.str(), shape[i].type()), kDataPar));
    args.push_back(axis.back()->var);
  }

  return ComputeOpNode::make(name, axis, fcompute(args)).output(0);
}

Operation ComputeOpNode::make(std::string name,
                              Array<IterVar> axis,
                              Expr body) {
  auto n = std::make_shared<ComputeOpNode>();
  n->name = name;
  n->axis = axis;
  n->body = body;
  if (n->body->is_type<ir::Reduce>()) {
    n->reduce_axis = n->body.as<ir::Reduce>()->axis;
  }
  return Operation(n);
}

// The schedule related logics
Array<Tensor> ComputeOpNode::InputTensors() const {
  Array<Tensor> ret;
  std::unordered_set<Tensor> visited;
  ir::PostOrderVisit(body, [&ret, &visited](const NodeRef& n) {
      const ir::Call *call = n.as<ir::Call>();
      if (call != nullptr && call->func.defined()) {
        Tensor t = Operation(call->func.node_).output(call->value_index);
        if (!visited.count(t)) {
          ret.push_back(t);
          visited.insert(t);
        }
      }
    });
  return ret;
}

Operation ComputeOpNode::ReplaceInputs(
    const Operation& self,
    const std::unordered_map<Tensor, Tensor>& rmap) const {
  CHECK_EQ(self.operator->(), this);
  Expr new_body = op::ReplaceTensor(this->body, rmap);
  if (!new_body.same_as(this->body)) {
    return ComputeOpNode::make(name, axis, new_body);
  } else {
    return self;
  }
}

void ComputeOpNode::PropBoundToInputs(
    const Operation& self,
    const std::unordered_map<const Variable*, IntSet>& dom_map,
    std::unordered_map<Tensor, TensorDom>* out_dom_map) const {
  CHECK_EQ(self.operator->(), this);
  auto fvisit = [&dom_map, out_dom_map](const NodeRef& n) {
    auto *call = n.as<ir::Call>();
    if (call != nullptr && call->func.defined()) {
      Tensor t = Operation(call->func.node_).output(call->value_index);
      if (t->op.defined() && out_dom_map->count(t)) {
        TensorDom& dom = out_dom_map->at(t);
        for (size_t i = 0; i < t.ndim(); ++i) {
          dom.data[i].push_back(EvalSet(call->args[i], dom_map));
        }
      }
    }
  };
  ir::PostOrderVisit(body, fvisit);
}

void ComputeOpNode::GatherBound(
    const Operation& self,
    const std::unordered_map<Tensor, TensorDom>& tensor_dom,
    std::unordered_map<IterVar, Range>* out_dom_map) const {
  const TensorDom& tdom = tensor_dom.at(self.output(0));
  for (size_t i = 0; i < this->axis.size(); ++i) {
    Range r = arith::Union(tdom.data.at(i)).cover_range(this->axis[i]->dom);
    CHECK(!out_dom_map->count(this->axis[i]));
    (*out_dom_map)[this->axis[i]] = r;
  }
  for (size_t i = 0; i < this->reduce_axis.size(); ++i) {
    CHECK(!out_dom_map->count(this->reduce_axis[i]));
    (*out_dom_map)[this->reduce_axis[i]] = this->reduce_axis[i]->dom;
  }
}

Stmt ComputeOpNode::BuildRealize(
    const Operation& self,
    const std::unordered_map<IterVar, Range>& realize_map,
    const Stmt& realize_body) const {
  CHECK_EQ(self.operator->(), this);
  Tensor t = self.output(0);
  Halide::Internal::Region bounds;
  for (IterVar iv : this->axis) {
    bounds.push_back(realize_map.at(iv));
  }
  return ir::Realize::make(t->op, t->value_index, t->dtype,
                           bounds, const_true(), realize_body);
}

// Build a reduction body.
void MakeReduction(const ComputeOpNode* op,
                   const Tensor& t,
                   Stmt* init,
                   Stmt* provide) {
  Stmt no_op = Evaluate::make(0);
  std::vector<Stmt> nest;
  Array<Expr>  args;
  for (IterVar iv : op->axis) {
    args.push_back(iv->var);
  }
  const Reduce* reduce = op->body.as<Reduce>();
  CHECK(reduce);
  const CommReducerNode* combiner = reduce->combiner.as<CommReducerNode>();
  CHECK(combiner);
  Expr init_value = combiner->identity_element;
  Expr update_value = (*combiner)(t(args), reduce->source);
  *init = Provide::make(t->op, t->value_index, init_value, args);
  *provide = Provide::make(t->op, t->value_index, update_value, args);
  if (!is_one(reduce->condition)) {
    *provide = IfThenElse::make(reduce->condition, *provide);
  }
}

Stmt Substitute(Stmt s,
                const std::unordered_map<IterVar, Expr>& value_map) {
  Map<Var, Expr> temp;
  for (const auto& kv : value_map) {
    temp.Set(kv.first->var, kv.second);
  }
  return ir::Substitute(s, temp);
}

// Cross Thread reduction marker.
bool IsCrossThreadReduction(const ComputeOpNode* self,
                            const Stage& stage) {
  // Verify correctness of leaf nest.
  int normal_red = 0, thread_red = 0;
  for (IterVar iv : stage->leaf_iter_vars) {
    if (iv->iter_type == kCommReduce) {
      auto it = stage->iter_var_attrs.find(iv);
      if (it != stage->iter_var_attrs.end() &&
          (*it).second->bind_thread.defined()) {
        ++thread_red;
      } else {
        ++normal_red;
      }
    } else {
      CHECK_EQ(thread_red, 0)
          << "Cross thread reduce cannot swap with normal data axis";
    }
  }
  CHECK(normal_red == 0 || thread_red == 0)
      << "Cannot mix normal reduction with thread reduce";
  return thread_red != 0;
}

Stmt MakeCrossThreadReduction(
    const ComputeOpNode* self,
    const Stage& stage,
    const std::unordered_map<IterVar, Range>& dom_map) {
  Array<Expr>  args;
  for (IterVar iv : self->axis) {
    args.push_back(iv->var);
  }
  const Reduce* reduce = self->body.as<Reduce>();
  CHECK(reduce);
  std::unordered_map<IterVar, Expr> value_map;
  auto nest = op::MakeLoopNest(
      stage, dom_map, 0, false, std::unordered_set<IterVar>(), &value_map);
  auto conds = op::MakeBoundCheck(
      stage, dom_map, false,
      std::unordered_set<IterVar>(), value_map);
  Expr cond = reduce->condition;
  for (Expr v : conds) {
    cond = cond && v;
  }
  Var res_handle("reduce_temp", Handle());
  Array<Expr> freduce_args;
  freduce_args.push_back(reduce->source);
  freduce_args.push_back(cond);

  for (IterVar iv : stage->leaf_iter_vars) {
    if (iv->iter_type == kCommReduce) {
      auto it = stage->iter_var_attrs.find(iv);
      if (it != stage->iter_var_attrs.end() &&
          (*it).second->bind_thread.defined()) {
        IterVar tv = (*it).second->bind_thread;
        freduce_args.push_back(tv->var);
      }
    }
  }
  // Checks for the thread.
  std::vector<Expr> thread_head_check;
  if (stage->store_predicate.defined()) {
    thread_head_check.emplace_back(stage->store_predicate);
  }
  Type t = reduce->type;
  Expr pred = const_true(t.lanes());
  Stmt reduce_body = Store::make(res_handle,
    Call::make(
      reduce->type,
      ir::intrinsic::tvm_thread_allreduce,
      freduce_args, Call::Intrinsic),
     0, pred);
  reduce_body = AttrStmt::make(
      reduce->combiner,
      attr::reduce_scope,
      make_zero(reduce->type),
      reduce_body);
  Stmt assign_body = Provide::make(
      stage->op, 0, Load::make(reduce->type, res_handle, 0, pred), args);
  assign_body = MergeNest(op::MakeIfNest(thread_head_check), assign_body);
  assign_body = MergeNest(op::MakeIfNest(conds), assign_body);
  Stmt body = Allocate::make(
      res_handle, reduce->type, {1}, const_true(),
      Block::make(reduce_body, assign_body));
  body = AttrStmt::make(
      res_handle, attr::storage_scope, StringImm::make("local"), body);
  body = Substitute(body, value_map);
  return MergeNest(nest, body);
}

Stmt MakeProvide(const ComputeOpNode* op,
                 const Tensor& t) {
  Array<Expr> args;
  for (IterVar iv : op->axis) {
    args.push_back(iv->var);
  }
  return Provide::make(t->op, t->value_index, op->body, args);
}

Stmt ComputeOpNode::BuildProvide(
    const Stage& stage,
    const std::unordered_map<IterVar, Range>& dom_map) const {
  CHECK_EQ(stage->op.operator->(), this);

  if (IsCrossThreadReduction(this, stage)) {
    // specially handle cross thread reduction.
    return MakeCrossThreadReduction(this, stage, dom_map);
  }
  Stmt init, provide;
  if (this->reduce_axis.size() == 0) {
    provide = MakeProvide(this, stage->op.output(0));
  } else {
    MakeReduction(this, stage->op.output(0), &init, &provide);
  }
  // make loop nest
  std::unordered_map<IterVar, Expr> value_map;
  auto nest = op::MakeLoopNest(
      stage, dom_map, 0, false, std::unordered_set<IterVar>(), &value_map);
<<<<<<< HEAD
  auto preds = op::MakeBoundCheck(stage, dom_map, false,
      std::unordered_set<IterVar>(), value_map);
  for (auto& e : preds) e = likely(e);
  nest.push_back(op::MakeIfNest(preds));
=======
  nest.push_back(op::MakeIfNest(op::MakeBoundCheck(
      stage, dom_map, false,
      std::unordered_set<IterVar>(), value_map)));
  if (stage->store_predicate.defined()) {
    nest.emplace_back(op::MakeIfNest({stage->store_predicate}));
  }
>>>>>>> bf8a5c07
  provide = Substitute(provide, value_map);

  if (init.defined()) {
    // try to find the location to insert the initialization.
    // Fuse the initialization and provide loop when possible.
    std::unordered_map<IterVar, int> update_state;
    for (IterVar iv : this->reduce_axis) {
      update_state[iv] = 2;
    }
    for (IterVar iv : this->axis) {
      update_state[iv] = 1;
    }
    // find which iter var is related to reduction and which is related to axis.
    schedule::PassDownBitMaskOr(stage, &update_state);
    auto leaf_iter_vars = stage->leaf_iter_vars;
    std::unordered_map<IterVar, Expr> init_value_map;
    // first first loop that is related to reduction.
    size_t begin_loop = leaf_iter_vars.size();
    for (size_t i = 0; i < leaf_iter_vars.size(); ++i) {
      auto iv = leaf_iter_vars[i];
      int flag = update_state.at(iv);
      if ((flag & 2) != 0) {
        begin_loop = i; break;
      }
      init_value_map[iv] = value_map.at(iv);
    }
    // skip loops that does not relates to axis.
    std::unordered_set<IterVar> skip_iter;
    for (auto kv : update_state) {
      int flag = kv.second;
      if ((flag & 1) == 0) skip_iter.insert(kv.first);
    }
    auto init_nest = op::MakeLoopNest(
        stage, dom_map, begin_loop, true,
        skip_iter, &init_value_map);
    auto preds = op::MakeBoundCheck(stage, dom_map, true, skip_iter, init_value_map);
    for (auto& e : preds) e = likely(e);
    init_nest.push_back(op::MakeIfNest(preds));
    init = Substitute(init, init_value_map);
    init  = MergeNest(init_nest, init);
    // common nest
    std::vector<std::vector<Stmt> > common(nest.begin(), nest.begin() + begin_loop + 1);
    std::vector<std::vector<Stmt> > reduce(nest.begin() + begin_loop + 1, nest.end());
    provide = MergeNest(reduce, provide);
    return MergeNest(common, Block::make(init, provide));
  } else {
    return MergeNest(nest, provide);
  }
}
}  // namespace tvm<|MERGE_RESOLUTION|>--- conflicted
+++ resolved
@@ -311,19 +311,13 @@
   std::unordered_map<IterVar, Expr> value_map;
   auto nest = op::MakeLoopNest(
       stage, dom_map, 0, false, std::unordered_set<IterVar>(), &value_map);
-<<<<<<< HEAD
   auto preds = op::MakeBoundCheck(stage, dom_map, false,
       std::unordered_set<IterVar>(), value_map);
   for (auto& e : preds) e = likely(e);
   nest.push_back(op::MakeIfNest(preds));
-=======
-  nest.push_back(op::MakeIfNest(op::MakeBoundCheck(
-      stage, dom_map, false,
-      std::unordered_set<IterVar>(), value_map)));
   if (stage->store_predicate.defined()) {
     nest.emplace_back(op::MakeIfNest({stage->store_predicate}));
   }
->>>>>>> bf8a5c07
   provide = Substitute(provide, value_map);
 
   if (init.defined()) {
