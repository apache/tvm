--- conflicted
+++ resolved
@@ -183,41 +183,6 @@
   return nest;
 }
 
-<<<<<<< HEAD
-// replacer to replace tensors' usage in Provide
-class ProviderReplacer : public ir::IRMutator {
- public:
-  explicit ProviderReplacer(const std::unordered_map<Tensor, Tensor>& vmap)
-      : vmap_(vmap) {}
-
-  Stmt Mutate_(const ir::Provide* op, const Stmt& s) {
-    Tensor t = Operation(op->func.node_).output(op->value_index);
-    auto it = vmap_.find(t);
-    if (it != vmap_.end()) {
-      Stmt ret = ir::Provide::make(
-        it->second->op, it->second->value_index, op->value, op->args);
-      found = true;
-      return IRMutator::Mutate_(ret.as<ir::Provide>(), ret);
-    }
-    return IRMutator::Mutate_(op, s);
-  }
-
-  // whether it is found.
-  bool found{false};
-
- private:
-  const std::unordered_map<Tensor, Tensor>& vmap_;
-};
-
-Stmt ReplaceProvideTensor(Stmt stmt,
-                   const std::unordered_map<Tensor, Tensor>& replace) {
-  ProviderReplacer repl(replace);
-  Stmt ret = repl.Mutate(stmt);
-  return repl.found ? ret : stmt;
-}
-
-=======
->>>>>>> 135c4b44
 // replacer to replace tensors
 class TensorReplacer : public ir::IRMutator {
  public:
