--- conflicted
+++ resolved
@@ -226,15 +226,6 @@
     if (!IsEqualScalar(input_scale, output_scale)) {
       auto [fixed_point_multiplier, shift] = GetFixedPointMultiplierShift(double_multiplier);
 
-<<<<<<< HEAD
-      const bool is_upward_rounding = (param->rounding == "UPWARD");
-      if (param->rounding == "TOEVEN") {
-        LOG(WARNING)
-            << "Rounding to even is not supported by target it is approximated by TONEAREST\n";
-      }
-
-=======
->>>>>>> 02820ad2
       // When using upward rounding (i.e., x.5 rounded to x+1), leverage
       // the FixedPointMultiply operator
       scaled_int32_t =
@@ -491,16 +482,9 @@
     }
   }
   const auto in_dtype = data->dtype;
-<<<<<<< HEAD
   //ICHECK(in_dtype == DataType::Int(8) || in_dtype == DataType::UInt(8) ||
   //       in_dtype == DataType::Int(32) || in_dtype == DataType::Int(64))
   //    << "Input type should be one of [int8, uint8, int32, int64] but was " << in_dtype;
-=======
-  ICHECK(in_dtype == DataType::Int(8) || in_dtype == DataType::UInt(8) ||
-         in_dtype == DataType::Int(16) || in_dtype == DataType::Int(32) ||
-         in_dtype == DataType::Int(64))
-      << "Input type should be one of [int8, uint8, int16, int32, int64] but was " << in_dtype;
->>>>>>> 02820ad2
 
   const RequantizeAttrs* requantize_attrs = attrs.as<RequantizeAttrs>();
 
