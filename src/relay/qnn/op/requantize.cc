--- conflicted
+++ resolved
@@ -454,15 +454,6 @@
   ICHECK(out_tensor_type != nullptr) << "Type information missing."
                                      << " Please run infer_type pass.";
   auto out_dtype = out_tensor_type->dtype;
-<<<<<<< HEAD
-
-  // Check rounding validity.
-  ICHECK(param->rounding == "UPWARD" || param->rounding == "TONEAREST" ||
-         param->rounding == "TOEVEN")
-      << "QNN requantize supports rounding modes - UPWARD and "
-      << "TONEAREST and TOEVEN";
-=======
->>>>>>> e6af8749
   return RequantizeLower(quantized_data, input_scale, input_zero_point, output_scale,
                          output_zero_point, param, input_shape, out_dtype);
 }
