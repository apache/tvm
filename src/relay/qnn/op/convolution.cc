/*
 * Licensed to the Apache Software Foundation (ASF) under one
 * or more contributor license agreements.  See the NOTICE file
 * distributed with this work for additional information
 * regarding copyright ownership.  The ASF licenses this file
 * to you under the Apache License, Version 2.0 (the
 * "License"); you may not use this file except in compliance
 * with the License.  You may obtain a copy of the License at
 *
 *   http://www.apache.org/licenses/LICENSE-2.0
 *
 * Unless required by applicable law or agreed to in writing,
 * software distributed under the License is distributed on an
 * "AS IS" BASIS, WITHOUT WARRANTIES OR CONDITIONS OF ANY
 * KIND, either express or implied.  See the License for the
 * specific language governing permissions and limitations
 * under the License.
 */

/*!
 * \file src/relay/qnn/op/convolution.cc
 * \brief Property def of qnn convolution operator.
 */
#include <tvm/data_layout.h>
#include <tvm/relay/analysis.h>
#include <tvm/relay/base.h>
#include <tvm/relay/op.h>
#include <tvm/relay/qnn/attrs.h>
#include <tvm/relay/transform.h>
#include "../../op/nn/convolution.h"
#include "../../pass/pattern_util.h"
#include "../util.h"

namespace tvm {
namespace relay {
namespace qnn {

// relay.op.qnn.conv2d

bool QnnConv2DRel(const Array<Type>& types, int num_inputs, const Attrs& attrs,
                  const TypeReporter& reporter) {
  CHECK_EQ(types.size(), 7);
  const auto* data = types[0].as<TensorTypeNode>();
  const auto* weight = types[1].as<TensorTypeNode>();
  if (data == nullptr || weight == nullptr) return false;
  const auto* param = attrs.as<Conv2DAttrs>();
  CHECK(param != nullptr) << "Conv2DAttrs cannot be nullptr.";
  CHECK(data->dtype == DataType::Int(8) || data->dtype == DataType::UInt(8))
      << "Expected qnn conv2d type(int8, uint8) for input but was " << data->dtype;
  CHECK(weight->dtype == DataType::Int(8) || weight->dtype == DataType::UInt(8))
      << "Expected qnn conv2d type(int8, uint8) for weight but was " << weight->dtype;
  CHECK(param->out_dtype == DataType::Int(16) || param->out_dtype == DataType::Int(32))
      << "Expected qnn conv2d type(int32, int16) for output but was " << param->out_dtype;
  CHECK(param->out_dtype.bits() > 0) << "Output dtype bits should be greater than 0.";

  // Check the types of scale and zero points.
  CHECK(IsScalarType(types[2], DataType::Int(32)));    // input_zero_point
  CHECK(IsScalarType(types[3], DataType::Int(32)));    // kernel_zero_point
  CHECK(IsScalarType(types[4], DataType::Float(32)));  // input_scale
<<<<<<< HEAD
=======
  // Kernel scale can be a vector of length output_channels or a scalar.
  size_t axis = param->kernel_layout.find('O');
  CHECK(axis != std::string::npos) << "Kernel layout attribute is not defined";
  AssignType(types[5], DataType::Float(32), weight->shape[axis], reporter);  // kernel scale
>>>>>>> 67b97e5a

  // Collect the input tensor and output tensor devoid of scale and zero points to reuse Relay
  // Conv2D infer type function.
  Array<Type> tensor_types = {types[0], types[1], types[6]};
  return Conv2DRel<Conv2DAttrs>(tensor_types, 3, attrs, reporter);
}

bool is_depthwise(const Conv2DAttrs* param) {
  return param->channels.defined() && tvm::ir::Equal(param->channels, param->groups) &&
         param->groups != 1;
}

// Workload - batch_size, in_channels, out_channels, kernel_h, kernel_w, channel_multiplier
using WorkloadType = std::tuple<int, int, int, int, int, int>;

/*
 * \brief Get the conv parameters like batch_size, kernel_height etc.
 * \param ref_call The original callnode.
 * \param param The qnn conv2d attributes.
 * \return A tuple of workload.
 */
WorkloadType GetWorkload(const Array<tvm::relay::Type>& arg_types, const Conv2DAttrs* param) {
  // Get conv parameters.
  const auto in_shape = get_shape(arg_types[0]);
  int batch_size, in_channels;
  if (param->data_layout == "NCHW") {
    batch_size = get_const_int(in_shape[0]);
    in_channels = get_const_int(in_shape[1]);
  } else if (param->data_layout == "NHWC") {
    batch_size = get_const_int(in_shape[0]);
    in_channels = get_const_int(in_shape[3]);
  } else {
    LOG(FATAL) << "qnn.conv2d does not support " << param->data_layout << " layout";
  }

  const auto kernel_shape = get_shape(arg_types[1]);
  int out_channels, kernel_h, kernel_w;
  int channel_multiplier = -1;
  bool depthwise = is_depthwise(param);
  if (param->kernel_layout == "OIHW") {
    out_channels = get_const_int(kernel_shape[0]);
    kernel_h = get_const_int(kernel_shape[2]);
    kernel_w = get_const_int(kernel_shape[3]);
    if (depthwise) {
      channel_multiplier = get_const_int(kernel_shape[1]);
    }
  } else if (param->kernel_layout == "HWIO") {
    kernel_h = get_const_int(kernel_shape[0]);
    kernel_w = get_const_int(kernel_shape[1]);
    out_channels = get_const_int(kernel_shape[3]);
    if (depthwise) {
      channel_multiplier = get_const_int(kernel_shape[2]);
    }
  } else if (param->kernel_layout == "HWOI") {
    kernel_h = get_const_int(kernel_shape[0]);
    kernel_w = get_const_int(kernel_shape[1]);
    out_channels = get_const_int(kernel_shape[2]);
    if (depthwise) {
      channel_multiplier = get_const_int(kernel_shape[3]);
    }
  } else {
    LOG(FATAL) << "qnn.conv2d does not support " << param->kernel_layout << " layout";
  }

  return std::make_tuple(batch_size, in_channels, out_channels, kernel_h, kernel_w,
                         channel_multiplier);
}

/*
 * \brief Fallback to simpler lowering for dilation or grouped conv.
 * \param data The input expr.
 * \param weight The weight expr.
 * \param input_zero_point The input zero point expr.
 * \param kernel_zero_point The kernel zero point expr.
 * \param param The qnn conv2d attributes.
 * \return The fallback lowered sequence of Relay expr.
 * \note In case of dilation, normal lowering would require a dilated pool.
 *       Since, we don't have dilated pool, we fallback to a simpler sequence of
 *       Relay operations. This will potentially lead to performance degradation
 *       as the convolution is called on int32 tensors instead of int8 tensors.
 */
Expr Conv2DFallBack(const Expr& data, const Expr& weight, const Expr& input_zero_point,
                    const Expr& kernel_zero_point, const Conv2DAttrs* param) {
  // Upcast the zero point to Int16.
  auto zp_data = Cast(input_zero_point, DataType::Int(16));
  auto zp_kernel = Cast(kernel_zero_point, DataType::Int(16));

  auto shifted_data = Cast(data, DataType::Int(16));
  auto zero_scalar = MakeConstantScalar(DataType::Int(32), 0);
  if (!IsEqualScalar(input_zero_point, zero_scalar)) {
    shifted_data = Subtract(Cast(data, DataType::Int(16)), zp_data);
  }

  auto shifted_kernel = Cast(weight, DataType::Int(16));
  if (!IsEqualScalar(kernel_zero_point, zero_scalar)) {
    shifted_kernel = Subtract(Cast(weight, DataType::Int(16)), zp_kernel);
  }

  return Conv2D(shifted_data, shifted_kernel, param->strides, param->padding, param->dilation,
                param->groups, param->channels, param->kernel_size, param->data_layout,
                param->kernel_layout, param->out_layout, param->out_dtype);
}

/*
 * \brief Pad the input data.
 * \param data The input expr.
 * \param input_zero_point The input zero point expr.
 * \return The padded input expr.
 * \note For quantized convolution, the input has to be padded with zero point
 *       instead of zero. This might lead to performance degradation as pad
 *       cannot be fused with conv in Relay. In case we see performance
 *       degradation, we can change the conv2D API to accept a pad_const value.
 */
Expr Conv2DPadInput(const Expr& data, const Expr& input_zero_point, const Conv2DAttrs* param) {
  // 1) Pad the input data
  auto padded_data = data;
  auto pad_h_value = get_const_int(param->padding[0]);
  auto pad_w_value = get_const_int(param->padding[1]);
  if (pad_h_value != 0 || pad_w_value != 0) {
    Array<IndexExpr> pad_n({0, 0});
    Array<IndexExpr> pad_c({0, 0});
    Array<IndexExpr> pad_h({param->padding[0], param->padding[0]});
    Array<IndexExpr> pad_w({param->padding[1], param->padding[1]});

    Array<Array<IndexExpr>> pad_width;
    if (param->data_layout == "NCHW") {
      pad_width = {pad_n, pad_c, pad_h, pad_w};
    } else if (param->data_layout == "NHWC") {
      pad_width = {pad_n, pad_h, pad_w, pad_c};
    } else {
      LOG(FATAL) << "qnn.conv2d does not support " << param->data_layout << " layout";
    }
    auto pad_value = GetScalarFromConstant<int>(input_zero_point);
    padded_data = Pad(data, pad_width, pad_value, "constant");
  }
  return padded_data;
}

/*
 * \brief Calculates the second term in the qnn.conv2d depthwise lowering sequence.
 * \param padded_data The padded data expr.
 * \param kernel_zero_point The kernel zero point expr.
 * \param param The qnn conv2d attributes.
 * \param kernel_h The height of kernel.
 * \param kernel_w The width of kernel.
 * \param channel_multiplier The channel/depth multiplier.
 * \return The sequence of Relay operators for term2.
 * \note The term2 looks like this
 *
 *       Sigma(r, s) zp_w * Qa(n, oc/cm, oh + r, ow + s)
 *
 *       Second term is not directly representable by one Relay operator.
 *       However, deeper analysis shows that we can reduce r,s using avg_pool2d,
 *       followed by repeat on the C axis by cm times.
 */
Expr DepthwiseConv2DSecondTerm(const Expr& padded_data, const Expr& kernel_zero_point,
                               const Conv2DAttrs* param, int kernel_h, int kernel_w,
                               int channel_multiplier) {
  auto casted_t2 = Cast(padded_data, DataType::Int(32));

  // We can reduce the H and W axis by using avg_pool2d. However, avg_pool2d averages the sum.
  // Since, this is integer division (floor), we can first multiply the data by the pool_size and
  // then perform avg_pool2d. Reversing this causes inaccuracy due to floor division. If the
  // pool_size is 1x1, we don't need avg_pool2d.
  auto reduced_t2 = casted_t2;
  if (kernel_h * kernel_w != 1) {
    auto scaled_hw_t2 =
        Multiply(casted_t2, MakeConstantScalar(DataType::Int(32), kernel_h * kernel_w));
    Array<IndexExpr> padding({0, 0});
    reduced_t2 =
        AvgPool2D(scaled_hw_t2, param->kernel_size, param->strides, padding, param->data_layout,
                  false,   // ceil_mode
                  false);  // count_include_pad
  }

  auto multiplied_t2 = reduced_t2;
  auto one_scalar = MakeConstantScalar(DataType::Int(32), 1);
  if (!IsEqualScalar(kernel_zero_point, one_scalar)) {
    multiplied_t2 = Multiply(kernel_zero_point, reduced_t2);
  }

  // Reduce the C dimension. Find the dimension.
  int axis_t2 = 0;
  if (param->data_layout == "NCHW") {
    axis_t2 = 1;
  } else if (param->data_layout == "NHWC") {
    axis_t2 = 3;
  } else {
    LOG(FATAL) << "qnn.conv2d does not support " << param->data_layout << " layout";
  }
  auto repeated_t2 = multiplied_t2;
  if (channel_multiplier != 1) {
    repeated_t2 = MakeRepeat(multiplied_t2, channel_multiplier, axis_t2);
  }
  return repeated_t2;
}

/*
 * \brief Calculates the third term in the qnn.conv2d depthwise lowering sequence.
 * \param weight The weight expr.
 * \param input_zero_point The input zero point expr.
 * \param param The qnn conv2d attributes.
 * \param out_channels The number of output channels.
 * \param channel_multiplier The channel/depth multiplier.
 * \return The sequence of Relay operatos for term3.
 * \note The term3 looks like this
 *
 *       Sigma(r, s) zp_a * Qw(oc/m, oc%m, r, s)
 *
 *       This can be achieved by calling reduce on r and s axis. The tensor can be then reshaped to
 *       (1, oc, 1, 1) as (oc/m, oc%m) are just contiguous memory locations.
 */
Expr DepthwiseConv2DThirdTerm(const Expr& weight, const Expr& input_zero_point,
                              const Conv2DAttrs* param, int out_channels, int channel_multiplier) {
  // Find which dimensions are R, S.
  Array<Integer> axes_t3;
  if (param->kernel_layout == "OIHW") {
    // For OIHW kernel layout, HW are reduce axis
    axes_t3 = {2, 3};
  } else if (param->kernel_layout == "HWIO") {
    axes_t3 = {0, 1};
  } else if (param->kernel_layout == "HWOI") {
    axes_t3 = {0, 1};
  } else {
    LOG(FATAL) << "qnn.conv2d does not support " << param->kernel_layout << " layout";
  }
  auto reduced_t3 = Sum(Cast(weight, DataType::Int(32)), axes_t3, false, false);

  // Find the newshape depending on NCHW/NHWC layout.
  Array<Integer> newshape;
  if (param->data_layout == "NCHW") {
    newshape = {1, out_channels * channel_multiplier, 1, 1};
  } else if (param->data_layout == "NHWC") {
    newshape = {1, 1, 1, out_channels * channel_multiplier};
  } else {
    LOG(FATAL) << "qnn.conv2d does not support " << param->data_layout << " layout";
  }
  auto reshaped_t3 = Reshape(reduced_t3, newshape);

  auto one_scalar = MakeConstantScalar(DataType::Int(32), 1);
  if (IsEqualScalar(input_zero_point, one_scalar)) {
    return reshaped_t3;
  }
  return Multiply(input_zero_point, reshaped_t3);
}

/*
 * \brief Calculates the fourth term in the qnn.conv2d depthwise lowering sequence.
 * \param input_zero_point_int The int value of input zero point.
 * \param kernel_zero_point_int The int value of kernel zero point.
 * \param kernel_h The height of kernel.
 * \param kernel_w The width of kernel.
 * \return The sequence of Relay operators for term4.
 * \note The term4 looks like this
 *
 *       Sigma(r, s) zp_a * zp_w
 */
Expr DepthwiseConv2DFourthTerm(int input_zero_point_int, int kernel_zero_point_int, int kernel_h,
                               int kernel_w) {
  int scalar_term4 = input_zero_point_int * kernel_zero_point_int * kernel_h * kernel_w;
  return MakeConstantScalar(DataType::Int(32), scalar_term4);
}

/*
 * \brief Calculates the first term in the qnn.conv2d lowering sequence.
 * \param data The input expr.
 * \param weight The weight expr.
 * \param param The qnn conv2d attributes.
 * \return The sequence of Relay operators for term1.
 * \note The term1 is
 *       Sigma(c,r,s) QW(k, c, r, s) * QA(n, c, h + r, w + s)
 *       This is just conv2d on int tensors.
 */
Expr Conv2DFirstTerm(const Expr& padded_data, const Expr& weight, const Conv2DAttrs* param) {
  // Lowering for Term 1
  Array<IndexExpr> padding({0, 0});
  return Conv2D(padded_data, weight, param->strides, padding, param->dilation, param->groups,
                param->channels, param->kernel_size, param->data_layout, param->kernel_layout,
                param->out_layout, param->out_dtype);
}

/*
 * \brief Calculates the second term in the qnn.conv2d lowering sequence.
 * \param padded_data The padded data expr.
 * \param kernel_zero_point The kernel zero point expr.
 * \param param The qnn conv2d attributes.
 * \param kernel_h The height of kernel.
 * \param kernel_w The width of kernel.
 * \return The sequence of Relay operators for term2.
 * \note The term2 looks like this
 *
 *       Sigma(c,r,s) zp_w * QA(n, c, h + r, w + s)
 *
 *       Second term is not directly representable by one Relay operator.
 *       However, deeper analysis shows that we can reduce r,s using avg_pool2d,
 *       followed by a reduce on the C axis. Using avg_pool2d also gives an
 *       opportunity to reuse alter_op_layout infrastructure.
 */
Expr Conv2DSecondTerm(const Expr& padded_data, const Expr& kernel_zero_point,
                      const Conv2DAttrs* param, int kernel_h, int kernel_w, int out_channels) {
  auto casted_t2 = Cast(padded_data, DataType::Int(32));

  // We can reduce the H and W axis by using avg_pool2d. However, avg_pool2d averages the sum.
  // Since, this is integer division (floor), we can first multiply the data by the pool_size and
  // then perform avg_pool2d. Reversing this causes inaccuracy due to floor division.
  Array<IndexExpr> padding({0, 0});

  // Reduce the C dimension. Find the dimension.
  Array<Integer> axes_t2;
  if (param->data_layout == "NCHW") {
    axes_t2 = {1};
  } else if (param->data_layout == "NHWC") {
    axes_t2 = {3};
  } else {
    LOG(FATAL) << "qnn.conv2d does not support " << param->data_layout << " layout";
  }
  // Keep dims true to retain 4D tensor
  auto reduced_c_t2 = Sum(casted_t2, axes_t2, true, false);

  // If the pool_size is 1x1, we don't need avg_pool2d.
  auto reduced_t2 = reduced_c_t2;
  if (kernel_h * kernel_w != 1) {
    reduced_c_t2 =
        Multiply(reduced_c_t2, MakeConstantScalar(DataType::Int(32), kernel_h * kernel_w));
    reduced_t2 =
        AvgPool2D(reduced_c_t2, param->kernel_size, param->strides, padding, param->data_layout,
                  false,   // ceil_mode
                  false);  // count_include_pad
  }

  auto multiplied_t2 = reduced_t2;
  auto one_scalar = MakeConstantScalar(DataType::Int(32), 1);
  if (!IsEqualScalar(kernel_zero_point, one_scalar)) {
    multiplied_t2 = Multiply(kernel_zero_point, reduced_t2);
  }
  return multiplied_t2;
}

/*
 * \brief Calculates the third term in the qnn.conv2d lowering sequence.
 * \param weight The weight expr.
 * \param input_zero_point The input zero point expr.
 * \param param The qnn conv2d attributes.
 * \param out_channels The number of output channels.
 * \return The sequence of Relay operatos for term3.
 * \note The term3 looks like this
 *
 *       Sigma(c,r,s) zp_a * QW(k, c, r, s)
 *
 *       This can be achieved by calling reduce on c, r and s axis, resulting in
 *       a 1D tensor. The tensor is then reshaped to conform to NHWC/NCHW
 *       format.
 */
Expr Conv2DThirdTerm(const Expr& weight, const Expr& input_zero_point, const Conv2DAttrs* param,
                     int out_channels) {
  // Find which dimensions are C, R, S.
  Array<Integer> axes_t3;
  if (param->kernel_layout == "OIHW") {
    // For OIHW kernel layout, IHW are reduce axis
    axes_t3 = {1, 2, 3};
  } else if (param->kernel_layout == "HWIO") {
    axes_t3 = {0, 1, 2};
  } else if (param->kernel_layout == "HWOI") {
    axes_t3 = {0, 1, 3};
  } else {
    LOG(FATAL) << "qnn.conv2d does not support " << param->kernel_layout << " layout";
  }
  auto reduced_t3 = Sum(Cast(weight, DataType::Int(32)), axes_t3, false, false);

  // Find the newshape depending on NCHW/NHWC layout.
  Array<Integer> newshape;
  if (param->data_layout == "NCHW") {
    newshape = {1, out_channels, 1, 1};
  } else if (param->data_layout == "NHWC") {
    newshape = {1, 1, 1, out_channels};
  } else {
    LOG(FATAL) << "qnn.conv2d does not support " << param->data_layout << " layout";
  }
  auto reshaped_t3 = Reshape(reduced_t3, newshape);

  auto one_scalar = MakeConstantScalar(DataType::Int(32), 1);
  if (IsEqualScalar(input_zero_point, one_scalar)) {
    return reshaped_t3;
  }
  return Multiply(input_zero_point, reshaped_t3);
}

/*
 * \brief Calculates the fourth term in the qnn.conv2d lowering sequence.
 * \param input_zero_point_int The int value of input zero point.
 * \param kernel_zero_point_int The int value of kernel zero point.
 * \param in_channels The number of input channels.
 * \param kernel_h The height of kernel.
 * \param kernel_w The width of kernel.
 * \return The sequence of Relay operators for term4.
 * \note The term4 looks like this
 *
 *       Sigma(c,r,s) zp_a * zp_w
 *
 */
Expr Conv2DFourthTerm(int input_zero_point_int, int kernel_zero_point_int, int in_channels,
                      int kernel_h, int kernel_w) {
  int scalar_term4 =
      input_zero_point_int * kernel_zero_point_int * in_channels * kernel_h * kernel_w;
  return MakeConstantScalar(DataType::Int(32), scalar_term4);
}

/*
 * \brief Combines different terms of qnn conv2d lowering.
 * \param term1 The term1 of qnn conv2d lowering.
 * \param term2 The term2 of qnn conv2d lowering.
 * \param term3 The term3 of qnn conv2d lowering.
 * \param term4 The term4 of qnn conv2d lowering.
 * \param input_zero_point_int The int value of input zero point.
 * \param kernel_zero_point_int The int value of kernel zero point.
 * \param param The qnn conv2d attributes.
 * \return The combined sequence of relay operations.
 * \note The combined operation looks like this
 *
 *       Sigma(c,r,s) QW(k, c, r, s) * QA(n, c, h + r, w + s)  // Term1
 *     - Sigma(c,r,s) zp_w * QA(n, c, h + r, w + s)            // Term2
 *     - Sigma(c,r,s) zp_a * QW(k, c, r, s)                    // Term3
 *     + Sigma(c,r,s) zp_a * zp_w                              // Term4
 *
 */
Expr Conv2DCombineTerms(const Expr& term1, const Expr& term2, const Expr& term3, const Expr& term4,
                        int input_zero_point_int, int kernel_zero_point_int) {
  if (input_zero_point_int == 0 && kernel_zero_point_int == 0) {
    // term 2, 3 and 4 become zero.
    return term1;
  } else if (input_zero_point_int == 0 && kernel_zero_point_int != 0) {
    // term 3 and term 4 become zero.
    return Subtract(term1, term2);
  } else if (input_zero_point_int != 0 && kernel_zero_point_int == 0) {
    // term 2 and term 4 become zero.
    return Subtract(term1, term3);
  } else {
    auto data_term = Subtract(term1, term2);
    // Putting constant terms together, so that constant folding can fold it.
    auto const_term = Subtract(term4, term3);
    return Add(data_term, const_term);
  }
}

/*
 * \brief Forward rewrite the qnn conv2d op.
 * \param attrs The QNN conv2d attrs.
 * \param new_args The new mutated args to the call node.
 * \param arg_types The types of input and output.
 * \return The sequence of Relay ops for qnn cov2d op.
 * \node Lowering of the qnn.conv2d operator
 *       A quantized tensor is represented in following manner
 *          A = scale_a x (QA - zp_A)
 *       where QA is quantized tensor, scale_a and zp_A are quantizations
 *       params.
 *
 *       Quantized convolution will convolve two quantized tensors and returns a
 *       quantized tensor of default dtype of int32, with scale equaling to the
 *       product of scales of input tensors, and a zero point of zero.
 *
 *       For symmetric quantization, the zp_* for all tensors is 0. So, the
 *       lowering of qnn.conv2d is
 *
 *          QA(n, ic, oh + r, ow + s) (conv) QW(oc, ic, r, s)
 *
 *       For asymmetric computation, we can perform similar unrolling. We can
 *       find more details at
 *       https://discuss.tvm.ai/t/tf-lite-quantized-conv2d-operator-conversion/2651/8?u=janimesh
 *       The computation gets unrolled into following 4 terms
 *
 *            Sigma(c,r,s) QW(k, c, r, s) * QA(n, c, h + r, w + s)  // Term1
 *          - Sigma(c,r,s) zp_w * QA(n, c, h + r, w + s)            // Term2
 *          - Sigma(c,r,s) zp_a * QW(k, c, r, s)                    // Term3
 *          + Sigma(c,r,s) zp_a * zp_w                              // Term4
 *
 *       Term3 and Term4 can be computed at compile time.
 *
 *       Key points to notice:
 *         1) Padding is done explicitly because the input has to be padded with
 *         zero point. This might leave some performance opportunity at the
 *         table. Can be avoided by modifying conv2d API to accept the
 *         pad_const_value.
 *         2) Second term is not directly representable by one Relay operator.
 *         However, deeper analysis shows that we can reduce r,s using
 *         avg_pool2d, followed by a reduce on the C axis. Using avg_pool2d also
 *         gives an opportunity to reuse alter_op_layout infrastructure.
 *         3) For dilated conv, in current lowering, we need dilated pool. So as
 *         a workaround, we fall back to simpler lowering using int32 conv if
 *         the conv is dilated. We fallback also in case of grouped conv.
 *
 *       For depthwise, we can similarly unroll the computation. The intial compute is as follows
 *       wehere cm = channel_multiplier
 *
 *       Qc(n, oc, oh, ow) = Sigma(r, s) (Qw(oc/m, oc%/m, r, s) - zp_w)
 *                                     * (Qa(n, oc/cm, oh + r, ow + s) - zp_a)
 *
 *       This can be written as
 *
 *            Sigma(r, s) Qw(oc/m, oc%/m, r, s) * Qa(n, oc/cm, oh + r, ow + s)
 *          - Sigma(r, s) zp_w * Qa(n, oc/cm, oh + r, ow + s)
 *          - Sigma(r, s) zp_a * Qw(oc/m, oc%m, r, s)
 *          - Sigma(r, s) zp_a * zp_w
 *
 *       The whole process can be broken down into following steps
 *       * Assertion checks for existing support, fallback if necessary
 *       * Pad the input.
 *       * Get Term1.
 *       * Get Term2.
 *       * Get Term3.
 *       * Get Term4.
 *       * Combine the terms.
 */
Expr QnnConv2DCanonicalize(const Attrs& attrs, const Array<Expr>& new_args,
                           const Array<tvm::relay::Type>& arg_types) {
  CHECK_EQ(new_args.size(), 6);
  Expr data = new_args[0];
  Expr weight = new_args[1];
  Expr input_zero_point = new_args[2];
  Expr kernel_zero_point = new_args[3];
  const auto* param = attrs.as<Conv2DAttrs>();
  CHECK(param != nullptr);
  // Assertion checks for exisiing support.
  CHECK_EQ(param->padding.size(), 2) << "qnn.conv2d only supports 2D padding";
  CHECK(param->data_layout == "NCHW" || param->data_layout == "NHWC")
      << "qnn.conv2d supports only NCHW/NHWC input data layout.";
  CHECK(param->kernel_layout == "OIHW" || param->kernel_layout == "HWIO" ||
        param->kernel_layout == "HWOI")
      << "qnn.conv2d supports only OIHW/HWIO/HWOI kernel data layout.";

  int batch_size, in_channels, out_channels, kernel_h, kernel_w, channel_multiplier;
  std::tie(batch_size, in_channels, out_channels, kernel_h, kernel_w, channel_multiplier) =
      GetWorkload(arg_types, param);

  // Extract the integer zero points.
  auto input_zero_point_int = GetScalarFromConstant<int>(input_zero_point);
  auto kernel_zero_point_int = GetScalarFromConstant<int>(kernel_zero_point);

  // Fallback to int32 conv if there is dilation or grouped conv2d

  CHECK_EQ(param->dilation.size(), 2) << "qnn.conv2d only supports 2D dilation";
  auto dilation_h = get_const_int(param->dilation[0]);
  auto dilation_w = get_const_int(param->dilation[1]);
  if (dilation_h != 1 || dilation_w != 1 || (param->groups != 1 && !is_depthwise(param))) {
    return Conv2DFallBack(data, weight, input_zero_point, kernel_zero_point, param);
  } else if (is_depthwise(param)) {
    CHECK_NE(channel_multiplier, -1);
    auto padded_data = Conv2DPadInput(data, input_zero_point, param);
    auto term1 = Conv2DFirstTerm(padded_data, weight, param);
    auto term2 = DepthwiseConv2DSecondTerm(padded_data, kernel_zero_point, param, kernel_h,
                                           kernel_w, channel_multiplier);
    auto term3 =
        DepthwiseConv2DThirdTerm(weight, input_zero_point, param, out_channels, channel_multiplier);
    auto term4 =
        DepthwiseConv2DFourthTerm(input_zero_point_int, kernel_zero_point_int, kernel_h, kernel_w);
    return Conv2DCombineTerms(term1, term2, term3, term4, input_zero_point_int,
                              kernel_zero_point_int);
  }

  auto padded_data = Conv2DPadInput(data, input_zero_point, param);
  auto term1 = Conv2DFirstTerm(padded_data, weight, param);
  auto term2 =
      Conv2DSecondTerm(padded_data, kernel_zero_point, param, kernel_h, kernel_w, out_channels);
  auto term3 = Conv2DThirdTerm(weight, input_zero_point, param, out_channels);
  auto term4 = Conv2DFourthTerm(input_zero_point_int, kernel_zero_point_int, in_channels, kernel_h,
                                kernel_w);
  return Conv2DCombineTerms(term1, term2, term3, term4, input_zero_point_int,
                            kernel_zero_point_int);
}

// Positional relay function to create quantized conv2d operator
// used by frontend FFI.
Expr MakeQnnConv2D(Expr data, Expr weight, Expr input_zero_point, Expr kernel_zero_point,
                   Expr input_scale, Expr kernel_scale, Array<IndexExpr> strides,
                   Array<IndexExpr> padding, Array<IndexExpr> dilation, int groups,
                   IndexExpr channels, Array<IndexExpr> kernel_size, std::string data_layout,
                   std::string kernel_layout, std::string out_layout, DataType out_dtype) {
  auto attrs = make_object<Conv2DAttrs>();
  attrs->strides = std::move(strides);
  attrs->padding = std::move(padding);
  attrs->dilation = std::move(dilation);
  attrs->groups = groups;
  attrs->channels = std::move(channels);
  attrs->kernel_size = std::move(kernel_size);
  attrs->data_layout = std::move(data_layout);
  attrs->kernel_layout = std::move(kernel_layout);
  attrs->out_layout = std::move(out_layout);
  attrs->out_dtype = std::move(out_dtype);
  static const Op& op = Op::Get("qnn.conv2d");
  return CallNode::make(
      op, {data, weight, input_zero_point, kernel_zero_point, input_scale, kernel_scale},
      Attrs(attrs), {});
}

RELAY_REGISTER_OP("qnn.conv2d")
.describe(R"code(2D quantized convolution layer.
This operator convolves quantized weight with quantized data. The scale of the
output quantized tensor is the product of the weight_scale and input_scale of
the input quantized tensors. The zero point of the output quantized tensor is
0. By default, the dtype of output is int32. Please also refer to Requantize
operator to understand how to scale back the int32 output to (u)int8.
- **data**: This depends on the `layout` parameter. Input is 4D array of shape
            (batch_size, in_channels, height, width) if `layout` is `NCHW`.
- **weight**: (channels, in_channels, kernel_size[0], kernel_size[1])
- **out**:  This depends on the `layout` parameter. Output is 4D array of shape
            (batch_size, channels, out_height, out_width) if `layout` is `NCHW`.
)code" TVM_ADD_FILELINE)
.set_attrs_type<Conv2DAttrs>()
.set_num_inputs(6)
.add_argument("data", "Tensor", "The quantized input data tensor.")
.add_argument("weight", "Tensor", "The quantized weight tensor.")
.add_argument("input_scale", "Tensor", "The quantization scale of the input tensor.")
.add_argument("input_zero_point", "Tensor", "The quantization zero_point of the input tensor.")
.add_argument("weight_scale", "Tensor", "The quantization scale of the weight tensor.")
.add_argument("weight_zero_point", "Tensor", "The quantization zero_point of the weight tensor.")
.set_support_level(11)
.add_type_rel("QnnConv2D", QnnConv2DRel)
.set_attr<FTVMLegalize>("FTVMQnnCanonicalize", QnnConv2DCanonicalize);

TVM_REGISTER_GLOBAL("relay.qnn.op._make.conv2d").set_body_typed(MakeQnnConv2D);

}  // namespace qnn
}  // namespace relay
}  // namespace tvm<|MERGE_RESOLUTION|>--- conflicted
+++ resolved
@@ -57,13 +57,10 @@
   CHECK(IsScalarType(types[2], DataType::Int(32)));    // input_zero_point
   CHECK(IsScalarType(types[3], DataType::Int(32)));    // kernel_zero_point
   CHECK(IsScalarType(types[4], DataType::Float(32)));  // input_scale
-<<<<<<< HEAD
-=======
   // Kernel scale can be a vector of length output_channels or a scalar.
   size_t axis = param->kernel_layout.find('O');
   CHECK(axis != std::string::npos) << "Kernel layout attribute is not defined";
   AssignType(types[5], DataType::Float(32), weight->shape[axis], reporter);  // kernel scale
->>>>>>> 67b97e5a
 
   // Collect the input tensor and output tensor devoid of scale and zero points to reuse Relay
   // Conv2D infer type function.
