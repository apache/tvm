/*
 * Licensed to the Apache Software Foundation (ASF) under one
 * or more contributor license agreements.  See the NOTICE file
 * distributed with this work for additional information
 * regarding copyright ownership.  The ASF licenses this file
 * to you under the Apache License, Version 2.0 (the
 * "License"); you may not use this file except in compliance
 * with the License.  You may obtain a copy of the License at
 *
 *   http://www.apache.org/licenses/LICENSE-2.0
 *
 * Unless required by applicable law or agreed to in writing,
 * software distributed under the License is distributed on an
 * "AS IS" BASIS, WITHOUT WARRANTIES OR CONDITIONS OF ANY
 * KIND, either express or implied.  See the License for the
 * specific language governing permissions and limitations
 * under the License.
 */

/*!
 * \file src/relay/qnn/util.h
 * \brief Utility methods needs for quantized ops that can be shared
 */

#ifndef TVM_RELAY_QNN_UTIL_H_
#define TVM_RELAY_QNN_UTIL_H_

#include <tvm/expr.h>
#include <tvm/relay/expr.h>
#include <limits>

namespace tvm {
namespace relay {
namespace qnn {

inline bool IsInt8(const DataType& dtype) {
  return dtype == Int(8);
}

inline bool IsUint8(const DataType& dtype) {
  return dtype == UInt(8);
}

inline bool IsInt16(const DataType& dtype) {
  return dtype == Int(16);
}

inline bool IsUint16(const DataType& dtype) {
  return dtype == UInt(16);
}

inline bool IsInt32(const DataType& dtype) {
  return dtype == Int(32);
}

inline bool IsUint32(const DataType& dtype) {
  return dtype == UInt(32);
}

inline bool IsFloat32(const DataType& dtype) {
  return dtype == Float(32);
}

inline bool IsQuantizedType(const DataType& dtype) {
  return IsInt8(dtype) || IsUint8(dtype)
      || IsInt16(dtype) || IsUint16(dtype);
}

enum class QuantizeOpType : uint8_t {
  Quantize,
  Dequantize,
  Requantize,
  QuantizedDense
};
  inline bool IsQNNDataType(const DataType& dtype) {
  return dtype == Int(8) || dtype == UInt(8)
      || dtype == Int(16) || dtype == UInt(16);
}


inline bool IsValidOpInputType(const QuantizeOpType& op_type,
        const DataType& in_dtype) {
  switch (op_type) {
    case QuantizeOpType::Quantize:
      return IsFloat32(in_dtype);
    case QuantizeOpType::Dequantize:
<<<<<<< HEAD
    case QuantizeOpType::QuantizedDense:
      return IsQuantizedType(in_dtype);
    case QuantizeOpType ::Requantize:
      return IsInt16(in_dtype) || IsInt32(in_dtype);
=======
      return IsQNNDataType(in_dtype);
    case QuantizeOpType::Requantize:
      return in_dtype.is_int() || in_dtype.is_uint();
>>>>>>> 7a63597a
    default:
      return false;
  }
}

inline bool IsValidOpOutputType(const QuantizeOpType& op_type,
        const DataType& out_dtype) {
  switch (op_type) {
    case QuantizeOpType::Quantize:
      return IsQNNDataType(out_dtype);
    case QuantizeOpType::Dequantize:
      return IsFloat32(out_dtype);
    case QuantizeOpType::QuantizedDense:
      return IsInt32(out_dtype) || IsInt16(out_dtype);
    default:
      return false;
  }
}

inline const int32_t GetQmin(const DataType& dtype) {
  CHECK_LE(dtype.bits(), 32)
      << "QNN ops support uint32/int32 or lower precision";
  if (dtype.is_int()) {
    auto* min_value = as_const_int(dtype.min());
    CHECK(min_value != nullptr);
    return static_cast<int32_t>(min_value[0]);
  } else if (dtype.is_uint()) {
    auto* min_value = as_const_uint(dtype.min());
    CHECK(min_value != nullptr);
    return static_cast<int32_t>(min_value[0]);
  }
  LOG(FATAL) << "Type not supported " << dtype;
  return -1;
}

inline const int32_t GetQmax(const DataType& dtype) {
<<<<<<< HEAD

  if (dtype == Int(8)) {
    return std::numeric_limits<int8_t>::max();
  } else if (dtype == UInt(8)) {
    return std::numeric_limits<uint8_t>::max();
  } else if (dtype == Int(16)) {
    return std::numeric_limits<int16_t>::max();
  } else if (dtype == UInt(16)) {
    return std::numeric_limits<uint16_t>::max();
  } else if (dtype == Int(32)) {
    return std::numeric_limits<int32_t>::max();
  } else if (dtype == UInt(32)) {
    return std::numeric_limits<uint32_t>::max();
=======
  CHECK_LE(dtype.bits(), 32)
      << "QNN ops support uint32/int32 or lower precision";
  if (dtype.is_int()) {
    auto* max_value = as_const_int(dtype.max());
    CHECK(max_value != nullptr);
    return static_cast<int32_t>(max_value[0]);
  } else if (dtype.is_uint()) {
    auto* max_value = as_const_uint(dtype.max());
    CHECK(max_value != nullptr);
    return static_cast<int32_t>(max_value[0]);
>>>>>>> 7a63597a
  }
  LOG(FATAL) << "Type not supported " << dtype;
  return -1;
}

}  // namespace qnn
}  // namespace relay
}  // namespace tvm
#endif  // TVM_RELAY_QNN_UTIL_H_<|MERGE_RESOLUTION|>--- conflicted
+++ resolved
@@ -72,10 +72,7 @@
   Requantize,
   QuantizedDense
 };
-  inline bool IsQNNDataType(const DataType& dtype) {
-  return dtype == Int(8) || dtype == UInt(8)
-      || dtype == Int(16) || dtype == UInt(16);
-}
+
 
 
 inline bool IsValidOpInputType(const QuantizeOpType& op_type,
@@ -84,16 +81,10 @@
     case QuantizeOpType::Quantize:
       return IsFloat32(in_dtype);
     case QuantizeOpType::Dequantize:
-<<<<<<< HEAD
     case QuantizeOpType::QuantizedDense:
       return IsQuantizedType(in_dtype);
     case QuantizeOpType ::Requantize:
-      return IsInt16(in_dtype) || IsInt32(in_dtype);
-=======
-      return IsQNNDataType(in_dtype);
-    case QuantizeOpType::Requantize:
       return in_dtype.is_int() || in_dtype.is_uint();
->>>>>>> 7a63597a
     default:
       return false;
   }
@@ -103,7 +94,7 @@
         const DataType& out_dtype) {
   switch (op_type) {
     case QuantizeOpType::Quantize:
-      return IsQNNDataType(out_dtype);
+      return IsQuantizedType(out_dtype);
     case QuantizeOpType::Dequantize:
       return IsFloat32(out_dtype);
     case QuantizeOpType::QuantizedDense:
@@ -130,21 +121,6 @@
 }
 
 inline const int32_t GetQmax(const DataType& dtype) {
-<<<<<<< HEAD
-
-  if (dtype == Int(8)) {
-    return std::numeric_limits<int8_t>::max();
-  } else if (dtype == UInt(8)) {
-    return std::numeric_limits<uint8_t>::max();
-  } else if (dtype == Int(16)) {
-    return std::numeric_limits<int16_t>::max();
-  } else if (dtype == UInt(16)) {
-    return std::numeric_limits<uint16_t>::max();
-  } else if (dtype == Int(32)) {
-    return std::numeric_limits<int32_t>::max();
-  } else if (dtype == UInt(32)) {
-    return std::numeric_limits<uint32_t>::max();
-=======
   CHECK_LE(dtype.bits(), 32)
       << "QNN ops support uint32/int32 or lower precision";
   if (dtype.is_int()) {
@@ -155,7 +131,6 @@
     auto* max_value = as_const_uint(dtype.max());
     CHECK(max_value != nullptr);
     return static_cast<int32_t>(max_value[0]);
->>>>>>> 7a63597a
   }
   LOG(FATAL) << "Type not supported " << dtype;
   return -1;
