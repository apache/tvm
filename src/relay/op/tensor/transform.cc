--- conflicted
+++ resolved
@@ -2502,7 +2502,6 @@
           tir::make_const((strides.size() != 0 ? strides[0].dtype() : begin[0].dtype()),
                           (i < strides.size() ? strides[i]->value : 1)));
     }
-<<<<<<< HEAD
     return Array<te::Tensor>{
         te::compute(out_shape,
                     [&](const Array<tir::Var>& indices) {
@@ -2513,17 +2512,6 @@
                       return input(real_indices);
                     },
                     std::string{"T_strided_slice_dynamic"}, std::string{topi::kInjective})};
-=======
-    return Array<te::Tensor>{te::compute(
-        out_shape,
-        [&](const Array<tir::Var>& indices) {
-          Array<PrimExpr> real_indices;
-          for (size_t i = 0; i < src_tensor_dim; ++i) {
-            real_indices.push_back(indices[i] * strides_expr[i] + begin_expr[i]);
-          }
-          return input(real_indices);
-        },
-        std::string{"T_strided_slice_dynamic"}, std::string{topi::kInjective})};
   } else {
     for (size_t i = 0; i < begin.size(); ++i) {
       begin_expr.push_back(begin[i]);
@@ -2534,7 +2522,6 @@
     for (size_t i = 0; i < strides.size(); ++i) {
       strides_expr.push_back(strides[i]);
     }
->>>>>>> 829be98b
   }
   return Array<te::Tensor>{
       topi::strided_slice(inputs[0], begin_expr, end_expr, strides_expr, param->slice_mode)};
