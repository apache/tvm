--- conflicted
+++ resolved
@@ -447,7 +447,6 @@
 /* relay.reshape */
 TVM_REGISTER_NODE_TYPE(ReshapeAttrs);
 
-<<<<<<< HEAD
 double ToScalar(const runtime::NDArray& array, int i = 0) {
   if (array->dtype.code == kDLInt) {
     if (array->dtype.bits == 8) {
@@ -486,12 +485,7 @@
   return -std::numeric_limits<double>::infinity();
 }
 
-bool ReshapeRel(const Array<Type>& types,
-                int num_inputs,
-                const Attrs& attrs,
-=======
 bool ReshapeRel(const Array<Type>& types, int num_inputs, const Attrs& attrs,
->>>>>>> 7bad56b7
                 const TypeReporter& reporter) {
   const auto* param = attrs.as<ReshapeAttrs>();
   if (param->reverse) {
@@ -672,12 +666,7 @@
   return {topi::reshape(inputs[0], newshape)};
 }
 
-<<<<<<< HEAD
-Expr MakeReshape(Expr data,
-                 Expr newshape) {
-=======
-Expr MakeReshape(Expr data, Array<Integer> newshape) {
->>>>>>> 7bad56b7
+Expr MakeReshape(Expr data, Expr newshape) {
   auto attrs = make_object<ReshapeAttrs>();
   attrs->newshape = newshape;
   attrs->reverse = false;
@@ -738,25 +727,14 @@
 - data.shape = (2,3,4), newshape = (2,-4,-1,3,-2), result.shape = (2,1,3,4)
 
 )code" TVM_ADD_FILELINE)
-<<<<<<< HEAD
-.set_num_inputs(2)
-.set_attrs_type<ReshapeAttrs>()
-.add_argument("data", "Tensor", "The input tensor.")
-.add_argument("newshape", "Tensor", "The shape of output tensor.")
-.set_support_level(3)
-.add_type_rel("Reshape", ReshapeRel)
-.set_attr<FTVMCompute>("FTVMCompute", ReshapeCompute)
-.set_attr<TOpPattern>("TOpPattern", kInjective);
-
-=======
-    .set_num_inputs(1)
+    .set_num_inputs(2)
     .set_attrs_type<ReshapeAttrs>()
     .add_argument("data", "Tensor", "The input tensor.")
+    .add_argument("newshape", "Tensor", "The shape of output tensor.")
     .set_support_level(3)
     .add_type_rel("Reshape", ReshapeRel)
     .set_attr<FTVMCompute>("FTVMCompute", ReshapeCompute)
     .set_attr<TOpPattern>("TOpPattern", kInjective);
->>>>>>> 7bad56b7
 
 /*!
  * \brief ReshapeLikeRel User defined type constraint function.
@@ -1093,51 +1071,7 @@
 // arange operator
 TVM_REGISTER_NODE_TYPE(ArangeAttrs);
 
-<<<<<<< HEAD
-bool ArangeRel(const Array<Type>& types,
-               int num_inputs,
-               const Attrs& raw_attrs,
-=======
-double ToScalar(const runtime::NDArray& array) {
-  if (array->dtype.code == kDLInt) {
-    if (array->dtype.bits == 8) {
-      return reinterpret_cast<int8_t*>(array->data)[0];
-    } else if (array->dtype.bits == 16) {
-      return reinterpret_cast<int16_t*>(array->data)[0];
-    } else if (array->dtype.bits == 32) {
-      return reinterpret_cast<int32_t*>(array->data)[0];
-    } else if (array->dtype.bits == 64) {
-      return reinterpret_cast<int64_t*>(array->data)[0];
-    }
-  } else if (array->dtype.code == kDLUInt) {
-    if (array->dtype.bits == 8) {
-      return reinterpret_cast<uint8_t*>(array->data)[0];
-    } else if (array->dtype.bits == 16) {
-      return reinterpret_cast<uint16_t*>(array->data)[0];
-    } else if (array->dtype.bits == 32) {
-      return reinterpret_cast<uint32_t*>(array->data)[0];
-    } else if (array->dtype.bits == 64) {
-      return reinterpret_cast<uint64_t*>(array->data)[0];
-    }
-  } else if (array->dtype.code == kDLFloat) {
-#if (__ARM_FP16_FORMAT_IEEE == 1)
-    if (array->dtype.bits == 16) {
-      return reinterpret_cast<__fp16*>(array->data)[0];
-    }
-#endif
-    if (array->dtype.bits == 32) {
-      return reinterpret_cast<float*>(array->data)[0];
-    } else if (array->dtype.bits == 64) {
-      return reinterpret_cast<double*>(array->data)[0];
-    }
-  }
-  LOG(FATAL) << "Unknown data type: " << tvm::runtime::DLDataType2String(array->dtype);
-  // make compiler happy
-  return -std::numeric_limits<double>::infinity();
-}
-
 bool ArangeRel(const Array<Type>& types, int num_inputs, const Attrs& raw_attrs,
->>>>>>> 7bad56b7
                const TypeReporter& reporter) {
   CHECK_EQ(types.size(), 4);
   const ArangeAttrs* attrs = raw_attrs.as<ArangeAttrs>();
@@ -2257,12 +2191,7 @@
     .set_attr<FTVMCompute>("FTVMCompute", LayoutTransformCompute);
 
 /* relay._contrib_reverse_reshape */
-<<<<<<< HEAD
-Expr MakeReverseReshape(Expr data,
-                        Expr newshape) {
-=======
-Expr MakeReverseReshape(Expr data, Array<Integer> newshape) {
->>>>>>> 7bad56b7
+Expr MakeReverseReshape(Expr data, Expr newshape) {
   auto attrs = make_object<ReshapeAttrs>();
   attrs->newshape = newshape;
   attrs->reverse = true;
