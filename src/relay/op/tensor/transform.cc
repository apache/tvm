--- conflicted
+++ resolved
@@ -1680,12 +1680,8 @@
   const auto* condition = types[0].as<TensorTypeNode>();
   const auto* x = types[1].as<TensorTypeNode>();
   const auto* y = types[2].as<TensorTypeNode>();
-<<<<<<< HEAD
-  if (!(condition != nullptr && x != nullptr && y != nullptr)) {
-=======
 
   if (condition == nullptr || x == nullptr || y == nullptr) {
->>>>>>> 72969b27
     return false;
   }
 
@@ -2036,17 +2032,11 @@
     return false;
   }
   const auto* data = types[0].as<TensorTypeNode>();
-<<<<<<< HEAD
+
   if (data == nullptr) {
     return false;
   }
-=======
-
-  if (data == nullptr) {
-    return false;
-  }
-
->>>>>>> 72969b27
+
   auto dshape = data->shape;
   int64_t num_axis = dshape.size();
 
