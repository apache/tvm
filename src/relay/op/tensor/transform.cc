--- conflicted
+++ resolved
@@ -4230,7 +4230,7 @@
     .set_attr<TOpPattern>("TOpPattern", kInjective)
     .set_attr<TOpIsStateful>("TOpIsStateful", false);
 
-<<<<<<< HEAD
+
 TVM_REGISTER_NODE_TYPE(EmbeddingBagAttrs);
 
 bool EmbeddingBagRel(const Array<Type>& types, int num_inputs, const Attrs& attrs,
@@ -4317,7 +4317,7 @@
     .set_attr<FTVMCompute>("FTVMCompute", EmbeddingBagCompute)
     // If we want 4 outputs we need to implement InferCorrectLayoutOutput
     .set_attr<TOpPattern>("TOpPattern", kOutEWiseFusable);
-=======
+
 // Trilu
 
 TVM_REGISTER_NODE_TYPE(TriluAttrs);
@@ -4367,7 +4367,6 @@
     .add_type_rel("trilu", TriluRel)
     .set_support_level(3)
     .set_attr<TOpPattern>("TOpPattern", kElemWise);
->>>>>>> e1119841
 
 }  // namespace relay
 }  // namespace tvm