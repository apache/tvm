/*
 * Licensed to the Apache Software Foundation (ASF) under one
 * or more contributor license agreements.  See the NOTICE file
 * distributed with this work for additional information
 * regarding copyright ownership.  The ASF licenses this file
 * to you under the Apache License, Version 2.0 (the
 * "License"); you may not use this file except in compliance
 * with the License.  You may obtain a copy of the License at
 *
 *   http://www.apache.org/licenses/LICENSE-2.0
 *
 * Unless required by applicable law or agreed to in writing,
 * software distributed under the License is distributed on an
 * "AS IS" BASIS, WITHOUT WARRANTIES OR CONDITIONS OF ANY
 * KIND, either express or implied.  See the License for the
 * specific language governing permissions and limitations
 * under the License.
 */

/*!
 * \file transform.cc
 * \brief Transform operators.
 */
#include "transform.h"

#include <topi/broadcast.h>
#include <topi/elemwise.h>
#include <topi/nn.h>
#include <topi/reduction.h>
#include <topi/transform.h>
#include <tvm/ir/error.h>
#include <tvm/relay/attrs/transform.h>
#include <tvm/relay/op.h>
#include <tvm/runtime/packed_func.h>
#include <tvm/tir/data_layout.h>
#include <tvm/tir/expr.h>
#include <tvm/tir/op.h>

#include <vector>

#include "../../../arith/compute_expr.h"
#include "../../transforms/infer_layout_util.h"
#include "../../transforms/pattern_util.h"
#include "../op_common.h"

namespace tvm {
namespace relay {
using tir::IntImmNode;

// relay.cast
TVM_REGISTER_NODE_TYPE(CastAttrs);

bool CastRel(const Array<Type>& types, int num_inputs, const Attrs& attrs,
             const TypeReporter& reporter) {
  CHECK_EQ(types.size(), 2);
  const auto* data = types[0].as<TensorTypeNode>();
  if (data == nullptr) {
    CHECK(types[0].as<IncompleteTypeNode>())
        << "cast: expect input type to be TensorType but get " << types[0];
    return false;
  }
  const auto* param = attrs.as<CastAttrs>();
  reporter->Assign(types[1], TensorType(data->shape, param->dtype));
  return true;
}

Array<te::Tensor> CastCompute(const Attrs& attrs, const Array<te::Tensor>& inputs,
                              const Type& out_type) {
  const CastAttrs* param = attrs.as<CastAttrs>();
  CHECK(param != nullptr);
  DataType dtype = param->dtype;
  return {topi::cast(inputs[0], dtype)};
}

Expr MakeCast(Expr data, DataType dtype) {
  auto attrs = make_object<CastAttrs>();
  attrs->dtype = dtype;
  static const Op& op = Op::Get("cast");
  return Call(op, {data}, Attrs(attrs), {});
}

TVM_REGISTER_GLOBAL("relay.ir.cast").set_body_typed(MakeCast);

RELAY_REGISTER_OP("cast")
    .describe(R"code(Cast the data into a new data type.

)code" TVM_ADD_FILELINE)
    .set_num_inputs(1)
    .set_attrs_type<CastAttrs>()
    .add_argument("data", "Tensor", "The input tensor.")
    .set_support_level(3)
    .add_type_rel("Cast", CastRel)
    .set_attr<FTVMCompute>("FTVMCompute", CastCompute)
    .set_attr<TOpPattern>("TOpPattern", kElemWise)
    .set_attr<FInferCorrectLayout>("FInferCorrectLayout", ElemwiseArbitraryLayout);

// relay.cast_like
bool CastLikeRel(const Array<Type>& types, int num_inputs, const Attrs& attrs,
                 const TypeReporter& reporter) {
  CHECK_EQ(types.size(), 3);
  const auto* data = types[0].as<TensorTypeNode>();
  if (data == nullptr) {
    CHECK(types[0].as<IncompleteTypeNode>())
        << "cast: expect input type to be TensorType but get " << types[0];
    return false;
  }
  const auto* dtype_like = types[1].as<TensorTypeNode>();
  if (dtype_like == nullptr) {
    CHECK(types[1].as<IncompleteTypeNode>())
        << "cast: expect input type to be TensorType but get " << types[1];
    return false;
  }
  reporter->Assign(types[2], TensorType(data->shape, dtype_like->dtype));
  return true;
}

Array<te::Tensor> CastLikeCompute(const Attrs& attrs, const Array<te::Tensor>& inputs,
                                  const Type& out_type) {
  return {topi::cast(inputs[0], inputs[1]->dtype)};
}

Expr MakeCastLike(Expr data, Expr dtype_like) {
  static const Op& op = Op::Get("cast_like");
  return Call(op, {data, dtype_like}, Attrs(), {});
}

TVM_REGISTER_GLOBAL("relay.ir.cast_like").set_body_typed(MakeCastLike);

RELAY_REGISTER_OP("cast_like")
    .describe(R"code(Cast the data into the type of another tensor.
)code" TVM_ADD_FILELINE)
    .set_num_inputs(2)
    .add_argument("data", "Tensor", "The input tensor.")
    .add_argument("dtype_like", "Tensor", "The tensor to cast to.")
    .set_support_level(3)
    .add_type_rel("CastLike", CastLikeRel)
    .set_attr<FTVMCompute>("FTVMCompute", CastLikeCompute)
    .set_attr<TOpPattern>("TOpPattern", kElemWise)
    .set_attr<FInferCorrectLayout>("FInferCorrectLayout", ElemwiseArbitraryLayout);

Array<te::Tensor> ReinterpretCompute(const Attrs& attrs, const Array<te::Tensor>& inputs,
                                     const Type& out_type) {
  const CastAttrs* param = attrs.as<CastAttrs>();
  CHECK(param != nullptr);
  DataType dtype = param->dtype;
  return {topi::reinterpret(inputs[0], dtype)};
}

Expr MakeReinterpret(Expr data, DataType dtype) {
  auto attrs = make_object<CastAttrs>();
  attrs->dtype = dtype;
  static const Op& op = Op::Get("reinterpret");
  return Call(op, {data}, Attrs(attrs), {});
}

TVM_REGISTER_GLOBAL("relay._make.reinterpret").set_body([](const TVMArgs& args, TVMRetValue* rv) {
  runtime::detail::unpack_call<Expr, 2>(MakeReinterpret, args, rv);
});

RELAY_REGISTER_OP("reinterpret")
    .describe(R"code(Reinterpret the data into a new data type.
)code" TVM_ADD_FILELINE)
    .set_num_inputs(1)
    .set_attrs_type<CastAttrs>()
    .add_argument("data", "Tensor", "The input tensor.")
    .set_support_level(3)
    .add_type_rel("Reinterpret", CastRel)
    .set_attr<FTVMCompute>("FTVMCompute", ReinterpretCompute)
    .set_attr<TOpPattern>("TOpPattern", kElemWise)
    .set_attr<FInferCorrectLayout>("FInferCorrectLayout", ElemwiseArbitraryLayout);

// relay.expand_dims
TVM_REGISTER_NODE_TYPE(ExpandDimsAttrs);

bool ExpandDimsRel(const Array<Type>& types, int num_inputs, const Attrs& attrs,
                   const TypeReporter& reporter) {
  // `types` contains: [data, result]
  CHECK_EQ(types.size(), 2);
  const auto* data = types[0].as<TensorTypeNode>();
  if (data == nullptr) {
    CHECK(types[0].as<IncompleteTypeNode>())
        << "expand_dims: expect input type to be TensorType but get " << types[0];
    return false;
  }
  const auto* param = attrs.as<ExpandDimsAttrs>();
  const int ndim = static_cast<int>(data->shape.size());
  const int axis = param->axis;
  const int num_newaxis = param->num_newaxis;
  CHECK(num_newaxis >= 0) << "expand_dims only accepts `num_newaxis >= 0`"
                          << ", but got num_newaxis = " << num_newaxis;
  CHECK(-ndim - 1 <= axis && axis <= ndim)
      << "expand_dims only accepts `axis` in [-data.ndim - 1, data.ndim]"
      << ", but got axis = " << axis << ", and data.ndim = " << ndim;
  const int pivot = axis < 0 ? ndim + axis + 1 : axis;
  std::vector<IndexExpr> oshape;
  oshape.reserve(ndim + num_newaxis);
  for (int i = 0; i < pivot; ++i) {
    oshape.emplace_back(data->shape[i]);
  }
  for (int i = 0; i < num_newaxis; ++i) {
    oshape.emplace_back(1);
  }
  for (int i = pivot; i < ndim; ++i) {
    oshape.emplace_back(data->shape[i]);
  }
  reporter->Assign(types[1], TensorType(oshape, data->dtype));
  return true;
}

Array<te::Tensor> ExpandDimsCompute(const Attrs& attrs, const Array<te::Tensor>& inputs,
                                    const Type& out_type) {
  const ExpandDimsAttrs* param = attrs.as<ExpandDimsAttrs>();
  CHECK(param != nullptr);
  return {topi::expand_dims(inputs[0], param->axis, param->num_newaxis)};
}

Expr MakeExpandDims(Expr data, int axis, int num_newaxis) {
  auto attrs = make_object<ExpandDimsAttrs>();
  attrs->axis = axis;
  attrs->num_newaxis = num_newaxis;
  static const Op& op = Op::Get("expand_dims");
  return Call(op, {data}, Attrs(attrs), {});
}

TVM_REGISTER_GLOBAL("relay.op._make.expand_dims").set_body_typed(MakeExpandDims);

RELAY_REGISTER_OP("expand_dims")
    .describe(R"code(Insert `num_newaxis` axises at the position given by `axis`

- **data**: The input data to the operator.

)code" TVM_ADD_FILELINE)
    .set_num_inputs(1)
    .set_attrs_type<ExpandDimsAttrs>()
    .add_argument("data", "Tensor", "The input tensor.")
    .set_support_level(1)
    .add_type_rel("ExpandDims", ExpandDimsRel)
    .set_attr<FTVMCompute>("FTVMCompute", ExpandDimsCompute)
    .set_attr<TOpPattern>("TOpPattern", kBroadcast);

// relay.concatenate
TVM_REGISTER_NODE_TYPE(ConcatenateAttrs);

Array<te::Tensor> ConcatenateCompute(const Attrs& attrs, const Array<te::Tensor>& inputs,
                                     const Type& out_type) {
  const ConcatenateAttrs* param = attrs.as<ConcatenateAttrs>();
  CHECK(param != nullptr);
  return {topi::concatenate(inputs, param->axis)};
}

Expr MakeConcatenate(Expr data, int axis) {
  auto attrs = make_object<ConcatenateAttrs>();
  attrs->axis = axis;
  static const Op& op = Op::Get("concatenate");
  return Call(op, {data}, Attrs(attrs), {});
}

TVM_REGISTER_GLOBAL("relay.op._make.concatenate").set_body_typed(MakeConcatenate);

RELAY_REGISTER_OP("concatenate")
    .describe(R"code(Concatenate the input tensors along the given axis.

- **data** : A list of tensors.

- **axis** : The axis along which the tensors are concatenated.

)code" TVM_ADD_FILELINE)
    .set_attrs_type<ConcatenateAttrs>()
    .set_num_inputs(1)
    .add_argument("data", "Tensor", "The input list of tensors.")
    .set_support_level(1)
    .add_type_rel("Concatenate", ConcatenateRel<ConcatenateAttrs>)
    .set_attr<FInferCorrectLayout>("FInferCorrectLayout", ConcatenateLayout)
    .set_attr<FTVMCompute>("FTVMCompute", ConcatenateCompute)
    .set_attr<TOpPattern>("TOpPattern", kInjective);

TVM_REGISTER_NODE_TYPE(StackAttrs);

bool StackRel(const Array<Type>& types, int num_inputs, const Attrs& attrs,
              const TypeReporter& reporter) {
  // types: [data, result]
  CHECK_EQ(types.size(), 2);
  const auto* tensor_tuple = types[0].as<TupleTypeNode>();
  if (tensor_tuple == nullptr) {
    CHECK(types[0].as<IncompleteTypeNode>())
        << "cast: expect input type to be TupleType but get " << types[0];
    return false;
  }
  const auto* param = attrs.as<StackAttrs>();
  const auto& first = Downcast<TensorType>(tensor_tuple->fields[0]);
  const int ndim = static_cast<int>(first->shape.size());

  // Sanity check: axis
  int axis = param->axis;
  CHECK(-ndim <= axis && axis < ndim) << "stack only accepts `axis` in [-ndim, ndim)"
                                      << ", but got axis = " << axis << ", and ndim = " << ndim;
  axis = axis < 0 ? ndim + axis + 1 : axis;

  // Sanity check: ndim and dtype.
  const DataType dtype = first->dtype;
  for (const Type& ele : tensor_tuple->fields) {
    const auto& e = Downcast<TensorType>(ele);
    int e_ndim = static_cast<int>(e->shape.size());
    const DataType& e_dtype = e->dtype;
    CHECK_EQ(e_ndim, ndim) << "relay.stack requires all tensors have the same ndim";
    CHECK_EQ(e_dtype, dtype) << "relay.stack requires all tensors have the same dtype";
    for (size_t j = 0; j < first->shape.size(); ++j) {
      if (j == static_cast<size_t>(axis)) continue;
      if (reporter->AssertEQ(first->shape[j], e->shape[j])) continue;
      throw Error(
          "relay.stack requires all tensors have the same shape "
          "on non-stacking axes");
    }
  }

  // Calculate shape
  std::vector<IndexExpr> oshape;
  oshape.reserve(ndim + 1);
  const int stack_dim = static_cast<int>(tensor_tuple->fields.size());
  for (int i = 0; i < axis; ++i) {
    oshape.emplace_back(first->shape[i]);
  }
  oshape.emplace_back(stack_dim);
  for (int i = axis; i < ndim; ++i) {
    oshape.emplace_back(first->shape[i]);
  }
  reporter->Assign(types[1], TensorType(oshape, dtype));
  return true;
}

Array<te::Tensor> StackCompute(const Attrs& attrs, const Array<te::Tensor>& inputs,
                               const Type& out_type) {
  const StackAttrs* param = attrs.as<StackAttrs>();
  CHECK(param != nullptr);
  return {topi::stack(inputs, param->axis)};
}

Expr MakeStack(Expr data, int axis) {
  auto attrs = make_object<StackAttrs>();
  attrs->axis = axis;
  static const Op& op = Op::Get("stack");
  return Call(op, {data}, Attrs(attrs), {});
}

TVM_REGISTER_GLOBAL("relay.op._make.stack").set_body_typed(MakeStack);

RELAY_REGISTER_OP("stack")
    .describe(R"code(Stack the input tensors along the given axis.

- **data** : A list of tensors.

- **axis** : The axis along which the tensors are stacked.

)code" TVM_ADD_FILELINE)
    .set_attrs_type<StackAttrs>()
    .set_num_inputs(1)
    .add_argument("data", "Tensor", "The input list of tensors.")
    .set_support_level(3)
    .add_type_rel("Stack", StackRel)
    .set_attr<FTVMCompute>("FTVMCompute", StackCompute)
    .set_attr<TOpPattern>("TOpPattern", kInjective);

/* relay.transpose */
TVM_REGISTER_NODE_TYPE(TransposeAttrs);

bool TransposeRel(const Array<Type>& types, int num_inputs, const Attrs& attrs,
                  const TypeReporter& reporter) {
  // types: [data, result]
  CHECK_EQ(types.size(), 2);
  const auto* data = types[0].as<TensorTypeNode>();
  if (data == nullptr) {
    CHECK(types[0].as<IncompleteTypeNode>())
        << "transpose: expect input type to be TensorType but get " << types[0];
    return false;
  }
  const auto* param = attrs.as<TransposeAttrs>();
  const int ndim = data->shape.size();
  const Array<Integer>& axes = param->axes;
  // check dimension match
  CHECK(!axes.defined() || static_cast<int>(axes.size()) == ndim)
      << "Dimension mismatch: axes has " << axes.size() << " elements"
      << ", but data.ndim = " << ndim;
  // construct int_axes
  std::vector<int> int_axes;
  int_axes.reserve(ndim);
  // used not defined to check if it is None.
  if (!axes.defined()) {
    for (int i = ndim - 1; i >= 0; --i) {
      int_axes.push_back(i);
    }
  } else {
    std::vector<int> axis_used(ndim, 0);
    for (const Integer& e : axes) {
      int64_t axis = e;
      // sanity check for axis and ndim
      CHECK(-ndim <= axis && axis < ndim)
          << "transpose only allows each `axis` in `axes` in range [-data.ndim, data.ndim)"
          << ", but got axis = " << axis << ", and data.ndim = " << ndim;
      axis = axis < 0 ? axis + ndim : axis;
      // sanity check for duplication
      CHECK(!axis_used[axis]) << "Duplicate axes in transpose: " << axis;
      axis_used[axis] = 1;
      int_axes.push_back(static_cast<int>(axis));
    }
  }
  std::vector<IndexExpr> oshape;
  oshape.reserve(ndim);
  for (int axis : int_axes) {
    oshape.push_back(data->shape[axis]);
  }
  reporter->Assign(types[1], TensorType(oshape, data->dtype));
  return true;
}

Array<te::Tensor> TransposeCompute(const Attrs& attrs, const Array<te::Tensor>& inputs,
                                   const Type& out_type) {
  const auto* param = attrs.as<TransposeAttrs>();
  CHECK(param != nullptr);
  return Array<te::Tensor>{topi::transpose(inputs[0], param->axes)};
}

Expr MakeTranspose(Expr data, Array<Integer> axes) {
  auto attrs = make_object<TransposeAttrs>();
  attrs->axes = std::move(axes);
  static const Op& op = Op::Get("transpose");
  return Call(op, {data}, Attrs(attrs), {});
}

TVM_REGISTER_GLOBAL("relay.op._make.transpose").set_body_typed(MakeTranspose);

RELAY_REGISTER_OP("transpose")
    .describe(R"code(Permutes the dimensions of an array.

- **data**: The input data to the operator.

- **axes**: The target axes order, reverse order if not specified.

)code" TVM_ADD_FILELINE)
    .set_num_inputs(1)
    .set_attrs_type<TransposeAttrs>()
    .add_argument("data", "Tensor", "The input tensor.")
    .set_support_level(3)
    .add_type_rel("Transpose", TransposeRel)
    .set_attr<FTVMCompute>("FTVMCompute", TransposeCompute)
    .set_attr<TOpPattern>("TOpPattern", kInjective);

/* relay.reshape */
TVM_REGISTER_NODE_TYPE(ReshapeAttrs);

double ToScalar(const runtime::NDArray& array, int i = 0) {
  if (array->dtype.code == kDLInt) {
    if (array->dtype.bits == 8) {
      return reinterpret_cast<int8_t*>(array->data)[i];
    } else if (array->dtype.bits == 16) {
      return reinterpret_cast<int16_t*>(array->data)[i];
    } else if (array->dtype.bits == 32) {
      return reinterpret_cast<int32_t*>(array->data)[i];
    } else if (array->dtype.bits == 64) {
      return reinterpret_cast<int64_t*>(array->data)[i];
    }
  } else if (array->dtype.code == kDLUInt) {
    if (array->dtype.bits == 8) {
      return reinterpret_cast<uint8_t*>(array->data)[i];
    } else if (array->dtype.bits == 16) {
      return reinterpret_cast<uint16_t*>(array->data)[i];
    } else if (array->dtype.bits == 32) {
      return reinterpret_cast<uint32_t*>(array->data)[i];
    } else if (array->dtype.bits == 64) {
      return reinterpret_cast<uint64_t*>(array->data)[i];
    }
  } else if (array->dtype.code == kDLFloat) {
#if (__ARM_FP16_FORMAT_IEEE == 1)
    if (array->dtype.bits == 16) {
      return reinterpret_cast<__fp16*>(array->data)[i];
    }
#endif
    if (array->dtype.bits == 32) {
      return reinterpret_cast<float*>(array->data)[i];
    } else if (array->dtype.bits == 64) {
      return reinterpret_cast<double*>(array->data)[i];
    }
  }
  LOG(FATAL) << "Unknown data type: " << tvm::runtime::DLDataType2String(array->dtype);
  // make compiler happy
  return -std::numeric_limits<double>::infinity();
}

bool ReshapeRel(const Array<Type>& types, int num_inputs, const Attrs& attrs,
                const TypeReporter& reporter) {
  const auto* param = attrs.as<ReshapeAttrs>();
  if (param->reverse) {
    // types: [data, result]
    CHECK_EQ(types.size(), 2);
  } else {
    // types: [data, newshape, result]
    CHECK_EQ(types.size(), 3);
  }
  const auto* data = types[0].as<TensorTypeNode>();
  if (data == nullptr) {
    CHECK(types[0].as<IncompleteTypeNode>())
        << "reshape: expect input type to be TensorType but get " << types[0];
    return false;
  }

  Array<IndexExpr> oshape;
  Array<IndexExpr> data_shape;
  Array<Integer> newshape;

  if (param->newshape) {
    auto temp = param->newshape.value();
    if (param->reverse) {
      data_shape.assign(data->shape.rbegin(), data->shape.rend());
      newshape.assign(temp.rbegin(), temp.rend());
    } else {
      data_shape = data->shape;
      newshape = temp;
    }
  } else {
    const auto* newshape = types[1].as<TensorTypeNode>();

    // Doesn't support dynamic output rank
    for (int i = 0; i < newshape->shape[0].as<IntImmNode>()->value; i++) {
      oshape.push_back(Any::make());
    }

    reporter->Assign(types[2], TensorType(oshape, data->dtype));
    return true;
  }

  std::unordered_set<size_t> used_input_dims;
  std::unordered_set<size_t> used_output_dims;
  size_t src_idx = 0;
  int infer_idx = -1;

  for (size_t i = 0; i < newshape.size(); ++i) {
    int svalue = newshape[i]->value;
    // special flag handling for shape inference.
    if (svalue > 0) {
      oshape.push_back(newshape[i]);
      ++src_idx;
    } else if (svalue == 0) {
      // keep same
      CHECK_LT(src_idx, data_shape.size());
      used_input_dims.insert(src_idx);
      used_output_dims.insert(oshape.size());
      oshape.push_back(data_shape[src_idx++]);
    } else if (svalue == -1) {
      // inference based on rest
      CHECK_LT(infer_idx, 0) << "One and only one dim can be inferred";
      infer_idx = i;
      oshape.push_back(1);
      ++src_idx;
    } else if (svalue == -2) {
      // copy all remaining dims from source
      while (src_idx < data_shape.size()) {
        used_input_dims.insert(src_idx);
        used_output_dims.insert(oshape.size());
        oshape.push_back(data_shape[src_idx++]);
      }
    } else if (svalue == -3) {
      // merge two dims from source
      CHECK_LT(src_idx + 1, data_shape.size());
      used_input_dims.insert(src_idx);
      IndexExpr d1 = data_shape[src_idx++];
      used_input_dims.insert(src_idx);
      IndexExpr d2 = data_shape[src_idx++];
      used_output_dims.insert(oshape.size());
      if (d1.as<Any>() || d2.as<Any>()) {
        oshape.push_back(Any::make());
      } else {
        oshape.push_back(d1 * d2);
      }
    } else if (svalue == -4) {
      // split the source dim s into two dims
      // read the left dim and then the right dim (either can be -1)
      CHECK_LT(i + 2, newshape.size());
      CHECK_LT(src_idx, data_shape.size());
      used_input_dims.insert(src_idx);
      IndexExpr d0 = data_shape[src_idx++];
      Integer d1 = newshape[++i];
      Integer d2 = newshape[++i];
      if (d1->value == -1) {
        CHECK(d2->value != -1) << "Split dims cannot both be -1.";
        used_output_dims.insert(oshape.size());
        if (d0.as<Any>()) {
          oshape.push_back(Any::make());
        } else {
          oshape.push_back(indexdiv(d0, d2));
        }
        used_output_dims.insert(oshape.size());
        oshape.push_back(d2);
      } else {
        used_output_dims.insert(oshape.size());
        oshape.push_back(d1);
        used_output_dims.insert(oshape.size());
        if (d2->value == -1) {
          if (d0.as<Any>()) {
            oshape.push_back(Any::make());
          } else {
            oshape.push_back(indexdiv(d0, d1));
          }
        } else {
          oshape.push_back(d2);
        }
      }
    } else {
      CHECK(false) << "Unsupported special value: " << svalue;
    }
  }

  if (infer_idx >= 0) {
    IndexExpr infer_dim = 1;
    for (size_t i = 0; i < data_shape.size(); ++i) {
      if (used_input_dims.count(i) != 0) {
        continue;
      }
      if (data_shape[i].as<Any>()) {
        infer_dim = Any::make();
        break;
      }
      infer_dim *= data_shape[i];
    }
    if (!infer_dim.as<Any>()) {
      for (size_t i = 0; i < oshape.size(); ++i) {
        if (used_output_dims.count(i) != 0) {
          continue;
        }
        if (oshape[i].as<Any>()) {
          infer_dim = Any::make();
          break;
        }
        infer_dim = indexdiv(infer_dim, oshape[i]);
      }
    }
    oshape.Set(infer_idx, infer_dim);
  }

  if (param->reverse) {
    reporter->Assign(types[1],
                     TensorType(Array<IndexExpr>(oshape.rbegin(), oshape.rend()), data->dtype));
  } else {
    reporter->Assign(types[2], TensorType(oshape, data->dtype));
  }
  return true;
}

Array<te::Tensor> ReshapeCompute(const Attrs& attrs, const Array<te::Tensor>& inputs,
                                 const Type& out_type) {
  const auto* out_ttype = out_type.as<TensorTypeNode>();
  CHECK(out_ttype != nullptr);
  Array<IndexExpr> newshape;
  for (auto val : out_ttype->shape) {
    if (val->IsInstance<tir::AnyNode>()) {
      newshape.push_back(val.as<tir::AnyNode>()->ToVar());
    } else {
      newshape.push_back(val);
    }
  }
  return {topi::reshape(inputs[0], newshape)};
}

Expr MakeReshape(Expr data, Expr newshape) {
  auto attrs = make_object<ReshapeAttrs>();
  if (const ConstantNode* c = newshape.as<ConstantNode>()) {
    CHECK_EQ(c->data->ndim, 1);
    Array<Integer> newshape;
    for (int i = 0; i < c->data->shape[0]; i++) {
      newshape.push_back(Integer(static_cast<int>(ToScalar(c->data, i))));
    }
    attrs->newshape = newshape;
  }
  attrs->reverse = false;
  static const Op& op = Op::Get("reshape");
  return Call(op, {data, newshape}, Attrs(attrs), {});
}

TVM_REGISTER_GLOBAL("relay.op._make.reshape").set_body_typed(MakeReshape);

RELAY_REGISTER_OP("reshape")
    .describe(R"code(Reshapes the input array.

Example::

To give user more convenience in without doing manual shape inference,
some dimensions of the shape can take special values from the set {0, -1, -2, -3, -4}.
The significance of each is explained below:

- ``0``  copy this dimension from the input to the output shape.

Example::

- data.shape = (2,3,4), newshape = (4,0,2), result.shape = (4,3,2)
- data.shape = (2,3,4), newshape = (2,0,0), result.shape = (2,3,4)

- ``-1`` infers the dimension of the output shape by using the remainder of the input dimensions
keeping the size of the new array same as that of the input array.
At most one dimension of shape can be -1.

Example::

- data.shape = (2,3,4), newshape = (6,1,-1), result.shape = (6,1,4)
- data.shape = (2,3,4), newshape = (3,-1,8), result.shape = (3,1,8)
- data.shape = (2,3,4), newshape = (-1,), result.shape = (24,)

- ``-2`` copy all/remainder of the input dimensions to the output shape.

Example::

- data.shape = (2,3,4), newshape = (-2,), result.shape = (2,3,4)
- data.shape = (2,3,4), newshape = (2,-2), result.shape = (2,3,4)
- data.shape = (2,3,4), newshape = (-2,1,1), result.shape = (2,3,4,1,1)

- ``-3`` use the product of two consecutive dimensions of the input shape as the output dimension.

Example::

- data.shape = (2,3,4), newshape = (-3,4), result.shape = (6,4)
- data.shape = (2,3,4,5), newshape = (-3,-3), result.shape = (6,20)
- data.shape = (2,3,4), newshape = (0,-3), result.shape = (2,12)
- data.shape = (2,3,4), newshape = (-3,-2), result.shape = (6,4)

- ``-4`` split one dimension of the input into two dimensions passed subsequent to -4 in shape (can contain -1).

Example::

- data.shape = (2,3,4), newshape = (-4,1,2,-2), result.shape =(1,2,3,4)
- data.shape = (2,3,4), newshape = (2,-4,-1,3,-2), result.shape = (2,1,3,4)

)code" TVM_ADD_FILELINE)
    .set_num_inputs(2)
    .set_attrs_type<ReshapeAttrs>()
    .add_argument("data", "Tensor", "The input tensor.")
    .add_argument("newshape", "Tensor", "The shape of output tensor.")
    .set_support_level(3)
    .add_type_rel("Reshape", ReshapeRel)
    .set_attr<FTVMCompute>("FTVMCompute", ReshapeCompute)
    .set_attr<TOpPattern>("TOpPattern", kInjective);

/*!
 * \brief ReshapeLikeRel User defined type constraint function.
 * \param num_inputs Number of input types in the args.
 * \param attrs The additional attributes of the operator.
 * \param reporter The reporter to report solution to.
 * \return False if the relation has not been resolved, it might be resolved later.
 *  True if this relation has been resolved.
 */
bool ReshapeLikeRel(const Array<Type>& types, int num_inputs, const Attrs& attrs,
                    const TypeReporter& reporter) {
  CHECK_EQ(types.size(), 3);
  const auto* data = types[0].as<TensorTypeNode>();
  if (data == nullptr) {
    return false;
  }
  const auto* reshape_like = types[1].as<TensorTypeNode>();
  if (reshape_like == nullptr) {
    return false;
  }
  // Only check When input data has static shape.
  bool is_static_shape = true;
  for (size_t i = 0; i < data->shape.size(); ++i) {
    if (!data->shape[i].as<IntImmNode>()) {
      is_static_shape = false;
      break;
    }
  }
  if (is_static_shape) {
    CHECK(reporter->AssertEQ(data->Size(), reshape_like->Size()))
        << "Reshape inputs size should be compatible.";
  }
  reporter->Assign(types[2], TensorType(reshape_like->shape, data->dtype));
  return true;
}

Expr MakeReshapeLike(Expr data, Expr shape_like) {
  static const Op& op = Op::Get("reshape_like");
  return Call(op, {data, shape_like}, Attrs(), {});
}

TVM_REGISTER_GLOBAL("relay.op._make.reshape_like").set_body_typed(MakeReshapeLike);

RELAY_REGISTER_OP("reshape_like")
    .describe(R"code(Reshapes the input array by the size of another array.
For an input array with shape ``(d1, d2, ..., dk)``, `reshape_like` operation reshapes
the input array into an output array with the same shape as the second input array.
.. note::
    Sizes for both array should be compatible.
)code" TVM_ADD_FILELINE)
    .set_num_inputs(2)
    .add_argument("data", "Tensor", "The input tensor.")
    .add_argument("shape_like", "Tensor", "Shape tensor.")
    .set_support_level(3)
    .add_type_rel("ReshapeLike", ReshapeLikeRel)
    .set_attr<FTVMCompute>("FTVMCompute", ReshapeCompute)
    .set_attr<TOpPattern>("TOpPattern", kInjective);

// ArgWhere
bool ArgWhereRel(const Array<Type>& types, int num_inputs, const Attrs& attrs,
                 const TypeReporter& reporter) {
  CHECK_EQ(num_inputs, 1);
  auto tt = types[0].as<TensorTypeNode>();
  CHECK(tt != nullptr);
  const auto& input_shape = tt->shape;
  const auto& input_rank = input_shape.size();
  std::vector<IndexExpr> result_shape;
  result_shape.push_back(Any::make());
  result_shape.push_back(IntImm(DataType::Int(32), input_rank));
  reporter->Assign(types[1], TensorType(result_shape, DataType::Int(32)));
  return true;
}

TVM_REGISTER_GLOBAL("relay.op._make.argwhere").set_body_typed([](Expr data) {
  static const Op& op = Op::Get("argwhere");
  return Call(op, {data}, Attrs(), {});
});

RELAY_REGISTER_OP("argwhere")
    .describe(R"doc(Find the indices of elements of a tensor that are
non-zero)doc" TVM_ADD_FILELINE)
    .set_num_inputs(1)
    .add_argument("condition", "Tensor", "The input condition tensor.")
    .add_type_rel("ArgWhere", ArgWhereRel)
    .set_attr<TOpIsStateful>("TOpIsStateful", false)
    .set_attr<TOpPattern>("TOpPattern", kOpaque)
    .set_support_level(10);

// Take
TVM_REGISTER_NODE_TYPE(TakeAttrs);

bool TakeRel(const Array<Type>& types, int num_inputs, const Attrs& attrs,
             const TypeReporter& reporter) {
  // `types` contains: [data, indices, result]
  CHECK_EQ(types.size(), 3);
  const auto* data = types[0].as<TensorTypeNode>();
  if (data == nullptr) {
    return false;
  }
  const auto* indices = types[1].as<TensorTypeNode>();
  if (indices == nullptr) {
    return false;
  }
  CHECK(indices->dtype.is_int()) << "indices of take must be tensor of integer";
  const auto param = attrs.as<TakeAttrs>();
  CHECK(param != nullptr);

  if (!param->axis.defined()) {
    std::vector<IndexExpr> oshape(indices->shape.begin(), indices->shape.end());
    reporter->Assign(types[2], TensorType(oshape, data->dtype));
    return true;
  }

  std::vector<IndexExpr> oshape;
  const auto ndim_data = static_cast<int>(data->shape.size());
  const auto ndim_indices = static_cast<int>(indices->shape.size());
  int axis = static_cast<int>(param->axis->value);
  if (axis < 0) axis += ndim_data;
  CHECK_LE(axis, ndim_data) << "axis should be with in data shape"
                            << ", but got = " << axis;

  oshape.reserve(ndim_data - 1 + ndim_indices);
  for (int i = 0; i < axis; ++i) {
    oshape.emplace_back(data->shape[i]);
  }
  for (int i = 0; i < ndim_indices; ++i) {
    oshape.emplace_back(indices->shape[i]);
  }
  for (int i = axis + 1; i < ndim_data; ++i) {
    oshape.emplace_back(data->shape[i]);
  }

  reporter->Assign(types[2], TensorType(oshape, data->dtype));
  return true;
}

Array<te::Tensor> TakeCompute(const Attrs& attrs, const Array<te::Tensor>& inputs,
                              const Type& out_type) {
  const auto* param = attrs.as<TakeAttrs>();
  CHECK(param != nullptr);
  if (!param->axis.defined()) {
    return Array<te::Tensor>{topi::take(inputs[0], inputs[1], param->mode)};
  } else {
    return Array<te::Tensor>{topi::take(inputs[0], inputs[1], param->axis, param->mode)};
  }
}

Expr MakeTake(Expr data, Expr indices, Integer axis, String mode) {
  auto attrs = make_object<TakeAttrs>();
  attrs->axis = std::move(axis);
  attrs->mode = std::move(mode);
  static const Op& op = Op::Get("take");
  return Call(op, {data, indices}, Attrs(attrs), {});
}

TVM_REGISTER_GLOBAL("relay.op._make.take").set_body_typed(MakeTake);

RELAY_REGISTER_OP("take")
    .describe(R"code(Take elements from an array along an axis.

When axis is not None, this function does the same thing as 'fancy' indexing
(indexing arrays using arrays); however, it can be easier to use if you need
elements along a given axis.

**Note** that when axis is none the flattened input array is used.

Examples::

  a = [[ 1, 2],
       [ 3, 4]]
  indices = [3, 0, 2]
  take(a, indices) = [ 4, 1, 3]

  a = [[ 1., 2.],
       [ 3., 4.]]
  indices = [1, 0]
  take(a, indices, axis=1) = [[ 2., 1.],
                              [ 4., 3.]]

)code" TVM_ADD_FILELINE)
    .set_attrs_type<TakeAttrs>()
    .set_num_inputs(2)
    .add_argument("data", "Tensor", "The input tensor.")
    .add_argument("indices", "Tensor", "The indices tensor.")
    .set_support_level(3)
    .add_type_rel("Take", TakeRel)
    .set_attr<FTVMCompute>("FTVMCompute", TakeCompute)
    .set_attr<TOpPattern>("TOpPattern", kInjective);

// Init ops
TVM_REGISTER_NODE_TYPE(InitOpAttrs);

bool FullRel(const Array<Type>& types, int num_inputs, const Attrs& attrs,
             const TypeReporter& reporter) {
  CHECK_EQ(types.size(), 2);
  const InitOpAttrs* param = attrs.as<InitOpAttrs>();
  const auto* fill_value = types[0].as<TensorTypeNode>();
  if (fill_value == nullptr) {
    return false;
  }

  DataType out_dtype = param->dtype;
  if (out_dtype.bits() == 0) {
    out_dtype = fill_value->dtype;
  }

  CHECK_EQ(fill_value->shape.size(), 0)
      << "Fill value should be a scalar but has dimension " << fill_value->shape.size() << ".";

  reporter->Assign(types[1], TensorType(param->shape, out_dtype));
  return true;
}

Array<te::Tensor> FullCompute(const Attrs& attrs, const Array<te::Tensor>& inputs,
                              const Type& out_type) {
  const auto* out_ttype = out_type.as<TensorTypeNode>();
  return {topi::full(out_ttype->shape, out_ttype->dtype, inputs[0]())};
}

Expr MakeFull(Expr fill_value, Array<IndexExpr> shape, DataType dtype) {
  auto attrs = make_object<InitOpAttrs>();
  attrs->shape = std::move(shape);
  attrs->dtype = std::move(dtype);
  static const Op& op = Op::Get("full");
  return Call(op, {fill_value}, Attrs(attrs), {});
}

TVM_REGISTER_GLOBAL("relay.op._make.full").set_body_typed(MakeFull);

RELAY_REGISTER_OP("full")
    .describe(R"code(Fill array with scalar value.

)code" TVM_ADD_FILELINE)
    .set_attrs_type<InitOpAttrs>()
    .set_num_inputs(1)
    .add_argument("fill_value", "double", "The value to fill.")
    .set_support_level(3)
    .add_type_rel("Full", FullRel)
    .set_attr<FTVMCompute>("FTVMCompute", FullCompute)
    .set_attr<TOpPattern>("TOpPattern", kElemWise);

bool InitOpRel(const Array<Type>& types, int num_inputs, const Attrs& attrs,
               const TypeReporter& reporter) {
  CHECK_EQ(types.size(), 1);
  const InitOpAttrs* param = attrs.as<InitOpAttrs>();

  reporter->Assign(types[0], TensorType(param->shape, param->dtype));
  return true;
}

Expr MakeZeros(Array<IndexExpr> shape, DataType dtype) {
  auto attrs = make_object<InitOpAttrs>();
  attrs->shape = std::move(shape);
  attrs->dtype = std::move(dtype);
  static const Op& op = Op::Get("zeros");
  return Call(op, {}, Attrs(attrs), {});
}

TVM_REGISTER_GLOBAL("relay.op._make.zeros").set_body_typed(MakeZeros);

RELAY_REGISTER_OP("zeros")
    .describe(R"code(Fill array with zeros.

)code" TVM_ADD_FILELINE)
    .set_attrs_type<InitOpAttrs>()
    .set_num_inputs(0)
    .set_support_level(3)
    .add_type_rel("InitOp", InitOpRel);

Expr MakeOnes(Array<IndexExpr> shape, DataType dtype) {
  auto attrs = make_object<InitOpAttrs>();
  attrs->shape = std::move(shape);
  attrs->dtype = std::move(dtype);
  static const Op& op = Op::Get("ones");
  return Call(op, {}, Attrs(attrs), {});
}

TVM_REGISTER_GLOBAL("relay.op._make.ones").set_body_typed(MakeOnes);

RELAY_REGISTER_OP("ones")
    .describe(R"code(Fill array with ones.

)code" TVM_ADD_FILELINE)
    .set_attrs_type<InitOpAttrs>()
    .set_num_inputs(0)
    .set_support_level(3)
    .add_type_rel("InitOp", InitOpRel);

bool FullLikeRel(const Array<Type>& types, int num_inputs, const Attrs& attrs,
                 const TypeReporter& reporter) {
  CHECK_EQ(types.size(), 3);
  const auto* data = types[0].as<TensorTypeNode>();
  if (data == nullptr) {
    return false;
  }
  const auto* fill_value = types[1].as<TensorTypeNode>();
  if (fill_value == nullptr) {
    return false;
  }

  CHECK_EQ(fill_value->shape.size(), 0)
      << "The fill value should be a scalar but here it has dimension " << fill_value->shape.size()
      << ".";

  reporter->Assign(types[2], TensorType(data->shape, data->dtype));
  return true;
}

Array<te::Tensor> FullLikeCompute(const Attrs& attrs, const Array<te::Tensor>& inputs,
                                  const Type& out_type) {
  return {topi::full_like(inputs[0], inputs[1]())};
}

Expr MakeFullLike(Expr data, Expr fill_value) {
  static const Op& op = Op::Get("full_like");
  return Call(op, {data, fill_value}, Attrs(), {});
}

TVM_REGISTER_GLOBAL("relay.op._make.full_like").set_body_typed(MakeFullLike);

RELAY_REGISTER_OP("full_like")
    .describe(R"code(Return an scalar value array with the same shape
and type as the input array.

)code" TVM_ADD_FILELINE)
    .set_num_inputs(2)
    .add_argument("data", "Tensor", "The input tensor.")
    .add_argument("fill_value", "double", "Scalar value to fill.")
    .set_support_level(3)
    .add_type_rel("FullLike", FullLikeRel)
    .set_attr<FTVMCompute>("FTVMCompute", FullLikeCompute)
    .set_attr<TOpPattern>("TOpPattern", kElemWise);

// arange operator
TVM_REGISTER_NODE_TYPE(ArangeAttrs);

bool ArangeRel(const Array<Type>& types, int num_inputs, const Attrs& raw_attrs,
               const TypeReporter& reporter) {
  CHECK_EQ(types.size(), 4);
  const ArangeAttrs* attrs = raw_attrs.as<ArangeAttrs>();
  const ConstantNode *cstart, *cstop, *cstep;

  reporter->Assign(types[0], types[1]);
  reporter->Assign(types[1], types[2]);
  reporter->Assign(types[2], TensorType({}, attrs->dtype));

  if ((cstart = attrs->start.as<ConstantNode>()) && (cstop = attrs->stop.as<ConstantNode>()) &&
      (cstep = attrs->step.as<ConstantNode>())) {
    double start = ToScalar(cstart->data);
    double stop = ToScalar(cstop->data);
    double step = ToScalar(cstep->data);
    int32_t num_elem = static_cast<int32_t>(std::ceil((stop - start) / step));
    CHECK_GT(num_elem, 0) << "Invalid arange attributes (start, stop, step): " << attrs->start
                          << ", " << attrs->stop << ", " << attrs->step;
    reporter->Assign(types[3], TensorType({num_elem}, attrs->dtype));
    return true;
  } else {
    reporter->Assign(types[3], TensorType({Any::make()}, attrs->dtype));
    return true;
  }
}

inline te::Tensor DynamicArange(const te::Tensor& start, const te::Tensor& stop,
                                const te::Tensor& step, tvm::DataType dtype,
                                std::string name = "tensor", std::string tag = topi::kInjective) {
  tvm::PrimExpr num_elem = tvm::tir::Var("num_elem");
  return te::compute(
      {num_elem},
      [&](const Array<tvm::tir::Var>& indices) {
        return tvm::cast(dtype, start[0] + step[0] * indices[0]);
      },
      name, tag);
}

Array<te::Tensor> ArangeCompute(const Attrs& attrs, const Array<te::Tensor>& inputs,
                                const Type& out_type) {
  const ArangeAttrs* param = attrs.as<ArangeAttrs>();
  te::Tensor start = inputs[0];
  te::Tensor stop = inputs[1];
  te::Tensor step = inputs[2];
  return {DynamicArange(start, stop, step, param->dtype)};
}

Expr MakeArange(Expr start, Expr stop, Expr step, DataType dtype) {
  auto attrs = make_object<ArangeAttrs>();
  attrs->start = start;
  attrs->stop = stop;
  attrs->step = step;
  attrs->dtype = dtype;
  static const Op& op = Op::Get("arange");
  return Call(op, {start, stop, step}, Attrs(attrs), {});
}

TVM_REGISTER_GLOBAL("relay.op._make.arange").set_body_typed(MakeArange);

// An issue with the existing design is that we require dependency
// to type the operator precisely.
//
// Supporting this in general is challenging so we duplicate the
// secondary arguments as args and attributes.
//
// In this way reify the arguments at both the value and type level.
//
// In the case our arguments are constant we can immediately recover
// the type of arange.
//
// In general I think we should avoid this pattern, and introduce
// a secondary shape analysis to recover more precise information.
RELAY_REGISTER_OP("arange")
    .describe(R"code(Returns evenly spaced values within a given interval.

)code" TVM_ADD_FILELINE)
    .set_attrs_type<ArangeAttrs>()
    .set_num_inputs(3)
    .set_support_level(3)
    .add_type_rel("Arange", ArangeRel)
    .set_attr<FTVMCompute>("FTVMCompute", ArangeCompute)
    // TODO(@icemelon): Change arange to kOpaque because FuseOps doesn't consider dynamic shape
    .set_attr<TOpPattern>("TOpPattern", kOpaque)
    .set_attr<AnyCodegenStrategy>("AnyCodegenStrategy", kVariableDimensions);

// repeat operator
TVM_REGISTER_NODE_TYPE(RepeatAttrs);

bool RepeatRel(const Array<Type>& types, int num_inputs, const Attrs& attrs,
               const TypeReporter& reporter) {
  // `types` contains: [data, result]
  CHECK_EQ(types.size(), 2);
  const auto* data = types[0].as<TensorTypeNode>();
  if (data == nullptr) {
    CHECK(types[0].as<IncompleteTypeNode>())
        << "repeat: expect input type to be TensorType but get " << types[0];
    return false;
  }
  const auto* param = attrs.as<RepeatAttrs>();
  const int ndim = static_cast<int>(data->shape.size());
  const int repeats = param->repeats;
  const int axis = param->axis;
  CHECK(repeats >= 1) << "repeat only accepts `repeats >= 1`"
                      << ", but got repeats = " << repeats;
  CHECK(-ndim - 1 <= axis && axis <= ndim)
      << "repeat only accepts `axis` in [-data.ndim - 1, data.ndim]"
      << ", but got axis = " << axis << ", and data.ndim = " << ndim;
  const int pivot = axis < 0 ? ndim + axis : axis;
  std::vector<IndexExpr> oshape;
  oshape.reserve(ndim + repeats);
  for (int i = 0; i < pivot; ++i) {
    oshape.emplace_back(data->shape[i]);
  }
  oshape.emplace_back(data->shape[pivot] * repeats);
  for (int i = pivot + 1; i < ndim; ++i) {
    oshape.emplace_back(data->shape[i]);
  }
  reporter->Assign(types[1], TensorType(oshape, data->dtype));
  return true;
}

Array<te::Tensor> RepeatCompute(const Attrs& attrs, const Array<te::Tensor>& inputs,
                                const Type& out_type) {
  const RepeatAttrs* param = attrs.as<RepeatAttrs>();
  CHECK(param != nullptr);
  return {topi::repeat(inputs[0], param->repeats, param->axis)};
}

Expr MakeRepeat(Expr data, int repeats, int axis) {
  auto attrs = make_object<RepeatAttrs>();
  attrs->repeats = repeats;
  attrs->axis = axis;
  static const Op& op = Op::Get("repeat");
  return Call(op, {data}, Attrs(attrs), {});
}

TVM_REGISTER_GLOBAL("relay.op._make.repeat").set_body_typed(MakeRepeat);

RELAY_REGISTER_OP("repeat")
    .describe(R"code(Repeat elements of an array `repeats` times along axis `axis`

- **data**: The input data to the operator.

)code" TVM_ADD_FILELINE)
    .set_num_inputs(1)
    .set_attrs_type<RepeatAttrs>()
    .add_argument("data", "Tensor", "The input tensor.")
    .set_support_level(3)
    .add_type_rel("Repeat", RepeatRel)
    .set_attr<FTVMCompute>("FTVMCompute", RepeatCompute)
    .set_attr<TOpPattern>("TOpPattern", kBroadcast);

// tile operator
TVM_REGISTER_NODE_TYPE(TileAttrs);

bool TileRel(const Array<Type>& types, int num_inputs, const Attrs& attrs,
             const TypeReporter& reporter) {
  // `types` contains: [data, result]
  CHECK_EQ(types.size(), 2);
  const auto* data = types[0].as<TensorTypeNode>();
  if (data == nullptr) {
    CHECK(types[0].as<IncompleteTypeNode>())
        << "tile: expect input type to be TensorType but get " << types[0];
    return false;
  }
  const auto* param = attrs.as<TileAttrs>();
  const size_t ndim = data->shape.size();
  const Array<Integer>& reps = param->reps;
  // check dimension match
  CHECK(reps.defined()) << "repetition array is not defined. data.ndim = " << ndim;
  const size_t rndim = reps.size();
  for (size_t i = 0; i < rndim; ++i) {
    if (const tvm::tir::IntImmNode* val = reps[i].as<tvm::tir::IntImmNode>()) {
      CHECK_GT(val->value, 0) << "Tile reps value should always be larger than 0, but get: "
                              << val->value;
    }
  }
  size_t tndim = (ndim > rndim) ? ndim : rndim;
  // re-construct data shape or reps shape
  std::vector<IndexExpr> data_shape;
  std::vector<IndexExpr> reps_shape;
  data_shape.reserve(tndim);
  reps_shape.reserve(tndim);
  if (ndim == rndim) {
    for (size_t i = 0; i < tndim; ++i) {
      data_shape.emplace_back(data->shape[i]);
      reps_shape.emplace_back(reps[i]);
    }
  } else if (ndim > rndim) {
    for (size_t i = 0; i < ndim; ++i) {
      data_shape.emplace_back(data->shape[i]);
    }
    for (size_t i = 0; i < (ndim - rndim); ++i) {
      reps_shape.emplace_back(1);
    }
    for (size_t i = 0; i < rndim; ++i) {
      reps_shape.emplace_back(reps[i]);
    }
  } else {
    for (size_t i = 0; i < rndim; ++i) {
      reps_shape.emplace_back(reps[i]);
    }
    for (size_t i = 0; i < (rndim - ndim); ++i) {
      data_shape.emplace_back(1);
    }
    for (size_t i = 0; i < ndim; ++i) {
      data_shape.emplace_back(data->shape[i]);
    }
  }
  std::vector<IndexExpr> oshape;
  oshape.reserve(tndim);
  for (size_t i = 0; i < tndim; ++i) {
    // Save Any if it is dynamic shape
    if (!data_shape[i].as<IntImmNode>()) {
      oshape.emplace_back(Any::make());
    } else {
      oshape.emplace_back(data_shape[i] * reps_shape[i]);
    }
  }
  reporter->Assign(types[1], TensorType(oshape, data->dtype));
  return true;
}

Array<te::Tensor> TileCompute(const Attrs& attrs, const Array<te::Tensor>& inputs,
                              const Type& out_type) {
  const TileAttrs* param = attrs.as<TileAttrs>();
  CHECK(param != nullptr);
  return {topi::tile(inputs[0], param->reps)};
}

Expr MakeTile(Expr data, Array<Integer> reps) {
  auto attrs = make_object<TileAttrs>();
  attrs->reps = reps;
  static const Op& op = Op::Get("tile");
  return Call(op, {data}, Attrs(attrs), {});
}

TVM_REGISTER_GLOBAL("relay.op._make.tile").set_body_typed(MakeTile);

RELAY_REGISTER_OP("tile")
    .describe(R"code(Repeat the whole array multiple times.

- **data**: The input data to the operator.

)code" TVM_ADD_FILELINE)
    .set_num_inputs(1)
    .set_attrs_type<TileAttrs>()
    .add_argument("data", "Tensor", "The input tensor.")
    .set_support_level(3)
    .add_type_rel("Tile", TileRel)
    .set_attr<FTVMCompute>("FTVMCompute", TileCompute)
    .set_attr<TOpPattern>("TOpPattern", kBroadcast);

// reverse operator
TVM_REGISTER_NODE_TYPE(ReverseAttrs);

bool ReverseRel(const Array<Type>& types, int num_inputs, const Attrs& attrs,
                const TypeReporter& reporter) {
  // `types` contains: [data, result]
  CHECK_EQ(types.size(), 2);
  const auto* data = types[0].as<TensorTypeNode>();
  if (data == nullptr) {
    CHECK(types[0].as<IncompleteTypeNode>())
        << "reverse: expect input type to be TensorType but get " << types[0];
    return false;
  }
  const auto* param = attrs.as<ReverseAttrs>();
  const int ndim = static_cast<int>(data->shape.size());
  const int axis = param->axis;
  CHECK(-ndim <= axis && axis < ndim)
      << "reverse only accepts `axis` in [-data.ndim, data.ndim - 1]"
      << ", but got axis = " << axis << ", and data.ndim = " << ndim;
  reporter->Assign(types[1], types[0]);
  return true;
}

Array<te::Tensor> ReverseCompute(const Attrs& attrs, const Array<te::Tensor>& inputs,
                                 const Type& out_type) {
  const ReverseAttrs* param = attrs.as<ReverseAttrs>();
  CHECK(param != nullptr);
<<<<<<< HEAD
  // pass empty seq_length tensor to reverse_sequence
  return { topi::reverse_sequence(inputs[0], te::Tensor(), param->axis)};
=======
  return {topi::flip(inputs[0], param->axis)};
>>>>>>> d8b185c6
}

Expr MakeReverse(Expr data, int axis) {
  auto attrs = make_object<ReverseAttrs>();
  attrs->axis = axis;
  static const Op& op = Op::Get("reverse");
  return Call(op, {data}, Attrs(attrs), {});
}

TVM_REGISTER_GLOBAL("relay.op._make.reverse").set_body_typed(MakeReverse);

RELAY_REGISTER_OP("reverse")
    .describe(R"code(Reverses the order of elements along given `axis` while preserving array shape.

- **data**: The input data to the operator.

)code" TVM_ADD_FILELINE)
    .set_num_inputs(1)
    .set_attrs_type<ReverseAttrs>()
    .add_argument("data", "Tensor", "The input tensor.")
    .set_support_level(3)
    .add_type_rel("Reverse", ReverseRel)
    .set_attr<FTVMCompute>("FTVMCompute", ReverseCompute)
    .set_attr<TOpPattern>("TOpPattern", kInjective);

// reverse sequence operator
TVM_REGISTER_NODE_TYPE(ReverseSequenceAttrs);

bool ReverseSequenceRel(const Array<Type>& types,
               int num_inputs,
               const Attrs& attrs,
               const TypeReporter& reporter) {
  // `types` contains: [data, seq_lengths, result]
  CHECK_EQ(types.size(), 3);
  const auto* data = types[0].as<TensorTypeNode>();

  if (data == nullptr) {
    CHECK(types[0].as<IncompleteTypeNode>())
        << "reverse_sequence: expect input type to be TensorType but get "
        << types[0];
    return false;
  }

  const auto* seq_lengths = types[1].as<TensorTypeNode>();
  if (seq_lengths == nullptr) {
    CHECK(types[1].as<IncompleteTypeNode>())
        << "reverse_sequence: expect input type to be TensorType but get "
        << types[1];
    return false;
  }

  const int seq_lengths_dim = static_cast<int>(seq_lengths->shape.size());
  CHECK(seq_lengths_dim == 1)
    << "For reverse_sequnece, seq_lengths must be a 1D vector";
  CHECK(seq_lengths->dtype.is_int())
    << "For reverse_sequnece, seq_lengths must be tensor of integer";

  const auto* param = attrs.as<ReverseSequenceAttrs>();
  const int ndim = static_cast<int>(data->shape.size());
  int batch_axis = param->batch_axis;
  CHECK(-ndim <= batch_axis && batch_axis < ndim)
    << "reverse_sequence only accepts `batch_axis` in [-data.ndim, data.ndim - 1]"
    << ", but got batch_axis = " << batch_axis
    << ", and data.ndim = " << ndim;

  if (batch_axis < 0) {
    batch_axis = static_cast<int>(data->shape.size()) + batch_axis;
  }
  CHECK(reporter->Assert(seq_lengths->shape[0] == data->shape[batch_axis]))
    << "For reverse_sequnece seq_lengths size should match with dimension of batch axis"
    << ", but got dimension of batch_axis = " << data->shape[batch_axis]
    << ", and seq_length size = " << seq_lengths->shape[0];

  const int seq_axis = param->seq_axis;
  CHECK(-ndim <= seq_axis && seq_axis < ndim)
    << "reverse_sequnece only accepts `seq_axis` in [-data.ndim, data.ndim - 1]"
    << ", but got seq_axis = " << seq_axis
    << ", and data.ndim = " << ndim;

  reporter->Assign(types[2], types[0]);
  return true;
}

Array<te::Tensor> ReverseSequenceCompute(const Attrs& attrs,
                                 const Array<te::Tensor>& inputs,
                                 const Type& out_type) {
  const ReverseSequenceAttrs *param = attrs.as<ReverseSequenceAttrs>();
  CHECK(param != nullptr);
  return {topi::reverse_sequence(inputs[0], inputs[1], param->seq_axis, param->batch_axis)};
}

Expr MakeReverseSequence(Expr data,
                 Expr seq_lengths,
                 int seq_axis,
                 int batch_axis) {
  auto attrs = make_object<ReverseSequenceAttrs>();
  attrs->seq_axis = seq_axis;
  attrs->batch_axis = batch_axis;
  static const Op& op = Op::Get("reverse_sequence");
  return Call(op, {data, seq_lengths}, Attrs(attrs), {});
}

TVM_REGISTER_GLOBAL("relay.op._make.reverse_sequence")
.set_body_typed(MakeReverseSequence);

RELAY_REGISTER_OP("reverse_sequence")
.describe(R"code(Reverses the tensor for variable length slices.
Input is first sliced along batch axis and then elements are reversed along seq axis.

- **data**: The input data to the operator.

- **seq_lengths**: A 1D Tensor with length data.dims[batch_axis].

- **seq_axis**: The axis along which the elements will be reversed. Default is 1.

- **batch_axis**: The axis along which the tensor will be sliced. Default is 0.

)code" TVM_ADD_FILELINE)
.set_num_inputs(2)
.set_attrs_type<ReverseSequenceAttrs>()
.add_argument("data", "Tensor", "The input tensor.")
.add_argument("seq_lengths", "Tensor", "A 1D Tensor with length data.dims[batch_axis]")
.set_support_level(3)
.add_type_rel("ReverseSequence", ReverseSequenceRel)
.set_attr<FTVMCompute>("FTVMCompute", ReverseSequenceCompute)
.set_attr<TOpPattern>("TOpPattern", kInjective);

// where operator
bool WhereRel(const Array<Type>& types, int num_inputs, const Attrs& attrs,
              const TypeReporter& reporter) {
  CHECK_EQ(types.size(), 4U);
  const auto* condition = types[0].as<TensorTypeNode>();
  const auto* x = types[1].as<TensorTypeNode>();
  const auto* y = types[2].as<TensorTypeNode>();
  CHECK(condition != nullptr && x != nullptr && y != nullptr);

  const auto& cond_shape = condition->shape;
  const auto& x_shape = x->shape;
  const auto& y_shape = y->shape;
  CHECK(x_shape.size() == y_shape.size()) << "x and y must have the same size";

  if (cond_shape.size() != x_shape.size()) {
    CHECK_EQ(cond_shape.size(), 1) << "Shape of condition " << condition->shape
                                   << " must be either equal to x or has dimension of 1.";
  }
  for (size_t i = 0; i < x_shape.size(); i++) {
    CHECK(reporter->AssertEQ(x_shape[i], y_shape[i]))
        << "x and y must have the same shape: " << x_shape << " vs " << y_shape;

    if (i < cond_shape.size()) {
      CHECK(reporter->AssertEQ(cond_shape[i], x_shape[i]))
          << "condition and x must have the same shape: " << cond_shape << " vs " << x_shape;
    }
  }
  reporter->Assign(types[3], TensorType(x_shape, x->dtype));
  return true;
}

// Positional relay function to create where operator.
Expr MakeWhere(const Expr& condition, const Expr& x, const Expr& y) {
  static const Op& op = Op::Get("where");
  return Call(op, {condition, x, y});
}

Array<te::Tensor> WhereCompute(const Attrs& attrs, const Array<te::Tensor>& inputs,
                               const Type& out_type) {
  return {topi::where(inputs[0], inputs[1], inputs[2])};
}

TVM_REGISTER_GLOBAL("relay.op._make.where").set_body_typed(MakeWhere);

RELAY_REGISTER_OP("where")
    .describe(R"code(
Return the elements, either from x or y, depending on the condition.

Given three ndarrays, condition, x, and y, return an ndarray with the elements
from x or y, depending on the elements from condition are true or false.
x and y must have the same shape. If condition has the same shape as x,
each element in the output array is from x if the corresponding element
in the condition is true, and from y if false.

If condition does not have the same shape as x, it must be a 1D array whose
size is the same as x’s first dimension size. Each row of the output array
is from x’s row if the corresponding element from condition is true, and
from y’s row if false.

Note that all non-zero values are interpreted as True in condition.

Examples::

  x = [[1, 2], [3, 4]]
  y = [[5, 6], [7, 8]]
  cond = [[0, 1], [-1, 0]]
  where(cond, x, y) = [[5, 2], [3, 8]]


  cond = [1, 0]
  where(cond, x, y) = [[1, 2], [7, 8]]

)code" TVM_ADD_FILELINE)
    .add_argument("condition", "Tensor", "Condition array")
    .add_argument("x", "Tensor", "First array to be selected")
    .add_argument("y", "Tensor", "Second array to be selected")
    .set_num_inputs(3)
    .set_support_level(4)
    .add_type_rel("Where", WhereRel)
    .set_attr<FTVMCompute>("FTVMCompute", WhereCompute)
    .set_attr<TOpPattern>("TOpPattern", kBroadcast);

// Squeeze
TVM_REGISTER_NODE_TYPE(SqueezeAttrs);

Expr MakeSqueeze(Expr data, Array<Integer> axis) {
  auto attrs = make_object<SqueezeAttrs>();
  attrs->axis = std::move(axis);
  static const Op& op = Op::Get("squeeze");
  return Call(op, {data}, Attrs(attrs), {});
}

TVM_REGISTER_GLOBAL("relay.op._make.squeeze").set_body_typed(MakeSqueeze);

bool SqueezeRel(const Array<Type>& types, int num_inputs, const Attrs& attrs,
                const TypeReporter& reporter) {
  CHECK_EQ(types.size(), 2);
  const auto* data = types[0].as<TensorTypeNode>();
  if (data == nullptr) {
    return false;
  }
  const auto* param = attrs.as<SqueezeAttrs>();
  CHECK(param != nullptr);
  std::vector<IndexExpr> result_shape;
  // if axes is None, squeeze all axes of dimension 1
  if (!param->axis.defined()) {
    for (const auto& e : data->shape) {
      if (!e.as<IntImmNode>()) {
        LOG(FATAL) << "axis needs to be defined for dynamic input.";
      }
      const int64_t* axis_ptr = tir::as_const_int(e);
      CHECK(axis_ptr != nullptr) << "the axes attribute must be concrete";
      if (*axis_ptr != 1) {
        result_shape.push_back(e);
      }
    }
  } else {
    // pair up original shape with a boolean which control whether it will be in the final shape.
    std::vector<std::pair<IndexExpr, bool>> original_shape;
    for (const auto& e : data->shape) {
      original_shape.push_back(std::pair<IndexExpr, bool>(e, true));
    }
    for (const auto& e : param->axis) {
      int64_t axis_val = e->value;
      if (axis_val < 0) {
        axis_val += static_cast<int64_t>(original_shape.size());
      }
      CHECK_GE(axis_val, 0);
      CHECK_LT(axis_val, original_shape.size());
      original_shape.at(axis_val).second = false;
    }
    for (const auto& p : original_shape) {
      if (p.second) {
        result_shape.push_back(p.first);
      } else {
        const int64_t* axis_ptr = tir::as_const_int(p.first);
        CHECK(axis_ptr != nullptr) << "cannot get concrete shape of input tensor";
        CHECK_EQ(*axis_ptr, 1) << "cannot squeeze axis with dimension not equal to 1";
      }
    }
  }
  reporter->Assign(types[1], TensorType(result_shape, data->dtype));
  return true;
}

Array<te::Tensor> SqueezeCompute(const Attrs& attrs, const Array<te::Tensor>& inputs,
                                 const Type& out_type) {
  const SqueezeAttrs* param = attrs.as<SqueezeAttrs>();
  CHECK(param != nullptr);
  return {topi::squeeze(inputs[0], param->axis)};
}

RELAY_REGISTER_OP("squeeze")
    .describe(R"code(Squeeze the input tensor at the dimensions given by axes

- **data**: The input data to the operator.

)code" TVM_ADD_FILELINE)
    .set_num_inputs(1)
    .set_attrs_type<SqueezeAttrs>()
    .add_argument("data", "Tensor", "The input tensor.")
    .set_support_level(3)
    .add_type_rel("Squeeze", SqueezeRel)
    .set_attr<FTVMCompute>("FTVMCompute", SqueezeCompute)
    .set_attr<TOpPattern>("TOpPattern", kInjective);

// CollapseSumLike: <A, B> -> B where BroadCast(A, B) = A
bool CollapseSumLikeRel(const Array<Type>& types, int num_inputs, const Attrs& attrs,
                        const TypeReporter& reporter) {
  CHECK_EQ(types.size(), 3);
  reporter->Assign(types[2], types[1]);
  return BroadcastRel({types[0], types[1], types[0]}, 2, Attrs(), reporter);
}

Expr MakeCollapseSumLike(Expr data, Expr collapse_type) {
  static const Op& op = Op::Get("collapse_sum_like");
  return Call(op, {data, collapse_type}, Attrs(), {});
}

Array<te::Tensor> CollapseSumLikeCompute(const Attrs& attrs, const Array<te::Tensor>& inputs,
                                         const Type& out_type) {
  const auto* out_ttype = out_type.as<TensorTypeNode>();
  CHECK(out_ttype != nullptr);
  return {topi::collapse_sum(inputs[0], out_ttype->shape)};
}

TVM_REGISTER_GLOBAL("relay.op._make.collapse_sum_like").set_body_typed(MakeCollapseSumLike);

RELAY_REGISTER_OP("collapse_sum_like")
    .describe(R"code(Collapse the first input to match the shape of the second input.
)code" TVM_ADD_FILELINE)
    .set_num_inputs(2)
    .add_argument("data", "Tensor", "The input tensor.")
    .add_argument("collapse_type", "Tensor", "Provide the type to collapse to.")
    .set_support_level(10)
    .add_type_rel("CollapseSumLike", CollapseSumLikeRel)
    .set_attr<FTVMCompute>("FTVMCompute", CollapseSumLikeCompute)
    .set_attr<TOpPattern>("TOpPattern", kCommReduce);

// BroadCastTo: <A, B> -> B where BroadCast(A, B) = B
bool BroadCastToRel(const Array<Type>& types, int num_inputs, const Attrs& attrs,
                    const TypeReporter& reporter) {
  CHECK_EQ(types.size(), 2);
  auto ioattrs = attrs.as<InitOpAttrs>();
  CHECK(ioattrs);
  auto intt = types[0].as<TensorTypeNode>();
  if (intt == nullptr) {
    return false;
  }
  auto type = TensorType(ioattrs->shape, intt->dtype);
  reporter->Assign(types[1], type);
  return BroadcastRel({types[0], types[1], types[1]}, 2, Attrs(), reporter);
}

Expr MakeBroadCastTo(Expr data, Array<IndexExpr> shape) {
  static const Op& op = Op::Get("broadcast_to");
  auto attrs = make_object<InitOpAttrs>();
  attrs->shape = std::move(shape);
  return Call(op, {data}, Attrs(attrs), {});
}

Array<te::Tensor> BroadCastToCompute(const Attrs& attrs, const Array<te::Tensor>& inputs,
                                     const Type& out_type) {
  auto ioattrs = attrs.as<InitOpAttrs>();
  CHECK(ioattrs != nullptr);
  return {topi::broadcast_to(inputs[0], ioattrs->shape)};
}

TVM_REGISTER_GLOBAL("relay.op._make.broadcast_to").set_body_typed(MakeBroadCastTo);

RELAY_REGISTER_OP("broadcast_to")
    .describe(R"code(Broadcast the first input to match the shape argument.
)code" TVM_ADD_FILELINE)
    .set_num_inputs(1)
    .add_argument("data", "Tensor", "The input tensor.")
    .set_support_level(4)
    .add_type_rel("BroadCastTo", BroadCastToRel)
    .set_attr<FTVMCompute>("FTVMCompute", BroadCastToCompute)
    .set_attr<TOpPattern>("TOpPattern", kBroadcast);

// BroadCastToLike: <A, B> -> B where BroadCast(A, B) = B
bool BroadCastToLikeRel(const Array<Type>& types, int num_inputs, const Attrs& attrs,
                        const TypeReporter& reporter) {
  CHECK_EQ(types.size(), 3);
  reporter->Assign(types[2], types[1]);
  return BroadcastRel({types[0], types[1], types[1]}, 2, Attrs(), reporter);
}

Expr MakeBroadCastToLike(Expr data, Expr broadcast_type) {
  static const Op& op = Op::Get("broadcast_to_like");
  return Call(op, {data, broadcast_type}, Attrs(), {});
}

Array<te::Tensor> BroadCastToLikeCompute(const Attrs& attrs, const Array<te::Tensor>& inputs,
                                         const Type& out_type) {
  const auto* out_ttype = out_type.as<TensorTypeNode>();
  CHECK(out_ttype != nullptr);
  return {topi::broadcast_to(inputs[0], out_ttype->shape)};
}

TVM_REGISTER_GLOBAL("relay.op._make.broadcast_to_like").set_body_typed(MakeBroadCastToLike);

RELAY_REGISTER_OP("broadcast_to_like")
    .describe(R"code(Broadcast the first input to match the shape of the second input.
)code" TVM_ADD_FILELINE)
    .set_num_inputs(2)
    .add_argument("data", "Tensor", "The input tensor.")
    .add_argument("broadcast_type", "Tensor", "Provide the type to broadcast to.")
    .set_support_level(10)
    .add_type_rel("BroadCastToLike", BroadCastToLikeRel)
    .set_attr<FTVMCompute>("FTVMCompute", BroadCastToLikeCompute)
    .set_attr<TOpPattern>("TOpPattern", kBroadcast);

// Adapter function to make int array.
Array<Integer> GetIntArray(Array<IndexExpr> arr) {
  for (size_t i = 0; i < arr.size(); ++i) {
    CHECK(!arr[i].defined() || arr[i].as<IntImmNode>()) << "Expect an int array";
  }
  return Downcast<Array<Integer>>(arr);
}

// strided_slice
TVM_REGISTER_NODE_TYPE(StridedSliceAttrs);
bool StridedSliceRel(const Array<Type>& types, int num_inputs, const Attrs& attrs,
                     const TypeReporter& reporter) {
  CHECK_EQ(types.size(), 2);
  const auto* data = types[0].as<TensorTypeNode>();
  if (data == nullptr) return false;

  const StridedSliceAttrs* param = attrs.as<StridedSliceAttrs>();
  CHECK(param != nullptr);

  auto dshape = data->shape;
  auto num_axis = dshape.size();

  std::vector<int64_t> stride_vec;
  for (Integer i : param->strides) {
    CHECK(i.defined());
    stride_vec.push_back(i->value);
  }
  for (size_t i = stride_vec.size(); i < num_axis; ++i) {
    stride_vec.push_back(1);
  }
  const int64_t max_range = std::numeric_limits<int64_t>::max();

  std::vector<int64_t> begin_vec;
  for (size_t i = 0; i < param->begin.size(); ++i) {
    if (!param->begin[i].defined()) {
      // value=None
      begin_vec.push_back(stride_vec[i] > 0 ? 0 : max_range);
    } else {
      begin_vec.push_back(param->begin[i]->value);
    }
  }
  for (size_t i = begin_vec.size(); i < num_axis; ++i) {
    begin_vec.push_back(stride_vec[i] > 0 ? 0 : max_range);
  }

  std::vector<int64_t> end_vec;
  for (size_t i = 0; i < param->end.size(); ++i) {
    // allow end to be None
    if (!param->end[i].defined()) {
      end_vec.push_back(stride_vec[i] < 0 ? 0 : max_range);
    } else {
      end_vec.push_back(param->end[i]->value);
    }
  }
  for (size_t i = end_vec.size(); i < num_axis; ++i) {
    end_vec.push_back(stride_vec[i] < 0 ? 0 : max_range);
  }

  std::vector<IndexExpr> oshape(dshape.size());
  for (size_t i = 0; i < num_axis; ++i) {
    int64_t stride_v = stride_vec[i];
    int64_t begin_v = begin_vec[i];
    int64_t end_v = end_vec[i];

    if ((stride_v == 1 && begin_v == 0 && end_v == max_range) ||
        (stride_v == -1 && begin_v == max_range && end_v == 0)) {
      // Quick path, do not slice this dimension.
      oshape[i] = dshape[i];
      continue;
    }
    // Normal path, require the shape to be concrete integer.
    // Require concrete integer as symbolic inference of min/max
    // can get complicated and not very helpful.
    const int64_t* p_dim_size = tir::as_const_int(dshape[i]);
    CHECK(p_dim_size) << "strided_slice requires sliced dimension to be concrete int";
    int64_t dim_size = p_dim_size[0];
    begin_v = (begin_v < 0) ? dim_size + begin_v : begin_v;
    end_v = (end_v < 0) ? dim_size + end_v : end_v;

    int64_t slice_range, step;
    if (stride_v < 0) {
      if (end_v < -1) end_v = -1;
      CHECK_LT(end_v, begin_v) << "strided_slice get empty slice at axis " << i;
      begin_v = std::min(dim_size - 1, begin_v);
      slice_range = begin_v - end_v;
      step = -stride_v;
    } else {
      if (begin_v < 0) begin_v = 0;
      CHECK_GE(stride_v, 0);
      CHECK_LT(begin_v, end_v) << "strided_slice get empty slice at axis " << i;
      end_v = std::min(dim_size, end_v);
      slice_range = end_v - begin_v;
      step = stride_v;
    }
    oshape[i] = tir::make_const(dshape[i].dtype(), (slice_range + step - 1) / step);
  }
  reporter->Assign(types[1], TensorType(oshape, data->dtype));
  return true;
}

Array<Array<Layout>> StridedSliceInferCorrectLayout(const Attrs& attrs,
                                                    const Array<Layout>& new_in_layouts,
                                                    const Array<Layout>& old_in_layouts,
                                                    const Array<tvm::relay::Type>& old_in_types) {
  Array<Array<IndexExpr>> old_in_shapes;
  for (auto old_in_t : old_in_types) {
    CHECK(old_in_t.as<TensorTypeNode>());
    old_in_shapes.push_back(old_in_t.as<TensorTypeNode>()->shape);
  }

  CHECK(old_in_layouts.defined());
  CHECK_EQ(old_in_layouts.size(), 1);
  CHECK(old_in_shapes.defined());
  CHECK_EQ(old_in_shapes.size(), 1);

  auto layout = old_in_layouts[0];
  if (layout.defined() && new_in_layouts.defined()) {
    CHECK_EQ(new_in_layouts.size(), 1);
    auto new_layout = new_in_layouts[0];
    auto shape = old_in_shapes[0];

    // NOTE: Discard "const" qualifier here.
    auto* params = const_cast<StridedSliceAttrs*>(attrs.as<StridedSliceAttrs>());

    Array<Integer> new_begin, new_end;

    for (size_t i = 0; i < params->begin.size(); i++) {
      const LayoutAxis& axis = layout[i];
      if (!axis.IsPrimal()) {
        // original layout that contains splitted axes is not supported
        return {{Layout::Undef()}, {Layout::Undef()}};
      }
      auto factor = new_layout.FactorOf(axis);
      if (factor == -1) {
        new_begin.push_back(params->begin[i]);
        new_end.push_back(params->end[i]);
      } else {
        if (params->strides.defined() && i < params->strides.size()) {
          auto stride = params->strides[i];
          // arbitrary stride is not supported
          if (stride.defined() && stride->value != 1) {
            return {{Layout::Undef()}, {Layout::Undef()}};
          }
        }
        int64_t begin = params->begin[i].defined() ? params->begin[i]->value : 0;
        int64_t end =
            params->end[i].defined() ? params->end[i]->value : shape[i].as<IntImmNode>()->value;
        if (begin % factor || end % factor) {
          // transform to original layout
          return {{Layout::Undef()}, {Layout::Undef()}};
        }
        new_begin.push_back(tvm::Integer(begin / factor));
        new_end.push_back(tvm::Integer(end / factor));
      }
    }
    layout = new_layout;
    params->begin = new_begin;
    params->end = new_end;
  }
  return {{layout}, {layout}};
}

// Positional relay function to create StridedSlice operator used by frontend FFI.
Expr MakeStridedSlice(Expr data, Array<Integer> begin, Array<Integer> end, Array<Integer> strides) {
  auto attrs = make_object<StridedSliceAttrs>();
  attrs->begin = std::move(begin);
  attrs->end = std::move(end);
  attrs->strides = std::move(strides);
  static const Op& op = Op::Get("strided_slice");
  return Call(op, {data}, Attrs(attrs), {});
}

Array<te::Tensor> StridedSliceCompute(const Attrs& attrs, const Array<te::Tensor>& inputs,
                                      const Type& out_type) {
  const StridedSliceAttrs* param = attrs.as<StridedSliceAttrs>();
  CHECK(param != nullptr);
  return Array<te::Tensor>{
      topi::strided_slice(inputs[0], param->begin, param->end, param->strides)};
}

TVM_REGISTER_GLOBAL("relay.op._make.strided_slice").set_body_typed(MakeStridedSlice);

RELAY_REGISTER_OP("strided_slice")
    .describe(R"code(Strided slice of an array.

Examples::

  x = [[  1.,   4.,   7.,  10.],
       [  2.,   5.,   8.,  11.],
       [  3.,   6.,   9.,  12.]]

  strided_slice(x, begin=[0, 1], end=[2, 4], stride=[1, 1]) = [[ 4.,  7.,  10.],
                                                               [ 5.,  8.,  11.]]

  x = [[[ 1.,  2.],
        [ 3.,  4.]],

       [[ 5.,  6.],
        [ 7.,  8.]]]

  strided_slice(x, begin=[0, 0], end=[2, 2]) = [[[ 1.,  2.],
                                                 [ 3.,  4.]],

                                                [[ 5.,  6.],
                                                 [ 7.,  8.]]]
)code" TVM_ADD_FILELINE)
    .set_num_inputs(1)
    .add_argument("data", "Tensor", "The input tensor.")
    .set_support_level(4)
    .set_attrs_type<StridedSliceAttrs>()
    .add_type_rel("StridedSlice", StridedSliceRel)
    .set_attr<FTVMCompute>("FTVMCompute", StridedSliceCompute)
    .set_attr<TOpPattern>("TOpPattern", kInjective)
    .set_attr<FInferCorrectLayout>("FInferCorrectLayout", StridedSliceInferCorrectLayout);

// strided_set
bool StridedSetRel(const Array<Type>& types, int num_inputs, const Attrs& attrs,
                   const TypeReporter& reporter) {
  CHECK_EQ(types.size(), 6);
  reporter->Assign(types[5], types[0]);
  return true;
}

Expr MakeStridedSet(Expr data, Expr v, Expr begin, Expr end, Expr strides) {
  static const Op& op = Op::Get("strided_set");
  return Call(op, {data, v, begin, end, strides}, {});
}

TVM_REGISTER_GLOBAL("relay.op._make.strided_set").set_body_typed(MakeStridedSet);

RELAY_REGISTER_OP("strided_set")
    .describe(R"code(Strided set of an array.
Example::

  x = [[  1.,   4.,   7.,  10.],
       [  2.,   5.,   8.,  11.],
       [  3.,   6.,   9.,  12.]]

  v = [[ 11., 22., 33.]
       [ 44., 55., 66.]]

  strided_set(x, v, begin=[0, 1], end=[2, 4], stride=[1, 1]) = \
      [[  1.,  11.,  22.,  33.],
       [  2.,  44.,  55.,  66.],
       [  3.,   6.,   9.,  12.]]
)code" TVM_ADD_FILELINE)
    .set_num_inputs(5)
    .add_argument("data", "Tensor", "The input tensor.")
    .add_argument("v", "Tensor", "The data to set.")
    .add_argument("begin", "Tensor", "Indices for the start of the slice.")
    .add_argument("end", "Tensor", "Indices indicating the end of the slice.")
    .add_argument("strides", "Tensor", "The strides values.")
    .set_support_level(4)
    .set_attr<TOpPattern>("TOpPattern", kInjective)
    .add_type_rel("StridedSet", StridedSetRel);

// relay.split
TVM_REGISTER_NODE_TYPE(SplitAttrs);

bool SplitRel(const Array<Type>& types, int num_inputs, const Attrs& attrs,
              const TypeReporter& reporter) {
  // `types` contains: [data, result]
  CHECK_EQ(types.size(), 2);
  const auto* data = types[0].as<TensorTypeNode>();
  if (data == nullptr) return false;
  CHECK_NE(data->shape.size(), 0) << "Input shape cannot be empty";
  const auto param = attrs.as<SplitAttrs>();
  CHECK(param != nullptr);
  auto axis = param->axis;
  if (axis < 0) {
    axis += data->shape.size();
  }
  CHECK_LT(axis, data->shape.size()) << "axis should be within the input dimension range.";
  CHECK_GE(axis, 0) << "axis should be within the input dimension range.";

  if (const IntImmNode* sections = param->indices_or_sections.as<IntImmNode>()) {
    CHECK(reporter->Assert(indexmod(data->shape[axis], sections->value) ==
                           tir::make_zero(DataType::Int(64))))
        << "indices_or_sections need to be able to divide input.shape[axis]";
    std::vector<Type> fields;
    for (int i = 0; i < sections->value; ++i) {
      std::vector<IndexExpr> oshape(data->shape.begin(), data->shape.end());
      oshape[axis] = indexdiv(oshape[axis], sections->value);
      auto vec_type = TensorType(oshape, data->dtype);
      fields.push_back(vec_type);
    }
    reporter->Assign(types[1], TupleType(Array<Type>(fields)));
  } else {
    auto indices = param->indices_or_sections.as<ArrayNode>()->data;
    auto begin = IndexExpr(tir::make_zero(DataType::Int(32)));
    std::vector<Type> fields;
    for (unsigned int i = 0; i < indices.size(); ++i) {
      CHECK(reporter->Assert(Downcast<IndexExpr>(indices[i]) > begin))
          << "indices_or_sections need to be a sorted ascending list";
      std::vector<IndexExpr> oshape(data->shape.begin(), data->shape.end());
      oshape[axis] = Downcast<IndexExpr>(indices[i]) - begin;
      begin = Downcast<IndexExpr>(indices[i]);
      auto vec_type = TensorType(oshape, data->dtype);
      fields.push_back(vec_type);
    }
    CHECK(reporter->Assert(begin < data->shape[axis]))
        << "The sum of sections must match the input.shape[axis]";
    std::vector<IndexExpr> oshape(data->shape.begin(), data->shape.end());
    oshape[axis] = data->shape[axis] - begin;
    auto vec_type = TensorType(oshape, data->dtype);
    fields.push_back(vec_type);
    reporter->Assign(types[1], TupleType(Array<Type>(fields)));
  }
  return true;
}

Array<te::Tensor> SplitCompute(const Attrs& attrs, const Array<te::Tensor>& inputs,
                               const Type& out_type) {
  const auto param = attrs.as<SplitAttrs>();
  CHECK(param != nullptr);

  if (const IntImmNode* sections = param->indices_or_sections.as<IntImmNode>()) {
    int64_t num_sections = sections->value;
    return Array<te::Tensor>{topi::split_sections(inputs[0], num_sections, param->axis)};
  } else {
    auto indices = Downcast<Array<Integer>>(param->indices_or_sections);
    return Array<te::Tensor>{topi::split(inputs[0], indices, param->axis)};
  }
}

Expr MakeSplit(Expr data, ObjectRef indices_or_sections, int axis) {
  auto attrs = make_object<SplitAttrs>();
  attrs->axis = axis;
  attrs->indices_or_sections = std::move(indices_or_sections);
  static const Op& op = Op::Get("split");
  return Call(op, {data}, Attrs(attrs), {});
}

TVM_REGISTER_GLOBAL("relay.op._make.split").set_body([](const TVMArgs& args, TVMRetValue* rv) {
  if (args.type_codes[1] == kDLInt) {
    // Note: we change it from Int(64) to Int(32) for now as
    // combine_parallel_dense will transform the graph with Int(32).
    // More invetigation is needs to check which one we should use.
    *rv =
        MakeSplit(args[0], tir::make_const(DataType::Int(32), static_cast<int>(args[1])), args[2]);
  } else {
    *rv = MakeSplit(args[0], args[1], args[2]);
  }
});

RELAY_REGISTER_OP("split")
    .describe(R"code(Splits an array along a particular axis into multiple sub-arrays.

Indices or sections to split into. Accepts an int or a tuple
If indices_or_sections is an integer, the input will be divided equally
along given axis. If such a split is not possible, an error is raised.

If indices_or_sections is a tuple of sorted integers,
the entries indicate where along axis the array is split.

)code" TVM_ADD_FILELINE)
    .set_attrs_type<SplitAttrs>()
    .set_num_inputs(1)
    .add_argument("data", "Tensor", "The input tensor.")
    .set_support_level(3)
    .add_type_rel("Split", SplitRel)
    .set_attr<FTVMCompute>("FTVMCompute", SplitCompute)
    .set_attr<TOpPattern>("TOpPattern", kInjective);

// relay.slice_like
TVM_REGISTER_NODE_TYPE(SliceLikeAttrs);

/*!
 * \brief SliceLikeRel User defined type constraint function.
 * \param num_inputs Number of input types in the args.
 * \param attrs The additional attributes of the operator.
 * \param reporter The reporter to report solution to.
 * \return False if the relation has not been resolved, it might be resolved later.
 *  True if this relation has been resolved.
 */
bool SliceLikeRel(const Array<Type>& types, int num_inputs, const Attrs& attrs,
                  const TypeReporter& reporter) {
  CHECK_EQ(types.size(), 3);
  const auto* data = types[0].as<TensorTypeNode>();
  if (data == nullptr) {
    return false;
  }

  const auto* target = types[1].as<TensorTypeNode>();
  if (target == nullptr) {
    return false;
  }

  const auto param = attrs.as<SliceLikeAttrs>();
  CHECK(param != nullptr);

  const Array<IndexExpr>& dshape = data->shape;
  const Array<IndexExpr>& target_shape = target->shape;
  std::vector<IndexExpr> oshape(dshape.begin(), dshape.end());

  if (!param->axes.defined()) {
    for (size_t i = 0; i < dshape.size(); ++i) {
      if (i < target_shape.size()) {
        oshape[i] = target_shape[i];
        CHECK(reporter->Assert(oshape[i] <= dshape[i]))
            << "End index of axis " << i << " exceeds input shape: " << oshape[i] << " vs "
            << dshape[i];
      }
    }
  } else {
    CHECK(param->axes.size() != 0) << "Axes cannot be empty.";
    for (Integer val : param->axes) {
      int axis = val->value;
      if (axis < 0) {
        axis += dshape.size();
      }
      CHECK(axis < static_cast<int>(target_shape.size()))
          << "Axis " << axis << " exceeds dimension " << target_shape.size() << " of target_shape.";
      oshape[axis] = target_shape[axis];
      CHECK(reporter->Assert(oshape[axis] <= dshape[axis]))
          << "End index of axis " << axis << " exceeds input shape: " << oshape[axis] << " vs "
          << dshape[axis];
    }
  }

  reporter->Assign(types[2], TensorType(oshape, data->dtype));
  return true;
}

Expr MakeSliceLike(Expr data, Expr shape_like, Array<Integer> axes) {
  auto attrs = make_object<SliceLikeAttrs>();
  attrs->axes = std::move(axes);
  static const Op& op = Op::Get("slice_like");
  return Call(op, {data, shape_like}, Attrs(attrs), {});
}

Array<te::Tensor> SliceLikeCompute(const Attrs& attrs, const Array<te::Tensor>& inputs,
                                   const Type& out_type) {
  const auto* param = attrs.as<SliceLikeAttrs>();
  CHECK(param != nullptr);
  Array<IndexExpr> src_shape = inputs[0]->shape;
  Array<IndexExpr> target_shape = inputs[1]->shape;
  Array<IndexExpr> begin_idx, end_idx, strides;
  for (size_t i = 0; i < src_shape.size(); ++i) {
    begin_idx.push_back(0);
    strides.push_back(1);
  }
  end_idx = Array<IndexExpr>(src_shape);
  if (!param->axes.defined()) {
    for (size_t i = 0; i < src_shape.size(); ++i) {
      if (i < target_shape.size()) {
        end_idx.Set(i, target_shape[i]);
        CHECK_LE(topi::GetConstInt(end_idx[i]), topi::GetConstInt(src_shape[i]))
            << "End index of axis " << i
            << " exceeds input shape: " << topi::GetConstInt(end_idx[i]) << " vs "
            << topi::GetConstInt(src_shape[i]);
      }
    }
  } else {
    for (int axis : param->axes) {
      if (axis < 0) {
        axis = static_cast<int>(src_shape.size()) + axis;
      }
      end_idx.Set(axis, target_shape[axis]);
      CHECK_LE(topi::GetConstInt(end_idx[axis]), topi::GetConstInt(src_shape[axis]))
          << "End index of axis " << axis
          << " exceeds input shape: " << topi::GetConstInt(end_idx[axis]) << " vs "
          << topi::GetConstInt(src_shape[axis]);
    }
  }
  return Array<te::Tensor>{topi::strided_slice(inputs[0], GetIntArray(begin_idx),
                                               GetIntArray(end_idx), GetIntArray(strides))};
}

TVM_REGISTER_GLOBAL("relay.op._make.slice_like").set_body_typed(MakeSliceLike);

RELAY_REGISTER_OP("slice_like")
    .describe(R"code(Slice the first input respect to the second input.
)code" TVM_ADD_FILELINE)
    .set_attrs_type<SliceLikeAttrs>()
    .set_num_inputs(2)
    .add_argument("data", "Tensor", "The input tensor.")
    .add_argument("shape_like", "Tensor", "Shape tensor.")
    .set_support_level(10)
    .add_type_rel("SliceLike", SliceLikeRel)
    .set_attr<FTVMCompute>("FTVMCompute", SliceLikeCompute)
    .set_attr<TOpPattern>("TOpPattern", kInjective);

// relay.layout_transform
TVM_REGISTER_NODE_TYPE(LayoutTransformAttrs);

Array<te::Tensor> LayoutTransformCompute(const Attrs& attrs, const Array<te::Tensor>& inputs,
                                         const Type& out_type) {
  const auto* param = attrs.as<LayoutTransformAttrs>();
  CHECK(param != nullptr);
  return Array<te::Tensor>{topi::layout_transform(inputs[0], param->src_layout, param->dst_layout)};
}

bool LayoutTransformRel(const Array<Type>& types, int num_inputs, const Attrs& attrs,
                        const TypeReporter& reporter) {
  const auto* data = types[0].as<TensorTypeNode>();
  if (data == nullptr) {
    CHECK(types[0].as<IncompleteTypeNode>())
        << "LayoutTransform: expect input data type to be TensorType but get " << types[0];
    return false;
  }
  const LayoutTransformAttrs* params = attrs.as<LayoutTransformAttrs>();

  Layout src_layout(params->src_layout);
  Layout dst_layout(params->dst_layout);

  CHECK(src_layout.defined() && dst_layout.defined()) << "cannot convert from/to undefined layout";
  auto layout_converter = tir::BijectiveLayout(src_layout, dst_layout);
  CHECK(layout_converter.defined())
      << "cannot convert from " << params->src_layout << " to " << params->dst_layout;

  const auto& out_shape = layout_converter.ForwardShape(data->shape);
  reporter->Assign(types[1], TensorType(out_shape, data->dtype));
  return true;
}

Expr MakeLayoutTransform(Expr data, String src_layout, String dst_layout) {
  auto attrs = make_object<LayoutTransformAttrs>();
  attrs->src_layout = std::move(src_layout);
  attrs->dst_layout = std::move(dst_layout);
  static const Op& op = Op::Get("layout_transform");
  return Call(op, {data}, Attrs(attrs), {});
}

TVM_REGISTER_GLOBAL("relay.op._make.layout_transform").set_body_typed(MakeLayoutTransform);

RELAY_REGISTER_OP("layout_transform")
    .describe(R"code(Transform the input data layout.

For transforming from NCHW to N16cHWC, the `__layout_transform__` operator reshapes
the input array by output[n, c, h, w, C] = data[n, C*16+c, h, w]

)code" TVM_ADD_FILELINE)
    .set_attrs_type<LayoutTransformAttrs>()
    .set_num_inputs(1)
    .add_argument("data", "Tensor", "The input tensor.")
    .add_type_rel("layout_transform", LayoutTransformRel)
    .set_support_level(5)
    .set_attr<FTVMCompute>("FTVMCompute", LayoutTransformCompute);

/* relay._contrib_reverse_reshape */
Expr MakeReverseReshape(Expr data, Array<Integer> newshape) {
  auto attrs = make_object<ReshapeAttrs>();
  attrs->newshape = std::move(newshape);
  attrs->reverse = true;
  static const Op& op = Op::Get("_contrib_reverse_reshape");
  return Call(op, {data}, Attrs(attrs), {});
}

TVM_REGISTER_GLOBAL("relay.op._make._contrib_reverse_reshape").set_body_typed(MakeReverseReshape);

RELAY_REGISTER_OP("_contrib_reverse_reshape")
    .describe(R"code(Reshapes the input array where the special values are inferred from
right to left.

Example::

The special values have the same semantics as reshape. The difference is that
special values are inferred from right to left. It can be explained in the
example below::

- data.shape = (10,5,4), newshape = (-1,0), reshape results in (40,5)
- data.shape = (10,5,4), newshape = (-1,0), reverse_reshape results in (40,5)

)code" TVM_ADD_FILELINE)
    .set_num_inputs(1)
    .set_attrs_type<ReshapeAttrs>()
    .add_argument("data", "Tensor", "The input tensor.")
    .set_support_level(10)
    .add_type_rel("Reshape", ReshapeRel)
    .set_attr<FTVMCompute>("FTVMCompute", ReshapeCompute)
    .set_attr<TOpPattern>("TOpPattern", kInjective);

// gather_nd operator
bool GatherNDRel(const Array<Type>& types, int num_inputs, const Attrs& attrs,
                 const TypeReporter& reporter) {
  // `types` contains: [data, indices, result]
  CHECK_EQ(types.size(), 3);
  const auto* data = types[0].as<TensorTypeNode>();
  const auto* indices = types[1].as<TensorTypeNode>();
  if (data == nullptr) {
    CHECK(types[0].as<IncompleteTypeNode>())
        << "GatherND: expect input data type to be TensorType but get " << types[0];
    return false;
  }
  if (indices == nullptr) {
    CHECK(types[1].as<IncompleteTypeNode>())
        << "GatherND: expect indices type to be TensorType but get " << types[1];
    return false;
  }
  const size_t ndim = data->shape.size();
  const IntImmNode* mdim = indices->shape[0].as<IntImmNode>();
  const size_t kdim = indices->shape.size() - 1;
  CHECK(size_t(mdim->value) <= ndim) << "GatherND: indices shape does satisfy.";

  Array<IndexExpr> oshape;
  for (size_t i = 1; i < kdim + 1; ++i) oshape.push_back(indices->shape[i]);
  for (size_t i = mdim->value; i < ndim; ++i) oshape.push_back(data->shape[i]);
  if (oshape.size() == 0) {
    oshape.push_back(tir::make_const(DataType::Int(32), 1));
  }
  reporter->Assign(types[2], TensorType(oshape, data->dtype));
  return true;
}

Array<te::Tensor> GatherNDCompute(const Attrs& attrs, const Array<te::Tensor>& inputs,
                                  const Type& out_type) {
  return {topi::gather_nd(inputs[0], inputs[1])};
}

Expr MakeGatherND(Expr data, Expr indices) {
  static const Op& op = Op::Get("gather_nd");
  return Call(op, {data, indices}, {});
}

TVM_REGISTER_GLOBAL("relay.op._make.gather_nd").set_body_typed(MakeGatherND);

RELAY_REGISTER_OP("gather_nd")
    .describe(R"code(Gather elements or slices from data and store to
                 a tensor whose shape is defined by indices.

Given data with shape (X_0, X_1, ..., X_{N-1}) and indices with
shape (M, Y_0, ..., Y_{K-1}), the output will have shape
(Y_0, ..., Y_{K-1}, X_M, ..., X_{N-1}), where M <= N. If M == N,
output shape will simply be (Y_0, ..., Y_{K-1}).
)code" TVM_ADD_FILELINE)
    .set_num_inputs(2)
    .add_argument("data", "Tensor", "The input tensor.")
    .set_support_level(3)
    .add_type_rel("GatherND", GatherNDRel)
    .set_attr<FTVMCompute>("FTVMCompute", GatherNDCompute)
    .set_attr<TOpPattern>("TOpPattern", kInjective);

// relay.sequence_mask
TVM_REGISTER_NODE_TYPE(SequenceMaskAttrs);

bool SequenceMaskRel(const Array<Type>& types, int num_inputs, const Attrs& attrs,
                     const TypeReporter& reporter) {
  // `types` contains: [data, valid_length, result]
  CHECK_EQ(types.size(), 3);
  const auto* data = types[0].as<TensorTypeNode>();
  const auto* valid_length = types[1].as<TensorTypeNode>();
  CHECK(data);
  CHECK(valid_length);
  const auto param = attrs.as<SequenceMaskAttrs>();
  Array<IndexExpr> valid_length_shape;
  CHECK(param->axis == 0 || param->axis == 1);
  valid_length_shape.push_back(data->shape[1 - param->axis]);
  reporter->Assign(types[1], TensorType(valid_length_shape, valid_length->dtype));
  reporter->Assign(types[2], types[0]);
  return true;
}

Array<te::Tensor> SequenceMaskCompute(const Attrs& attrs, const Array<te::Tensor>& inputs,
                                      const Type& out_type) {
  const auto* param = attrs.as<SequenceMaskAttrs>();
  CHECK(param != nullptr);
  return Array<te::Tensor>{
      topi::sequence_mask(inputs[0], inputs[1], param->mask_value, param->axis)};
}

Expr MakeSequenceMask(Expr data, Expr valid_length, double mask_value, int axis) {
  auto attrs = make_object<SequenceMaskAttrs>();
  attrs->mask_value = std::move(mask_value);
  attrs->axis = std::move(axis);
  static const Op& op = Op::Get("sequence_mask");
  return Call(op, {data, valid_length}, Attrs(attrs), {});
}

TVM_REGISTER_GLOBAL("relay.op._make.sequence_mask").set_body_typed(MakeSequenceMask);

RELAY_REGISTER_OP("sequence_mask")
    .describe(
        R"code(Sets all elements outside the expected length of the sequence to a constant value.

This function takes an n-dimensional input array of the form [MAX_LENGTH, batch_size, ...] or
[batch_size, MAX_LENGTH, ...] and returns an array of the same shape.

`axis` means the axis of the length dimension and can only be 0 or 1. If axis is 0,
the data must have shape [MAX_LENGTH, batch_size, ...]. Otherwise (axis=1), the data must have
shape [batch_size, MAX_LENGTH, ...].

`valid_length` gives the length of each sequence. `valid_length` should be
a 1D int array with positive ints and has dimension [batch_size,].

Examples::

  x = [[[  1.,   2.,   3.],
        [  4.,   5.,   6.]],

       [[  7.,   8.,   9.],
        [ 10.,  11.,  12.]],

       [[ 13.,  14.,   15.],
        [ 16.,  17.,   18.]]]

  // valid_length [1, 1] means only the first block of each batch will be kept
  // and other blocks are masked with default mask value = 0
  sequence_mask(x, valid_length=[1, 1]) =
       [[[  1.,   2.,   3.],
         [  4.,   5.,   6.]],

        [[  0.,   0.,   0.],
         [  0.,   0.,   0.]],

        [[  0.,   0.,   0.],
         [  0.,   0.,   0.]]]

  // valid_length [2, 3] means the first 2 blocks of the 1st batch will be kept
  // and the first 3 blocks of the 2nd batch will be kept
  // the masked values are set to be the specified mask value = 0.1
  sequence_mask(x, valid_length=[2, 3], mask_value=0.1) =
       [[[  1.,   2.,   3.],
         [  4.,   5.,   6.]],

        [[  7.,   8.,   9.],
         [  10.,  11.,  12.]],

        [[  0.1,  0.1,  0.1],
         [  16.,  17.,  18.]]]
)code" TVM_ADD_FILELINE)
    .set_attrs_type<SequenceMaskAttrs>()
    .set_num_inputs(2)
    .add_argument("data", "Tensor", "The input tensor.")
    .add_argument("valid_length", "Tensor", "The real (valid) length of each sequence.")
    .set_support_level(10)
    .add_type_rel("SequenceMask", SequenceMaskRel)
    .set_attr<FTVMCompute>("FTVMCompute", SequenceMaskCompute)
    .set_attr<TOpPattern>("TOpPattern", kInjective);

// relay.one_hot
TVM_REGISTER_NODE_TYPE(OneHotAttrs);

bool OneHotRel(const Array<Type>& types, int num_inputs, const Attrs& attrs,
               const TypeReporter& reporter) {
  // `types` contains: [indices, on_value, off_value, result]
  CHECK_EQ(types.size(), 4);
  const auto* indices = types[0].as<TensorTypeNode>();
  CHECK(indices);

  const auto param = attrs.as<OneHotAttrs>();
  CHECK_GT(param->depth, 0);

  Array<IndexExpr> oshape;
  int ndim = indices->shape.size() + 1;
  int indices_index = 0;
  int true_axis = (param->axis == -1) ? indices->shape.size() : param->axis;
  for (int i = 0; i < ndim; i++) {
    if (i == true_axis) {
      oshape.push_back(Integer(param->depth));
    } else {
      oshape.push_back(indices->shape[indices_index++]);
    }
  }

  reporter->Assign(types[3], TensorType(oshape, param->dtype));
  return true;
}

Array<te::Tensor> OneHotCompute(const Attrs& attrs, const Array<te::Tensor>& inputs,
                                const Type& out_type) {
  const auto* param = attrs.as<OneHotAttrs>();
  CHECK(param != nullptr);
  return Array<te::Tensor>{
      topi::one_hot(inputs[0], inputs[1](), inputs[2](), param->depth, param->axis, param->dtype)};
}

Expr MakeOneHot(Expr indices, Expr on_value, Expr off_value, int depth, int axis, DataType dtype) {
  auto attrs = make_object<OneHotAttrs>();
  attrs->depth = std::move(depth);
  attrs->axis = axis;
  attrs->dtype = dtype;
  static const Op& op = Op::Get("one_hot");
  return Call(op, {indices, on_value, off_value}, Attrs(attrs), {});
}

TVM_REGISTER_GLOBAL("relay.op._make.one_hot").set_body_typed(MakeOneHot);

RELAY_REGISTER_OP("one_hot")
    .describe(R"code(Returns a one-hot tensor where the locations repsented by indices take value 1,
    other locations take value 0. Final dimension is <indices dimensions> x depth.

    **indices** Locations to set to 1.

    **on_value** Value to fill at indices.

    **off_value** Value to fill at all other positions besides indices.

    **depth** Depth of the one-hot dimension.

    **axis** Axis to fill.

    **dtype**)code" TVM_ADD_FILELINE)
    .set_attrs_type<OneHotAttrs>()
    .set_num_inputs(3)
    .add_argument("indices", "Tensor", "Locations to set to on_value.")
    .add_argument("on_value", "Expr", "Value to fill at indices.")
    .add_argument("off_value", "Expr", "Value to fill at all other positions besides indices.")
    .set_support_level(10)
    .add_type_rel("OneHot", OneHotRel)
    .set_attr<FTVMCompute>("FTVMCompute", OneHotCompute)
    .set_attr<TOpPattern>("TOpPattern", kOutEWiseFusable);

/* relay.unravel_index */
bool UnRavelIndexRel(const Array<Type>& types, int num_inputs, const Attrs& attrs,
                     const TypeReporter& reporter) {
  CHECK_EQ(types.size(), 3);

  const auto* indices = types[0].as<TensorTypeNode>();
  if (indices == nullptr) {
    CHECK(types[0].as<IncompleteTypeNode>())
        << "unravel_index: expect input type to be TensorType but get " << types[0];
    return false;
  }
  CHECK(indices->dtype.is_int()) << "indices of unravel_index must be tensor of integer";

  const auto* shape = types[1].as<TensorTypeNode>();
  if (shape == nullptr) {
    CHECK(types[1].as<IncompleteTypeNode>())
        << "unravel_index: expect input type to be TensorType but get " << types[1];
    return false;
  }
  CHECK(indices->dtype.is_int()) << "shape of unravel_index must be tensor of integer";

  Array<IndexExpr> indices_shape;
  Array<IndexExpr> shape_shape;
  indices_shape = indices->shape;
  shape_shape = shape->shape;

  Array<IndexExpr> oshape;
  oshape.push_back(shape_shape[0]);
  if (indices_shape.size() != 0) {
    oshape.push_back(indices_shape[0]);
  }
  reporter->Assign(types[2], TensorType(oshape, indices->dtype));
  return true;
}

Array<te::Tensor> UnRavelIndexCompute(const Attrs& attrs, const Array<te::Tensor>& inputs,
                                      const Type& out_type) {
  return Array<te::Tensor>{topi::unravel_index(inputs[0], inputs[1])};
}

Expr MakeUnRavelIndex(Expr data, Expr shape) {
  static const Op& op = Op::Get("unravel_index");
  return Call(op, {data, shape}, Attrs(), {});
}

TVM_REGISTER_GLOBAL("relay.op._make.unravel_index").set_body_typed(MakeUnRavelIndex);

RELAY_REGISTER_OP("unravel_index")
    .describe(
        R"code(Converts a flat index or array of flat indices into a tuple of coordinate arrays.

Example::
  -  unravel_index([22, 41, 37], (7, 6)) = [[3, 6, 6], [4, 5, 1]]
)code" TVM_ADD_FILELINE)
    .set_num_inputs(2)
    .set_support_level(3)
    .add_type_rel("UnRavelIndexRel", UnRavelIndexRel)
    .set_attr<FTVMCompute>("FTVMCompute", UnRavelIndexCompute)
    .set_attr<TOpPattern>("TOpPattern", kInjective);

}  // namespace relay
}  // namespace tvm<|MERGE_RESOLUTION|>--- conflicted
+++ resolved
@@ -1351,12 +1351,8 @@
                                  const Type& out_type) {
   const ReverseAttrs* param = attrs.as<ReverseAttrs>();
   CHECK(param != nullptr);
-<<<<<<< HEAD
   // pass empty seq_length tensor to reverse_sequence
   return { topi::reverse_sequence(inputs[0], te::Tensor(), param->axis)};
-=======
-  return {topi::flip(inputs[0], param->axis)};
->>>>>>> d8b185c6
 }
 
 Expr MakeReverse(Expr data, int axis) {
