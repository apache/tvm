--- conflicted
+++ resolved
@@ -272,12 +272,9 @@
     .set_support_level(2)
     .add_type_rel("BinaryConv2D", BinaryConv2DRel)
     .set_attr<FInferCorrectLayout>("FInferCorrectLayout",
-<<<<<<< HEAD
-                                   BinaryConvInferCorrectLayout<BinaryConv2DAttrs>);
-=======
                                    BinaryConv2DInferCorrectLayout<BinaryConv2DAttrs>)
     .set_attr<TOpPattern>("TOpPattern", kOutEWiseFusable);
->>>>>>> 94d01d35
+
 
 // relay.nn.bitserial_dense
 TVM_REGISTER_NODE_TYPE(BinaryDenseAttrs);
