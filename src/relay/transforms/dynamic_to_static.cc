/*
 * Licensed to the Apache Software Foundation (ASF) under one
 * or more contributor license agreements.  See the NOTICE file
 * distributed with this work for additional information
 * regarding copyright ownership.  The ASF licenses this file
 * to you under the Apache License, Version 2.0 (the
 * "License"); you may not use this file except in compliance
 * with the License.  You may obtain a copy of the License at
 *
 *   http://www.apache.org/licenses/LICENSE-2.0
 *
 * Unless required by applicable law or agreed to in writing,
  software distributed under the License is distributed on an
 * "AS IS" BASIS, WITHOUT WARRANTIES OR CONDITIONS OF ANY
 * KIND, either express or implied.  See the License for the
 * specific language governing permissions and limitations
 * under the License.
 */

/*!
 *
 * \file dynamic_to_static.cc
 * \brief Rewrite Dynamic Operations to Static operations where possible
 */
#include <tvm/relay/attrs/algorithm.h>
#include <tvm/relay/expr_functor.h>
#include <tvm/relay/transform.h>

#include "pattern_util.h"

namespace tvm {
namespace relay {

class DynamicToStaticMutator : public MixedModeMutator {
 public:
  DynamicToStaticMutator()
<<<<<<< HEAD
      : dyn_reshape_op_(Op::Get("dyn.reshape")), dyn_topk_op_(Op::Get("dyn.topk")) {}
=======
      : dyn_reshape_op_(Op::Get("dyn.reshape")), dyn_tile_op_(Op::Get("dyn.tile")) {}
>>>>>>> 9f78c805

 private:
  Expr Rewrite_(const CallNode* pre, const Expr& post) override {
    const CallNode* call_node = post.as<CallNode>();
    if (call_node->op == dyn_reshape_op_) {
      if (const ConstantNode* shape = call_node->args[1].as<ConstantNode>()) {
        auto attrs = make_object<ReshapeAttrs>();
        CHECK_EQ(shape->data->ndim, 1);
        attrs->newshape = ToVector(shape->data);
        attrs->reverse = false;
        static const Op& reshape = Op::Get("reshape");
        return Call(reshape, {call_node->args[0]}, Attrs(attrs), {});
      }
<<<<<<< HEAD
    } else if (call_node->op == dyn_topk_op_) {
      if (const ConstantNode* k = call_node->args[1].as<ConstantNode>()) {
        const TopKAttrs* param = call_node->attrs.as<TopKAttrs>();
        CHECK(param);
        auto attrs = make_object<TopKAttrs>();
        attrs->k = Integer(ToScalar(k->data, 0));
        std::cout << attrs->k << std::endl;
        attrs->axis = param->axis;
        attrs->ret_type = param->ret_type;
        attrs->is_ascend = param->is_ascend;
        attrs->dtype = param->dtype;
        static const Op& op = Op::Get("topk");
=======
    } else if (call_node->op == dyn_tile_op_) {
      if (const ConstantNode* reps = call_node->args[1].as<ConstantNode>()) {
        auto attrs = make_object<TileAttrs>();
        CHECK_EQ(reps->data->ndim, 1);
        attrs->reps = ToVector(reps->data);
        static const Op& op = Op::Get("tile");
>>>>>>> 9f78c805
        return Call(op, {call_node->args[0]}, Attrs(attrs), {});
      }
    }
    return post;
  }
  Expr DispatchVisitExpr(const Expr& expr) override {
    auto post = MixedModeMutator::DispatchVisitExpr(expr);
    if (auto op = post.as<FunctionNode>()) {
      return Function(op->params, op->body, NullValue<Type>(), op->type_params, op->attrs);
    }
    return post;
  }

  const Op& dyn_reshape_op_;
<<<<<<< HEAD
  const Op& dyn_topk_op_;
=======
  const Op& dyn_tile_op_;
>>>>>>> 9f78c805
};

Expr DynamicToStatic(Function f, IRModule m) {
  Expr pre = f;
  Expr expr = f;
  auto fold_const = transform::FoldConstant();
  auto infer_type = transform::InferType();
  Map<BaseFunc, GlobalVar> vars;
  for (auto kv : m->functions) {
    vars.Set(kv.second, kv.first);
  }
  const auto gv = vars[f];
  int i = 0;
  do {
    pre = expr;
    // TODO(mbrookhart): Is it possible to run these passes JUST on the current function?
    m = infer_type(m);
    m = fold_const(m);
    expr = DynamicToStaticMutator().Mutate(m->functions[gv]);
    m->Update(gv, Downcast<BaseFunc>(expr));
    i += 1;
  } while (pre != expr && i < 1000);
  return expr;
}

namespace transform {

Pass ConvertDynamicToStatic() {
  runtime::TypedPackedFunc<Function(Function, IRModule, PassContext)> pass_func =
      [=](Function f, IRModule m, PassContext pc) {
        return Downcast<Function>(DynamicToStatic(f, m));
      };
  return CreateFunctionPass(pass_func, 3, "DynamicToStatic", {});
}

TVM_REGISTER_GLOBAL("relay._transform.DynamicToStatic").set_body_typed([]() {
  return ConvertDynamicToStatic();
});

}  // namespace transform

}  // namespace relay
}  // namespace tvm<|MERGE_RESOLUTION|>--- conflicted
+++ resolved
@@ -34,11 +34,9 @@
 class DynamicToStaticMutator : public MixedModeMutator {
  public:
   DynamicToStaticMutator()
-<<<<<<< HEAD
-      : dyn_reshape_op_(Op::Get("dyn.reshape")), dyn_topk_op_(Op::Get("dyn.topk")) {}
-=======
-      : dyn_reshape_op_(Op::Get("dyn.reshape")), dyn_tile_op_(Op::Get("dyn.tile")) {}
->>>>>>> 9f78c805
+      : dyn_reshape_op_(Op::Get("dyn.reshape")),
+        dyn_tile_op_(Op::Get("dyn.tile")),
+        dyn_topk_op_(Op::Get("dyn.topk")) {}
 
  private:
   Expr Rewrite_(const CallNode* pre, const Expr& post) override {
@@ -52,7 +50,14 @@
         static const Op& reshape = Op::Get("reshape");
         return Call(reshape, {call_node->args[0]}, Attrs(attrs), {});
       }
-<<<<<<< HEAD
+    } else if (call_node->op == dyn_tile_op_) {
+      if (const ConstantNode* reps = call_node->args[1].as<ConstantNode>()) {
+        auto attrs = make_object<TileAttrs>();
+        CHECK_EQ(reps->data->ndim, 1);
+        attrs->reps = ToVector(reps->data);
+        static const Op& op = Op::Get("tile");
+        return Call(op, {call_node->args[0]}, Attrs(attrs), {});
+      }
     } else if (call_node->op == dyn_topk_op_) {
       if (const ConstantNode* k = call_node->args[1].as<ConstantNode>()) {
         const TopKAttrs* param = call_node->attrs.as<TopKAttrs>();
@@ -65,14 +70,6 @@
         attrs->is_ascend = param->is_ascend;
         attrs->dtype = param->dtype;
         static const Op& op = Op::Get("topk");
-=======
-    } else if (call_node->op == dyn_tile_op_) {
-      if (const ConstantNode* reps = call_node->args[1].as<ConstantNode>()) {
-        auto attrs = make_object<TileAttrs>();
-        CHECK_EQ(reps->data->ndim, 1);
-        attrs->reps = ToVector(reps->data);
-        static const Op& op = Op::Get("tile");
->>>>>>> 9f78c805
         return Call(op, {call_node->args[0]}, Attrs(attrs), {});
       }
     }
@@ -87,11 +84,8 @@
   }
 
   const Op& dyn_reshape_op_;
-<<<<<<< HEAD
+  const Op& dyn_tile_op_;
   const Op& dyn_topk_op_;
-=======
-  const Op& dyn_tile_op_;
->>>>>>> 9f78c805
 };
 
 Expr DynamicToStatic(Function f, IRModule m) {
