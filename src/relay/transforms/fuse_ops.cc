--- conflicted
+++ resolved
@@ -31,11 +31,8 @@
 #include <tvm/tir/op.h>
 
 #include "../../support/arena.h"
-<<<<<<< HEAD
 #include "pass_util.h"
-=======
 #include "pattern_util.h"
->>>>>>> 7bad56b7
 
 namespace tvm {
 namespace relay {
