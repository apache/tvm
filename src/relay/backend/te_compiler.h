--- conflicted
+++ resolved
@@ -37,13 +37,13 @@
 
 #include <tvm/node/structural_equal.h>
 #include <tvm/node/structural_hash.h>
-#include <tvm/tir/transform.h>
 #include <tvm/relay/analysis.h>
 #include <tvm/relay/attrs/memory.h>
 #include <tvm/relay/expr.h>
 #include <tvm/relay/op_strategy.h>
 #include <tvm/relay/transform.h>
 #include <tvm/runtime/module.h>
+#include <tvm/tir/transform.h>
 #include <tvm/topi/elemwise.h>
 
 #include <functional>
@@ -200,15 +200,7 @@
  * \returns The pass which lowers primative functions to TIR
  */
 transform::Pass LowerTEPass(TargetMap targets, DeviceMap device_context_map,
-<<<<<<< HEAD
-                            backend::StaticMemoryPlan memory_plan, const String& module_name,
-                            std::function<void(Function)> process_fn);
-
- 
-
-=======
                             const String& module_name, std::function<void(Function)> process_fn);
->>>>>>> 44d3934b
 }  // namespace tec
 }  // namespace relay
 }  // namespace tvm
