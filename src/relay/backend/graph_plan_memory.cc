--- conflicted
+++ resolved
@@ -189,7 +189,6 @@
     shape_evaluator_.input_upper_bounds = var_upper_bound;
   }
   // Run storage allocation for a function.
-<<<<<<< HEAD
   Map<Expr, Array<IntegerArray> > Plan(const Function& func) {
     prototype_ = StorageAllocaInit(&arena_).GetInitTokenMap(func);
     this->Run(func);
@@ -203,6 +202,7 @@
     for (const auto& kv : token_map_) {
       std::vector<Integer> storage_ids;
       std::vector<Integer> device_types;
+      std::vector<Integer> max_bytes;
       for (StorageToken* tok : kv.second) {
         if (tok->device_type) {
           num_annotated_nodes++;
@@ -210,8 +210,11 @@
         num_nodes++;
         storage_ids.push_back(tok->storage_id);
         device_types.push_back(tok->device_type);
-      }
-      smap.Set(GetRef<Expr>(kv.first), Array<IntegerArray>({storage_ids, device_types}));
+        max_bytes.push_back(tok->max_bytes);
+      }
+      smap.Set(GetRef<Expr>(kv.first), Array<IntegerArray>({storage_ids,
+                                                            device_types,
+                                                            max_bytes}));
     }
     // Either all or none of the nodes should be annotated.
     if (num_annotated_nodes != 0 && num_annotated_nodes != num_nodes) {
@@ -219,25 +222,6 @@
           << num_annotated_nodes << " out of " << num_nodes
           << "expressions are assigned with virtual device types. Either all "
              "or none of the expressions are expected to be annotated.";
-=======
-  Map<Expr, Array<Array<Integer> > > Plan(const Function& func) {
-    prototype_ = StorageAllocaInit(&arena_).GetInitTokenMap(func);
-    this->Run(func);
-
-    Map<Expr, Array<Array<Integer> > > smap;
-    for (const auto& kv : token_map_) {
-      Array<Array<Integer> > vec;
-      Array<Integer> storage_ids;
-      Array<Integer> max_bytes;
-      for (StorageToken* tok : kv.second) {
-        storage_ids.push_back(tok->storage_id);
-        max_bytes.push_back(tok->max_bytes);
-      }
-      vec.push_back(std::move(storage_ids));
-      vec.push_back(std::move(max_bytes));
-      smap.Set(GetRef<Expr>(kv.first), vec);
->>>>>>> 917238eb
-    }
     return smap;
   }
 
@@ -420,17 +404,8 @@
   SymbolicShapeEvaluator shape_evaluator_;
 };
 
-<<<<<<< HEAD
-Map<Expr, Array<IntegerArray> > GraphPlanMemory(const Function& func) {
-  return StorageAllocator().Plan(func);
-}
-
-TVM_REGISTER_GLOBAL("relay.backend.GraphPlanMemory")
-.set_body_typed<Map<Expr, Array<IntegerArray> >(const Function&)>(GraphPlanMemory);
-=======
-
-Map<Expr, Array<Array<Integer> > > GraphPlanMemory(const Function& func,
-                                                   const Map<tvm::Var, Integer> shape_var_bound) {
+Map<Expr, Array<IntegerArray> > GraphPlanMemory(const Function& func,
+                                                const Map<tvm::Var, Integer> shape_var_bound) {
   std::unordered_map<size_t, int64_t> var_bounds;
   if (shape_var_bound.size()) {
     for (const auto &kv : shape_var_bound) {
@@ -441,13 +416,12 @@
   }
   auto allocator = StorageAllocator();
   allocator.InitSymbolicShapeBound(var_bounds);
-  return allocator.Plan(func);
+  return allocator.Plan(func);    
 }
 
 TVM_REGISTER_GLOBAL("relay.backend.GraphPlanMemory")
-.set_body_typed<Map<Expr, Array<Array<Integer> > > \
+.set_body_typed<Map<Expr, Array<IntegerArray> > \
   (const Function&, Map<tvm::Var, Integer>)>(GraphPlanMemory);
->>>>>>> 917238eb
 
 }  // namespace relay
 }  // namespace tvm