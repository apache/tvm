--- conflicted
+++ resolved
@@ -100,34 +100,12 @@
  */
 class ExecutorCodegenMetadata : public ObjectRef {
  public:
-<<<<<<< HEAD
   TVM_DLL ExecutorCodegenMetadata(Array<tir::Var> inputs, Array<TensorType> output_tensor_types,
-                                  Array<tir::Var> pools, Array<String> devices, int num_outputs,
+                                  Array<tir::Var> pools, Array<String> devices, Integer num_outputs,
                                   String executor, String mod_name, String interface_api = "packed",
                                   bool unpacked_api = false,
                                   Map<tir::Var, tir::usmp::AllocatedPoolInfo> pool_inputs =
-                                      Map<tir::Var, tir::usmp::AllocatedPoolInfo>()) {
-    auto n = make_object<ExecutorCodegenMetadataNode>();
-    n->inputs = inputs;
-    n->output_tensor_types = output_tensor_types;
-    n->pools = pools;
-    n->devices = devices;
-    n->num_outputs = num_outputs;
-    n->executor = executor;
-    n->interface_api = interface_api;
-    n->unpacked_api = unpacked_api;
-    n->mod_name = mod_name;
-    n->pool_inputs = pool_inputs;
-    data_ = std::move(n);
-  }
-=======
-  TVM_DLL ExecutorCodegenMetadata(Array<tir::Var> inputs, Array<tir::Var> pools,
-                                  Array<String> devices, Integer num_outputs, String executor,
-                                  String mod_name, String interface_api = "packed",
-                                  bool unpacked_api = false,
-                                  Map<tir::Var, tir::usmp::AllocatedPoolInfo> pool_inputs =
                                       Map<tir::Var, tir::usmp::AllocatedPoolInfo>());
->>>>>>> 55849e65
 
   TVM_DEFINE_MUTABLE_OBJECT_REF_METHODS(ExecutorCodegenMetadata, ObjectRef,
                                         ExecutorCodegenMetadataNode);
