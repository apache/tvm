/*
 * Licensed to the Apache Software Foundation (ASF) under one
 * or more contributor license agreements.  See the NOTICE file
 * distributed with this work for additional information
 * regarding copyright ownership.  The ASF licenses this file
 * to you under the Apache License, Version 2.0 (the
 * "License"); you may not use this file except in compliance
 * with the License.  You may obtain a copy of the License at
 *
 *   http://www.apache.org/licenses/LICENSE-2.0
 *
 * Unless required by applicable law or agreed to in writing,
 * software distributed under the License is distributed on an
 * "AS IS" BASIS, WITHOUT WARRANTIES OR CONDITIONS OF ANY
 * KIND, either express or implied.  See the License for the
 * specific language governing permissions and limitations
 * under the License.
 */

/*!
 * \file relay/backend/utils.h
 * \brief Utils function for backend
 */
#ifndef TVM_RELAY_BACKEND_UTILS_H_
#define TVM_RELAY_BACKEND_UTILS_H_

#include <dmlc/json.h>
#include <tvm/driver/driver_api.h>
#include <tvm/relay/expr.h>
#include <tvm/relay/expr_functor.h>
#include <tvm/relay/transform.h>
#include <tvm/relay/type.h>
#include <tvm/target/codegen.h>
#include <tvm/target/virtual_device.h>
#include <tvm/te/operation.h>
#include <tvm/tir/usmp/utils.h>

#include <iostream>
#include <sstream>
#include <string>
#include <typeinfo>
#include <unordered_map>
#include <unordered_set>
#include <utility>
#include <vector>

#include "../../runtime/meta_data.h"
#include "../../target/metadata.h"
<<<<<<< HEAD
=======
#include "tvm/runtime/ndarray.h"
>>>>>>> 7e5db1b3

namespace tvm {
namespace relay {

namespace tec {
class TECompiler;
}

namespace backend {
using Pass = tvm::transform::Pass;

/*!
 * \brief Structure that can be optionally used by the executor codegen
 */
class ExecutorCodegenMetadataNode : public Object {
 public:
  /*! \brief input information for the main function */
  Array<tir::Var> inputs;
  /*! \brief input tensor type information */
  Array<TensorType> input_tensor_types;
  /*! \brief output information for the main function */
  Array<String> outputs;
  /*! \brief output tensor type information */
  Array<TensorType> output_tensor_types;
  /*! \brief pool information for the main function */
  Array<tir::Var> pools;
  /*! \brief device contexts information for the main function */
  Array<String> devices;
  /*! \brief the executor to be used to run the model */
  String executor = runtime::kTvmExecutorGraph;
  /*! \brief The external API (packed or c) in use */
  String interface_api;
  /*! \brief The internal API (packed or unpacked) in use */
  bool unpacked_api;
  /*! \brief the input var names that correspond to pool_inputs */
  Optional<Map<tir::Var, tir::usmp::AllocatedPoolInfo>> pool_inputs;

  String mod_name = "";

  void VisitAttrs(tvm::AttrVisitor* v) {
    v->Visit("inputs", &inputs);
    v->Visit("input_tensor_types", &input_tensor_types);
    v->Visit("outputs", &outputs);
    v->Visit("output_tensor_types", &output_tensor_types);
    v->Visit("pools", &pools);
    v->Visit("devices", &devices);
    v->Visit("executor", &executor);
    v->Visit("unpacked_api", &unpacked_api);
    v->Visit("pool_inputs", &pool_inputs);
  }

  static constexpr const char* _type_key = "MetadataObj";
  TVM_DECLARE_FINAL_OBJECT_INFO(ExecutorCodegenMetadataNode, Object);
};

/*!
 * \brief Managed reference to ExecutorCodegenMetadataNode.
 */
class ExecutorCodegenMetadata : public ObjectRef {
 public:
  TVM_DLL ExecutorCodegenMetadata(Array<tir::Var> inputs, Array<TensorType> input_tensor_types,
                                  Array<String> outputs, Array<TensorType> output_tensor_types,
                                  Array<tir::Var> pools, Array<String> devices, String executor,
                                  String mod_name, String interface_api = "packed",
                                  bool unpacked_api = false,
                                  Map<tir::Var, tir::usmp::AllocatedPoolInfo> pool_inputs =
                                      Map<tir::Var, tir::usmp::AllocatedPoolInfo>());

  TVM_DEFINE_MUTABLE_OBJECT_REF_METHODS(ExecutorCodegenMetadata, ObjectRef,
                                        ExecutorCodegenMetadataNode);
};

/*!
 * \brief The static storage information for each Tensor in the result of a Relay expression
 * (as per relay::FlattenTupleType).
 */
class StorageInfoNode : public Object {
 public:
  // TODO(mbs): Switch from struct-of-array to array-of-struct repr throughout.
  /*! \brief The set of storage ids where the expression is stored. */
  std::vector<int64_t> storage_ids;
  /* \brief The virtual devices these expressions are stored within. */
  std::vector<VirtualDevice> virtual_devices;
  /* \brief The sizes of each storage element, in bytes. */
  std::vector<int64_t> storage_sizes_in_bytes;

  // TODO(@jroesch): expose the fields
  void VisitAttrs(AttrVisitor* v) {}

  static constexpr const char* _type_key = "relay.StorageInfo";
  TVM_DECLARE_FINAL_OBJECT_INFO(StorageInfoNode, Object);
};

/*! \brief The storage information for a single expression. */
class StorageInfo : public ObjectRef {
 public:
  StorageInfo(std::vector<int64_t> storage_ids, std::vector<VirtualDevice> virtual_devices,
              std::vector<int64_t> storage_sizes_in_bytes);
  TVM_DEFINE_OBJECT_REF_METHODS(StorageInfo, ObjectRef, StorageInfoNode);
};

/*!
 * \brief The result of static memory planning.
 */
class StaticMemoryPlanNode : public Object {
 public:
  Map<Expr, StorageInfo> expr_to_storage_info;

  void VisitAttrs(AttrVisitor* v) { v->Visit("expr_to_storage_info", &expr_to_storage_info); }

  static constexpr const char* _type_key = "relay.StaticMemoryPlan";
  TVM_DECLARE_FINAL_OBJECT_INFO(StaticMemoryPlanNode, Object);
};

/*! \brief The result of running static memory planning. */
class StaticMemoryPlan : public ObjectRef {
 public:
  explicit StaticMemoryPlan(Map<Expr, StorageInfo> expr_to_storage_info);
  TVM_DEFINE_OBJECT_REF_METHODS(StaticMemoryPlan, ObjectRef, StaticMemoryPlanNode);
};

struct FunctionInfoNode : public Object {
  Map<Target, Integer> workspace_sizes;
  Map<Target, Integer> io_sizes;
  Map<Target, Integer> constant_sizes;
  Map<Target, tir::PrimFunc> tir_primfuncs;
  Map<Target, Function> relay_primfuncs;

  void VisitAttrs(tvm::AttrVisitor* v) {
    v->Visit("workspace_sizes", &workspace_sizes);
    v->Visit("io_sizes", &io_sizes);
    v->Visit("constant_sizes", &constant_sizes);
    v->Visit("tir_primfuncs", &tir_primfuncs);
    v->Visit("relay_primfuncs", &relay_primfuncs);
  }

  static constexpr const char* _type_key = "relay.backend.FunctionInfo";
  TVM_DECLARE_FINAL_OBJECT_INFO(FunctionInfoNode, Object);
};

class FunctionInfo : public ObjectRef {
 public:
  FunctionInfo(Map<Target, Integer> workspace_sizes, Map<Target, Integer> io_sizes,
               Map<Target, Integer> constant_sizes, Map<Target, tir::PrimFunc> tir_primfuncs,
               Map<Target, Function> relay_primfuncs);

  TVM_DEFINE_MUTABLE_OBJECT_REF_METHODS(FunctionInfo, ObjectRef, FunctionInfoNode);
};

/*!
 * \brief Calculate the storage required to store the type of relay.Expr
 *
 * \param func The relay expr for which the storage is calculated
 */
int64_t CalculateRelayExprSizeBytes(const Type& expr_type);

/*!
 *  \brief Executor generator artifacts. Those artifacts  are subsequently
 *  used by the relay build process.
 */
struct LoweredOutput {
  std::string graph_json;
  Map<Target, IRModule> lowered_funcs;
  Array<tvm::runtime::Module> external_mods;
  Map<String, FunctionInfo> function_metadata;
  std::unordered_map<std::string, std::pair<int, const tvm::runtime::NDArray>> params;
  ExecutorCodegenMetadata metadata;
};

/*!
 * \brief This class is needed to avoid a GCC 5 bug that prevents maps containing enums from being
 compiled. If i386 GCC version is increased, we can remove it.
 */
struct EnumClassHash {
  template <typename T>
  std::size_t operator()(T t) const {
    return static_cast<std::size_t>(t);
  }
};

/*!
 * \brief A helper to expand the params by adding the ones used in a given expression.
 */
struct ConstantUpdater : public ExprVisitor {
 public:
  ConstantUpdater(const std::string& symbol,
                  std::unordered_map<std::string, runtime::NDArray>* params)
      : symbol_(symbol), params_(params) {}

  void VisitExpr_(const ConstantNode* cn) final {
    std::string name = symbol_ + "_const_" + std::to_string(const_idx_++);
    (*params_)[name] = cn->data;
  }

 private:
  int const_idx_{0};
  std::string symbol_;
  std::unordered_map<std::string, runtime::NDArray>* params_;
};

/*!
 * \brief A function to update the params with constants found in an external function.
 * \param func The function from which to get the constant params.
 * \param params The params to update with the constants.
 */
inline void UpdateConstants(BaseFunc func,
                            std::unordered_map<std::string, runtime::NDArray>* params) {
  VLOG_CONTEXT << "UpdateConstants";
  VLOG(1) << "updating constants for:" << std::endl << PrettyPrint(func);
  auto codegen = func->GetAttr<String>(attr::kCompiler);
  ICHECK(codegen.defined()) << "No external codegen is set";
  std::string codegen_name = codegen.value();
  const auto name_node = func->GetAttr<String>(tvm::attr::kGlobalSymbol);
  std::string symbol = std::string(name_node.value());
  std::string const_update_name = "relay.ext." + codegen_name + ".constant_updater";
  // Get the constant updater for the external codegen
  auto pf = tvm::runtime::Registry::Get(const_update_name);
  // If the backend hasn't registered a constant updater, use a default one
  if (pf == nullptr) {
    ConstantUpdater const_visit(symbol, params);
    const_visit(func);
  } else {
    Map<String, tvm::runtime::NDArray> constants = (*pf)(func, symbol);
    for (const auto& it : constants) {
      std::string const_name(it.first);
      // Constant names should begin this the compiler name (to avoid conflicts)
      ICHECK(const_name.find(codegen_name) == 0)
          << "External constant names must start with compiler name";
      (*params)[const_name] = it.second;
    }
  }
  for (const auto& pair : *params) {
    VLOG(1) << "Constants: " << pair.first << " = " << PrettyPrint(pair.second);
  }
}

/*!
 * \brief A simple wrapper around ExprFunctor for a single argument case.
 *  The result of visit is memoized.
 */
template <typename OutputType>
class MemoizedExprTranslator : public ::tvm::relay::ExprFunctor<OutputType(const Expr&)> {
  using BaseFunctor = ::tvm::relay::ExprFunctor<OutputType(const Expr&)>;

 public:
  /*! \brief virtual destructor */
  virtual ~MemoizedExprTranslator() {}

  /*!
   * \brief The memoized call.
   * \param n The expression node.
   * \return The result of the call
   */
  virtual OutputType VisitExpr(const Expr& n) {
    ICHECK(n.defined());
    auto it = memo_.find(n);
    if (it != memo_.end()) {
      return it->second;
    }
    auto res = BaseFunctor::VisitExpr(n);
    memo_[n] = res;
    return res;
  }

 protected:
  /*! \brief Internal map used for memoization. */
  std::unordered_map<Expr, OutputType, ObjectPtrHash, ObjectPtrEqual> memo_;
};

/*!
 * \brief Get the Packed Func
 *
 * \param func_name
 * \return const PackedFunc*
 */
inline const PackedFunc* GetPackedFunc(const std::string& func_name) {
  return tvm::runtime::Registry::Get(func_name);
}

/*!
 * \brief Get a typed packed function.
 *
 * \param func_name
 * \return const PackedFunc*
 */
template <typename R, typename... Args>
inline const runtime::TypedPackedFunc<R(Args...)> GetTypedPackedFunc(const std::string& func_name) {
  auto* pf = GetPackedFunc(func_name);
  ICHECK(pf != nullptr) << "can not find packed function";
  return runtime::TypedPackedFunc<R(Args...)>(*pf);
}

/*!
 * \brief Extract shape from an IndexExpr array to std::vector<int64_t>
 *
 * \param shape The shape in Array
 * \return The converted shape in std::vector<int64_t>
 */
inline std::vector<int64_t> GetIntShape(const Array<IndexExpr>& shape) {
  std::vector<int64_t> ret;
  for (const auto& dim : shape) {
    const int64_t* pval = tir::as_const_int(dim);
    ret.push_back(pval ? *pval : -1);
  }
  return ret;
}

/*!
 * \brief Convert type to string
 *
 * \param typ
 * \return std::string string format of type
 */
inline std::string DType2String(const tvm::DataType dtype) {
  std::ostringstream os;
  if (dtype.is_float()) {
    os << "float";
  } else if (dtype.is_int()) {
    os << "int";
  } else if (dtype.is_uint()) {
    os << "uint";
  } else if (dtype.is_bfloat16()) {
    os << "bfloat";
  } else if ((*GetPackedFunc("runtime._datatype_get_type_registered"))(dtype.code())) {
    os << "custom["
       << (*GetPackedFunc("runtime._datatype_get_type_name"))(dtype.code()).operator std::string()
       << "]";
  } else {
    LOG(FATAL) << "Unknown type with code " << static_cast<unsigned>(dtype.code());
  }
  os << dtype.bits();
  return os.str();
}

/*!
 * \brief Bind params to function by using name
 * \param func Relay function
 * \param params params dict
 * \return relay::Function
 */
relay::Function BindParamsByName(relay::Function func,
                                 const std::unordered_map<std::string, runtime::NDArray>& params);

/*!
 * \brief Bind params to the main function in Relay module, using BindParamsByName
 * \param mod Relay module
 * \param params params dict
 */
void BindParamsInModule(IRModule mod,
                        const std::unordered_map<std::string, runtime::NDArray>& params);

void BindParamsInModule(IRModule mod, Map<String, runtime::NDArray> params);

/*!
 * \brief Extract the shape from a Relay tensor type.
 * \param type The provided type.
 * \return The extracted shape in a list.
 */
inline std::vector<int> GetShape(const Type& type) {
  const auto* ttype = type.as<TensorTypeNode>();
  ICHECK(ttype) << "Expect TensorTypeNode";
  std::vector<int> shape;
  for (size_t i = 0; i < ttype->shape.size(); ++i) {
    auto* val = ttype->shape[i].as<IntImmNode>();
    ICHECK(val);
    shape.push_back(val->value);
  }
  return shape;
}

/*!
 * \brief Check if a call has the provided name.
 * \param call A Relay call node.
 * \param op_name The name of the expected call.
 * \return true if the call's name is equivalent to the given name. Otherwise,
 * false.
 */
inline bool IsOp(const CallNode* call, const std::string& op_name) {
  const auto* op_node = call->op.as<OpNode>();
  ICHECK(op_node) << "Expects a single op.";
  Op op = GetRef<Op>(op_node);
  return op == Op::Get(op_name);
}

/*!
 * \brief Retrieve the "root" op nested inside a fused call, such as conv2d in relu(add(conv2d))
 * \param call A Relay call node. Typically nn.relu when called the first time.
 * \param depth The number of calls before the root op, counting from current_call.
 * \param expected_op_names The names of ops in this fused call. Example: {"nn.conv2d", "add",
 * "nn.relu"}
 * \return A CallNode corresponding to the root op, whose name is expected_op_names[0]
 */
inline const CallNode* GetRootCall(const CallNode* current_call, int depth,
                                   const std::vector<std::string>& expected_op_names) {
  ICHECK(current_call && depth >= 0 && static_cast<size_t>(depth) < expected_op_names.size() &&
         IsOp(current_call, expected_op_names[depth]));

  if (depth == 0) {
    return current_call;
  }

  ICHECK_GT(current_call->args.size(), 0);
  size_t valid_node_idx = 0;
  while (valid_node_idx < current_call->args.size() &&
         current_call->args[valid_node_idx].as<VarNode>()) {
    valid_node_idx++;
  }
  const auto* next_call = current_call->args[valid_node_idx].as<CallNode>();
  return GetRootCall(next_call, depth - 1, expected_op_names);
}

/*!
 * \brief Retrieve the "root" op nested inside a fused call, such as conv2d in relu(add(conv2d))
 * Unlike the previous definition, it does not verify operator names of intermediate nodes. Instead,
 * it recursively visit child nodes until it finds a call node with the given op_name.
 * \param call A Relay call node.
 * \param op_name The name of an op to look for, such as ""nn.conv2d".
 * \return A CallNode corresponding to the root op with the given op_name
 */
inline const CallNode* GetRootCall(const CallNode* current_call, const std::string& op_name) {
  if (current_call == nullptr) return nullptr;
  if (IsOp(current_call, op_name)) return current_call;

  ICHECK_GT(current_call->args.size(), 0);

  const auto* next_call = current_call->args[0].as<CallNode>();
  return GetRootCall(next_call, op_name);
}

/*!
 * \brief Get the external symbol of the Relay function name.
 *
 * \param func The provided function.
 * \return An external symbol.
 */
inline std::string GetExtSymbol(const Function& func) {
  const auto name_node = func->GetAttr<String>(tvm::attr::kGlobalSymbol);
  ICHECK(name_node.defined()) << "Fail to retrieve external symbol.";
  return std::string(name_node.value());
}

/*!
 * \brief Return whether the auto scheduler is enabled in the pass context.
 */
inline bool IsAutoSchedulerEnabled() {
  return transform::PassContext::Current()
      ->GetConfig<Bool>("relay.backend.use_auto_scheduler", Bool(false))
      .value();
}

/*!
 * \brief Return whether the meta schedule is enabled in the pass context.
 */
inline bool IsMetaScheduleEnabled() {
  return transform::PassContext::Current()
      ->GetConfig<Bool>("relay.backend.use_meta_schedule", Bool(false))
      .value();
}

/*!
 * \brief Get the sequence of Relay optimization passes based on backend type.
 * The prefix of the Relay passes almost overlaps between the vm and graph backend, with some slight
 * difference. This function unifies the shared optimization pass prefix between vm and graph
 * runtime, and returns the pass prefix given the backend type.
 *
 * \param is_homogenous True if all primitives are to be executed on the same device and target.
 * \param is_vm True if passes are to be used for the vm executor.
 * \return An array of passes.
 */
Array<Pass> GetPassPrefix(bool is_homogenous, bool is_vm);

/*! \brief Target hash function */
struct TargetStrHash {
  /*!
   * \brief Calculate the hash code of a Target based on the string value of the Target KIND.
   Note that this hash should NOT be used in new usecases, equality of targets based on their
   value is not well-defined.
   This will be removed when maps from Targets to IRModules are removed from the codebase.
   * \param target The Target to hash
   * \return String hash of the target
   */
  size_t operator()(const Target& target) const {
    std::string s(target->kind->name);
    return String::HashBytes(s.c_str(), s.size());
  }
};

/*! \brief Target equality function based on the string value of Target
Note that this equality function should NOT be used in new usecases, equality of targets based on
their value is not well-defined. This will be removed when maps from Targets to IRModules are
removed from the codebase.*/
struct TargetStrEqual {
  /*!
   * \brief Check if the two Targets are equal
   * \param target One Target
   * \param other_target The other Target
   * \return String equality of the targets
   */
  const bool operator()(const Target& target, const Target& other_target) const {
    TargetStrHash target_hash = TargetStrHash();
    return target_hash(target) == target_hash(other_target);
  }
};

/*!
 * \brief Convert a Map<Target, IRModule> to std::unordered_map<Target, IRmodule, TargetStrHash,
 * TargetStrEqual> Target equality is currently based on pointer equality, which is a problem since
 * we have a lot of Map<Target, IRModule> in the codebase. This function converts the map to a
 * version that is keyed based on string value of the Target instead. Note that once we remove
 * Map<Target, IRModule>, this function will be removed.
 * \param input_map The map to convert
 * \return The converted map
 */
std::unordered_map<Target, IRModule, TargetStrHash, TargetStrEqual>
TargetModuleMapToTargetStrModuleMap(Map<Target, IRModule> input_map);

/*!
 * \brief Convert a std::unordered_map<Target, IRmodule, TargetStrHash, TargetStrEqual> to
 * Map<Target, IRModule> This function is a helper that undoes TargetModuleMapToTargetStr. Note that
 * once we remove Map<Target, IRModule>, this function will be removed.
 * \param input_map The map to convert
 * \return The converted map
 */
Map<Target, IRModule> TargetStrModuleMapToTargetModuleMap(
    std::unordered_map<Target, IRModule, TargetStrHash, TargetStrEqual> input_map);

/*!
 * \brief Call "weight update callback" to communicate op weights seen during Relay module
 * lowering back to the auto scheduler.
 * Op weights refer to the number of times each distinct op/workload appears in a given module.
 * It is called "use_count" in TECompiler.
 * \param IRModule after lowering by LowerTEPass.
 */
void UpdateAutoSchedulerOpWeights(const IRModule& module);

/*!
 * \brief Extract shape from expr to vector<int64_t>
 *
 * \param shape
 * \return std::vector<int64_t>
 */
std::vector<int64_t> ShapeToJSON(tvm::Array<IndexExpr> shape);

}  // namespace backend
}  // namespace relay
}  // namespace tvm

#endif  // TVM_RELAY_BACKEND_UTILS_H_<|MERGE_RESOLUTION|>--- conflicted
+++ resolved
@@ -46,10 +46,7 @@
 
 #include "../../runtime/meta_data.h"
 #include "../../target/metadata.h"
-<<<<<<< HEAD
-=======
 #include "tvm/runtime/ndarray.h"
->>>>>>> 7e5db1b3
 
 namespace tvm {
 namespace relay {
