/*
 * Licensed to the Apache Software Foundation (ASF) under one
 * or more contributor license agreements.  See the NOTICE file
 * distributed with this work for additional information
 * regarding copyright ownership.  The ASF licenses this file
 * to you under the Apache License, Version 2.0 (the
 * "License"); you may not use this file except in compliance
 * with the License.  You may obtain a copy of the License at
 *
 *   http://www.apache.org/licenses/LICENSE-2.0
 *
 * Unless required by applicable law or agreed to in writing,
 * software distributed under the License is distributed on an
 * "AS IS" BASIS, WITHOUT WARRANTIES OR CONDITIONS OF ANY
 * KIND, either express or implied.  See the License for the
 * specific language governing permissions and limitations
 * under the License.
 */

/*!
 * \file source_module.cc
 * \brief Source code module for the host to invoke the NPU
 */
#include <dmlc/filesystem.h>
#include <dmlc/logging.h>
#include <dmlc/memory_io.h>
#include <tvm/ir/expr.h>
#include <tvm/runtime/c_runtime_api.h>
#include <tvm/runtime/memory.h>
#include <tvm/runtime/module.h>
#include <tvm/runtime/ndarray.h>
#include <tvm/runtime/object.h>
#include <tvm/runtime/packed_func.h>
#include <tvm/runtime/registry.h>

#include <cmath>
#include <fstream>
#include <map>
#include <sstream>
#include <string>
#include <vector>

#include "../../../../runtime/file_utils.h"
#include "utils.h"

namespace tvm {
namespace runtime {

using CompilationArtifact = relay::contrib::ethosu::CompilationArtifact;

// The runtime.Module that contains the host-side c code
// required for invoking the NPU with the command stream
class EthosUModuleNode : public ModuleNode {
 public:
  /*!
   * \brief The microNPU runtime module.
   *
   * \param compilation_artifacts
   *    This is an array of CompilationArtifacts that is produced via
   *    lowering each PrimFunc to command stream. Here, those artifacts
   *    will be used to create the c-source.
   */
  explicit EthosUModuleNode(Array<CompilationArtifact> compilation_artifacts)
      : compilation_artifacts_(compilation_artifacts) {
    c_source += "#include <stdio.h>\n";
    c_source += "#include <stdlib.h>\n";
    c_source += "#include <tvm/runtime/crt/module.h>\n";
    c_source += "#include <tvm_ethosu_runtime.h>\n\n";
    for (const CompilationArtifact& compilation_artifact : compilation_artifacts) {
      c_source += GenerateSource(compilation_artifact);
      c_source += "\n\n";
    }
  }

  /*!
   * \brief Save the module to file.
   *
   * \param file_name The file to be saved to.
   * \param format The format of the file.
   */
  void SaveToFile(const std::string& file_name, const std::string& format) final {
    std::string fmt = GetFileFormat(file_name, format);
    ICHECK_EQ(fmt, "c") << "Can only save to format="
                        << "c";
    std::ofstream out(file_name);
    out << c_source;
    out.close();
  }

  std::string GetSource(const std::string& format) final { return c_source; }

<<<<<<< HEAD
  std::string GetFormat() { return "c"; }

  std::string GetCS() { return cmms_hex; }
=======
  Array<CompilationArtifact> GetArtifacts() { return compilation_artifacts_; }
>>>>>>> 4babd364

  /*!
   * \brief Get a PackedFunc from the module.
   *
   * \param name The name of the function.
   * \param sptr_to_self The ObjectPtr that points to this module node.
   *
   * \return The function pointer when it is found, otherwise, PackedFunc(nullptr).
   */
  PackedFunc GetFunction(const std::string& name, const ObjectPtr<Object>& sptr_to_self) final {
    if (name == "get_func_names") {
      return PackedFunc([sptr_to_self, this](TVMArgs args, TVMRetValue* rv) {
        Array<String> func_names;
        for (const CompilationArtifact& ca : compilation_artifacts_) {
          func_names.push_back(ca->function_name);
        }
        *rv = func_names;
      });
    }
    return PackedFunc();
  }

  const char* type_key() const override { return "c"; }

  static Module Create(Array<CompilationArtifact> compilation_artifacts) {
    auto n = make_object<EthosUModuleNode>(compilation_artifacts);
    return Module(n);
  }

 private:
  std::string c_source;
  Array<CompilationArtifact> compilation_artifacts_;
  int indent_{0};

  /*!
   * \brief Convert the raw string of hex values into a hex string
   *
   * \param raw the raw string of hex values
   *
   * \return string formatted as a hex string
   */
  std::string GetHexString(const std::string& raw) {
    std::stringstream ss;
    for (size_t i = 0; i < raw.size() / 2; ++i) {
      ss << "\\x" << raw.substr(i * 2, 2);
    }
    return ss.str();
  }

  /*!
   * \brief Emit code that updates the base_addrs array with the base address of the given array
   *
   * \param index array index for base_addrs and base_addrs_size
   * \param name of the array containing relevant data
   *
   * \return string of code that updates the base_addrs array with the base address of the given
   * array
   */
  std::string SetBaseAddress(int index, std::string name, std::string size) {
    std::stringstream ss;
    ss << "  base_addrs[" << index << "] = (uintptr_t)(" << name << ");\n";
    ss << "  base_addrs_size[" << index << "] = " << size << ";\n";
    return ss.str();
  }

  /*!
   * \brief Enter a new scope.
   */
  void EnterScope() { indent_ += 2; }

  /*!
   * \brief Exit a scope.
   */
  void ExitScope() {
    ICHECK_GE(indent_, 2U) << "Wrong ident found.";
    indent_ -= 2;
  }

  /*! \brief Print indents using spaces. */
  void PrintIndents(std::stringstream& ss) {
    for (int i = 0; i < indent_; i++) {
      ss << ' ';
    }
  }

  /*!
   * \brief Creates a runtime function header
   */
  void PrintRuntimeFunctionHeader(std::stringstream& ss, std::string func_name) {
    ss << "TVM_DLL int32_t ";
    ss << func_name << "(void* input, void* output, void* resource_handle) {\n";
  }

  /*!
   * \brief Creates a cplusplus guard prefix for extern "C" printing
   */
  void PrintExternCPrefix(std::stringstream& ss) {
    PrintIndents(ss);
    ss << "#ifdef __cplusplus\n";
    ss << "extern \"C\" {\n";
    ss << "#endif\n";
  }

  /*!
   * \brief Creates a cplusplus guard postfix for extern "C" printing
   */
  void PrintExternCPostfix(std::stringstream& ss) {
    PrintIndents(ss);
    ss << "#ifdef __cplusplus\n";
    ss << "}\n";
    ss << "#endif\n";
  }

  /*!
   * \brief Emit code that offloads a subgraph to the NPU
   *
   * \return string of code that offloads a subgraph to the NPU
   */
  std::string GenerateSource(relay::contrib::ethosu::CompilationArtifact compilation_artifact) {
    std::string func_no_dashes = compilation_artifact->function_name;
    std::replace(func_no_dashes.begin(), func_no_dashes.end(), '-', '_');
    std::stringstream ss;

    size_t weights_size = (compilation_artifact->encoded_constants.size() / 2);
    size_t scratch_size = compilation_artifact->scratch_size;
    ss << "// Update linker script to place .rodata.tvm in memory that can be accessed by the "
          "NPU\n";
    if (weights_size > 0) {
      ss << "__attribute__((section(\".rodata.tvm\"), aligned(16))) static int8_t "
         << func_no_dashes << "_weights[" << weights_size << "] = \"";
      ss << GetHexString(compilation_artifact->encoded_constants);
      ss << "\";\n";
    } else {
      ss << "static int8_t* " << func_no_dashes << "_weights = NULL;\n";
    }
    ss << "__attribute__((section(\".rodata.tvm\"), aligned(16))) static int8_t " << func_no_dashes
       << "_cms_data_data[" << compilation_artifact->command_stream.size() / 2 << "] = \"";
    ss << GetHexString(compilation_artifact->command_stream);
    ss << "\";\n";
    ss << "\n";

    PrintExternCPrefix(ss);
    ss << "static int32_t " << func_no_dashes + "_(int8_t* in0, "
       << "size_t in0_size, int8_t* out0, size_t out0_size, void* resource_handle) {\n";
    ss << "  int num_tensors = 5;\n";
    ss << "  void* cms_data = (void*)(" << func_no_dashes << "_cms_data_data);\n";
    ss << "  int64_t device_type = kDLCPU;\n";
    ss << "  int64_t device_id = 0;\n";
    ss << "  const size_t weights_size = " << std::to_string(weights_size) << ";\n";
    ss << "  const size_t scratch_size = " << std::to_string(scratch_size) << ";\n";
    ss << "  const size_t cms_data_size = sizeof(" << func_no_dashes << "_cms_data_data);\n";
    if (scratch_size > 0) {
      ss << "  int8_t* scratch = (int8_t*) TVMBackendAllocWorkspace(device_type, device_id, "
            "(uint64_t)scratch_size, 0, 16);\n";
    } else {
      ss << "  int8_t* scratch = NULL;\n";
    }
    ss << "  size_t base_addrs_size[num_tensors];\n";
    ss << "  uint64_t base_addrs[num_tensors];\n";
    ss << "\n";
    ss << SetBaseAddress(0, func_no_dashes + "_weights", "weights_size");
    ss << SetBaseAddress(1, "scratch", "scratch_size");
    ss << SetBaseAddress(2, "scratch", "scratch_size");
    ss << SetBaseAddress(3, "in0", "in0_size");
    ss << SetBaseAddress(4, "out0", "out0_size");
    ss << "\n";
    ss << "  int32_t result = TVMEthosULaunch(resource_handle, cms_data, cms_data_size, "
          "base_addrs, base_addrs_size, num_tensors);\n";
    if (scratch_size > 0) {
      ss << "  TVMBackendFreeWorkspace(device_type, device_id, scratch);\n";
    }
    ss << "  return result;\n";
    ss << "}\n";
    ss << "\n";
    PrintExternCPostfix(ss);
    ss << "\n";
    PrintExternCPrefix(ss);
    ss << "// Wrapper function is provided to allow for easier debugging\n";
    ss << "inline static int32_t " + func_no_dashes +
              "_wrapper_(void* input, void* output, void* resource_handle) {\n";
    ss << "  size_t input_data_size = " << compilation_artifact->input_size << ";\n";
    ss << "  size_t output_data_size = " << compilation_artifact->output_size << ";\n";
    ss << "  return " + func_no_dashes +
              "_((int8_t*)input, input_data_size, (int8_t*)output, output_data_size, " +
              "resource_handle);\n";
    ss << "}\n";
    PrintExternCPostfix(ss);
    ss << "\n";
    PrintExternCPrefix(ss);
    PrintRuntimeFunctionHeader(ss, func_no_dashes);
    EnterScope();
    PrintIndents(ss);
    ss << "return " << func_no_dashes << "_wrapper_(input, output, resource_handle);\n";
    ExitScope();
    ss << "}\n";
    PrintExternCPostfix(ss);

    return ss.str();
  }
};

class EthosUModule : public Module {
 public:
  EthosUModule() {}
  explicit EthosUModule(ObjectPtr<Object> n) : Module(n) {}
  /*! \return internal container */
  inline EthosUModuleNode* operator->();
  /*! \return internal container */
  inline const EthosUModuleNode* operator->() const;
};

inline EthosUModuleNode* EthosUModule::operator->() {
  return static_cast<EthosUModuleNode*>(get_mutable());
}

TVM_REGISTER_GLOBAL("runtime.module.ethos-u.create")
    .set_body_typed([](Array<CompilationArtifact> compilation_artifacts) {
      return EthosUModuleNode::Create(compilation_artifacts);
    });

TVM_REGISTER_GLOBAL("runtime.module.ethos-u.get_artifacts").set_body_typed([](EthosUModule mod) {
  return mod->GetArtifacts();
});

}  // namespace runtime
}  // namespace tvm<|MERGE_RESOLUTION|>--- conflicted
+++ resolved
@@ -89,13 +89,9 @@
 
   std::string GetSource(const std::string& format) final { return c_source; }
 
-<<<<<<< HEAD
   std::string GetFormat() { return "c"; }
 
-  std::string GetCS() { return cmms_hex; }
-=======
   Array<CompilationArtifact> GetArtifacts() { return compilation_artifacts_; }
->>>>>>> 4babd364
 
   /*!
    * \brief Get a PackedFunc from the module.
