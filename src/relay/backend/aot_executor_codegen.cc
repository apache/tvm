/*
 * Licensed to the Apache Software Foundation (ASF) under one
 * or more contributor license agreements.  See the NOTICE file
 * distributed with this work for additional information
 * regarding copyright ownership.  The ASF licenses this file
 * to you under the Apache License, Version 2.0 (the
 * "License"); you may not use this file except in compliance
 * with the License.  You may obtain a copy of the License at
 *
 *   http://www.apache.org/licenses/LICENSE-2.0
 *
 * Unless required by applicable law or agreed to in writing,
 * software distributed under the License is distributed on an
 * "AS IS" BASIS, WITHOUT WARRANTIES OR CONDITIONS OF ANY
 * KIND, either express or implied.  See the License for the
 * specific language governing permissions and limitations
 * under the License.
 */

/*!
 * \file src/relay/backend/aot_executor_codegen.cc
 * \brief AOT executor codegen
 */

#include <tvm/ir/module.h>
#include <tvm/relay/attrs/annotation.h>
#include <tvm/relay/attrs/call.h>
#include <tvm/relay/executor.h>
#include <tvm/relay/expr_functor.h>
#include <tvm/relay/runtime.h>
#include <tvm/runtime/device_api.h>
#include <tvm/runtime/object.h>
#include <tvm/tir/analysis.h>
#include <tvm/tir/builtin.h>
#include <tvm/tir/expr.h>
#include <tvm/tir/function.h>
#include <tvm/tir/stmt.h>
#include <tvm/tir/transform.h>
#include <tvm/tir/usmp/utils.h>

#include <algorithm>
#include <list>
#include <string>
#include <vector>

<<<<<<< HEAD
#include "../../target/source/codegen_source_base.h"
=======
#include "../../target/metadata.h"
>>>>>>> bb604e7e
#include "../op/annotation/annotation.h"
#include "../op/call/call.h"
#include "../op/memory/device_copy.h"
#include "../transforms/device_aware_visitors.h"
#include "./name_transforms.h"
#include "./te_compiler.h"
#include "./utils.h"

namespace tvm {
namespace relay {
namespace backend {

using StorageMap =
    std::unordered_map<Expr, StorageInfo, runtime::ObjectPtrHash, runtime::ObjectPtrEqual>;

/**
 * This is an on demand allocator for AOT. A new temporary
 * (storage allocator identifier) is allocated for each operation.
 */
class AOTOnDemandAllocator : public transform::DeviceAwareExprVisitor {
 public:
  AOTOnDemandAllocator() : transform::DeviceAwareExprVisitor(Optional<IRModule>()) {}

  // run the visitor on a global function.
  void Run(const Function& func) { VisitExpr(func); }

  std::vector<int> GetReturnIds() const { return return_ids_; }
  std::vector<TensorType> GetReturnTtypes() const { return return_ttypes_; }

  StorageMap GetStorageMap() const { return storage_device_map_; }

  using ExprVisitor::VisitExpr_;

  void VisitExpr_(const ConstantNode* op) final {
    CreateStorage(op);
    AssignReturnSid(GetRef<Expr>(op));
  }

  void DeviceAwareVisitExpr_(const CallNode* call_node) final {
    // AOTOnDemandAllocator is run both before and after lowering, so we need to handle the case
    // where the op of the call is a generic function

    Expr func;
    Array<Expr> args;

    CallLoweredProps call_lowered_props = GetCallLoweredProps(call_node);
    if (call_lowered_props.lowered_func.defined()) {
      func = call_lowered_props.lowered_func;
      args = call_lowered_props.arguments;
    } else {  // Relay functions that have not been lowered and lowered extern functions
      func = call_node->op;
      args = call_node->args;
      if (call_node->op.as<GlobalVarNode>()) {  // Lowered extern function
        ICHECK(!(call_node->attrs.defined())) << "Extern functions should have null attributes.";
      } else {  // Relay function which has not been lowered yet
        ICHECK(call_node->op.as<FunctionNode>())
            << "Expected the call to be to a lowered primfunc, a lowered extern function or a "
               "unlowered Relay function.";
      }
    }
    VisitExpr(func);
    CreateStorage(call_node);
    for (const Expr& arg : args) {
      GetStorage(arg);
    }
    AssignReturnSid(GetRef<Expr>(call_node));
  }

  void VisitExpr_(const VarNode* op) final { AssignReturnSid(GetRef<Expr>(op)); }

  void DeviceAwareVisitExpr_(const FunctionNode* func_node) final {
    if (function_nesting() > 1) {
      // do not recurse into sub functions.
      return;
    }
    if (func_node->HasNonzeroAttr(attr::kPrimitive)) {
      // No storage needed for primitive functions.
      return;
    }
    for (const auto& param : func_node->params) {
      CreateStorage(param.get());
    }
    GetStorage(func_node->body);
  }

  void VisitExpr_(const GlobalVarNode* op) final {
    // Do nothing.
  }

  void VisitExpr_(const OpNode* op) final {
    // Do nothing.
  }

  void VisitExpr_(const TupleNode* op) final {
    std::vector<int64_t> storage_ids;
    std::vector<VirtualDevice> virtual_devices;
    std::vector<int64_t> storage_sizes_in_bytes;
    Expr expr = GetRef<Expr>(op);
    for (Expr field : op->fields) {
      auto sid = GetStorage(field);
      storage_ids.insert(storage_ids.end(), sid->storage_ids.begin(), sid->storage_ids.end());
      virtual_devices.insert(virtual_devices.end(), sid->virtual_devices.begin(),
                             sid->virtual_devices.end());
      storage_sizes_in_bytes.insert(storage_sizes_in_bytes.end(),
                                    sid->storage_sizes_in_bytes.begin(),
                                    sid->storage_sizes_in_bytes.end());
    }
    LOG(INFO) << "Visit tuple: " << GetRef<Expr>(op);
    storage_device_map_[expr] = StorageInfo(storage_ids, virtual_devices, storage_sizes_in_bytes);
    AssignReturnSid(expr);
  }

  void VisitExpr_(const TupleGetItemNode* op) final {
    Expr expr = GetRef<Expr>(op);
    auto sids = GetStorage(op->tuple);
    ICHECK_LT(static_cast<size_t>(op->index), sids->storage_ids.size());
    LOG(INFO) << "Visit TupleGetItem: " << expr;
    storage_device_map_[expr] =
        StorageInfo({sids->storage_ids[op->index]}, {sids->virtual_devices[op->index]},
                    {sids->storage_sizes_in_bytes[op->index]});
    AssignReturnSid(expr);
  }

  void VisitExpr_(const IfNode* op) final { LOG(FATAL) << "if is not supported."; }

  void PreVisitLetBinding_(const Var& var, const Expr& value) final {
    LOG(FATAL) << "let is not supported.";
  }

 private:
  void AssignReturnSid(Expr e) {
    if (storage_device_map_.find(e) != storage_device_map_.end()) {
      LOG(INFO) << "AssignReturnSid: is now " << e;
      StorageInfo& sinfo = storage_device_map_[e];
      LOG(INFO) << "AssignReturnSid: storage_device_map_ " << sinfo;
      return_ids_.clear();
      for (auto sid : sinfo->storage_ids) {
        return_ids_.push_back(sid);
      }
      return_ttypes_.clear();
      auto ttypes = FlattenTupleType(e->checked_type());
      return_ttypes_.reserve(ttypes.size());
      for (auto ttype : ttypes) {
        return_ttypes_.push_back(ttype);
      }
    }
  }
  /*!
   * \brief ceil(size/word_size) to get number of words.
   * \param size The original size.
   * \param word_size The element size.
   */
  static size_t DivRoundUp(size_t size, size_t word_size) {
    return (size + word_size - 1) / word_size;
  }
  /*!
   * \brief Get the memory requirement.
   * \param prototype The prototype token.
   * \return The required memory size.
   *
   * TODO(mbs): Cf CalculateRelayExprSizeBytes in utils.cc, GetMemorySize is graph_plan_memory.cc
   */
  size_t GetMemorySizeBytes(const TensorType& ttype) {
    size_t size = 1;
    for (IndexExpr dim : ttype->shape) {
      const int64_t* pval = tir::as_const_int(dim);
      ICHECK(pval != nullptr) << "Cannot allocate memory symbolic tensor shape " << ttype->shape;
      ICHECK_GE(*pval, 0) << "Cannot allocate memory for tensor with negative shape" << *pval;
      size *= static_cast<size_t>(pval[0]);
    }
    size *= DivRoundUp(ttype->dtype.bits() * ttype->dtype.lanes(), 8);
    return size;
  }
  /*!
   * \brief Get the necessary storage for the expression.
   * \param expr The expression.
   * \return The corresponding token.
   */
  StorageInfo GetStorage(const Expr& expr) {
    // See through "on_device" calls.
    Expr true_expr = IgnoreOnDevice(expr);
    VisitExpr(true_expr);
    auto it = storage_device_map_.find(true_expr);
    ICHECK(it != storage_device_map_.end());
    return it->second;
  }

  /*!
   * \brief Create storage for the expression.
   */
  void CreateStorage(const ExprNode* op) {
    Expr expr = GetRef<Expr>(op);
    return CreateStorage(expr, GetVirtualDevice(expr));
  }

  /*!
   * \brief Create storage to hold the result of evaluating \p expr in \p virtual_device.
   */
  void CreateStorage(const Expr& expr, const VirtualDevice& virtual_device) {
    ICHECK(!virtual_device->IsFullyUnconstrained())
        << "invalid virtual device for expr:" << std::endl
        << PrettyPrint(expr);
    std::vector<int64_t> storage_ids;
    std::vector<VirtualDevice> virtual_devices;
    std::vector<int64_t> storage_sizes_in_bytes;
    for (const auto& ttype : FlattenTupleType(expr->checked_type())) {
      storage_ids.push_back(next_available_sid_++);
      virtual_devices.push_back(virtual_device);
      storage_sizes_in_bytes.push_back(GetMemorySizeBytes(ttype));
    }
//    LOG(INFO) << "CreateStorage: " << expr;
    storage_device_map_[expr] = StorageInfo(std::move(storage_ids), std::move(virtual_devices),
                                            std::move(storage_sizes_in_bytes));
  }

  /*! \brief mapping of expression -> storageInfo */
  StorageMap storage_device_map_;
  /*! \brief current id of the temporary allocated */
  int next_available_sid_{0};
  /*! \brief the set of intermediate tensors that are return variables */
  std::vector<int> return_ids_;
  /*! \brief the data types of the return values */
  std::vector<TensorType> return_ttypes_;
};

/*! \brief Code generator for AOT executor */
class AOTExecutorCodegen : public MixedModeVisitor {
 protected:
  /*!
   * \brief Utility function to allocate a DLTensor or TVMValue
   * \param  type the type of allocation
   * \param num the number of variable to allocate on the stack
   * \return PrimExpr representing the allocated object
   */
  PrimExpr StackAlloca(std::string type, size_t num) {
    Array<PrimExpr> args = {tir::StringImm(type), ConstInt32(num)};
    return tir::Call(DataType::Handle(), tir::builtin::tvm_stack_alloca(), args);
  }

  /*!
   * \brief Utility function to convert a concrete integer to a PrimExpr.
   * \param num the number to convert
   * \return PrimExpr representing num
   */
  inline PrimExpr ConstInt32(size_t num) {
    ICHECK_LE(num, std::numeric_limits<int>::max());
    return tir::make_const(DataType::Int(32), static_cast<int>(num));
  }

  /*!
   * \brief Return a vector of variables that represents the sids for the given Relay Expr
   */
  std::vector<tir::Var> PackSid(Expr expr) {
    std::vector<tir::Var> buffer_vars;
    StorageInfo& sinfo = storage_device_map_[expr];

    // Note that an expression can have multiple sids associated with it
    // e.g., returning multiple values from a function
    for (auto sid : sinfo->storage_ids) {
      // Determine if an sid is an output buffer
      auto output_iter = std::find(return_sid_.begin(), return_sid_.end(), sid);
      if (output_iter != return_sid_.end()) {
        int output_index = std::distance(return_sid_.begin(), output_iter);
        buffer_vars.push_back(GetBufferVarForIO(input_vars_.size() + output_index));
        continue;
      }

      auto sid_value = sids_table_[sid];
      buffer_vars.push_back(sid_value);
    }
    return buffer_vars;
  }

  /*!
   * brief Given an expression return the variable(s) associated with that expression
   */
  std::vector<te::Var> FindExpr(Expr arg) {
    auto input_iter = std::find(input_vars_.begin(), input_vars_.end(), arg);
    if (input_iter != input_vars_.end()) {
      // Input variable
      int main_index = std::distance(input_vars_.begin(), input_iter);
      return {GetBufferVarForIO(main_index)};
    } else {
      // Storage identifier (i.e., intermediate memory)
      return PackSid(arg);
    }
  }

  /*! \brief Return a PrimExpr which contains the arg to be passed down to a PrimFunc.
   *
   * TODO(areusch): Document the various cases which could necessitate us synthesizing
   * a DLTensor on stack.
   */
  PrimExpr MakeDLTensor(Expr relay_arg, TensorType ttype, PrimExpr data) {
    LOG(INFO) << "MakeDLTensor: " << relay_arg << " (ttype " << ttype << "): " << data;
    return data;
  }
  //   for (Var v : input_vars_) {
  //     if (v == relay_arg) {
  //       return data;
  //     }
  //   }
  //   for (int return_sid : return_sid_) {
  //     auto return_expr = sids_table_[return_sid];
  //     if (return_expr == relay_arg) {
  //       return data;
  //     }
  //   }
  //   return data;
  // }

  void PushTuple(Expr tuple, std::vector<tir::Var> sids, Array<PrimExpr>* args) {
//    CHECK_EQ(sids.size(), tuple->fields.size())
//        << "Relay tuple does not map 1:1 into TIR; AOT can't handle this type of Relay Expr in a "
//           "CallNode.";
    StorageInfo& sinfo = storage_device_map_[tuple];
    for (unsigned int i = 0; i < sids.size(); ++i) {
      if (std::find(return_sid_.begin(), return_sid_.end(), sinfo->storage_ids[i]) !=
          return_sid_.end()) {
        args->push_back(sids[i]);
      } else {
        args->push_back(sids[i]); //MakeDLTensor(
//            tuple->fields[i], Downcast<TensorType>(tuple->fields[i]->checked_type()), sids[i]));
      }
    }
  }

  /*!
   * brief Create a function call
   * \param call_lowered_props The lowered function and the arguments to call it with
   * \param result_expr The call we got func and args from (so as to recover the storage
   * ids to hold the result).
   */
  void CreateFuncCall(CallLoweredProps call_lowered_props, const Expr& result_expr) {
    std::string func_name = call_lowered_props.lowered_func->name_hint;
    tvm::Array<PrimExpr> args{tvm::tir::StringImm(func_name)};
    std::vector<tir::Stmt> create_func_call_stmts;

    // Pack the inputs
    for (const Expr& arg : call_lowered_props.arguments) {
      if (params_by_expr_.find(arg) != params_by_expr_.end()) {
<<<<<<< HEAD
        auto param_handle = tvm::tir::Call(DataType::Handle(), tvm::tir::builtin::lookup_param(),
                                           {tir::StringImm(params_by_expr_[arg])});
        args.push_back(tvm::tir::Cast(DataType::Handle(), param_handle));
=======
        args.push_back(MakeDLTensor(
            arg, Downcast<TensorType>(arg->checked_type()),
            tir::Cast(runtime::DataType(DataType::TypeCode::kHandle, 32, 1),
                      tvm::tir::Call(DataType::Handle(), tvm::tir::builtin::lookup_param(),
                                     {tir::StringImm(params_by_expr_[arg])}))));
>>>>>>> bb604e7e
      } else {
        auto sids = FindExpr(arg);
        if (sids.size() > 1) {
//          auto tuple = Downcast<Tuple>(arg);
          PushTuple(arg, sids, &args);
        } else {
          StorageInfo& sinfo = storage_device_map_[arg];
          if (std::find(return_sid_.begin(), return_sid_.end(), sinfo->storage_ids[0]) !=
              return_sid_.end()) {
            args.push_back(sids[0]);
          } else {
            args.push_back(MakeDLTensor(arg, Downcast<TensorType>(arg->checked_type()), sids[0]));
          }
        }
      }
    }

    // Pack the return(s) value. A call node can produce multiple outputs
    auto result_expr_sid = PackSid(result_expr);
    if (result_expr_sid.size() > 1) {
      LOG(INFO) << "RESULT EXPR " << result_expr;
      LOG(INFO) << "RESULT TYPE " << result_expr->checked_type();
      auto result_storage_device_map = storage_device_map_[result_expr];
      LOG(INFO) << "RESULT STORAGE DEVICE MAP " << result_storage_device_map;
      std::stringstream rsid;
      for (auto s : result_expr_sid) {
        rsid << s << ",";
      }
      LOG(INFO) << "RESULT_EXPR SID " << rsid.str() << "(end)";
//      auto tuple = Downcast<Tuple>(result_expr);

      PushTuple(result_expr, result_expr_sid, &args);

    } else {
      StorageInfo& sinfo = storage_device_map_[result_expr];
      if (std::find(return_sid_.begin(), return_sid_.end(), sinfo->storage_ids[0]) !=
          return_sid_.end()) {
        args.push_back(result_expr_sid[0]);
      } else {
        args.push_back(MakeDLTensor(result_expr, Downcast<TensorType>(result_expr->checked_type()),
                                    result_expr_sid[0]));
      }
    }

    // Choose call style based on Runtime/Executor config.
    Op calling_pattern;
    if (use_unpacked_api_) {
      calling_pattern = tvm::tir::builtin::call_extern();
    } else if (use_call_cpacked_) {
      calling_pattern = tvm::tir::builtin::tvm_call_cpacked();
    } else {
      calling_pattern = tvm::tir::builtin::tvm_call_packed();
    }

    GlobalVar global_var = call_lowered_props.lowered_func;
    tir::Var empty_var("no_device_context", DataType::Handle());
    bool has_c_device_api_context = device_contexts_.count(global_var) != 0;

    // The device context is passed to the operator in one of the following calling patterns:
    //  * Unpacked / direct function call with context:
    //      operator(arg0, arg1, device_context);
    //  * Unpacked / direct function call without context:
    //      operator(arg0, arg1);
    //  * Type-erased packed function call with context:
    //      operator(args, type_codes, int num_args, out_ret_value, out_ret_tcode,
    //      device_context_my_device)
    //  * Type-erased packed function call without context (we create an empty var for codegen):
    //      operator(args, type_codes, int num_args, out_ret_value, out_ret_tcode,
    //      no_device_context)
    if (has_c_device_api_context) {
      // call_extern calling convention with context
      tir::Var context = device_contexts_.Get(global_var).value();
      args.push_back(context);

      tir::Evaluate func_call(tvm::tir::Call(DataType::Int(32), calling_pattern, args));
      create_func_call_stmts.push_back(tir::SeqStmt({
          GenerateDeviceHook(context, "Open"),
          func_call,
          GenerateDeviceHook(context, "Close"),
      }));
    } else if (use_call_cpacked_ && !use_unpacked_api_) {
      // call_cpacked calling convention needs a blank context
      args.push_back(tir::make_zero(DataType::Handle()));
      tir::Evaluate func_call(tvm::tir::Call(DataType::Int(32), calling_pattern, args));
      create_func_call_stmts.push_back(func_call);
    } else {
      // call_extern calling convention without context
      tir::Evaluate func_call(tvm::tir::Call(DataType::Int(32), calling_pattern, args));
      create_func_call_stmts.push_back(func_call);
    }

    tir::Stmt body = tir::SeqStmt(create_func_call_stmts);
    stmts_.push_back(body);
    LOG(INFO) << "Create func call " << body;
  }

  /*!
   * \brief Copy a variable to the output. This function is mainly used in edge cases
   * when we want to return an input or a parameter.
   * TODO(giuseros): we should try to avoid unnecessary copy to the output, e.g., in a
   * copy-on-write fashion.
   */
  void CopyToOutput(PrimExpr out, PrimExpr in, bool pack_input, size_t size) {
    // Define intermediate DLTensor to load/store the data
    auto tmp0 = te::Var("tmp0", DataType::Handle());
    auto tmp1 = te::Var("tmp1", DataType::Handle());
    te::Var loop_idx("i", DataType::Int(32));
    auto retval_i = tir::Load(DataType::UInt(8), tmp0, loop_idx, tir::const_true());
    // Copy the variable from the input to the output
    tir::Stmt copy =
        tir::For(loop_idx, 0, ConstInt32(size), tir::ForKind::kSerial,
                 tir::Store(tmp1, tir::Let(tmp0, in, retval_i), loop_idx, tir::const_true()));
    stmts_.push_back(tir::LetStmt(tmp1, out, copy));
  }

  /*
   * \brief Collects device context variables for passing to operators
   */
  void CollectDeviceVariables(const Map<GlobalVar, String>& device_contexts) {
    Map<TargetKind, tir::Var> target_contexts;
    TargetKindAttrMap<Bool> target_attr_map = tvm::TargetKind::GetAttrMap<Bool>("use_device_api");

    for (const auto& it : device_contexts) {
      const GlobalVar& global_var = it.first;
      const std::string device_context_name = it.second;

      Optional<TargetKind> target_kind = tvm::TargetKind::Get(device_context_name);
      if (!target_kind || !target_attr_map.count(target_kind.value())) {
        return;
      }
      if (target_attr_map[target_kind.value()]) {
        std::string context_name = SanitizeName(device_context_name);
        tir::Var device_context_var("device_context_" + context_name, DataType::Handle());

        auto pair = target_contexts.find(target_kind.value());
        if (pair != target_contexts.end()) {
          device_context_var = (*pair).second;
        } else {
          main_signature_.push_back(device_context_var);
          devices_.Set(context_name, device_context_var);
          target_contexts.Set(target_kind.value(), device_context_var);
        }

        device_contexts_.Set(global_var, device_context_var);
      }
    }
  }

  /**
   * \brief Generates a call to a given hook for all Devices found for C Device API
   * \param Name of hook to generate statements for
   * \return Statement with function calls for each device
   */
  tir::Stmt GenerateAllDeviceHook(const String& hook) {
    std::vector<tir::Stmt> device_hooks;
    for (const auto& it : devices_) {
      const String& device_name = it.first;
      const tir::Var& context = it.second;
      Array<String> sections = {"Device", device_name, hook};
      String device_hook_name = ToCFunctionStyle(PrefixName(sections));

      tir::Evaluate device_hook(tvm::tir::Call(DataType::Int(32), tvm::tir::builtin::call_extern(),
                                               {tvm::tir::StringImm(device_hook_name), context}));
      device_hooks.push_back(device_hook);
    }
    return tir::SeqStmt(device_hooks);
  }

  /**
   * \brief Generates a call to a given hook for a single Device function
   * \param Var Device context to call hook on
   * \param Name of hook to generate statements for
   * \return Statement with function call to Device API
   */
  tir::Stmt GenerateDeviceHook(const tir::Var& context, const String& hook) {
    const auto& it = std::find_if(std::begin(devices_), std::end(devices_), [&](const auto& it) {
      return it.second->name_hint == context->name_hint;
    });
    const String& device_name = (*it).first;
    Array<String> sections = {"Device", device_name, hook};
    String device_hook = ToCFunctionStyle(PrefixName(sections));

    return tir::Evaluate(tir::Call(DataType::Int(32), tvm::tir::builtin::call_extern(),
                                   {tvm::tir::StringImm(device_hook), context}));
  }

  /*!
   * Utility function to string together different arguments
   */
  template <typename... Args>
  std::string MakeString(Args const&... args) {
    std::ostringstream ss;
    using List = int[];
    (void)List{0, ((void)(ss << args), 0)...};

    return ss.str();
  }

  void VisitExpr_(const CallNode* call_node) override {
    DeviceCopyProps device_copy_props = GetDeviceCopyProps(call_node);
    CallLoweredProps call_lowered_props = GetCallLoweredProps(call_node);

    if (device_copy_props.body.defined()) {
      // TODO(mbs): device_copy cleaunp
      // Suspect treating as no-op is better since already built into the StorageInfo?
      LOG(FATAL) << "The AOT executor does not currently support device_copy";
      return;
    }

    // At this point we should only see calls of the form call_lowered(@callee, (args...)),
    // where @callee can be a PrimFunc we've compiled or an external function supplied via
    // some other mechanism.
    ICHECK(call_lowered_props.lowered_func.defined())
        << "AOT does not support calling Relay functions. Attempting to call:" << std::endl
        << PrettyPrint(GetRef<Call>(call_node));
    for (const auto& arg : call_lowered_props.arguments) {
      // Evaluate the args
      VisitExpr(arg);
    }
    CreateFuncCall(call_lowered_props, GetRef<Call>(call_node));
  }

  void VisitExpr_(const VarNode* op) override {
    Expr expr = GetRef<Expr>(op);
    StorageInfo& sinfo = storage_device_map_[expr];

    // If the Var node is an output node we need to copy the content of the variable to the output
    // It's safe to check the SID here because Var StorageToken are never reallocated
    auto output_iter = std::find(return_sid_.begin(), return_sid_.end(), sinfo->storage_ids[0]);
    if (output_iter != return_sid_.end()) {
      int output_index = std::distance(return_sid_.begin(), output_iter);
      if (params_by_expr_.find(expr) != params_by_expr_.end()) {
        auto param_handle = tvm::tir::Call(DataType::Handle(), tvm::tir::builtin::lookup_param(),
                                           {tir::StringImm(params_by_expr_[expr])});
        CopyToOutput(GetBufferVarForIO(input_vars_.size() + output_index), param_handle,
                     /*pack_input*/ false, sinfo->storage_sizes_in_bytes[0]);
      } else {
        auto var_expr = FindExpr(expr);
        CopyToOutput(GetBufferVarForIO(input_vars_.size() + output_index), var_expr[0],
                     /*pack_input*/ false, sinfo->storage_sizes_in_bytes[0]);
      }
    }
  }

  void VisitExpr_(const ConstantNode* op) override {
    Expr expr = GetRef<Expr>(op);
    size_t index = params_.size();
    std::string name = "p" + std::to_string(index);
    StorageInfo& sinfo = storage_device_map_[expr];
    param_storage_ids_[name] = sinfo->storage_ids[0];
    params_[name] = op->data;
    params_by_expr_.Set(expr, name);

    // If the Constant node is an output node we need to copy the content of the parameter to the
    // output A Var node can only produce a single output
    auto output_iter = std::find(return_sid_.begin(), return_sid_.end(), sinfo->storage_ids[0]);
    if (output_iter != return_sid_.end()) {
      int output_index = std::distance(return_sid_.begin(), output_iter);
      auto param_handle = tvm::tir::Call(DataType::Handle(), tvm::tir::builtin::lookup_param(),
                                         {tir::StringImm(params_by_expr_[expr])});
      CopyToOutput(GetBufferVarForIO(input_vars_.size() + output_index), param_handle, false,
                   sinfo->storage_sizes_in_bytes[0]);
    }
  }

  void VisitExpr_(const TupleNode* op) override {
    for (auto field : op->fields) {
      VisitExpr(field);
    }
  }

  void VisitExpr_(const LetNode* op) override {
    // TODO(giuseros): support Let nodes in AOT
    LOG(FATAL) << "Let not yet implemented in AOT";
  }
  void VisitExpr_(const TupleGetItemNode* op) override { VisitExpr(op->tuple); }
  void VisitExpr_(const OpNode* op) override {
    if (GetRef<Op>(op) != CallLoweredOp()) {
      LOG(FATAL) << "All OpNodes except for call_lowered should have been expanded";
    }
  }
  void VisitExpr_(const IfNode* op) override {
    LOG(FATAL) << "All GlobalVarNodes should be removed before AOT executor's Codegen is called";
  }
  void VisitExpr_(const FunctionNode* op) override {
    ICHECK(op->GetAttr<String>(attr::kCompiler).defined())
        << "FunctionNode only supported by custom codegen";
  }
  void VisitExpr_(const RefCreateNode* op) override {
    LOG(FATAL) << "AOT executor does not support references (found RefCreateNode)";
  }
  void VisitExpr_(const RefReadNode* op) override {
    LOG(FATAL) << "AOT executor does not support references (found RefReadNode)";
  }
  void VisitExpr_(const RefWriteNode* op) override {
    LOG(FATAL) << "AOT executor does not support references (found RefWriteNode)";
  }
  void VisitExpr_(const ConstructorNode* op) override {
    LOG(FATAL) << "AOT executor does not support ADTs (found ConstructorNode)";
  }
  void VisitExpr_(const MatchNode* op) override {
    LOG(FATAL) << "AOT executor does not support matching (found MatchNode)";
  }

  // Create the main PrimFunc to execute the graph. Please note that
  // the packed function calls don't pack their arguments. The AOT
  // runner function needs to be legalized by the LegalizePackedCalls pass.
  tir::PrimFunc CreateMainFunc(String mod_name, unsigned int relay_params) {
    tir::Stmt body = tir::SeqStmt(stmts_);

    // Allocate the sids
    std::unordered_map<int, bool> allocated;

    for (auto kv : storage_device_map_) {
      // Only allocate sids that are needed
      const bool is_input =
          (std::find(input_vars_.begin(), input_vars_.end(), kv.first) != input_vars_.end());
      const bool is_param = (params_by_expr_.find(kv.first) != params_by_expr_.end());
      if (is_input || is_param) {
        continue;
      }

      for (unsigned int i = 0; i < kv.second->storage_ids.size(); i++) {
        int size = kv.second->storage_sizes_in_bytes[i];
        int sid = kv.second->storage_ids[i];

        if (std::find(return_sid_.begin(), return_sid_.end(), sid) != return_sid_.end()) {
          continue;
        }

        // TODO(giuseros): we should allocate this once outside the PrimFunc
        // so we don't pay the price of allocation for every inference
        if (!allocated[sid]) {
          PointerType ptype = Downcast<PointerType>(sids_table_[sid]->type_annotation);
          DataType element_type = Downcast<PrimType>(ptype->element_type)->dtype;
          body = tir::Allocate(sids_table_[sid], element_type, {size}, tir::const_true(), body);
        }
        allocated[sid] = true;
      }
    }

    // Define the PrimFunc attributes
    Map<String, ObjectRef> dict_attrs;
    String run_func_name =
        runtime::get_name_mangled(mod_name, runtime::symbol::tvm_run_func_suffix);
    dict_attrs.Set("global_symbol", run_func_name);
    dict_attrs.Set("runner_function", Bool(true));
    dict_attrs.Set(tvm::attr::kTarget, target_host_);

    tir::Stmt device_activations = GenerateAllDeviceHook("Activate");
    tir::Stmt device_deactivations = GenerateAllDeviceHook("Deactivate");
    tir::Stmt final_body = tir::SeqStmt({device_activations, body, device_deactivations});

    // Make the PrimFunc
    return tir::PrimFunc(main_signature_, final_body, VoidType(), main_buffer_map_,
                         DictAttrs(dict_attrs));
  }

  /*!
   * brief Access IO vars using the buffer vars and
   * not the actual var.
   */
  tir::Var GetBufferVarForIO(int index) { return main_buffer_map_[main_signature_[index]]->data; }

  /*!
   * brief Create tir::Var for input/output while updating
   * the buffer_maps.
   */
  void CreateIOVar(const Expr& expr, std::string name) {
    if (expr->IsInstance<TupleNode>()) {
      Tuple tuple = Downcast<Tuple>(expr);
      for (unsigned i = 0; i < tuple->fields.size(); i++) {
        CreateIOVar(tuple->fields[i], name + std::to_string(i) + "_");
      }
    } else {
      tir::Var var = tir::Var(name, DataType::Handle());
      main_signature_.push_back(var);
      auto tensor_type = expr->checked_type().as<TensorTypeNode>();
      DataType elem_type = tensor_type->dtype;
      tir::Var buffer_var =
          tir::Var(name + "_buffer_var", PointerType(PrimType(elem_type), "global"));
      tir::Buffer buffer = tir::Buffer(buffer_var, elem_type, tensor_type->shape, {}, 0,
                                       name + "_buffer", 16, 1, tir::BufferType::kDefault);
      main_buffer_map_.Set(var, buffer);
    }
  }

  /*!
   * brief Run USMP to plan memory for lowered IRModule
   */
  IRModule PlanMemoryWithUSMP(const IRModule& mod) {
    Executor executor_config = mod->GetAttr<Executor>(tvm::attr::kExecutor).value();
    Integer workspace_byte_alignment =
        executor_config->GetAttr<Integer>("workspace-byte-alignment").value_or(16);
    IRModule lowered_mod = mod->ShallowCopy();
    lowered_mod = tir::transform::UnifiedStaticMemoryPlanner()(lowered_mod);
    // Update workspace size based on the pool allocations.
    for (const auto& kv : function_metadata_) {
      if (lowered_mod->ContainGlobalVar(kv.first) &&
          lowered_mod->Lookup(kv.first)->IsInstance<tir::PrimFuncNode>()) {
        tir::PrimFunc pfunc = Downcast<tir::PrimFunc>(lowered_mod->Lookup(kv.first));
        Target tgt = pfunc->GetAttr<Target>(tvm::attr::kTarget).value();
        const auto& ws = CalculateWorkspaceBytes(pfunc, workspace_byte_alignment);
        kv.second->workspace_sizes.Set(tgt, ws);
      }
    }
    Optional<Array<tir::usmp::AllocatedPoolInfo>> allocated_pool_infos =
        lowered_mod->GetAttr<Array<tir::usmp::AllocatedPoolInfo>>(tvm::attr::kPoolArgs);
    backend::FunctionInfo main_func_info =
        lowered_mod->GetAttr<backend::FunctionInfo>("main_func_info").value();
    main_func_info->workspace_sizes.clear();
    if (allocated_pool_infos) {
      for (const tir::usmp::AllocatedPoolInfo& allocated_pool_info : allocated_pool_infos.value()) {
        for (const auto& kv : allocated_pool_info->pool_info->target_access) {
          Target tgt = kv.first;
          if (main_func_info->workspace_sizes.find(tgt) == main_func_info->workspace_sizes.end()) {
            main_func_info->workspace_sizes.Set(tgt, allocated_pool_info->allocated_size);
          } else {
            main_func_info->workspace_sizes.Set(tgt,
                                                main_func_info->workspace_sizes[tgt]->value +
                                                    allocated_pool_info->allocated_size->value);
          }
        }
      }
    }
    function_metadata_.Set(runtime::symbol::tvm_module_main, main_func_info);
    return lowered_mod;
  }

  /*!
   * brief Run StorageRewrite to plan memory for lowered IRModule
   */
  IRModule PlanMemoryWithStorageRewrite(const IRModule& mod) {
    Executor executor_config = mod->GetAttr<Executor>(tvm::attr::kExecutor).value();
    Integer workspace_byte_alignment =
        executor_config->GetAttr<Integer>("workspace-byte-alignment").value_or(16);
    IRModule lowered_mod = mod->ShallowCopy();
    // Running StorageRewrite just on the main function
    tir::PrimFunc tir_main_func =
        Downcast<tir::PrimFunc>(lowered_mod->Lookup(::tvm::runtime::symbol::tvm_run_func_suffix));
    IRModule main_func_mod;
    main_func_mod->Update(lowered_mod->GetGlobalVar(::tvm::runtime::symbol::tvm_run_func_suffix),
                          tir_main_func);
    main_func_mod = tir::transform::StorageRewrite()(main_func_mod);
    lowered_mod->Update(lowered_mod->GetGlobalVar(::tvm::runtime::symbol::tvm_run_func_suffix),
                        main_func_mod->Lookup(::tvm::runtime::symbol::tvm_run_func_suffix));
    tir_main_func =
        Downcast<tir::PrimFunc>(lowered_mod->Lookup(::tvm::runtime::symbol::tvm_run_func_suffix));
    // Use the PrimFunc to calculate the workspace required to service the allocates
    Integer main_workspace_size_bytes =
        CalculateWorkspaceBytes(tir_main_func, workspace_byte_alignment);
    backend::FunctionInfo main_func_info =
        lowered_mod->GetAttr<backend::FunctionInfo>("main_func_info").value();
    main_func_info->workspace_sizes.Set(target_host_, main_workspace_size_bytes);
    function_metadata_.Set(runtime::symbol::tvm_module_main, main_func_info);
    return lowered_mod;
  }

 protected:
  /*! \brief mod */
  runtime::Module* mod_;
  /*! \brief list of input expressions (i.e., variable passed by the user) */
  std::vector<Var> input_vars_;
  /*! \brief map of device contexts variables */
  Map<String, tir::Var> devices_;
  /*! \brief map of GlobalVars to C Device API contexts */
  Map<GlobalVar, tir::Var> device_contexts_;
  /*! \brief input and output variables belonging to the main function signature */
  Array<tir::Var> main_signature_;
  /*! \brief input and output variables belonging to the main function signature */
  Map<tir::Var, tir::Buffer> main_buffer_map_;
  /*! \brief target device */
  tec::TargetMap targets_;
  /*! \brief target host */
  Target target_host_;
  /*!
   * \brief unpacked api toggle
   * When set to true, the generated code will use unpacked calls to functions:
   * func(void* arg0, void* arg1)
   * Rather than packed calls:
   * func(void* args)
   * Defaults to using the packed calling convention
   */
  Bool use_unpacked_api_;
  /*!
   * \brief cpacked api toggle
   * When set to true, the generated code will use call_cpacked to call functions directly, assuming
   * they exist in a DSO-exportable module.
   * func(...)
   * Rather than through the traditional call_packed calls, which should use function pointers
   * looked-up through TVMBackendGetFuncFromEnv:
   * TVMBackendPackedCFunc* func_ptr = TVMBackendGetFuncFromEnv("func");
   * func_ptr(...)
   * Defaults to using the packed calling convention
   */
  Bool use_call_cpacked_;

  /*!
   * \brief parameters (i.e. ConstantNodes found in the graph).
   * These are take as inputs to the GraphRuntime.
   * Maps param name to a pair of storage_id and NDArray. At runtime, the storage_id can be
   * used to lookup the parameter.
   */
  std::unordered_map<std::string, runtime::NDArray> params_;
  /*! \brief mapping between expression and parameters */
  Map<Expr, String> params_by_expr_;
  /*! \brief mapping between parameter names ("p0", "p1", etc..) and storage identifiers*/
  std::unordered_map<std::string, int64_t> param_storage_ids_;

  /*! \brief plan memory of device result */
  StorageMap storage_device_map_;
  /*! \brief mapping sid -> tir::Var */
  std::unordered_map<int, te::Var> sids_table_;
  /*! \brief lowered funcs */
  Map<String, FunctionInfo> function_metadata_;
  /*! \brief the set of statements that make the program */
  std::vector<tir::Stmt> stmts_;
  /*! \brief the list of return sids (note that the function might return more then one output */
  std::vector<int> return_sid_;

 public:
  AOTExecutorCodegen(runtime::Module* mod, const tec::TargetMap& targets, Target target_host)
      : mod_(mod),
        targets_(targets),
        target_host_(target_host),
        use_unpacked_api_(Bool(false)),
        use_call_cpacked_(Bool(false)) {}

  LoweredOutput Codegen(IRModule mod, relay::Function func, String mod_name) {
    VLOG_CONTEXT << "AOT";
    for (const auto& kv : targets_) {
      VLOG(1) << "target: " << kv.second->ToDebugString();
    }
    ICHECK(target_host_.defined()) << "require a target_host to be given for AOT codegen";
    VLOG(1) << "target host: " << target_host_->ToDebugString();

    Runtime runtime_config = mod->GetAttr<Runtime>(tvm::attr::kRuntime).value();
    Executor executor_config = mod->GetAttr<Executor>(tvm::attr::kExecutor).value();
    String interface_api = executor_config->GetAttr<String>("interface-api").value_or("packed");
    Integer workspace_byte_alignment =
        executor_config->GetAttr<Integer>("workspace-byte-alignment").value_or(16);
    use_unpacked_api_ = executor_config->GetAttr<Bool>("unpacked-api").value_or(Bool(false));
    use_call_cpacked_ =
      (!use_unpacked_api_ ||
       // for now, C runtime does not support calling functions on other devices. therefore,
       // opt to call PackedFunc directly by name rather than TVMBackendGetFuncFromEnv.
       runtime_config->name == kTvmRuntimeCrt);
    LOG(INFO) << "Use call cpacked? " << bool(use_call_cpacked_) << "; " << interface_api << ", unpacked=" << use_unpacked_api_;

    // Validate choice of use_unpacked_api_ and use_call_cpacked_
    if (runtime_config->name == kTvmRuntimeCrt) {
      if (interface_api == "c") {
        CHECK(static_cast<bool>(use_unpacked_api_) == true)
          << "When interface_api == \"c\", need unpacked-api == true (got: "
          << use_unpacked_api_ << ") when targeting c runtime";
      }
    } else if (runtime_config->name == kTvmRuntimeCpp) {
      CHECK(static_cast<bool>(use_unpacked_api_) == true ||
            static_cast<bool>(use_call_cpacked_) == true)
          << "Need unpacked-api == false (got: " << use_unpacked_api_
          << ") and interface-api == \"c\" (got: " << interface_api
          << ") when targeting c++ runtime";
    } else {
      ICHECK(false) << "runtime_config (" << runtime_config->name
                    << ") is not one of the expected values";
    }

    // TODO(mbs): Plumb from compiler config
    VirtualDevice host_virtual_device = VirtualDevice::ForTarget(target_host_);
    VLOG(1) << "relay mod:" << std::endl << PrettyPrint(mod);

    IRModule lowered_mod = tec::LowerTEPass(
        mod_name,
        [this, workspace_byte_alignment](BaseFunc func) {
          // We need to maintain the constant map for external
          // functions so we pass this processing function which
          // allows us to process each function as we lower it.
          if (func->GetAttr<String>(attr::kCompiler).defined()) {
            UpdateConstants(func, &params_);
          }

          // TODO(@areusch, @jroesch): We should refactor this to
          // execute as a further pass, instead writing data to the
          // lowering process directly.
          tec::UpdateFunctionMetadata(func, this->function_metadata_, workspace_byte_alignment);
        },
        host_virtual_device)(mod);

    auto lowered_main = lowered_mod->Lookup("main");
    auto lowered_main_func = GetRef<Function>(lowered_main.as<FunctionNode>());

    // Post-lowering storage map for writing main func
    AOTOnDemandAllocator final_aot_allocator;
    final_aot_allocator.Run(lowered_main_func);
    storage_device_map_ = final_aot_allocator.GetStorageMap();

    // TODO(@electriclilies, @jroesch, @Mousius): remove UpdateMainWorkspaceSize
    StaticMemoryPlan memory_plan(storage_device_map_);
    backend::FunctionInfo func_info =
        tec::UpdateMainWorkspaceSize(lowered_mod, targets_, memory_plan->expr_to_storage_info);
    lowered_mod = WithAttr(lowered_mod, "main_func_info", func_info);

    for (auto input : lowered_main_func->params) {
      input_vars_.push_back(input);
      std::string input_name = SanitizeName(input->name_hint());
      CreateIOVar(input, input_name);
    }

    // Define the storage allocator ids
    for (auto kv : storage_device_map_) {
      for (auto sid : kv.second->storage_ids) {
        // The buffer_var is created with storage_scope to be global.workspace to be serviced by
        // TVMBackendAllocWorkspace(TVMBAW) calls, explicitly. The reasoning being the executor
        // allocates should be serviced by TVMBAWs as the data could be accessed by many devices and
        // should not be lowered to the stack. For more details please refer to the discussion here:
        // https://github.com/apache/tvm/issues/9022
        te::Var buffer_var(MakeString("sid_", sid),
                           PointerType(PrimType(DataType::Int(8)), "global.workspace"));
        sids_table_[sid] = buffer_var;
      }
    }

    // Retrieve the return sids
    return_sid_ = final_aot_allocator.GetReturnIds();
    // Insert outputs to main func signature
    CreateIOVar(lowered_main_func->body, "output");

    CollectDeviceVariables(lowered_mod->GetAttr<Map<GlobalVar, String>>("device_contexts").value());
    VLOG(1) << "lowered_main_func:" << std::endl << PrettyPrint(lowered_main_func);
    VisitExpr(lowered_main_func->body);

    // Create the runner function. Please note that the function is not legal yet
    // because the packed calls arguments are not wrapped in TVMValues. To make this happen we need
    // to run the LegalizePackedCalls pass.
    LoweredOutput ret;

    ret.params = std::unordered_map<std::string, std::pair<int, const tvm::runtime::NDArray>>();
    for (auto param : params_) {
      ret.params.emplace(std::make_pair(
          param.first,
          std::make_pair(static_cast<int>(param_storage_ids_[param.first]), param.second)));
    }

    // AoT Executor codegen works completely on TIR beyond this point, hence removing relay main
    // function and replacing it with its TIR version. We should try to make this a Pass.
    lowered_mod->Remove(lowered_mod->GetGlobalVar("main"));
    auto prim_func = CreateMainFunc(mod_name, lowered_main_func->params.size());
    lowered_mod->Update(GlobalVar(::tvm::runtime::symbol::tvm_run_func_suffix), prim_func);
    // Parallel for loops are not supported in AoT codegen.
    lowered_mod = tir::transform::ConvertForLoopsToSerial()(lowered_mod);

    transform::PassContext pass_ctx = transform::PassContext::Current();
    bool enable_usmp = pass_ctx->GetConfig<Bool>(kUSMPEnableOption, Bool(false)).value();
    if (enable_usmp) {
      lowered_mod = PlanMemoryWithUSMP(lowered_mod);
    } else {
      lowered_mod = PlanMemoryWithStorageRewrite(lowered_mod);
    }
    ret.function_metadata = std::move(function_metadata_);

    // Legalize AOT if needed. This means that all the packed calls
    // need to be wrapped in TVMValues (unless use_unpacked_api is set)
    if (!use_unpacked_api_) {
      auto pack_calls = tir::transform::LegalizePackedCalls();
      lowered_mod = pack_calls(lowered_mod);
    }

    Optional<Array<tvm::runtime::Module>> external_modules =
        lowered_mod->GetAttr<Array<tvm::runtime::Module>>("external_mods");
    ICHECK(external_modules) << "Attribute \"external_mods\" should be set at this point.";

    // This is the point where we separate the functions in the module by target
    VLOG(1) << "lowered module:" << std::endl << PrettyPrint(lowered_mod);
    ret.lowered_funcs = tec::GetPerTargetModules(lowered_mod);
    VLOG(1) << "per-target modules:";
    for (const auto& kv : ret.lowered_funcs) {
      VLOG(1) << "target:" << std::endl
              << kv.first->ToDebugString() << std::endl
              << "maps to:" << std::endl
              << PrettyPrint(kv.second);
    }

    ret.external_mods = external_modules.value();

    Map<tir::Var, tir::usmp::AllocatedPoolInfo> pool_var_info;
    std::vector<tir::Var> pool_vars;
    tir::PrimFunc tir_main_func =
        Downcast<tir::PrimFunc>(lowered_mod->Lookup(::tvm::runtime::symbol::tvm_run_func_suffix));
    Optional<Array<tir::usmp::AllocatedPoolInfo>> allocated_pool_infos =
        tir_main_func->GetAttr<Array<tir::usmp::AllocatedPoolInfo>>(tvm::attr::kPoolArgs);
    if (allocated_pool_infos) {
      for (const tir::usmp::AllocatedPoolInfo& allocated_pool_info : allocated_pool_infos.value()) {
        pool_vars.push_back(allocated_pool_info->pool_var.value());
        pool_var_info.Set(allocated_pool_info->pool_var.value(), allocated_pool_info);
      }
    }
<<<<<<< HEAD
    Array<String> devices = ListDevices();
    Array<tir::Var> inputs =
        Array<tir::Var>(tir_main_func->params.begin(),
                        tir_main_func->params.begin() + tir_main_func->params.size() -
                            return_sid_.size() - pool_vars.size() - devices.size());
    ret.metadata = ExecutorCodegenMetadata(inputs, pool_vars, devices, return_sid_.size(),
                                           runtime::kTvmExecutorAot, mod_name, interface_api,
                                           use_unpacked_api_, pool_var_info);
=======

    std::vector<runtime::metadata::TensorInfo> inputs;
    for (auto v : input_vars_) {
      auto ttype = Downcast<TensorType>(v->type_annotation);
      inputs.push_back(
          runtime::metadata::TensorInfo(make_object<target::metadata::InMemoryTensorInfoNode>(
              v->name_hint(), ShapeToJSON(ttype->shape), ttype->dtype)));
    }

    LOG(INFO) << "MAKE METADATA? ";
    std::vector<runtime::metadata::TensorInfo> outputs;
    auto output_ttypes = final_aot_allocator.GetReturnTtypes();
    for (unsigned int i = 0; i < output_ttypes.size(); i++) {
      auto ttype = Downcast<TensorType>(output_ttypes[i]);
      std::stringstream name;
      name << "output" << i;
      outputs.push_back(
          runtime::metadata::TensorInfo(make_object<target::metadata::InMemoryTensorInfoNode>(
              name.str(), ShapeToJSON(ttype->shape), ttype->dtype)));
    }
    auto devices = ListDevices();
    std::vector<std::string> devices_vector;
    for (auto d : devices) {
      devices_vector.push_back(d.operator std::string());
    }
    auto n = make_object<target::metadata::InMemoryMetadataNode>(
        kMetadataVersion, inputs, outputs, devices_vector, runtime::kTvmExecutorAot, mod_name,
        interface_api, use_unpacked_api_);
    ret.metadata = runtime::metadata::Metadata(std::move(n));
    LOG(INFO) << "MAKE METADATA: " << ret.metadata;
>>>>>>> bb604e7e
    return ret;
  }

  /*!
   * \brief Get list of devices found
   * \return List of devices
   */
  Array<String> ListDevices() {
    std::vector<String> device_names(devices_.size());
    std::transform(devices_.begin(), devices_.end(), device_names.begin(),
                   [](const auto& it) -> String { return it.first; });
    return device_names;
  }
};  // namespace backend

class AOTExecutorCodegenModule : public runtime::ModuleNode {
 public:
  AOTExecutorCodegenModule() {}
  virtual PackedFunc GetFunction(const std::string& name, const ObjectPtr<Object>& sptr_to_self) {
    if (name == "init") {
      return PackedFunc([sptr_to_self, this](TVMArgs args, TVMRetValue* rv) {
        ICHECK_EQ(args.num_args, 2) << "The expected of arguments are: "
                                    << "runtime::Module mod and  Map<int, Target> targets";
        void* mod = args[0];
        TargetMap targets = args[1];
        init(mod, targets);
      });
    } else if (name == "codegen") {
      return PackedFunc([sptr_to_self, this](TVMArgs args, TVMRetValue* rv) {
        IRModule mod = args[0];
        Function func = args[1];
        String mod_name = args[2];
        this->output_ = this->codegen_->Codegen(mod, func, mod_name);
      });
    } else if (name == "list_params_name") {
      return PackedFunc(
          [sptr_to_self, this](TVMArgs args, TVMRetValue* rv) { *rv = list_params_name(); });
    } else if (name == "get_param_by_name") {
      return PackedFunc([sptr_to_self, this](TVMArgs args, TVMRetValue* rv) {
        String key = args[0];
        *rv = get_param_by_name(key);
      });
    } else if (name == "get_param_id") {
      return PackedFunc([sptr_to_self, this](TVMArgs args, TVMRetValue* rv) {
        String key = args[0];
        *rv = get_param_id(key);
      });
    } else if (name == "get_irmodule") {
      return PackedFunc(
          [sptr_to_self, this](TVMArgs args, TVMRetValue* rv) { *rv = get_irmodule(); });
    } else if (name == "get_external_modules") {
      return PackedFunc(
          [sptr_to_self, this](TVMArgs args, TVMRetValue* rv) { *rv = get_external_modules(); });
    } else if (name == "get_function_metadata") {
      return PackedFunc([sptr_to_self, this](TVMArgs args, TVMRetValue* rv) {
        *rv = this->output_.function_metadata;
      });
    } else if (name == "get_devices") {
      return PackedFunc([sptr_to_self, this](TVMArgs args, TVMRetValue* rv) {
        *rv = this->codegen_->ListDevices();
      });
    } else if (name == "get_metadata") {
      return PackedFunc(
          [sptr_to_self, this](TVMArgs args, TVMRetValue* rv) { *rv = output_.metadata; });
    } else {
      return PackedFunc([](TVMArgs args, TVMRetValue* rv) {});
    }
  }

  const char* type_key() const final { return "RelayGraphRuntimeCodegenModule"; }

 private:
  void init(void* mod, TargetMap tmp) {
    tec::TargetMap targets;
    Target target_host;
    for (const auto& it : tmp) {
      auto dev_type = it.first.as<tir::IntImmNode>();
      if (!target_host.defined() && it.second->kind->device_type == kDLCPU) {
        target_host = it.second;
      }
      ICHECK(dev_type);
      targets[static_cast<DLDeviceType>(dev_type->value)] = it.second;
    }
    codegen_ = std::make_shared<AOTExecutorCodegen>(reinterpret_cast<runtime::Module*>(mod),
                                                    targets, target_host);
  }

  Array<runtime::String> list_params_name() {
    Array<runtime::String> ret;
    for (const auto& kv : this->output_.params) {
      ret.push_back(kv.first);
    }
    return ret;
  }

  runtime::NDArray get_param_by_name(String key) {
    auto it = this->output_.params.find(key);
    CHECK(it != this->output_.params.end()) << "no such parameter " << key;
    return (*it).second.second;
  }

  Array<tvm::runtime::Module> get_external_modules() { return output_.external_mods; }

  int get_param_id(String key) {
    auto it = this->output_.params.find(key);
    CHECK(it != this->output_.params.end()) << "no such parameter " << key;
    return (*it).second.first;
  }

  Map<Target, IRModule> get_irmodule() { return this->output_.lowered_funcs; }

  std::shared_ptr<AOTExecutorCodegen> codegen_;
  LoweredOutput output_;
};

runtime::Module CreateAOTExecutorCodegenMod() {
  auto ptr = make_object<AOTExecutorCodegenModule>();
  return runtime::Module(ptr);
}

TVM_REGISTER_GLOBAL("relay.build_module._AOTExecutorCodegen")
    .set_body([](TVMArgs args, TVMRetValue* rv) { *rv = CreateAOTExecutorCodegenMod(); });

}  // namespace backend
}  // namespace relay
}  // namespace tvm<|MERGE_RESOLUTION|>--- conflicted
+++ resolved
@@ -43,11 +43,8 @@
 #include <string>
 #include <vector>
 
-<<<<<<< HEAD
 #include "../../target/source/codegen_source_base.h"
-=======
 #include "../../target/metadata.h"
->>>>>>> bb604e7e
 #include "../op/annotation/annotation.h"
 #include "../op/call/call.h"
 #include "../op/memory/device_copy.h"
@@ -389,17 +386,11 @@
     // Pack the inputs
     for (const Expr& arg : call_lowered_props.arguments) {
       if (params_by_expr_.find(arg) != params_by_expr_.end()) {
-<<<<<<< HEAD
         auto param_handle = tvm::tir::Call(DataType::Handle(), tvm::tir::builtin::lookup_param(),
                                            {tir::StringImm(params_by_expr_[arg])});
-        args.push_back(tvm::tir::Cast(DataType::Handle(), param_handle));
-=======
+	auto cast = tvm::tir::Cast(DataType::Handle(), param_handle);
         args.push_back(MakeDLTensor(
-            arg, Downcast<TensorType>(arg->checked_type()),
-            tir::Cast(runtime::DataType(DataType::TypeCode::kHandle, 32, 1),
-                      tvm::tir::Call(DataType::Handle(), tvm::tir::builtin::lookup_param(),
-                                     {tir::StringImm(params_by_expr_[arg])}))));
->>>>>>> bb604e7e
+				    arg, Downcast<TensorType>(arg->checked_type()), cast));
       } else {
         auto sids = FindExpr(arg);
         if (sids.size() > 1) {
@@ -1096,47 +1087,48 @@
         pool_var_info.Set(allocated_pool_info->pool_var.value(), allocated_pool_info);
       }
     }
-<<<<<<< HEAD
+
     Array<String> devices = ListDevices();
     Array<tir::Var> inputs =
         Array<tir::Var>(tir_main_func->params.begin(),
                         tir_main_func->params.begin() + tir_main_func->params.size() -
                             return_sid_.size() - pool_vars.size() - devices.size());
+
     ret.metadata = ExecutorCodegenMetadata(inputs, pool_vars, devices, return_sid_.size(),
                                            runtime::kTvmExecutorAot, mod_name, interface_api,
                                            use_unpacked_api_, pool_var_info);
-=======
-
-    std::vector<runtime::metadata::TensorInfo> inputs;
-    for (auto v : input_vars_) {
-      auto ttype = Downcast<TensorType>(v->type_annotation);
-      inputs.push_back(
-          runtime::metadata::TensorInfo(make_object<target::metadata::InMemoryTensorInfoNode>(
-              v->name_hint(), ShapeToJSON(ttype->shape), ttype->dtype)));
-    }
-
-    LOG(INFO) << "MAKE METADATA? ";
-    std::vector<runtime::metadata::TensorInfo> outputs;
-    auto output_ttypes = final_aot_allocator.GetReturnTtypes();
-    for (unsigned int i = 0; i < output_ttypes.size(); i++) {
-      auto ttype = Downcast<TensorType>(output_ttypes[i]);
-      std::stringstream name;
-      name << "output" << i;
-      outputs.push_back(
-          runtime::metadata::TensorInfo(make_object<target::metadata::InMemoryTensorInfoNode>(
-              name.str(), ShapeToJSON(ttype->shape), ttype->dtype)));
-    }
-    auto devices = ListDevices();
-    std::vector<std::string> devices_vector;
-    for (auto d : devices) {
-      devices_vector.push_back(d.operator std::string());
-    }
-    auto n = make_object<target::metadata::InMemoryMetadataNode>(
-        kMetadataVersion, inputs, outputs, devices_vector, runtime::kTvmExecutorAot, mod_name,
-        interface_api, use_unpacked_api_);
-    ret.metadata = runtime::metadata::Metadata(std::move(n));
-    LOG(INFO) << "MAKE METADATA: " << ret.metadata;
->>>>>>> bb604e7e
+// =======
+
+//     std::vector<runtime::metadata::TensorInfo> inputs;
+//     for (auto v : input_vars_) {
+//       auto ttype = Downcast<TensorType>(v->type_annotation);
+//       inputs.push_back(
+//           runtime::metadata::TensorInfo(make_object<target::metadata::InMemoryTensorInfoNode>(
+//               v->name_hint(), ShapeToJSON(ttype->shape), ttype->dtype)));
+//     }
+
+//     LOG(INFO) << "MAKE METADATA? ";
+//     std::vector<runtime::metadata::TensorInfo> outputs;
+//     auto output_ttypes = final_aot_allocator.GetReturnTtypes();
+//     for (unsigned int i = 0; i < output_ttypes.size(); i++) {
+//       auto ttype = Downcast<TensorType>(output_ttypes[i]);
+//       std::stringstream name;
+//       name << "output" << i;
+//       outputs.push_back(
+//           runtime::metadata::TensorInfo(make_object<target::metadata::InMemoryTensorInfoNode>(
+//               name.str(), ShapeToJSON(ttype->shape), ttype->dtype)));
+//     }
+//     auto devices = ListDevices();
+//     std::vector<std::string> devices_vector;
+//     for (auto d : devices) {
+//       devices_vector.push_back(d.operator std::string());
+//     }
+//     auto n = make_object<target::metadata::InMemoryMetadataNode>(
+//         kMetadataVersion, inputs, outputs, devices_vector, runtime::kTvmExecutorAot, mod_name,
+//         interface_api, use_unpacked_api_);
+//     ret.metadata = runtime::metadata::Metadata(std::move(n));
+//     LOG(INFO) << "MAKE METADATA: " << ret.metadata;
+// >>>>>>> areusch/aot-executor-no-codegen
     return ret;
   }
 
