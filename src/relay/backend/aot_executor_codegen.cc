/*
 * Licensed to the Apache Software Foundation (ASF) under one
 * or more contributor license agreements.  See the NOTICE file
 * distributed with this work for additional information
 * regarding copyright ownership.  The ASF licenses this file
 * to you under the Apache License, Version 2.0 (the
 * "License"); you may not use this file except in compliance
 * with the License.  You may obtain a copy of the License at
 *
 *   http://www.apache.org/licenses/LICENSE-2.0
 *
 * Unless required by applicable law or agreed to in writing,
 * software distributed under the License is distributed on an
 * "AS IS" BASIS, WITHOUT WARRANTIES OR CONDITIONS OF ANY
 * KIND, either express or implied.  See the License for the
 * specific language governing permissions and limitations
 * under the License.
 */

/*!
 * \file src/relay/backend/aot_executor_codegen.cc
 * \brief AOT executor codegen
 */

#include <tvm/ir/module.h>
#include <tvm/relay/attrs/annotation.h>
#include <tvm/relay/attrs/call.h>
#include <tvm/relay/executor.h>
#include <tvm/relay/expr_functor.h>
#include <tvm/relay/runtime.h>
#include <tvm/runtime/device_api.h>
#include <tvm/runtime/object.h>
#include <tvm/tir/analysis.h>
#include <tvm/tir/builtin.h>
#include <tvm/tir/expr.h>
#include <tvm/tir/function.h>
#include <tvm/tir/stmt.h>
#include <tvm/tir/transform.h>
#include <tvm/tir/usmp/utils.h>

#include <algorithm>
#include <list>
#include <string>
#include <vector>

#include "../../target/source/codegen_source_base.h"
#include "../op/annotation/annotation.h"
#include "../op/call/call.h"
#include "../op/memory/device_copy.h"
#include "../transforms/device_aware_visitors.h"
#include "./name_transforms.h"
#include "./te_compiler.h"
#include "./utils.h"

namespace tvm {
namespace relay {
namespace backend {

using StorageMap =
    std::unordered_map<Expr, StorageInfo, runtime::ObjectPtrHash, runtime::ObjectPtrEqual>;

/**
 * This is an on demand allocator for AOT. A new temporary
 * (storage allocator identifier) is allocated for each operation.
 */
class AOTOnDemandAllocator : public transform::DeviceAwareExprVisitor {
 public:
  AOTOnDemandAllocator() : transform::DeviceAwareExprVisitor(Optional<IRModule>()) {}

  // run the visitor on a global function.
  void Run(const Function& func) { VisitExpr(func); }

  std::vector<int> GetReturnIds() const { return return_ids_; }
  std::vector<TensorType> GetReturnTtypes() const { return return_ttypes_; }

  StorageMap GetStorageMap() const { return storage_device_map_; }

  using ExprVisitor::VisitExpr_;

  void VisitExpr_(const ConstantNode* op) final {
    CreateStorage(op);
    AssignReturnSid(GetRef<Expr>(op));
  }

  void DeviceAwareVisitExpr_(const CallNode* call_node) final {
    // AOTOnDemandAllocator is run both before and after lowering, so we need to handle the case
    // where the op of the call is a generic function

    Expr func;
    Array<Expr> args;

    CallLoweredProps call_lowered_props = GetCallLoweredProps(call_node);
    if (call_lowered_props.lowered_func.defined()) {
      func = call_lowered_props.lowered_func;
      args = call_lowered_props.arguments;
    } else {  // Relay functions that have not been lowered and lowered extern functions
      func = call_node->op;
      args = call_node->args;
      if (call_node->op.as<GlobalVarNode>()) {  // Lowered extern function
        ICHECK(!(call_node->attrs.defined())) << "Extern functions should have null attributes.";
      } else {  // Relay function which has not been lowered yet
        ICHECK(call_node->op.as<FunctionNode>())
            << "Expected the call to be to a lowered primfunc, a lowered extern function or a "
               "unlowered Relay function.";
      }
    }
    VisitExpr(func);
    CreateStorage(call_node);
    for (const Expr& arg : args) {
      GetStorage(arg);
    }
    AssignReturnSid(GetRef<Expr>(call_node));
  }

  void VisitExpr_(const VarNode* op) final { AssignReturnSid(GetRef<Expr>(op)); }

  void DeviceAwareVisitExpr_(const FunctionNode* func_node) final {
    if (function_nesting() > 1) {
      // do not recurse into sub functions.
      return;
    }
    if (func_node->HasNonzeroAttr(attr::kPrimitive)) {
      // No storage needed for primitive functions.
      return;
    }
    for (const auto& param : func_node->params) {
      CreateStorage(param.get());
    }
    GetStorage(func_node->body);
  }

  void VisitExpr_(const GlobalVarNode* op) final {
    // Do nothing.
  }

  void VisitExpr_(const OpNode* op) final {
    // Do nothing.
  }

  void VisitExpr_(const TupleNode* op) final {
    std::vector<int64_t> storage_ids;
    std::vector<VirtualDevice> virtual_devices;
    std::vector<int64_t> storage_sizes_in_bytes;
    Expr expr = GetRef<Expr>(op);
    for (Expr field : op->fields) {
      auto sid = GetStorage(field);
      storage_ids.insert(storage_ids.end(), sid->storage_ids.begin(), sid->storage_ids.end());
      virtual_devices.insert(virtual_devices.end(), sid->virtual_devices.begin(),
                             sid->virtual_devices.end());
      storage_sizes_in_bytes.insert(storage_sizes_in_bytes.end(),
                                    sid->storage_sizes_in_bytes.begin(),
                                    sid->storage_sizes_in_bytes.end());
    }
    storage_device_map_[expr] = StorageInfo(storage_ids, virtual_devices, storage_sizes_in_bytes);
    AssignReturnSid(expr);
  }

  void VisitExpr_(const TupleGetItemNode* op) final {
    Expr expr = GetRef<Expr>(op);
    auto sids = GetStorage(op->tuple);
    ICHECK_LT(static_cast<size_t>(op->index), sids->storage_ids.size());
    storage_device_map_[expr] =
        StorageInfo({sids->storage_ids[op->index]}, {sids->virtual_devices[op->index]},
                    {sids->storage_sizes_in_bytes[op->index]});
    AssignReturnSid(expr);
  }

  void VisitExpr_(const IfNode* op) final { LOG(FATAL) << "if is not supported."; }

  void PreVisitLetBinding_(const Var& var, const Expr& value) final {
    LOG(FATAL) << "let is not supported.";
  }

 private:
  void AssignReturnSid(Expr e) {
    if (storage_device_map_.find(e) != storage_device_map_.end()) {
      StorageInfo& sinfo = storage_device_map_[e];
      return_ids_.clear();
      for (auto sid : sinfo->storage_ids) {
        return_ids_.push_back(sid);
      }
      return_ttypes_.clear();
<<<<<<< HEAD
      auto ttypes = FlattenTupleType(e->checked_type());
      return_ttypes_.reserve(ttypes.size());
      for (auto ttype : ttypes) {
        return_ttypes_.push_back(ttype);
      }
=======
      return_ttypes_ = FlattenTupleType(e->checked_type());
>>>>>>> 7e5db1b3
    }
  }
  /*!
   * \brief ceil(size/word_size) to get number of words.
   * \param size The original size.
   * \param word_size The element size.
   */
  static size_t DivRoundUp(size_t size, size_t word_size) {
    return (size + word_size - 1) / word_size;
  }
  /*!
   * \brief Get the memory requirement.
   * \param prototype The prototype token.
   * \return The required memory size.
   *
   * TODO(mbs): Cf CalculateRelayExprSizeBytes in utils.cc, GetMemorySize is graph_plan_memory.cc
   */
  size_t GetMemorySizeBytes(const TensorType& ttype) {
    size_t size = 1;
    for (IndexExpr dim : ttype->shape) {
      const int64_t* pval = tir::as_const_int(dim);
      ICHECK(pval != nullptr) << "Cannot allocate memory symbolic tensor shape " << ttype->shape;
      ICHECK_GE(*pval, 0) << "Cannot allocate memory for tensor with negative shape" << *pval;
      size *= static_cast<size_t>(pval[0]);
    }
    size *= DivRoundUp(ttype->dtype.bits() * ttype->dtype.lanes(), 8);
    return size;
  }
  /*!
   * \brief Get the necessary storage for the expression.
   * \param expr The expression.
   * \return The corresponding token.
   */
  StorageInfo GetStorage(const Expr& expr) {
    // See through "on_device" calls.
    Expr true_expr = IgnoreOnDevice(expr);
    VisitExpr(true_expr);
    auto it = storage_device_map_.find(true_expr);
    ICHECK(it != storage_device_map_.end());
    return it->second;
  }

  /*!
   * \brief Create storage for the expression.
   */
  void CreateStorage(const ExprNode* op) {
    Expr expr = GetRef<Expr>(op);
    return CreateStorage(expr, GetVirtualDevice(expr));
  }

  /*!
   * \brief Create storage to hold the result of evaluating \p expr in \p virtual_device.
   */
  void CreateStorage(const Expr& expr, const VirtualDevice& virtual_device) {
    ICHECK(!virtual_device->IsFullyUnconstrained())
        << "invalid virtual device for expr:" << std::endl
        << PrettyPrint(expr);
    std::vector<int64_t> storage_ids;
    std::vector<VirtualDevice> virtual_devices;
    std::vector<int64_t> storage_sizes_in_bytes;
    for (const auto& ttype : FlattenTupleType(expr->checked_type())) {
      storage_ids.push_back(next_available_sid_++);
      virtual_devices.push_back(virtual_device);
      storage_sizes_in_bytes.push_back(GetMemorySizeBytes(ttype));
    }
    storage_device_map_[expr] = StorageInfo(std::move(storage_ids), std::move(virtual_devices),
                                            std::move(storage_sizes_in_bytes));
  }

  /*! \brief mapping of expression -> storageInfo */
  StorageMap storage_device_map_;
  /*! \brief current id of the temporary allocated */
  int next_available_sid_{0};
  /*! \brief the set of intermediate tensors that are return variables */
  std::vector<int> return_ids_;
  /*! \brief the data types of the return values */
  std::vector<TensorType> return_ttypes_;
};

/*! \brief Code generator for AOT executor */
class AOTExecutorCodegen : public MixedModeVisitor {
 protected:
  /*!
   * \brief Utility function to allocate a DLTensor or TVMValue
   * \param  type the type of allocation
   * \param num the number of variable to allocate on the stack
   * \return PrimExpr representing the allocated object
   */
  PrimExpr StackAlloca(std::string type, size_t num) {
    Array<PrimExpr> args = {tir::StringImm(type), ConstInt32(num)};
    return tir::Call(DataType::Handle(), tir::builtin::tvm_stack_alloca(), args);
  }

  /*!
   * \brief Utility function to convert a concrete integer to a PrimExpr.
   * \param num the number to convert
   * \return PrimExpr representing num
   */
  inline PrimExpr ConstInt32(int32_t num) {
    ICHECK_LE(num, std::numeric_limits<int>::max());
    return tir::make_const(DataType::Int(32), static_cast<int>(num));
  }

  /*!
   * \brief Return a vector of variables that represents the sids for the given Relay Expr
   */
  std::vector<tir::Var> PackSid(Expr expr) {
    std::vector<tir::Var> buffer_vars;
    StorageInfo& sinfo = storage_device_map_[expr];

    // Note that an expression can have multiple sids associated with it
    // e.g., returning multiple values from a function
    for (auto sid : sinfo->storage_ids) {
      // Determine if an sid is an output buffer
      auto output_iter = std::find(return_sid_.begin(), return_sid_.end(), sid);
      if (output_iter != return_sid_.end()) {
        int output_index = std::distance(return_sid_.begin(), output_iter);
        buffer_vars.push_back(GetBufferVarForIO(input_vars_.size() + output_index));
        continue;
      }

      auto sid_value = sids_table_[sid];
      buffer_vars.push_back(sid_value);
    }
    return buffer_vars;
  }

  /*!
   * brief Given an expression return the variable(s) associated with that expression
   */
  std::vector<te::Var> FindExpr(Expr arg) {
    auto input_iter = std::find(input_vars_.begin(), input_vars_.end(), arg);
    if (input_iter != input_vars_.end()) {
      // Input variable
      int main_index = std::distance(input_vars_.begin(), input_iter);
      return {GetBufferVarForIO(main_index)};
    } else {
      // Storage identifier (i.e., intermediate memory)
      return PackSid(arg);
    }
  }

  void PushArgs(const Expr& expr, const std::vector<tir::Var>& sids, Array<PrimExpr>* args) {
    const TupleNode* t = expr.as<TupleNode>();
    if (t != nullptr) {
      CHECK_EQ(sids.size(), t->fields.size()) << "Relay tuple does not map 1:1 into TIR; AOT can't "
                                                 "handle this type of Relay Expr in a CallNode.";
    }

    args->insert(args->end(), sids.begin(), sids.end());
  }

<<<<<<< HEAD
=======
  /*
   * Wraps a call_extern with a tvm_check_return annotation if required otherwise
   * returns the passed Call
   */
  tir::Call AddCheckReturn(tir::Call existing_call) {
    if (use_unpacked_api_) {
      Array<PrimExpr> args = {ConstInt32(0), ConstInt32(-1), existing_call};
      return tir::Call(DataType::Int(32), tir::builtin::tvm_check_return(), args);
    }

    return existing_call;
  }

>>>>>>> 7e5db1b3
  /*!
   * brief Create a function call
   * \param call_lowered_props The lowered function and the arguments to call it with
   * \param result_expr The call we got func and args from (so as to recover the storage
   * ids to hold the result).
   */
  void CreateFuncCall(CallLoweredProps call_lowered_props, const Expr& result_expr) {
    std::string func_name = call_lowered_props.lowered_func->name_hint;
    tvm::Array<PrimExpr> args{tvm::tir::StringImm(func_name)};
    std::vector<tir::Stmt> create_func_call_stmts;

    // Pack the inputs
    for (const Expr& arg : call_lowered_props.arguments) {
      if (params_by_expr_.find(arg) != params_by_expr_.end()) {
        auto param_handle = tvm::tir::Call(DataType::Handle(), tvm::tir::builtin::lookup_param(),
                                           {tir::StringImm(params_by_expr_[arg])});
        // NOTE: this cast looks like a no-op, but is required for compilation downstream.
        // Because DataType::Handle has default bits=64, but CodeGenC does not observe this field,
        // adding this cast forces the codegen to insert the cast. In this case, a cast is required
        // because param_handle is actually code-generated as `const void*`, and the `const` piece
        // needs to be removed.
        args.push_back(tvm::tir::Cast(DataType::Handle(32, 1), param_handle));
      } else {
        auto sids = FindExpr(arg);
        PushArgs(arg, sids, &args);
      }
    }

    // Pack the return(s) value. A call node can produce multiple outputs
    auto result_expr_sid = PackSid(result_expr);
    PushArgs(result_expr, result_expr_sid, &args);

    // Choose call style based on Runtime/Executor config.
    Op calling_pattern;
    if (use_unpacked_api_) {
      calling_pattern = tvm::tir::builtin::call_extern();
    } else if (use_call_cpacked_) {
      calling_pattern = tvm::tir::builtin::tvm_call_cpacked();
    } else {
      calling_pattern = tvm::tir::builtin::tvm_call_packed();
    }

    GlobalVar global_var = call_lowered_props.lowered_func;
    tir::Var empty_var("no_device_context", DataType::Handle());
    bool has_c_device_api_context = device_contexts_.count(global_var) != 0;

    // The device context is passed to the operator in one of the following calling patterns:
    //  * Unpacked / direct function call with context:
    //      operator(arg0, arg1, device_context);
    //  * Unpacked / direct function call without context:
    //      operator(arg0, arg1);
    //  * Type-erased packed function call with context:
    //      operator(args, type_codes, int num_args, out_ret_value, out_ret_tcode,
    //      device_context_my_device)
    //  * Type-erased packed function call without context (we create an empty var for codegen):
    //      operator(args, type_codes, int num_args, out_ret_value, out_ret_tcode,
    //      no_device_context)
    if (has_c_device_api_context) {
      // call_extern calling convention with context
      tir::Var context = device_contexts_.Get(global_var).value();
      args.push_back(context);

      tir::Evaluate func_call(
          AddCheckReturn(tvm::tir::Call(DataType::Int(32), calling_pattern, args)));
      create_func_call_stmts.push_back(tir::SeqStmt({
          GenerateDeviceHook(context, "Open"),
          func_call,
          GenerateDeviceHook(context, "Close"),
      }));
    } else if (use_call_cpacked_) {
      // call_cpacked calling convention needs a blank context
      args.push_back(tir::make_zero(DataType::Handle()));
      tir::Evaluate func_call(tvm::tir::Call(DataType::Int(32), calling_pattern, args));
      create_func_call_stmts.push_back(func_call);
    } else {
      // call_extern calling convention without context
      tir::Evaluate func_call(
          AddCheckReturn(tvm::tir::Call(DataType::Int(32), calling_pattern, args)));
      create_func_call_stmts.push_back(func_call);
    }

    tir::Stmt body = tir::SeqStmt(create_func_call_stmts);
    stmts_.push_back(body);
  }

  /*!
   * \brief Copy a variable to the output. This function is mainly used in edge cases
   * when we want to return an input or a parameter.
   * TODO(giuseros): we should try to avoid unnecessary copy to the output, e.g., in a
   * copy-on-write fashion.
   */
  void CopyToOutput(PrimExpr out, PrimExpr in, bool pack_input, size_t size) {
    // Define intermediate DLTensor to load/store the data
    tir::Buffer tmp_read =
        tir::decl_buffer({IntImm(DataType::UInt(64), size)}, DataType::UInt(8), "tmp_read");
    tir::Buffer tmp_write =
        tir::decl_buffer({IntImm(DataType::UInt(64), size)}, DataType::UInt(8), "tmp_write");
    te::Var loop_idx("i", DataType::Int(32));
    auto retval_i = tir::BufferLoad(tmp_read, {loop_idx});
    // Copy the variable from the input to the output
    tir::Stmt copy =
        tir::For(loop_idx, 0, ConstInt32(size), tir::ForKind::kSerial,
                 tir::BufferStore(tmp_write, tir::Let(tmp_read->data, in, retval_i), {loop_idx}));
    stmts_.push_back(tir::LetStmt(tmp_write->data, out, copy));
  }

  /*
   * \brief Collects device context variables for passing to operators
   */
  void CollectDeviceVariables(const Map<GlobalVar, String>& device_contexts) {
    Map<TargetKind, tir::Var> target_contexts;
    TargetKindAttrMap<Bool> target_attr_map = tvm::TargetKind::GetAttrMap<Bool>("use_device_api");

    for (const auto& it : device_contexts) {
      const GlobalVar& global_var = it.first;
      const std::string device_context_name = it.second;

      Optional<TargetKind> target_kind = tvm::TargetKind::Get(device_context_name);
      if (!target_kind || !target_attr_map.count(target_kind.value())) {
        return;
      }
      if (target_attr_map[target_kind.value()]) {
        std::string context_name = SanitizeName(device_context_name);
        tir::Var device_context_var("device_context_" + context_name, DataType::Handle());

        auto pair = target_contexts.find(target_kind.value());
        if (pair != target_contexts.end()) {
          device_context_var = (*pair).second;
        } else {
          main_signature_.push_back(device_context_var);
          devices_.Set(context_name, device_context_var);
          target_contexts.Set(target_kind.value(), device_context_var);
        }

        device_contexts_.Set(global_var, device_context_var);
      }
    }
  }

  /**
   * \brief Generates a call to a given hook for all Devices found for C Device API
   * \param Name of hook to generate statements for
   * \return Statement with function calls for each device
   */
  tir::Stmt GenerateAllDeviceHook(const String& hook) {
    std::vector<tir::Stmt> device_hooks;
    for (const auto& it : devices_) {
      const String& device_name = it.first;
      const tir::Var& context = it.second;
      Array<String> sections = {"Device", device_name, hook};
      String device_hook_name = ToCFunctionStyle(PrefixName(sections));

      tir::Evaluate device_hook(
          AddCheckReturn(tvm::tir::Call(DataType::Int(32), tvm::tir::builtin::call_extern(),
                                        {tvm::tir::StringImm(device_hook_name), context})));
      device_hooks.push_back(device_hook);
    }
    return tir::SeqStmt(device_hooks);
  }

  /**
   * \brief Generates a call to a given hook for a single Device function
   * \param Var Device context to call hook on
   * \param Name of hook to generate statements for
   * \return Statement with function call to Device API
   */
  tir::Stmt GenerateDeviceHook(const tir::Var& context, const String& hook) {
    const auto& it = std::find_if(std::begin(devices_), std::end(devices_), [&](const auto& it) {
      return it.second->name_hint == context->name_hint;
    });
    const String& device_name = (*it).first;
    Array<String> sections = {"Device", device_name, hook};
    String device_hook = ToCFunctionStyle(PrefixName(sections));

    return tir::Evaluate(
        AddCheckReturn(tir::Call(DataType::Int(32), tvm::tir::builtin::call_extern(),
                                 {tvm::tir::StringImm(device_hook), context})));
  }

  /*!
   * Utility function to string together different arguments
   */
  template <typename... Args>
  std::string MakeString(Args const&... args) {
    std::ostringstream ss;
    using List = int[];
    (void)List{0, ((void)(ss << args), 0)...};

    return ss.str();
  }

  void VisitExpr_(const CallNode* call_node) override {
    DeviceCopyProps device_copy_props = GetDeviceCopyProps(call_node);
    CallLoweredProps call_lowered_props = GetCallLoweredProps(call_node);

    if (device_copy_props.body.defined()) {
      // TODO(mbs): device_copy cleaunp
      // Suspect treating as no-op is better since already built into the StorageInfo?
      LOG(FATAL) << "The AOT executor does not currently support device_copy";
      return;
    }

    // At this point we should only see calls of the form call_lowered(@callee, (args...)),
    // where @callee can be a PrimFunc we've compiled or an external function supplied via
    // some other mechanism.
    ICHECK(call_lowered_props.lowered_func.defined())
        << "AOT does not support calling Relay functions. Attempting to call:" << std::endl
        << PrettyPrint(GetRef<Call>(call_node));
    for (const auto& arg : call_lowered_props.arguments) {
      // Evaluate the args
      VisitExpr(arg);
    }
    CreateFuncCall(call_lowered_props, GetRef<Call>(call_node));
  }

  void VisitExpr_(const VarNode* op) override {
    Expr expr = GetRef<Expr>(op);
    StorageInfo& sinfo = storage_device_map_[expr];

    // If the Var node is an output node we need to copy the content of the variable to the output
    // It's safe to check the SID here because Var StorageToken are never reallocated
    auto output_iter = std::find(return_sid_.begin(), return_sid_.end(), sinfo->storage_ids[0]);
    if (output_iter != return_sid_.end()) {
      int output_index = std::distance(return_sid_.begin(), output_iter);
      if (params_by_expr_.find(expr) != params_by_expr_.end()) {
        auto param_handle = tvm::tir::Call(DataType::Handle(), tvm::tir::builtin::lookup_param(),
                                           {tir::StringImm(params_by_expr_[expr])});
        CopyToOutput(GetBufferVarForIO(input_vars_.size() + output_index), param_handle,
                     /*pack_input*/ false, sinfo->storage_sizes_in_bytes[0]);
      } else {
        auto var_expr = FindExpr(expr);
        CopyToOutput(GetBufferVarForIO(input_vars_.size() + output_index), var_expr[0],
                     /*pack_input*/ false, sinfo->storage_sizes_in_bytes[0]);
      }
    }
  }

  void VisitExpr_(const ConstantNode* op) override {
    Expr expr = GetRef<Expr>(op);
    StorageInfo& sinfo = storage_device_map_[expr];
    std::stringstream ss;
    ss << "constant_" << constant_map_.size();

    tir::Var constant(ss.str(), PointerType(PrimType(DataType(op->data->dtype))));
    constant_map_[constant] = op;
    auto sid = sinfo->storage_ids[0];
    sids_table_[sid] = constant;

    // If the Constant node is an output node we need to copy the content of the parameter to the
    // output. A node can only produce a single output
    auto output_iter = std::find(return_sid_.begin(), return_sid_.end(), sid);
    if (output_iter != return_sid_.end()) {
      int output_index = std::distance(return_sid_.begin(), output_iter);
      auto param_handle = tvm::tir::Call(DataType::Handle(), tvm::tir::builtin::lookup_param(),
                                         {tir::StringImm(ss.str())});
      CopyToOutput(GetBufferVarForIO(input_vars_.size() + output_index), constant,
                   /* pack_input */ false, sinfo->storage_sizes_in_bytes[0]);
    }
  }

  void VisitExpr_(const TupleNode* op) override {
    for (auto field : op->fields) {
      VisitExpr(field);
    }
  }

  void VisitExpr_(const LetNode* op) override {
    // TODO(giuseros): support Let nodes in AOT
    LOG(FATAL) << "Let not yet implemented in AOT";
  }
  void VisitExpr_(const TupleGetItemNode* op) override { VisitExpr(op->tuple); }
  void VisitExpr_(const OpNode* op) override {
    if (GetRef<Op>(op) != CallLoweredOp()) {
      LOG(FATAL) << "All OpNodes except for call_lowered should have been expanded";
    }
  }
  void VisitExpr_(const IfNode* op) override {
    LOG(FATAL) << "All GlobalVarNodes should be removed before AOT executor's Codegen is called";
  }
  void VisitExpr_(const FunctionNode* op) override {
    ICHECK(op->GetAttr<String>(attr::kCompiler).defined())
        << "FunctionNode only supported by custom codegen";
  }
  void VisitExpr_(const RefCreateNode* op) override {
    LOG(FATAL) << "AOT executor does not support references (found RefCreateNode)";
  }
  void VisitExpr_(const RefReadNode* op) override {
    LOG(FATAL) << "AOT executor does not support references (found RefReadNode)";
  }
  void VisitExpr_(const RefWriteNode* op) override {
    LOG(FATAL) << "AOT executor does not support references (found RefWriteNode)";
  }
  void VisitExpr_(const ConstructorNode* op) override {
    LOG(FATAL) << "AOT executor does not support ADTs (found ConstructorNode)";
  }
  void VisitExpr_(const MatchNode* op) override {
    LOG(FATAL) << "AOT executor does not support matching (found MatchNode)";
  }

  // Create the main PrimFunc to execute the graph. Please note that
  // the packed function calls don't pack their arguments. The AOT
  // runner function needs to be legalized by the LegalizePackedCalls pass.
  tir::PrimFunc CreateMainFunc(String mod_name, unsigned int relay_params) {
    tir::Stmt body = tir::SeqStmt(stmts_);
    // Allocate the sids
    std::unordered_map<int, bool> allocated;

    for (auto kv : storage_device_map_) {
      // Only allocate sids that are needed
      const bool is_input =
          (std::find(input_vars_.begin(), input_vars_.end(), kv.first) != input_vars_.end());
      const bool is_param = (params_by_expr_.find(kv.first) != params_by_expr_.end());
      if (is_input || is_param) {
        continue;
      }

      for (unsigned int i = 0; i < kv.second->storage_ids.size(); i++) {
        int size = kv.second->storage_sizes_in_bytes[i];
        int sid = kv.second->storage_ids[i];

        if (std::find(return_sid_.begin(), return_sid_.end(), sid) != return_sid_.end()) {
          continue;
        }

        allocated[sid] = constant_map_.count(sids_table_[sid]);

        // TODO(giuseros): we should allocate this once outside the PrimFunc
        // so we don't pay the price of allocation for every inference
        if (!allocated[sid]) {
          PointerType ptype = Downcast<PointerType>(sids_table_[sid]->type_annotation);
          DataType element_type = Downcast<PrimType>(ptype->element_type)->dtype;
          body = tir::Allocate(sids_table_[sid], element_type, {size}, tir::const_true(), body);
        }
        allocated[sid] = true;
      }
    }

    for (auto kv : constant_map_) {
      auto buffer_var = kv.first;
      auto dtype = DataType(kv.second->data->dtype);

      int ndim = kv.second->data->ndim;
      Array<PrimExpr> extents;

      for (int i = 0; i < ndim; i++) {
        int shape = kv.second->data->shape[i];
        extents.push_back(tir::make_const(DataType::Int(32), shape));
      }
      body = tir::AllocateConst(buffer_var, dtype, extents, kv.second->data, body);
    }

    // Define the PrimFunc attributes
    Map<String, ObjectRef> dict_attrs;
    String run_func_name = runtime::get_name_mangled(mod_name, runtime::symbol::tvm_module_main);
    dict_attrs.Set("global_symbol", run_func_name);
    dict_attrs.Set("runner_function", Bool(true));
    dict_attrs.Set(tvm::attr::kTarget, target_host_);

    tir::Stmt device_activations = GenerateAllDeviceHook("Activate");
    tir::Stmt device_deactivations = GenerateAllDeviceHook("Deactivate");
    tir::Stmt final_body = tir::SeqStmt({device_activations, body, device_deactivations});

    // Make the PrimFunc
    return tir::PrimFunc(main_signature_, final_body, VoidType(), main_buffer_map_, {},
                         DictAttrs(dict_attrs));
  }

  /*!
   * brief Access IO vars using the buffer vars and
   * not the actual var.
   */
  tir::Var GetBufferVarForIO(int index) { return main_buffer_map_[main_signature_[index]]->data; }

  /*!
   * brief Create tir::Var for input/output while updating
   * the buffer_maps.
   */
  void CreateIOVar(const Expr& expr, std::string name) {
    if (expr->IsInstance<TupleNode>()) {
      Tuple tuple = Downcast<Tuple>(expr);
      for (unsigned i = 0; i < tuple->fields.size(); i++) {
        CreateIOVar(tuple->fields[i], name + std::to_string(i) + "_");
      }
    } else {
      tir::Var var = tir::Var(name, DataType::Handle());
      main_signature_.push_back(var);
      auto tensor_type = expr->checked_type().as<TensorTypeNode>();
      DataType elem_type = tensor_type->dtype;
      tir::Var buffer_var =
          tir::Var(name + "_buffer_var", PointerType(PrimType(elem_type), "global"));
      tir::Buffer buffer = tir::Buffer(buffer_var, elem_type, tensor_type->shape, {}, 0,
                                       name + "_buffer", 16, 1, tir::BufferType::kDefault);
      main_buffer_map_.Set(var, buffer);
      io_tensor_types_.Set(var, Downcast<TensorType>(expr->checked_type()));
    }
  }

  /*!
   * brief Calculate workspace sizes for PrimFuncs in the IRModule
   */
  Map<String, FunctionInfo> CalculateWorkspaceSizes(
      const IRModule& lowered_mod, const Map<String, FunctionInfo>& function_metadata) {
    Executor executor_config = lowered_mod->GetAttr<Executor>(tvm::attr::kExecutor).value();
    Integer workspace_byte_alignment =
        executor_config->GetAttr<Integer>("workspace-byte-alignment").value_or(16);
    Map<String, FunctionInfo> updated_function_metadata;
    for (const auto& kv : lowered_mod->functions) {
      GlobalVar global_var = kv.first;
      BaseFunc base_func = kv.second;
      if (base_func->IsInstance<tir::PrimFuncNode>()) {
        tir::PrimFunc pfunc = Downcast<tir::PrimFunc>(base_func);
        Target tgt = pfunc->GetAttr<Target>(tvm::attr::kTarget).value();
        const auto& ws = CalculateWorkspaceBytes(pfunc, workspace_byte_alignment);
        if (function_metadata.count(global_var->name_hint)) {
          updated_function_metadata.Set(global_var->name_hint,
                                        function_metadata[global_var->name_hint]);
          updated_function_metadata[global_var->name_hint]->workspace_sizes.Set(tgt, ws);
        } else {
          FunctionInfo finfo{{{tgt, ws}}, {}, {}, {{tgt, pfunc}}, {}};
          updated_function_metadata.Set(global_var->name_hint, finfo);
        }
      }
    }
    return updated_function_metadata;
  }

  /*!
   * brief Run USMP to plan memory for lowered IRModule
   */
  IRModule PlanMemoryWithUSMP(const IRModule& mod) {
    Executor executor_config = mod->GetAttr<Executor>(tvm::attr::kExecutor).value();
    Integer workspace_byte_alignment =
        executor_config->GetAttr<Integer>("workspace-byte-alignment").value_or(16);
    IRModule lowered_mod = mod->ShallowCopy();
    lowered_mod = tir::transform::UnifiedStaticMemoryPlanner()(lowered_mod);
    function_metadata_ = CalculateWorkspaceSizes(lowered_mod, function_metadata_);
    Optional<Array<tir::usmp::AllocatedPoolInfo>> allocated_pool_infos =
        lowered_mod->GetAttr<Array<tir::usmp::AllocatedPoolInfo>>(tvm::attr::kPoolArgs);
    backend::FunctionInfo main_func_info =
        lowered_mod->GetAttr<backend::FunctionInfo>("main_func_info").value();
    main_func_info->workspace_sizes.clear();
    if (allocated_pool_infos) {
      for (const tir::usmp::AllocatedPoolInfo& allocated_pool_info : allocated_pool_infos.value()) {
        for (const auto& kv : allocated_pool_info->pool_info->target_access) {
          Target tgt = kv.first;
          if (main_func_info->workspace_sizes.find(tgt) == main_func_info->workspace_sizes.end()) {
            main_func_info->workspace_sizes.Set(tgt, allocated_pool_info->allocated_size);
          } else {
            main_func_info->workspace_sizes.Set(tgt,
                                                main_func_info->workspace_sizes[tgt]->value +
                                                    allocated_pool_info->allocated_size->value);
          }
        }
      }
    }
    function_metadata_.Set(runtime::symbol::tvm_module_main, main_func_info);
    return lowered_mod;
  }

  /*!
   * brief Run StorageRewrite to plan memory for lowered IRModule
   */
  IRModule PlanMemoryWithStorageRewrite(const IRModule& mod) {
    Executor executor_config = mod->GetAttr<Executor>(tvm::attr::kExecutor).value();
    Integer workspace_byte_alignment =
        executor_config->GetAttr<Integer>("workspace-byte-alignment").value_or(16);
    IRModule lowered_mod = mod->ShallowCopy();
    function_metadata_ = CalculateWorkspaceSizes(lowered_mod, function_metadata_);
    // Running StorageRewrite just on the main function
    tir::PrimFunc tir_main_func =
        Downcast<tir::PrimFunc>(lowered_mod->Lookup(::tvm::runtime::symbol::tvm_module_main));
    IRModule main_func_mod;
    main_func_mod->Update(lowered_mod->GetGlobalVar(::tvm::runtime::symbol::tvm_module_main),
                          tir_main_func);
    main_func_mod = tir::transform::StorageRewrite()(main_func_mod);
    lowered_mod->Update(lowered_mod->GetGlobalVar(::tvm::runtime::symbol::tvm_module_main),
                        main_func_mod->Lookup(::tvm::runtime::symbol::tvm_module_main));
    tir_main_func =
        Downcast<tir::PrimFunc>(lowered_mod->Lookup(::tvm::runtime::symbol::tvm_module_main));
    // Use the PrimFunc to calculate the workspace required to service the allocates
    Integer main_workspace_size_bytes =
        CalculateWorkspaceBytes(tir_main_func, workspace_byte_alignment);
    backend::FunctionInfo main_func_info =
        lowered_mod->GetAttr<backend::FunctionInfo>("main_func_info").value();
    main_func_info->workspace_sizes.Set(target_host_, main_workspace_size_bytes);
    function_metadata_.Set(runtime::symbol::tvm_module_main, main_func_info);
    return lowered_mod;
  }

 protected:
  /*! \brief mod */
  runtime::Module* mod_;
  /*! \brief list of input expressions (i.e., variable passed by the user) */
  std::vector<Var> input_vars_;
  /*! \brief map of device contexts variables */
  Map<String, tir::Var> devices_;
  /*! \brief map of GlobalVars to C Device API contexts */
  Map<GlobalVar, tir::Var> device_contexts_;
  /*! \brief input and output variables belonging to the main function signature */
  Array<tir::Var> main_signature_;
  /*! \brief input and output variables belonging to the main function signature */
  Map<tir::Var, tir::Buffer> main_buffer_map_;
  /*! \brief maps input and output variables to TensorType which describe them */
  Map<tir::Var, TensorType> io_tensor_types_;
  /*! \brief target device */
  tec::TargetMap targets_;
  /*! \brief target host */
  Target target_host_;
  /*!
   * \brief unpacked api toggle
   * When set to true, the generated code will use unpacked calls to functions:
   * func(void* arg0, void* arg1)
   * Rather than packed calls (in which arg0 and arg1 are in `arg_values`).
   * func(TVMValue* arg_values, int* arg_type_codes, int num_args, ...)
   * Defaults to using the packed calling convention
   *
   * Unpacked API is supported when runtime == "c" and interface_api is "c".
   */
  Bool use_unpacked_api_;
  /*!
   * \brief cpacked api toggle
   * When set to true, the generated code will use call_cpacked to call functions directly, assuming
   * they exist in a DSO-exportable module:
   * func(...)
   * Rather than through the traditional call_packed calls, which should use function pointers
   * looked-up through TVMBackendGetFuncFromEnv:
   * TVMBackendPackedCFunc* func_ptr = TVMBackendGetFuncFromEnv("func");
   * func_ptr(...)
   * Defaults to using the packed calling convention
   *
   * call_cpacked is required when runtime is "c++" and supported when runtime is "c"
   */
  Bool use_call_cpacked_;

  /*!
   * \brief parameters (i.e. ConstantNodes found in the graph).
   * These are take as inputs to the GraphRuntime.
   * Maps param name to a pair of storage_id and NDArray. At runtime, the storage_id can be
   * used to lookup the parameter.
   */
  std::unordered_map<std::string, runtime::NDArray> params_;
  /*! \brief mapping between expression and parameters */
  Map<Expr, String> params_by_expr_;
  /*! \brief mapping between parameter names ("p0", "p1", etc..) and storage identifiers*/
  std::unordered_map<std::string, int64_t> param_storage_ids_;
  std::unordered_map<const tir::Var, const ConstantNode*, ObjectPtrHash, ObjectPtrEqual>
      constant_map_;

  /*! \brief plan memory of device result */
  StorageMap storage_device_map_;
  /*! \brief mapping sid -> tir::Var */
  std::unordered_map<int, tir::Var> sids_table_;
  /*! \brief lowered funcs */
  Map<String, FunctionInfo> function_metadata_;
  /*! \brief the set of statements that make the program */
  std::vector<tir::Stmt> stmts_;
  /*! \brief the list of return sids (note that the function might return more then one output */
  std::vector<int> return_sid_;

 public:
  AOTExecutorCodegen(runtime::Module* mod, const tec::TargetMap& targets, Target target_host)
      : mod_(mod),
        targets_(targets),
        target_host_(target_host),
        use_unpacked_api_(Bool(false)),
        use_call_cpacked_(Bool(false)) {}

  LoweredOutput Codegen(IRModule mod, relay::Function func, String mod_name) {
    VLOG_CONTEXT << "AOT";
    for (const auto& kv : targets_) {
      VLOG(1) << "target: " << kv.second->ToDebugString();
    }
    ICHECK(target_host_.defined()) << "require a target_host to be given for AOT codegen";
    VLOG(1) << "target host: " << target_host_->ToDebugString();

    Runtime runtime_config = mod->GetAttr<Runtime>(tvm::attr::kRuntime).value();
    Executor executor_config = mod->GetAttr<Executor>(tvm::attr::kExecutor).value();
    String interface_api = executor_config->GetAttr<String>("interface-api").value_or("packed");
    Integer workspace_byte_alignment =
        executor_config->GetAttr<Integer>("workspace-byte-alignment").value_or(16);
    use_unpacked_api_ = executor_config->GetAttr<Bool>("unpacked-api").value_or(Bool(false));
    use_call_cpacked_ = !use_unpacked_api_;

    // Validate choice of use_unpacked_api_ and use_call_cpacked_
    if (runtime_config->name == kTvmRuntimeCrt) {
      ICHECK(interface_api == "packed" || static_cast<bool>(use_unpacked_api_) == true)
          << "Either need interface_api == \"packed\" (got: " << interface_api
          << ") or unpacked-api == true (got: " << use_unpacked_api_
          << ") when targeting c runtime";
    } else if (runtime_config->name == kTvmRuntimeCpp) {
      ICHECK(static_cast<bool>(use_unpacked_api_) == false)
          << "Need unpacked-api == false (got: " << use_unpacked_api_
          << ") and interface-api == \"packed\" (got: " << interface_api
          << ") when targeting c++ runtime";
    } else {
      ICHECK(false) << "runtime_config (" << runtime_config->name
                    << ") is not one of the expected values";
    }

    // TODO(mbs): Plumb from compiler config
    VirtualDevice host_virtual_device = VirtualDevice::ForTarget(target_host_);

    IRModule lowered_mod = tec::LowerTEPass(
        mod_name,
        [this, workspace_byte_alignment](BaseFunc func) {
          // We need to maintain the constant map for external
          // functions so we pass this processing function which
          // allows us to process each function as we lower it.
          if (func->GetAttr<String>(attr::kCompiler).defined()) {
            UpdateConstants(func, &params_);
          }

          // TODO(@areusch, @jroesch): We should refactor this to
          // execute as a further pass, instead writing data to the
          // lowering process directly.
          tec::UpdateFunctionMetadata(func, this->function_metadata_, workspace_byte_alignment);
        },
        host_virtual_device)(mod);

    auto lowered_main = lowered_mod->Lookup("main");
    auto lowered_main_func = GetRef<Function>(lowered_main.as<FunctionNode>());

    // Post-lowering storage map for writing main func
    AOTOnDemandAllocator final_aot_allocator;
    final_aot_allocator.Run(lowered_main_func);
    storage_device_map_ = final_aot_allocator.GetStorageMap();

    // TODO(@electriclilies, @jroesch, @Mousius): remove UpdateMainWorkspaceSize
    StaticMemoryPlan memory_plan(storage_device_map_);
    backend::FunctionInfo func_info =
        tec::UpdateMainWorkspaceSize(lowered_mod, targets_, memory_plan->expr_to_storage_info);
    lowered_mod = WithAttr(lowered_mod, "main_func_info", func_info);

    for (auto input : lowered_main_func->params) {
      input_vars_.push_back(input);
      std::string input_name = SanitizeName(input->name_hint());
      CreateIOVar(input, input_name);
    }

    // Define the storage allocator ids
    for (auto kv : storage_device_map_) {
      for (auto sid : kv.second->storage_ids) {
        // The buffer_var is created with storage_scope to be global.workspace to be serviced by
        // TVMBackendAllocWorkspace(TVMBAW) calls, explicitly. The reasoning being the executor
        // allocates should be serviced by TVMBAWs as the data could be accessed by many devices and
        // should not be lowered to the stack. For more details please refer to the discussion here:
        // https://github.com/apache/tvm/issues/9022
        te::Var buffer_var(MakeString("sid_", sid),
                           PointerType(PrimType(DataType::Int(8)), "global.workspace"));
        sids_table_[sid] = buffer_var;
      }
    }

    // Retrieve the return sids
    return_sid_ = final_aot_allocator.GetReturnIds();
    // Insert outputs to main func signature
    CreateIOVar(lowered_main_func->body, "output");

    CollectDeviceVariables(lowered_mod->GetAttr<Map<GlobalVar, String>>("device_contexts").value());
    VisitExpr(lowered_main_func->body);

    // Create the runner function. Please note that the function is not legal yet
    // because the packed calls arguments are not wrapped in TVMValues. To make this happen we need
    // to run the LegalizePackedCalls pass.
    LoweredOutput ret;
    ret.params = std::unordered_map<std::string, std::pair<int, const tvm::runtime::NDArray>>();
    for (auto param : params_) {
      ret.params.emplace(std::make_pair(
          param.first,
          std::make_pair(static_cast<int>(param_storage_ids_[param.first]), param.second)));
    }

    // AoT Executor codegen works completely on TIR beyond this point, hence removing relay main
    // function and replacing it with its TIR version. We should try to make this a Pass.
    lowered_mod->Remove(lowered_mod->GetGlobalVar("main"));
    auto prim_func = CreateMainFunc(mod_name, lowered_main_func->params.size());
    lowered_mod->Update(GlobalVar(::tvm::runtime::symbol::tvm_module_main), prim_func);
    // Parallel for loops are not supported in AoT codegen.
    lowered_mod = tir::transform::ConvertForLoopsToSerial()(lowered_mod);

    transform::PassContext pass_ctx = transform::PassContext::Current();
    bool enable_usmp = pass_ctx->GetConfig<Bool>(kUSMPEnableOption, Bool(false)).value();
    if (enable_usmp) {
      lowered_mod = PlanMemoryWithUSMP(lowered_mod);
    } else {
      lowered_mod = PlanMemoryWithStorageRewrite(lowered_mod);
    }
    ret.function_metadata = std::move(function_metadata_);

    // Legalize AOT if needed. This means that all the packed calls
    // need to be wrapped in TVMValues (unless use_unpacked_api is set)
    if (!use_unpacked_api_) {
      auto pack_calls = tir::transform::LegalizePackedCalls();
      lowered_mod = pack_calls(lowered_mod);
    }

    Optional<Array<tvm::runtime::Module>> external_modules =
        lowered_mod->GetAttr<Array<tvm::runtime::Module>>("external_mods");
    ICHECK(external_modules) << "Attribute \"external_mods\" should be set at this point.";

    // This is the point where we separate the functions in the module by target
    VLOG(1) << "lowered module:" << std::endl << PrettyPrint(lowered_mod);
    ret.lowered_funcs = tec::GetPerTargetModules(lowered_mod);
    VLOG(1) << "per-target modules:";
    for (const auto& kv : ret.lowered_funcs) {
      VLOG(1) << "target:" << std::endl
              << kv.first->ToDebugString() << std::endl
              << "maps to:" << std::endl
              << PrettyPrint(kv.second);
    }

    ret.external_mods = external_modules.value();

    Map<tir::Var, tir::usmp::AllocatedPoolInfo> pool_var_info;
    std::vector<tir::Var> pool_vars;
    tir::PrimFunc tir_main_func =
        Downcast<tir::PrimFunc>(lowered_mod->Lookup(::tvm::runtime::symbol::tvm_module_main));
    Optional<Array<tir::usmp::AllocatedPoolInfo>> allocated_pool_infos =
        tir_main_func->GetAttr<Array<tir::usmp::AllocatedPoolInfo>>(tvm::attr::kPoolArgs);
    if (allocated_pool_infos) {
      for (const tir::usmp::AllocatedPoolInfo& allocated_pool_info : allocated_pool_infos.value()) {
        int pool_var_index = allocated_pool_info->pool_var_idx.value()->value;
        pool_vars.push_back(tir_main_func->params[pool_var_index]);
        pool_var_info.Set(tir_main_func->params[pool_var_index], allocated_pool_info);
      }
    }
    Array<String> devices = ListDevices();
    Array<tir::Var> inputs =
        Array<tir::Var>(tir_main_func->params.begin(),
                        tir_main_func->params.begin() + tir_main_func->params.size() -
                            return_sid_.size() - pool_vars.size() - devices.size());

    Array<TensorType> input_tensor_types;
    for (auto i : inputs) {
      input_tensor_types.push_back(io_tensor_types_[i]);
    }

    std::vector<String> output_var_names;
    if (auto opt = func->GetAttr<Array<String>>("output_tensor_names")) {
      Array<String> output_tensor_names = opt.value();
      for (size_t i = 0; i < output_tensor_names.size(); ++i) {
        output_var_names.push_back(output_tensor_names[i]);
      }
    }

    // If output names have not been specified then generate default output names
    if (output_var_names.size() == 0) {
      if (return_sid_.size() == 1) {
        output_var_names.push_back(String("output"));
      } else {
        for (size_t i = 0; i < return_sid_.size(); ++i) {
          output_var_names.push_back(String("output" + std::to_string(i)));
        }
      }
    }

    Array<TensorType> output_tensor_types{final_aot_allocator.GetReturnTtypes()};

    ret.metadata = ExecutorCodegenMetadata(
        inputs, input_tensor_types, output_var_names, output_tensor_types, pool_vars, devices,
        runtime::kTvmExecutorAot, mod_name, interface_api, use_unpacked_api_, pool_var_info);
    return ret;
  }

  /*!
   * \brief Get list of devices found
   * \return List of devices
   */
  Array<String> ListDevices() {
    std::vector<String> device_names(devices_.size());
    std::transform(devices_.begin(), devices_.end(), device_names.begin(),
                   [](const auto& it) -> String { return it.first; });
    return device_names;
  }
};  // namespace backend

class AOTExecutorCodegenModule : public runtime::ModuleNode {
 public:
  AOTExecutorCodegenModule() {}
  virtual PackedFunc GetFunction(const std::string& name, const ObjectPtr<Object>& sptr_to_self) {
    if (name == "init") {
      return PackedFunc([sptr_to_self, this](TVMArgs args, TVMRetValue* rv) {
        ICHECK_EQ(args.num_args, 2) << "The expected of arguments are: "
                                    << "runtime::Module mod and  Map<int, Target> targets";
        void* mod = args[0];
        TargetMap targets = args[1];
        init(mod, targets);
      });
    } else if (name == "codegen") {
      return PackedFunc([sptr_to_self, this](TVMArgs args, TVMRetValue* rv) {
        IRModule mod = args[0];
        Function func = args[1];
        String mod_name = args[2];
        this->output_ = this->codegen_->Codegen(mod, func, mod_name);
      });
    } else if (name == "list_params_name") {
      return PackedFunc(
          [sptr_to_self, this](TVMArgs args, TVMRetValue* rv) { *rv = list_params_name(); });
    } else if (name == "get_param_by_name") {
      return PackedFunc([sptr_to_self, this](TVMArgs args, TVMRetValue* rv) {
        String key = args[0];
        *rv = get_param_by_name(key);
      });
    } else if (name == "get_param_id") {
      return PackedFunc([sptr_to_self, this](TVMArgs args, TVMRetValue* rv) {
        String key = args[0];
        *rv = get_param_id(key);
      });
    } else if (name == "get_irmodule") {
      return PackedFunc(
          [sptr_to_self, this](TVMArgs args, TVMRetValue* rv) { *rv = get_irmodule(); });
    } else if (name == "get_external_modules") {
      return PackedFunc(
          [sptr_to_self, this](TVMArgs args, TVMRetValue* rv) { *rv = get_external_modules(); });
    } else if (name == "get_function_metadata") {
      return PackedFunc([sptr_to_self, this](TVMArgs args, TVMRetValue* rv) {
        *rv = this->output_.function_metadata;
      });
    } else if (name == "get_devices") {
      return PackedFunc([sptr_to_self, this](TVMArgs args, TVMRetValue* rv) {
        *rv = this->codegen_->ListDevices();
      });
    } else if (name == "get_executor_codegen_metadata") {
      return PackedFunc(
          [sptr_to_self, this](TVMArgs args, TVMRetValue* rv) { *rv = output_.metadata; });
    } else {
      return PackedFunc([](TVMArgs args, TVMRetValue* rv) {});
    }
  }

  const char* type_key() const final { return "RelayGraphRuntimeCodegenModule"; }

 private:
  void init(void* mod, TargetMap tmp) {
    tec::TargetMap targets;
    Target target_host;
    for (const auto& it : tmp) {
      auto dev_type = it.first.as<tir::IntImmNode>();
      if (!target_host.defined() && it.second->kind->device_type == kDLCPU) {
        target_host = it.second;
      }
      if (!target_host.defined() && it.second->kind->device_type == kDLHexagon) {
        target_host = *(new Target("c"));
      }
      ICHECK(dev_type);
      targets[static_cast<DLDeviceType>(dev_type->value)] = it.second;
    }
    codegen_ = std::make_shared<AOTExecutorCodegen>(reinterpret_cast<runtime::Module*>(mod),
                                                    targets, target_host);
  }

  Array<runtime::String> list_params_name() {
    Array<runtime::String> ret;
    for (const auto& kv : this->output_.params) {
      ret.push_back(kv.first);
    }
    return ret;
  }

  runtime::NDArray get_param_by_name(String key) {
    auto it = this->output_.params.find(key);
    CHECK(it != this->output_.params.end()) << "no such parameter " << key;
    return (*it).second.second;
  }

  Array<tvm::runtime::Module> get_external_modules() { return output_.external_mods; }

  int get_param_id(String key) {
    auto it = this->output_.params.find(key);
    CHECK(it != this->output_.params.end()) << "no such parameter " << key;
    return (*it).second.first;
  }

  Map<Target, IRModule> get_irmodule() { return this->output_.lowered_funcs; }

  std::shared_ptr<AOTExecutorCodegen> codegen_;
  LoweredOutput output_;
};

runtime::Module CreateAOTExecutorCodegenMod() {
  auto ptr = make_object<AOTExecutorCodegenModule>();
  return runtime::Module(ptr);
}

TVM_REGISTER_GLOBAL("relay.build_module._AOTExecutorCodegen")
    .set_body([](TVMArgs args, TVMRetValue* rv) { *rv = CreateAOTExecutorCodegenMod(); });

}  // namespace backend
}  // namespace relay
}  // namespace tvm<|MERGE_RESOLUTION|>--- conflicted
+++ resolved
@@ -180,15 +180,7 @@
         return_ids_.push_back(sid);
       }
       return_ttypes_.clear();
-<<<<<<< HEAD
-      auto ttypes = FlattenTupleType(e->checked_type());
-      return_ttypes_.reserve(ttypes.size());
-      for (auto ttype : ttypes) {
-        return_ttypes_.push_back(ttype);
-      }
-=======
       return_ttypes_ = FlattenTupleType(e->checked_type());
->>>>>>> 7e5db1b3
     }
   }
   /*!
@@ -341,8 +333,6 @@
     args->insert(args->end(), sids.begin(), sids.end());
   }
 
-<<<<<<< HEAD
-=======
   /*
    * Wraps a call_extern with a tvm_check_return annotation if required otherwise
    * returns the passed Call
@@ -356,7 +346,6 @@
     return existing_call;
   }
 
->>>>>>> 7e5db1b3
   /*!
    * brief Create a function call
    * \param call_lowered_props The lowered function and the arguments to call it with
