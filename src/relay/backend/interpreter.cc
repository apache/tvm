--- conflicted
+++ resolved
@@ -37,11 +37,7 @@
 
 #include "../op/annotation/annotation.h"
 #include "../transforms/pass_utils.h"
-<<<<<<< HEAD
 #include "te_compiler.h"
-=======
-#include "./te_compiler.h"
->>>>>>> 8a3fcc40
 
 namespace tvm {
 namespace relay {
@@ -936,26 +932,7 @@
   With<transform::PassContext> ctx(pass_ctx);
   mod = seq(mod);
 
-<<<<<<< HEAD
-  // We only have one device-specific target.
-  tec::TargetMap targets = {{device.device_type, target}};
-
-  // All calls to primitives will use the unique target.
-  tec::DeviceMap device_map;
-
-  // No need for a memory plan.
-  backend::StaticMemoryPlan memory_plan; /*=nullptr*/
-
-  // Lower all primitive functions reachable from expr.
-  // TODO(mbs): This should be just another pass in seq above, which requires LoweredModule to
-  // be merged into IRModule.
-  tec::LoweredModule lowered_module =
-      tec::LowerTE(mod, targets, device_map, memory_plan, /*module_name=*/"intrp",
-                   [](Function func) { /* no-op */ });
-  return {lowered_module.main_module, lowered_module.per_target_module};
-=======
   return mod;
->>>>>>> 8a3fcc40
 }
 
 /*! \brief Check if an expression could be changed by \p Prepare.
