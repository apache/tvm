/*
 * Licensed to the Apache Software Foundation (ASF) under one
 * or more contributor license agreements.  See the NOTICE file
 * distributed with this work for additional information
 * regarding copyright ownership.  The ASF licenses this file
 * to you under the Apache License, Version 2.0 (the
 * "License"); you may not use this file except in compliance
 * with the License.  You may obtain a copy of the License at
 * 
 *   http://www.apache.org/licenses/LICENSE-2.0
 * 
 * Unless required by applicable law or agreed to in writing,
 * software distributed under the License is distributed on an
 * "AS IS" BASIS, WITHOUT WARRANTIES OR CONDITIONS OF ANY
 * KIND, either express or implied.  See the License for the
 * specific language governing permissions and limitations
 * under the License.
 */

/*!
 * Copyright (c) 2018 by Contributors
 *
 * \file util.cc
 *
 * \brief Utility functions for Relay.
 */
#include <tvm/relay/pass.h>
#include <tvm/relay/expr_functor.h>
#include <tvm/relay/pattern_functor.h>
#include "pass_util.h"
#include "../ir/type_functor.h"

namespace tvm {
namespace relay {

template<typename T>
struct InsertionSet {
  std::unordered_set<T, NodeHash, NodeEqual> set;
  std::vector<T> data;
  void Insert(const T& t) {
    if (set.count(t) == 0) {
      set.insert(t);
      data.push_back(t);
    }
  }
};

class TypeVarTVisitor : public TypeVisitor {
 public:
  TypeVarTVisitor(
      InsertionSet<TypeVar>* type_vars,
      InsertionSet<TypeVar>* bound_type_vars)
    : type_vars_(type_vars), bound_type_vars_(bound_type_vars) { }

  void VisitType_(const TypeVarNode* tp) final {
    TypeVar var = GetRef<TypeVar>(tp);
    type_vars_->Insert(var);
  }

  void VisitType_(const FuncTypeNode* f) final {
    for (auto type_param : f->type_params) {
      type_vars_->Insert(type_param);
      bound_type_vars_->Insert(type_param);
    }
    TypeVisitor::VisitType_(f);
  }

 private:
  InsertionSet<TypeVar>* type_vars_;
  InsertionSet<TypeVar>* bound_type_vars_;
};

class TypeVarEVisitor : private ExprVisitor {
 public:
  explicit TypeVarEVisitor(const Module& mod) : mod_(mod) {}

  Array<TypeVar> CollectFree() {
    Array<TypeVar> ret;
    for (const auto& v : type_vars_.data) {
      if (bound_type_vars_.set.count(v) == 0) {
        ret.push_back(v);
      }
    }
    return ret;
  }

  Array<TypeVar> CollectBound() {
    Array<TypeVar> ret;
    for (const auto& v : bound_type_vars_.data) {
      ret.push_back(v);
    }
    return ret;
  }

  Array<TypeVar> CollectAll() {
    Array<TypeVar> ret;
    for (const auto& v : type_vars_.data) {
      ret.push_back(v);
    }
    return ret;
  }

  Array<TypeVar> Free(const Expr& expr) {
    VisitExpr(expr);
    return CollectFree();
  }

  Array<TypeVar> Free(const Type& type) {
    VisitType(type);
    return CollectFree();
  }

  Array<TypeVar> Bound(const Expr& expr) {
    VisitExpr(expr);
    return CollectBound();
  }

  Array<TypeVar> Bound(const Type& type) {
    VisitType(type);
    return CollectBound();
  }

  Array<TypeVar> All(const Expr& expr) {
    VisitExpr(expr);
    return CollectAll();
  }

  Array<TypeVar> All(const Type& type) {
    VisitType(type);
    return CollectAll();
  }

  void VisitExpr_(const FunctionNode* f) final {
    for (const auto& tp : f->type_params) {
      type_vars_.Insert(tp);
      bound_type_vars_.Insert(tp);
    }
    ExprVisitor::VisitExpr_(f);
  }

  void VisitExpr_(const ConstructorNode* cn) final {
    // for constructors, type vars will be bound in the module
    auto data = mod_->LookupDef(cn->belong_to);
    for (const auto& tv : data->type_vars) {
      type_vars_.Insert(tv);
      bound_type_vars_.Insert(tv);
    }
    ExprVisitor::VisitExpr_(cn);
  }

  void VisitType(const Type& t) final {
    TypeVarTVisitor(&type_vars_, &bound_type_vars_)
        .VisitType(t);
  }

 private:
  InsertionSet<TypeVar> type_vars_;
  InsertionSet<TypeVar> bound_type_vars_;
  const Module& mod_;
};

class VarVisitor : protected ExprVisitor, protected PatternVisitor {
 public:
  Array<Var> Free(const Expr& expr) {
    this->VisitExpr(expr);
    Array<Var> ret;
    for (const auto& v : vars_.data) {
      if (bound_vars_.set.count(v) == 0) {
        ret.push_back(v);
      }
    }
    return ret;
  }

  Array<Var> Collect() {
    Array<Var> ret;
    for (const auto& v : bound_vars_.data) {
      ret.push_back(v);
    }
    return ret;
  }

  Array<Var> Bound(const Expr& expr) {
    this->VisitExpr(expr);
    return Collect();
  }

  Array<Var> Bound(const Pattern& pat) {
    this->VisitPattern(pat);
    return Collect();
  }

  Array<Var> All(const Expr& expr) {
    this->VisitExpr(expr);
    Array<Var> ret;
    for (const auto& v : vars_.data) {
      ret.push_back(v);
    }
    return ret;
  }

  void MarkBounded(const Var& v) {
    bound_vars_.Insert(v);
    vars_.Insert(v);
  }

  void VisitExpr_(const VarNode* var) final {
    vars_.Insert(GetRef<Var>(var));
  }

  void VisitExpr_(const FunctionNode* op) final {
    for (const auto& param : op->params) {
      MarkBounded(param);
    }
    VisitExpr(op->body);
  }

  void VisitExpr_(const LetNode* op) final {
    MarkBounded(op->var);
    VisitExpr(op->value);
    VisitExpr(op->body);
  }

  void VisitPattern(const Pattern& p) final {
    PatternVisitor::VisitPattern(p);
  }

  void VisitPattern_(const PatternVarNode* op) final {
    MarkBounded(op->var);
  }

 private:
  InsertionSet<Var> vars_;
  InsertionSet<Var> bound_vars_;
};

tvm::Array<TypeVar> FreeTypeVars(const Expr& expr, const Module& mod) {
  return TypeVarEVisitor(mod).Free(expr);
}

tvm::Array<TypeVar> FreeTypeVars(const Type& type, const Module& mod) {
  return TypeVarEVisitor(mod).Free(type);
}

tvm::Array<TypeVar> BoundTypeVars(const Expr& expr, const Module& mod) {
  return TypeVarEVisitor(mod).Bound(expr);
}

tvm::Array<TypeVar> BoundTypeVars(const Type& type, const Module& mod) {
  return TypeVarEVisitor(mod).Bound(type);
}

tvm::Array<TypeVar> AllTypeVars(const Expr& expr, const Module& mod) {
  return TypeVarEVisitor(mod).All(expr);
}

tvm::Array<TypeVar> AllTypeVars(const Type& type, const Module& mod) {
  return TypeVarEVisitor(mod).All(type);
}

tvm::Array<Var> FreeVars(const Expr& expr) {
  return VarVisitor().Free(expr);
}

tvm::Array<Var> BoundVars(const Expr& expr) {
  return VarVisitor().Bound(expr);
}

tvm::Array<Var> BoundVars(const Pattern& pat) {
  return VarVisitor().Bound(pat);
}

tvm::Array<Var> AllVars(const Expr& expr) {
  return VarVisitor().All(expr);
}

TVM_REGISTER_API("relay._ir_pass.free_vars")
.set_body_simple(FreeVars);

TVM_REGISTER_API("relay._ir_pass.bound_vars")
<<<<<<< HEAD
.set_body_simple(BoundVars);
=======
  .set_body([](TVMArgs args, TVMRetValue* ret) {
      NodeRef x = args[0];
      if (x.as_derived<ExprNode>()) {
        *ret = BoundVars(Downcast<Expr>(x));
      } else {
        *ret = BoundVars(Downcast<Pattern>(x));
      }
    });
>>>>>>> bb87f044

TVM_REGISTER_API("relay._ir_pass.all_vars")
.set_body_simple(AllVars);

TVM_REGISTER_API("relay._ir_pass.free_type_vars")
.set_body([](TVMArgs args, TVMRetValue* ret) {
    NodeRef x = args[0];
    Module mod = args[1];
    if (x.as_derived<TypeNode>()) {
      *ret = FreeTypeVars(Downcast<Type>(x), mod);
    } else {
      *ret = FreeTypeVars(Downcast<Expr>(x), mod);
    }
  });

TVM_REGISTER_API("relay._ir_pass.bound_type_vars")
  .set_body([](TVMArgs args, TVMRetValue* ret) {
      NodeRef x = args[0];
      Module mod = args[1];
      if (x.as_derived<TypeNode>()) {
        *ret = BoundTypeVars(Downcast<Type>(x), mod);
      } else {
        *ret = BoundTypeVars(Downcast<Expr>(x), mod);
      }
    });

TVM_REGISTER_API("relay._ir_pass.all_type_vars")
  .set_body([](TVMArgs args, TVMRetValue* ret) {
      NodeRef x = args[0];
      Module mod = args[1];
      if (x.as_derived<TypeNode>()) {
        *ret = AllTypeVars(Downcast<Type>(x), mod);
      } else {
        *ret = AllTypeVars(Downcast<Expr>(x), mod);
      }
    });

/*!
 * \brief Get reference counter of each internal ExprNode in body.
 * \param body The body expression.
 * \return The reference count mapping.
 */
std::unordered_map<const Node*, size_t>
GetExprRefCount(const Expr& body) {
  class ExprRefCounter : private ExprVisitor {
   public:
    std::unordered_map<const Node*, size_t>
    Get(const Expr& body) {
      this->VisitExpr(body);
      return std::move(this->visit_counter_);
    }
  };
  return ExprRefCounter().Get(body);
}

template <typename T>
bool IsNDArrayAllGreaterEqual(const runtime::NDArray& tensor, T value) {
  CHECK_EQ(tensor->ctx.device_type, kDLCPU);
  CHECK(tensor->strides == nullptr);
  CHECK_EQ(tensor->byte_offset, 0);
  const T* data = static_cast<const T*>(tensor->data);
  int64_t num_elems = 1;
  for (int i = 0; i < tensor->ndim; ++i) {
    num_elems *= tensor->shape[i];
  }

  for (int64_t i = 0; i < num_elems; i++) {
    if (*data < value) {
      return false;
    }
    data++;
  }
  return true;
}

bool IsAllPositiveConstant(const Expr& expr) {
  // peel through a few common transform ops.
  static const auto& expand_dims = Op::Get("expand_dims");
  static const auto& reshape = Op::Get("reshape");
  static const auto& transpose = Op::Get("transpose");
  static const auto& squeeze = Op::Get("squeeze");

  if (const auto* constant = expr.as<ConstantNode>()) {
    const auto& tensor = constant->data;
    const auto& dtype = tensor->dtype;
    if (dtype.lanes != 1) {
      return false;
    } else if (dtype.code == kDLFloat && dtype.bits == 32) {
      return IsNDArrayAllGreaterEqual<float>(tensor, 0);
    } else if (dtype.code == kDLFloat && dtype.bits == 64) {
      return IsNDArrayAllGreaterEqual<double>(tensor, 0);
    } else if (dtype.code == kDLInt && dtype.bits == 8) {
      return IsNDArrayAllGreaterEqual<int8_t>(tensor, 0);
    } else if (dtype.code == kDLInt && dtype.bits == 32) {
      return IsNDArrayAllGreaterEqual<int32_t>(tensor, 0);
    } else if (dtype.code == kDLUInt && dtype.bits == 8) {
      return IsNDArrayAllGreaterEqual<uint8_t>(tensor, 0);
    } else if (dtype.code == kDLUInt && dtype.bits == 32) {
      return IsNDArrayAllGreaterEqual<uint32_t>(tensor, 0);
    } else {
      return false;
    }
  } else if (const auto* op = expr.as<CallNode>()) {
    // tail recursion.
    if (op->op.same_as(expand_dims) ||
        op->op.same_as(reshape) ||
        op->op.same_as(transpose) ||
        op->op.same_as(squeeze)) {
      return IsAllPositiveConstant(op->args[0]);
    } else {
      return false;
    }
  } else {
    return false;
  }
}

Type TypeSubst(const Type& type, const TypeVar& tvar, const Type& subst) {
  return TypeSubst(type, tvm::Map<TypeVar, Type>({{tvar, subst}}));
}

Expr TypeSubst(const Expr& expr, const TypeVar& tvar, const Type& subst) {
  return TypeSubst(expr, tvm::Map<TypeVar, Type>({{tvar, subst}}));
}

Type TypeSubst(const Type& type, const tvm::Map<TypeVar, Type>& subst_map) {
  return Bind(type, subst_map);
}

Expr TypeSubst(const Expr& expr, const tvm::Map<TypeVar, Type>& subst_map) {
  class TypeSubstMutator : public ExprMutator, public PatternMutator {
   public:
    explicit TypeSubstMutator(const tvm::Map<TypeVar, Type>& subst_map) : subst_map_(subst_map) { }
    Type VisitType(const Type& t) final {
      return TypeSubst(t, subst_map_);
    }
    Var VisitVar(const Var& v) final {
      return Downcast<Var>(VisitExpr(v));
    }
   private:
    const tvm::Map<TypeVar, Type>& subst_map_;
  };
  return TypeSubstMutator(subst_map).VisitExpr(expr);
}

}  // namespace relay
}  // namespace tvm<|MERGE_RESOLUTION|>--- conflicted
+++ resolved
@@ -278,9 +278,6 @@
 .set_body_simple(FreeVars);
 
 TVM_REGISTER_API("relay._ir_pass.bound_vars")
-<<<<<<< HEAD
-.set_body_simple(BoundVars);
-=======
   .set_body([](TVMArgs args, TVMRetValue* ret) {
       NodeRef x = args[0];
       if (x.as_derived<ExprNode>()) {
@@ -289,7 +286,6 @@
         *ret = BoundVars(Downcast<Pattern>(x));
       }
     });
->>>>>>> bb87f044
 
 TVM_REGISTER_API("relay._ir_pass.all_vars")
 .set_body_simple(AllVars);
