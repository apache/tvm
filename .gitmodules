--- conflicted
+++ resolved
@@ -6,11 +6,7 @@
 	url = https://github.com/dmlc/HalideIR
 [submodule "dlpack"]
 	path = 3rdparty/dlpack
-<<<<<<< HEAD
-	url = https://github.com/dmlc/dlpack
-=======
 	url = https://github.com/dmlc/dlpack
 [submodule "3rdparty/rang"]
 	path = 3rdparty/rang
-	url = https://github.com/agauniyal/rang
->>>>>>> 135c4b44
+	url = https://github.com/agauniyal/rang