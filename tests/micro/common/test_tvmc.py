--- conflicted
+++ resolved
@@ -67,8 +67,6 @@
     return cmd
 
 
-<<<<<<< HEAD
-=======
 def compile_command(
     model_path: str, target: tvm.target.Target, tar_path: pathlib.Path, executor: str
 ):
@@ -120,7 +118,6 @@
     return out_dir_temp
 
 
->>>>>>> 6c343613
 @tvm.testing.requires_micro
 def test_tvmc_exist(platform, board):
     cmd_result = _run_tvmc(["micro", "-h"])
@@ -138,11 +135,8 @@
 
     cmd_result = _run_tvmc(compile_command(model_path, target, tar_path, executor))
 
-<<<<<<< HEAD
-=======
     assert cmd_result == 0, "tvmc failed in step: compile"
 
->>>>>>> 6c343613
     cmd_result = _run_tvmc(create_project_command(project_dir, tar_path, platform, board))
     assert cmd_result == 0, "tvmc micro failed in step: create-project"
 
@@ -159,14 +153,7 @@
 @pytest.mark.skip_boards(
     ["nucleo_l4r5zi", "nucleo_f746zg", "stm32f746g_disco", "nrf5340dk_nrf5340_cpuapp"]
 )
-<<<<<<< HEAD
-@pytest.mark.skip_boards(
-    ["nucleo_l4r5zi", "", "nucleo_f746zg", "stm32f746g_disco", "nrf5340dk_nrf5340_cpuapp"]
-)
-def test_tvmc_model_run(platform, board, output_dir):
-=======
 def test_tvmc_model_run(platform, board, executor, use_local_path):
->>>>>>> 6c343613
     target = tvm.micro.testing.get_target(platform, board)
 
     output_dir = get_workspace_dir(use_local_path)
