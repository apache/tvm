# Licensed to the Apache Software Foundation (ASF) under one
# or more contributor license agreements.  See the NOTICE file
# distributed with this work for additional information
# regarding copyright ownership.  The ASF licenses this file
# to you under the Apache License, Version 2.0 (the
# "License"); you may not use this file except in compliance
# with the License.  You may obtain a copy of the License at
#
#   http://www.apache.org/licenses/LICENSE-2.0
#
# Unless required by applicable law or agreed to in writing,
# software distributed under the License is distributed on an
# "AS IS" BASIS, WITHOUT WARRANTIES OR CONDITIONS OF ANY
# KIND, either express or implied.  See the License for the
# specific language governing permissions and limitations
# under the License.

import datetime
from hashlib import new
import io
import logging
import os
import sys
import logging
import pathlib
import tarfile
import tempfile

import pytest
import numpy as np

import tvm
import tvm.rpc
import tvm.micro
from tvm.micro.project_api import server
import tvm.testing
import tvm.relay as relay

from tvm.contrib import utils
from tvm.contrib.download import download_testdata
from tvm.micro.interface_api import generate_c_interface_header

import conftest

_LOG = logging.getLogger(__name__)

PLATFORMS = conftest.PLATFORMS


def _build_project(
    temp_dir, model, target, zephyr_board, west_cmd, mod, build_config, extra_files_tar=None
):
    template_project_dir = (
        pathlib.Path(__file__).parent
        / ".."
        / ".."
        / ".."
        / "apps"
        / "microtvm"
        / "zephyr"
        / "template_project"
    ).resolve()
    project_dir = temp_dir / "project"
    project = tvm.micro.generate_project(
        str(template_project_dir),
        mod,
        project_dir,
        {
            "extra_files_tar": extra_files_tar,
            "project_type": "aot_demo",
            "west_cmd": west_cmd,
            "verbose": 0,
            "zephyr_board": zephyr_board,
        },
    )
    project.build()
    return project, project_dir


def _create_header_file(tensor_name, npy_data, output_path, tar_file):
    """
    This method generates a header file containing the data contained in the numpy array provided.
    It is used to capture the tensor data (for both inputs and expected outputs).
    """
    header_file = io.StringIO()
    header_file.write("#include <stddef.h>\n")
    header_file.write("#include <stdint.h>\n")
    header_file.write("#include <dlpack/dlpack.h>\n")
    header_file.write(f"const size_t {tensor_name}_len = {npy_data.size};\n")

    if npy_data.dtype == "int8":
        header_file.write(f"int8_t {tensor_name}[] =")
    elif npy_data.dtype == "int32":
        header_file.write(f"int32_t {tensor_name}[] = ")
    elif npy_data.dtype == "uint8":
        header_file.write(f"uint8_t {tensor_name}[] = ")
    elif npy_data.dtype == "float32":
        header_file.write(f"float {tensor_name}[] = ")
    else:
        raise ValueError("Data type not expected.")

    header_file.write("{")
    for i in np.ndindex(npy_data.shape):
        header_file.write(f"{npy_data[i]}, ")
    header_file.write("};\n\n")

    header_file_bytes = bytes(header_file.getvalue(), "utf-8")
    raw_path = pathlib.Path(output_path) / f"{tensor_name}.h"
    ti = tarfile.TarInfo(name=str(raw_path))
    ti.size = len(header_file_bytes)
    ti.mode = 0o644
    ti.type = tarfile.REGTYPE
    tar_file.addfile(ti, io.BytesIO(header_file_bytes))


def _read_line(fd, timeout_sec: int):
    data = ""
    new_line = False
    while True:
        if new_line:
            break
        new_data = fd.read(1, timeout_sec=timeout_sec)
        logging.debug(f"read data: {new_data}")
        for item in new_data:
            new_c = chr(item)
            data = data + new_c
            if new_c == "\n":
                new_line = True
                break
    return data


def _get_message(fd, expr: str, timeout_sec: int):
    while True:
        data = _read_line(fd, timeout_sec)
        logging.debug(f"new line: {data}")
        if expr in data:
            return data


@tvm.testing.requires_micro
def test_tflite(temp_dir, platform, west_cmd, skip_build, tvm_debug):
    """Testing a TFLite model."""

    if platform not in ["host", "mps2_an521", "nrf5340dk", "stm32l4r5zi_nucleo", "zynq_mp_r5"]:
        pytest.skip(msg="Model does not fit.")

    model, zephyr_board = PLATFORMS[platform]
    input_shape = (1, 32, 32, 3)
    output_shape = (1, 10)
    build_config = {"skip_build": skip_build, "debug": tvm_debug}

    this_dir = pathlib.Path(os.path.dirname(__file__))
    tvm_source_dir = this_dir / ".." / ".." / ".."
    runtime_path = tvm_source_dir / "apps" / "microtvm" / "zephyr" / "aot_demo"
    model_url = "https://github.com/eembc/ulpmark-ml/raw/fc1499c7cc83681a02820d5ddf5d97fe75d4f663/base_models/ic01/ic01_fp32.tflite"
    model_path = download_testdata(model_url, "ic01_fp32.tflite", module="model")

    # Import TFLite model
    tflite_model_buf = open(model_path, "rb").read()
    try:
        import tflite

        tflite_model = tflite.Model.GetRootAsModel(tflite_model_buf, 0)
    except AttributeError:
        import tflite.Model

        tflite_model = tflite.Model.Model.GetRootAsModel(tflite_model_buf, 0)

    # Load TFLite model and convert to Relay
    relay_mod, params = relay.frontend.from_tflite(
        tflite_model, shape_dict={"input_1": input_shape}, dtype_dict={"input_1 ": "float32"}
    )

    target = tvm.target.target.micro(
        model, options=["-link-params=1", "--executor=aot", "--unpacked-api=1", "--interface-api=c"]
    )
    with tvm.transform.PassContext(opt_level=3, config={"tir.disable_vectorize": True}):
        lowered = relay.build(relay_mod, target, params=params)

    # Load sample and generate input/output header files
    sample_url = "https://github.com/tlc-pack/web-data/raw/main/testdata/microTVM/data/testdata_image_classification_fp32_8.npy"
    sample_path = download_testdata(
        sample_url, "testdata_image_classification_fp32_8.npy", module="data"
    )
    sample = np.load(sample_path)

<<<<<<< HEAD
    session_kw = _build_session_kw(
        model, target, zephyr_board, west_cmd, lowered.lib, runtime_path, build_config
    )
    timeout_sec = 70
    transport = session_kw["flasher"].flash(session_kw["binary"])
    transport.open()
    transport.write(b"start\n", timeout_sec=timeout_sec)

    result_line = _get_message(transport, "#result", timeout_sec)
=======
    with tempfile.NamedTemporaryFile() as tar_temp_file:
        with tarfile.open(tar_temp_file.name, "w:gz") as tf:
            with tempfile.TemporaryDirectory() as tar_temp_dir:
                model_files_path = os.path.join(tar_temp_dir, "include")
                os.mkdir(model_files_path)
                header_path = generate_c_interface_header(
                    lowered.libmod_name, ["input_1"], ["output"], model_files_path
                )
                tf.add(header_path, arcname=os.path.relpath(header_path, tar_temp_dir))

            _create_header_file("input_data", sample, "include", tf)
            _create_header_file(
                "output_data", np.zeros(shape=output_shape, dtype="float32"), "include", tf
            )

        project, _ = _build_project(
            temp_dir,
            model,
            target,
            zephyr_board,
            west_cmd,
            lowered,
            build_config,
            extra_files_tar=tar_temp_file.name,
        )

    project.flash()
    with project.transport() as transport:
        _get_message(transport, "#wakeup")
        transport.write(b"start\n", timeout_sec=5)

        result_line = _get_message(transport, "#result")

>>>>>>> 00bed97d
    result_line = result_line.strip("\n")
    result_line = result_line.split(":")
    result = int(result_line[1])
    time = int(result_line[2])
    logging.info(f"Result: {result}\ttime: {time} ms")
    assert result == 8


@tvm.testing.requires_micro
def test_qemu_make_fail(temp_dir, platform, west_cmd, skip_build, tvm_debug):
    """Testing QEMU make fail."""
    if platform not in ["host", "mps2_an521"]:
        pytest.skip(msg="Only for QEMU targets.")

    model, zephyr_board = PLATFORMS[platform]
    build_config = {"skip_build": skip_build, "debug": tvm_debug}
    shape = (10,)
    dtype = "float32"

    # Construct Relay program.
    x = relay.var("x", relay.TensorType(shape=shape, dtype=dtype))
    xx = relay.multiply(x, x)
    z = relay.add(xx, relay.const(np.ones(shape=shape, dtype=dtype)))
    func = relay.Function([x], z)

    target = tvm.target.target.micro(model, options=["-link-params=1", "--executor=aot"])
    with tvm.transform.PassContext(opt_level=3, config={"tir.disable_vectorize": True}):
        lowered = relay.build(func, target)

    # Generate input/output header files
    with tempfile.NamedTemporaryFile() as tar_temp_file:
        with tarfile.open(tar_temp_file.name, "w:gz") as tf:
            with tempfile.TemporaryDirectory() as tar_temp_dir:
                model_files_path = os.path.join(tar_temp_dir, "include")
                os.mkdir(model_files_path)
                header_path = generate_c_interface_header(
                    lowered.libmod_name, ["input_1"], ["output"], model_files_path
                )
                tf.add(header_path, arcname=os.path.relpath(header_path, tar_temp_dir))
            _create_header_file("input_data", np.zeros(shape=shape, dtype=dtype), "include", tf)
            _create_header_file("output_data", np.zeros(shape=shape, dtype=dtype), "include", tf)

        project, project_dir = _build_project(
            temp_dir,
            model,
            target,
            zephyr_board,
            west_cmd,
            lowered,
            build_config,
            extra_files_tar=tar_temp_file.name,
        )

    file_path = (
        pathlib.Path(project_dir) / "build" / "zephyr" / "CMakeFiles" / "run.dir" / "build.make"
    )
    assert file_path.is_file(), f"[{file_path}] does not exist."

    # Remove a file to create make failure.
    os.remove(file_path)
    project.flash()
    with pytest.raises(server.JSONRPCError) as excinfo:
        project.transport().open()
    assert "QEMU setup failed" in str(excinfo.value)


if __name__ == "__main__":
    sys.exit(pytest.main([__file__] + sys.argv[1:]))<|MERGE_RESOLUTION|>--- conflicted
+++ resolved
@@ -185,17 +185,6 @@
     )
     sample = np.load(sample_path)
 
-<<<<<<< HEAD
-    session_kw = _build_session_kw(
-        model, target, zephyr_board, west_cmd, lowered.lib, runtime_path, build_config
-    )
-    timeout_sec = 70
-    transport = session_kw["flasher"].flash(session_kw["binary"])
-    transport.open()
-    transport.write(b"start\n", timeout_sec=timeout_sec)
-
-    result_line = _get_message(transport, "#result", timeout_sec)
-=======
     with tempfile.NamedTemporaryFile() as tar_temp_file:
         with tarfile.open(tar_temp_file.name, "w:gz") as tf:
             with tempfile.TemporaryDirectory() as tar_temp_dir:
@@ -224,12 +213,12 @@
 
     project.flash()
     with project.transport() as transport:
-        _get_message(transport, "#wakeup")
+        read_timeout = 60
+        _get_message(transport, "#wakeup", timeout_sec=read_timeout)
         transport.write(b"start\n", timeout_sec=5)
 
-        result_line = _get_message(transport, "#result")
-
->>>>>>> 00bed97d
+        result_line = _get_message(transport, "#result", timeout_sec=read_timeout)
+
     result_line = result_line.strip("\n")
     result_line = result_line.split(":")
     result = int(result_line[1])
