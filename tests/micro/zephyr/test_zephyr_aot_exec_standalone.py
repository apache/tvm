# Licensed to the Apache Software Foundation (ASF) under one
# or more contributor license agreements.  See the NOTICE file
# distributed with this work for additional information
# regarding copyright ownership.  The ASF licenses this file
# to you under the Apache License, Version 2.0 (the
# "License"); you may not use this file except in compliance
# with the License.  You may obtain a copy of the License at
#
#   http://www.apache.org/licenses/LICENSE-2.0
#
# Unless required by applicable law or agreed to in writing,
# software distributed under the License is distributed on an
# "AS IS" BASIS, WITHOUT WARRANTIES OR CONDITIONS OF ANY
# KIND, either express or implied.  See the License for the
# specific language governing permissions and limitations
# under the License.
import pytest
import numpy as np

import tvm
import tvm.testing
import tvm.micro.testing
<<<<<<< HEAD
from tvm.micro.project_api import server
=======
>>>>>>> 6c343613
import tvm.relay as relay
from tvm.relay.backend import Executor, Runtime
from tvm.contrib.download import download_testdata

from . import utils


@tvm.testing.requires_micro
@pytest.mark.skip_boards(["mps2_an521", "mps3_an547"])
def test_tflite(workspace_dir, board, microtvm_debug, serial_number):
    """Testing a TFLite model."""
    input_shape = (1, 49, 10, 1)
    output_shape = (1, 12)
    build_config = {"debug": microtvm_debug}

    model_url = "https://github.com/mlcommons/tiny/raw/bceb91c5ad2e2deb295547d81505721d3a87d578/benchmark/training/keyword_spotting/trained_models/kws_ref_model.tflite"
    model_path = download_testdata(model_url, "kws_ref_model.tflite", module="model")

    # Import TFLite model
    tflite_model_buf = open(model_path, "rb").read()
    try:
        import tflite

        tflite_model = tflite.Model.GetRootAsModel(tflite_model_buf, 0)
    except AttributeError:
        import tflite.Model

        tflite_model = tflite.Model.Model.GetRootAsModel(tflite_model_buf, 0)

    # Load TFLite model and convert to Relay
    relay_mod, params = relay.frontend.from_tflite(
        tflite_model, shape_dict={"input_1": input_shape}, dtype_dict={"input_1 ": "int8"}
    )

    target = tvm.micro.testing.get_target("zephyr", board)
    executor = Executor(
        "aot", {"unpacked-api": True, "interface-api": "c", "workspace-byte-alignment": 4}
    )
    runtime = Runtime("crt")
    with tvm.transform.PassContext(opt_level=3, config={"tir.disable_vectorize": True}):
        lowered = relay.build(relay_mod, target, params=params, runtime=runtime, executor=executor)

    sample_url = "https://github.com/tlc-pack/web-data/raw/main/testdata/microTVM/data/keyword_spotting_int8_6.pyc.npy"
    sample_path = download_testdata(sample_url, "keyword_spotting_int8_6.pyc.npy", module="data")
    sample = np.load(sample_path)

    project, _ = utils.generate_project(
        workspace_dir,
        board,
        lowered,
        build_config,
        sample,
        output_shape,
        "int8",
        False,
        serial_number,
    )

    result, _ = utils.run_model(project)
    assert result == 6


<<<<<<< HEAD
@tvm.testing.requires_micro
@pytest.mark.skip_boards(["mps2_an521", "mps3_an547"])
def test_qemu_make_fail(workspace_dir, board, microtvm_debug, serial_number):
    """Testing QEMU make fail."""
    if not utils.ZEPHYR_BOARDS[board]["is_qemu"]:
        pytest.skip(msg="Only for QEMU targets.")

    build_config = {"debug": microtvm_debug}
    shape = (10,)
    dtype = "float32"

    # Construct Relay program.
    x = relay.var("x", relay.TensorType(shape=shape, dtype=dtype))
    xx = relay.multiply(x, x)
    z = relay.add(xx, relay.const(np.ones(shape=shape, dtype=dtype)))
    func = relay.Function([x], z)
    ir_mod = tvm.IRModule.from_expr(func)

    target = tvm.micro.testing.get_target("zephyr", board)
    executor = Executor("aot")
    runtime = Runtime("crt")
    with tvm.transform.PassContext(opt_level=3, config={"tir.disable_vectorize": True}):
        lowered = relay.build(ir_mod, target, executor=executor, runtime=runtime)

    sample = np.zeros(shape=shape, dtype=dtype)
    project, project_dir = utils.generate_project(
        workspace_dir,
        board,
        lowered,
        build_config,
        sample,
        shape,
        dtype,
        False,
        serial_number,
    )

    file_path = pathlib.Path(project_dir) / "build" / "build.ninja"
    assert file_path.is_file(), f"[{file_path}] does not exist."

    # Remove a file to create make failure.
    os.remove(file_path)
    project.flash()
    with pytest.raises(server.JSONRPCError) as excinfo:
        project.transport().open()
    assert "QEMU setup failed" in str(excinfo.value)


=======
>>>>>>> 6c343613
if __name__ == "__main__":
    tvm.testing.main()<|MERGE_RESOLUTION|>--- conflicted
+++ resolved
@@ -20,10 +20,6 @@
 import tvm
 import tvm.testing
 import tvm.micro.testing
-<<<<<<< HEAD
-from tvm.micro.project_api import server
-=======
->>>>>>> 6c343613
 import tvm.relay as relay
 from tvm.relay.backend import Executor, Runtime
 from tvm.contrib.download import download_testdata
@@ -86,56 +82,5 @@
     assert result == 6
 
 
-<<<<<<< HEAD
-@tvm.testing.requires_micro
-@pytest.mark.skip_boards(["mps2_an521", "mps3_an547"])
-def test_qemu_make_fail(workspace_dir, board, microtvm_debug, serial_number):
-    """Testing QEMU make fail."""
-    if not utils.ZEPHYR_BOARDS[board]["is_qemu"]:
-        pytest.skip(msg="Only for QEMU targets.")
-
-    build_config = {"debug": microtvm_debug}
-    shape = (10,)
-    dtype = "float32"
-
-    # Construct Relay program.
-    x = relay.var("x", relay.TensorType(shape=shape, dtype=dtype))
-    xx = relay.multiply(x, x)
-    z = relay.add(xx, relay.const(np.ones(shape=shape, dtype=dtype)))
-    func = relay.Function([x], z)
-    ir_mod = tvm.IRModule.from_expr(func)
-
-    target = tvm.micro.testing.get_target("zephyr", board)
-    executor = Executor("aot")
-    runtime = Runtime("crt")
-    with tvm.transform.PassContext(opt_level=3, config={"tir.disable_vectorize": True}):
-        lowered = relay.build(ir_mod, target, executor=executor, runtime=runtime)
-
-    sample = np.zeros(shape=shape, dtype=dtype)
-    project, project_dir = utils.generate_project(
-        workspace_dir,
-        board,
-        lowered,
-        build_config,
-        sample,
-        shape,
-        dtype,
-        False,
-        serial_number,
-    )
-
-    file_path = pathlib.Path(project_dir) / "build" / "build.ninja"
-    assert file_path.is_file(), f"[{file_path}] does not exist."
-
-    # Remove a file to create make failure.
-    os.remove(file_path)
-    project.flash()
-    with pytest.raises(server.JSONRPCError) as excinfo:
-        project.transport().open()
-    assert "QEMU setup failed" in str(excinfo.value)
-
-
-=======
->>>>>>> 6c343613
 if __name__ == "__main__":
     tvm.testing.main()