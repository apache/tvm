/*
 * Licensed to the Apache Software Foundation (ASF) under one
 * or more contributor license agreements.  See the NOTICE file
 * distributed with this work for additional information
 * regarding copyright ownership.  The ASF licenses this file
 * to you under the Apache License, Version 2.0 (the
 * "License"); you may not use this file except in compliance
 * with the License.  You may obtain a copy of the License at
 *
 *   http://www.apache.org/licenses/LICENSE-2.0
 *
 * Unless required by applicable law or agreed to in writing,
 * software distributed under the License is distributed on an
 * "AS IS" BASIS, WITHOUT WARRANTIES OR CONDITIONS OF ANY
 * KIND, either express or implied.  See the License for the
 * specific language governing permissions and limitations
 * under the License.
 */

/*!
 * \file external_runtime_test.cc
 * \brief Test an example runtime module to interpreting a json string.
 */
#include <dmlc/logging.h>
#include <gtest/gtest.h>
#include <tvm/runtime/c_runtime_api.h>
#include <tvm/runtime/memory.h>
#include <tvm/runtime/contrib/gcc.h>
#include <tvm/runtime/module.h>
#include <tvm/runtime/ndarray.h>
#include <tvm/runtime/object.h>
#include <tvm/runtime/packed_func.h>
#include <tvm/runtime/registry.h>

#include <cmath>
#include <sstream>
#include <string>

using tvm::runtime::ExampleJSonModule;
using tvm::runtime::Module;
using tvm::runtime::ModuleNode;
using tvm::runtime::NDArray;
using tvm::runtime::Object;
using tvm::runtime::ObjectPtr;
using tvm::runtime::PackedFunc;
using tvm::runtime::TVMArgs;
using tvm::runtime::TVMArgsSetter;
using tvm::runtime::TVMRetValue;

<<<<<<< HEAD
=======
void Add_(float* a, int len_a, float* b, int len_b, float* c) {
  for (int i = 0; i < len_a * len_b; i++) {
    c[i] = a[i] + b[i];
  }
}

int Add(TVMValue* value, int* type_code, int nargs) {
  CHECK_EQ(nargs, 3U) << "Expect 3 args, but get " << nargs << "\n";
  DLTensor* arg0 = static_cast<DLTensor*>(value[0].v_handle);
  DLTensor* arg1 = static_cast<DLTensor*>(value[1].v_handle);
  DLTensor* out = static_cast<DLTensor*>(value[2].v_handle);
  Add_(static_cast<float*>(arg0->data), arg0->shape[0],
       static_cast<float*>(arg1->data), arg1->shape[0],
       static_cast<float*>(out->data));
  return 0;
}

void Sub_(float* a, int len_a, float* b, int len_b, float* c) {
  for (int i = 0; i < len_a * len_b; i++) {
    c[i] = a[i] - b[i];
  }
}

int Sub(TVMValue* value, int* type_code, int nargs) {
  CHECK_EQ(nargs, 3U) << "Expect 3 args, but get " << nargs << "\n";
  DLTensor* arg0 = static_cast<DLTensor*>(value[0].v_handle);
  DLTensor* arg1 = static_cast<DLTensor*>(value[1].v_handle);
  DLTensor* out = static_cast<DLTensor*>(value[2].v_handle);
  Sub_(static_cast<float*>(arg0->data), arg0->shape[0],
       static_cast<float*>(arg1->data), arg1->shape[0],
       static_cast<float*>(out->data));
  return 0;
}

class ExampleJSonModule : public ModuleNode {
 public:
  ExampleJSonModule() {}
  ~ExampleJSonModule() {}

  PackedFunc GetFunction(const std::string& name,
                         const ObjectPtr<Object>& sptr_to_self) final {
    if (name == "example_json_rt") {
      return PackedFunc([sptr_to_self, this](TVMArgs args, TVMRetValue* rv) {
        CHECK_EQ(args.size(), 3U);
        NDArray arg0 = args[0];
        NDArray arg1 = args[1];
        NDArray arg2 = args[2];
        this->data_entry_[0].CopyFrom(arg0);
        this->data_entry_[1].CopyFrom(arg1);
        this->data_entry_[2].CopyFrom(arg2);
        for (const auto& it : this->graph_) {
          this->run(it.first, it.second);
        }
        *rv = data_entry_.back();
      });
    } else {
      LOG(FATAL) << "Unkown runtime type: " << name << "\n";
      return PackedFunc();
    }
  }

  void run(int id, const std::vector<int>& inputs) {
    std::vector<TVMValue> values(inputs.size());
    std::vector<int> type_codes(inputs.size());
    TVMArgsSetter setter(values.data(), type_codes.data());

    if (op_id_[id] == "add" || op_id_[id] == "sub") {
      for (size_t i = 0; i < inputs.size(); i++) {
        setter(i, data_entry_[inputs[i]]);
      }
    }

    if (op_id_[id] == "add") {
      Add(values.data(), type_codes.data(), inputs.size());
    } else if (op_id_[id] == "sub") {
      Sub(values.data(), type_codes.data(), inputs.size());
    }
  }

  const char* type_key() const { return "examplejson"; }

  void SaveToBinary(dmlc::Stream* stream) final {
    // Write to a json string.
  }

  // Note this is a very simple json that only serves for demostration purpose.
  // Users usually have their own format and they can serialize it using the
  // SaveToBinary method and deserialize it using LoadFromFile.
  void ParseJson(const std::string& json) {
    std::string line;
    std::stringstream ss(json);

    while (std::getline(ss, line, '\n')) {
      std::stringstream ss2(line);
      std::string token;
      int id = 0;

      ss2 >> token;
      ss2 >> id;
      if (op_id_.size() <= static_cast<size_t>(id)) {
        op_id_.resize(id + 1);
        data_entry_.resize(id + 1);
      }

      int64_t total_elements = 1;
      std::vector<int64_t> shape;
      if (token == "input") {
        int64_t size = 0;
        while (ss2 >> size) {
          total_elements *= size;
          shape.push_back(size);
        }
      } else {
        op_id_[id] = token;
        bool shape_data = false;
        while (ss2 >> token) {
          if (token == "shape:") {
            shape_data = true;
          } else if (shape_data) {
            total_elements *= std::stoll(token);
            shape.push_back(std::stoll(token));
          } else if (token != "inputs:") {
            graph_[id].push_back(std::stoi(token));
          }
        }
        graph_[id].push_back(id);
      }
      DLContext ctx;
      ctx.device_type = static_cast<DLDeviceType>(1);
      ctx.device_id = 0;
      data_entry_[id] = NDArray::Empty(shape, DLDataType{kDLFloat, 32, 1}, ctx);
    }
  }

  static Module LoadFromFile(const std::string& json, const std::string& format) {
    auto n = tvm::runtime::make_object<ExampleJSonModule>();
    n->ParseJson(json);
    return Module(n);
  }

  void SaveToFile(const std::string& file_name, const std::string& format) final {}
  std::string GetSource(const std::string& format = "") final { return ""; }

 private:
  // op -> inputs
  std::map<int, std::vector<int> > graph_;
  std::vector<NDArray> data_entry_;
  // id -> op
  std::vector<std::string> op_id_;
};
>>>>>>> f01c466f

TEST(ExampleModule, Basic) {
  // This is a simple json format used for testing. Users/vendors can define
  // their own format.
  std::string json =
      "gcc_0\n"
      "input 0 10 10\n"
      "input 1 10 10\n"
      "input 2 10 10\n"
      "add 3 inputs: 0 1 shape: 10 10\n"
      "sub 4 inputs: 3 2 shape: 10 10";

  Module mod = ExampleJSonModule::LoadFromFile(json, "");
  PackedFunc f = mod.GetFunction("gcc_0", false);

  auto a_val = NDArray::Empty({10, 10}, {kDLFloat, 32, 1}, {kDLCPU, 0});
  auto b_val = NDArray::Empty({10, 10}, {kDLFloat, 32, 1}, {kDLCPU, 0});
  auto c_val = NDArray::Empty({10, 10}, {kDLFloat, 32, 1}, {kDLCPU, 0});

  float* pa = (float*)a_val.ToDLPack()->dl_tensor.data;
  float* pb = (float*)b_val.ToDLPack()->dl_tensor.data;
  float* pc = (float*)c_val.ToDLPack()->dl_tensor.data;

  // Assign values.
  for (int i = 0; i < 10 * 10; i++) {
    pa[i] = i;
    pb[i] = i + 1.0;
    pc[i] = i + 2.0;
  }

  NDArray out = f(a_val, b_val, c_val);
  float* p_out = (float*)out.ToDLPack()->dl_tensor.data;

  // Check correctness of result
  for (int i = 0; i < 10; i++) {
    CHECK_LT(std::fabs(p_out[i] - ((i + (i + 1.0) - (i + 2.0)))), 1e-5);
  }
}

int main(int argc, char** argv) {
  testing::InitGoogleTest(&argc, argv);
  testing::FLAGS_gtest_death_test_style = "threadsafe";
  return RUN_ALL_TESTS();
}<|MERGE_RESOLUTION|>--- conflicted
+++ resolved
@@ -47,8 +47,6 @@
 using tvm::runtime::TVMArgsSetter;
 using tvm::runtime::TVMRetValue;
 
-<<<<<<< HEAD
-=======
 void Add_(float* a, int len_a, float* b, int len_b, float* c) {
   for (int i = 0; i < len_a * len_b; i++) {
     c[i] = a[i] + b[i];
@@ -199,7 +197,6 @@
   // id -> op
   std::vector<std::string> op_id_;
 };
->>>>>>> f01c466f
 
 TEST(ExampleModule, Basic) {
   // This is a simple json format used for testing. Users/vendors can define
