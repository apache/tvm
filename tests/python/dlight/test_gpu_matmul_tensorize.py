--- conflicted
+++ resolved
@@ -831,17 +831,10 @@
                                             v0 = T.axis.spatial(1, ax0_1)
                                             v1 = T.axis.spatial((batch_size + 15) // 16 * 16, ax1_0 * 16 + (ax1_ax2_fused_0 * 512 + ax1_ax2_fused_1 * 128 + ax1_ax2_fused_2 * 128 + ax1_ax2_fused_3 * 4 + ax1_ax2_fused_4) // 64)
                                             v2 = T.axis.spatial(28672, ax2_0 * 64 + (ax1_ax2_fused_0 * 512 + ax1_ax2_fused_1 * 128 + ax1_ax2_fused_2 * 128 + ax1_ax2_fused_3 * 4 + ax1_ax2_fused_4) % 64)
-<<<<<<< HEAD
-                                            T.reads(C_reindex_pad_shared[v0, v1, v2])
-                                            T.writes(C[v1, 0, v2])
-                                            if v1 < batch_size:
-                                                C[v1, 0, v2] = C_reindex_pad_shared[v0, v1, v2]
-=======
                                             T.where(ax1_0 * 16 + (((ax1_ax2_fused_0 * 4 + ax1_ax2_fused_1 + ax1_ax2_fused_2) * 32 + ax1_ax2_fused_3) * 4 + ax1_ax2_fused_4) // 64 < batch_size)
                                             T.reads(C_reindex_pad_shared[v0, v1, v2])
                                             T.writes(C[v1, 0, v2])
                                             C[v1, 0, v2] = C_reindex_pad_shared[v0, v1, v2]
->>>>>>> 21df6c6b
     # fmt: on
 
 
@@ -978,17 +971,10 @@
                                             v0 = T.axis.spatial(1, ax0_1)
                                             v1 = T.axis.spatial((batch_size + 15) // 16 * 16, ax1_0 * 16 + (ax1_ax2_fused_0 * 512 + ax1_ax2_fused_1 * 128 + ax1_ax2_fused_2 * 128 + ax1_ax2_fused_3 * 4 + ax1_ax2_fused_4) // 64)
                                             v2 = T.axis.spatial(28672, ax2_0 * 64 + (ax1_ax2_fused_0 * 512 + ax1_ax2_fused_1 * 128 + ax1_ax2_fused_2 * 128 + ax1_ax2_fused_3 * 4 + ax1_ax2_fused_4) % 64)
-<<<<<<< HEAD
-                                            T.reads(C_reindex_pad_shared[v0, v1, v2])
-                                            T.writes(C[v1, 0, v2])
-                                            if v1 < batch_size:
-                                                C[v1, 0, v2] = C_reindex_pad_shared[v0, v1, v2]
-=======
                                             T.where(ax1_0 * 16 + (((ax1_ax2_fused_0 * 4 + ax1_ax2_fused_1 + ax1_ax2_fused_2) * 32 + ax1_ax2_fused_3) * 4 + ax1_ax2_fused_4) // 64 < batch_size)
                                             T.reads(C_reindex_pad_shared[v0, v1, v2])
                                             T.writes(C[v1, 0, v2])
                                             C[v1, 0, v2] = C_reindex_pad_shared[v0, v1, v2]
->>>>>>> 21df6c6b
 
 
 if __name__ == "__main__":
