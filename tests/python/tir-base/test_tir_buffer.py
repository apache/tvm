--- conflicted
+++ resolved
@@ -81,15 +81,9 @@
 
     # Test extent from input params
     aptr = Ab.access_ptr("rw", extent=200)
-<<<<<<< HEAD
-    assert tvm.ir.structural_equal(aptr.args[3], T.int32(200))
+    tvm.ir.assert_structural_equal(aptr.args[3], T.int32(200))
     aptr = Ab.access_ptr("rw", offset=100, extent=100)
-    assert tvm.ir.structural_equal(aptr.args[3], T.int32(100))
-=======
-    tvm.ir.assert_structural_equal(aptr.args[3], 200)
-    aptr = Ab.access_ptr("rw", offset=100, extent=100)
-    tvm.ir.assert_structural_equal(aptr.args[3], 100)
->>>>>>> 292ecfd2
+    tvm.ir.assert_structural_equal(aptr.args[3], T.int32(100))
 
 
 def test_buffer_vload():
