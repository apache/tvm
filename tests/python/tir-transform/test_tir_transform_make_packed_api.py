--- conflicted
+++ resolved
@@ -353,52 +353,20 @@
         built(A, B)
 
 
-<<<<<<< HEAD
-def test_int_parameter():
-    """Boolean may be passed to functions accepting int
-
-    A PackedFunc produced by compiling an IRModule should support the
-    same type conversions as the C++ implementation.  When a function
-    accepts an integer argument, the caller may call it with a boolean
-    value.
-
-    This also provides backwards compatibility for functions that were
-    defined as accepting an integer, but are called with a boolean
-    argument.  Prior to PackedFunc interface supporting boolean
-    arguments directly, the argument would be converted from boolean
-    to integer to be stored in a TVMValue.  After adding support for
-    boolean arguments, this usage should not cause an error.
-
-    """
-=======
 def test_zero_arg_function():
     """Only check non-null args when num_args>0"""
->>>>>>> f6fe2aa3
 
     @I.ir_module
     class Before:
         @T.prim_func
-<<<<<<< HEAD
-        def main(arg: T.int32) -> T.int32:
-            T.func_attr({"target": T.target("llvm", host="llvm")})
-            if arg > 0:
-                return 10
-            else:
-                return 20
-=======
         def func_without_arg() -> T.int64:
             T.func_attr({"target": T.target("llvm", host="llvm")})
             return T.int64(42)
->>>>>>> f6fe2aa3
 
     @I.ir_module
     class Expected:
         @T.prim_func
-<<<<<<< HEAD
-        def main(
-=======
         def func_without_arg(
->>>>>>> f6fe2aa3
             args: T.handle,
             arg_type_ids: T.handle("int32"),
             num_args: T.int32,
@@ -412,7 +380,64 @@
                     "target": T.target("llvm"),
                 }
             )
-<<<<<<< HEAD
+            assert num_args == 0, "func_without_arg: num_args should be 0"
+            arg_type_ids_1 = T.decl_buffer((0,), "int32", data=arg_type_ids)
+            with T.attr(0, "compute_scope", "func_without_arg_compute_"):
+                out_ret_value_1 = T.Buffer((1,), "int64", data=out_ret_value, strides=(1,))
+                out_ret_value_1[0] = T.Cast("int64", T.int64(42))
+                out_ret_tcode_1 = T.Buffer((1,), "int32", data=out_ret_tcode, strides=(1,))
+                out_ret_tcode_1[0] = 0
+                return 0
+            return 0
+
+    After = tvm.tir.transform.MakePackedAPI()(Before)
+    tvm.ir.assert_structural_equal(Expected, After)
+
+
+def test_int_parameter():
+    """Boolean may be passed to functions accepting int
+
+    A PackedFunc produced by compiling an IRModule should support the
+    same type conversions as the C++ implementation.  When a function
+    accepts an integer argument, the caller may call it with a boolean
+    value.
+
+    This also provides backwards compatibility for functions that were
+    defined as accepting an integer, but are called with a boolean
+    argument.  Prior to PackedFunc interface supporting boolean
+    arguments directly, the argument would be converted from boolean
+    to integer to be stored in a TVMValue.  After adding support for
+    boolean arguments, this usage should not cause an error.
+
+    """
+
+    @I.ir_module
+    class Before:
+        @T.prim_func
+        def main(arg: T.int32) -> T.int32:
+            T.func_attr({"target": T.target("llvm", host="llvm")})
+            if arg > 0:
+                return 10
+            else:
+                return 20
+
+    @I.ir_module
+    class Expected:
+        @T.prim_func
+        def main(
+            args: T.handle,
+            arg_type_ids: T.handle("int32"),
+            num_args: T.int32,
+            out_ret_value: T.handle("void"),
+            out_ret_tcode: T.handle("int32"),
+            resource_handle: T.handle,
+        ) -> T.int32:
+            T.func_attr(
+                {
+                    "calling_conv": 1,
+                    "target": T.target("llvm"),
+                }
+            )
             assert num_args == 1, "main: num_args should be 1"
             assert not T.isnullptr(args), "main: TVMValue* arg pointer was NULL"
             assert not T.isnullptr(arg_type_ids), "main: int* type_codes was NULL"
@@ -505,19 +530,6 @@
 
     After = tvm.tir.transform.MakePackedAPI()(Before)
 
-=======
-            assert num_args == 0, "func_without_arg: num_args should be 0"
-            arg_type_ids_1 = T.decl_buffer((0,), "int32", data=arg_type_ids)
-            with T.attr(0, "compute_scope", "func_without_arg_compute_"):
-                out_ret_value_1 = T.Buffer((1,), "int64", data=out_ret_value, strides=(1,))
-                out_ret_value_1[0] = T.Cast("int64", T.int64(42))
-                out_ret_tcode_1 = T.Buffer((1,), "int32", data=out_ret_tcode, strides=(1,))
-                out_ret_tcode_1[0] = 0
-                return 0
-            return 0
-
-    After = tvm.tir.transform.MakePackedAPI()(Before)
->>>>>>> f6fe2aa3
     tvm.ir.assert_structural_equal(Expected, After)
 
 
