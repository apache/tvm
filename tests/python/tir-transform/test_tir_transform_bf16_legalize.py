--- conflicted
+++ resolved
@@ -18,13 +18,9 @@
 import tvm.script
 from tvm.target import Target
 from tvm.script import tir as T
-<<<<<<< HEAD
-from tvm.tir.transform.transform import BindTarget
-=======
 from tvm.target import Target
 from tvm.tir.transform.transform import BindTarget
 
->>>>>>> 5491f0c2
 
 def u16tof32(v):
     uint32_v = v.astype("uint32")
@@ -47,10 +43,6 @@
 def f32tobf16(v):
     return T.reinterpret("bfloat16", f32tou16(v))
 
-<<<<<<< HEAD
-=======
-
->>>>>>> 5491f0c2
 def test_bf16_storage_compute_scope_will_legalize():
     def get_before():
         @tvm.script.ir_module
@@ -114,8 +106,6 @@
 
     target = Target("nvidia/geforce-rtx-2080-ti")
     before = BindTarget(target)(get_before())
-<<<<<<< HEAD
-=======
     after_compute = tvm.tir.transform.BF16ComputeLegalize()(before)
     after_storage = tvm.tir.transform.BF16StorageLegalize()(after_compute)
     tvm.ir.assert_structural_equal(after_compute, BindTarget(target)(after_compute_legalize()))
@@ -389,268 +379,6 @@
 
     target = Target("nvidia/geforce-rtx-3090-ti")
     before = BindTarget(target)(get_before())
->>>>>>> 5491f0c2
-    after_compute = tvm.tir.transform.BF16ComputeLegalize()(before)
-    after_storage = tvm.tir.transform.BF16StorageLegalize()(after_compute)
-    tvm.ir.assert_structural_equal(after_compute, BindTarget(target)(after_compute_legalize()))
-    tvm.ir.assert_structural_equal(after_storage, BindTarget(target)(after_storage_legalize()))
-<<<<<<< HEAD
-
-def test_bf16_storage_compute_scope_wont_legalize():
-    def get_before():
-        @tvm.script.ir_module
-        class Before:
-            @T.prim_func
-            def main(
-                Aptr: T.handle("bfloat16", storage_scope="shared"),
-                Bptr: T.handle("bfloat16", storage_scope="local"),
-                Dptr: T.handle("bfloat16"),
-            ):
-                T.func_attr({"global_symbol": "main"})
-                A = T.decl_buffer((100,), "bfloat16", data=Aptr)
-                B = T.decl_buffer((100,), "bfloat16", data=Bptr)
-                D = T.decl_buffer((100,), "bfloat16", data=Dptr)
-                C = T.decl_buffer((100,), "bfloat16")
-                for i in T.grid(100):
-                    C[i] = A[i] + B[i]
-                    D[i] = T.exp(C[i])
-
-        return Before
-
-    def after_compute_legalize():
-        @tvm.script.ir_module
-        class After:
-            @T.prim_func
-            def main(
-                Aptr: T.handle("bfloat16", storage_scope="shared"),
-                Bptr: T.handle("bfloat16", storage_scope="local"),
-                Dptr: T.handle("bfloat16"),
-            ):
-                T.func_attr({"global_symbol": "main"})
-                A = T.decl_buffer((100,), "bfloat16", data=Aptr)
-                B = T.decl_buffer((100,), "bfloat16", data=Bptr)
-                D = T.decl_buffer((100,), "bfloat16", data=Dptr)
-                C = T.decl_buffer((100,), "bfloat16")
-                for i in T.grid(100):
-                    C[i] = A[i] + B[i]
-                    D[i] = T.exp(C[i])
-
-        return After
-
-    def after_storage_legalize():
-        @tvm.script.ir_module
-        class After:
-            @T.prim_func
-            def main(
-                Aptr: T.handle("bfloat16", storage_scope="shared"),
-                Bptr: T.handle("bfloat16", storage_scope="local"),
-                Dptr: T.handle("bfloat16"),
-            ):
-                T.func_attr({"global_symbol": "main"})
-                A = T.decl_buffer((100,), "bfloat16", data=Aptr)
-                B = T.decl_buffer((100,), "bfloat16", data=Bptr)
-                D = T.decl_buffer((100,), "bfloat16", data=Dptr)
-                C = T.decl_buffer((100,), "bfloat16")
-                for i in T.grid(100):
-                    C[i] = A[i] + B[i]
-                    D[i] = T.exp(C[i])
-=======
->>>>>>> 5491f0c2
-
-        return After
-
-    target = Target("nvidia/geforce-rtx-3090-ti")
-    before = BindTarget(target)(get_before())
-    after_compute = tvm.tir.transform.BF16ComputeLegalize()(before)
-    after_storage = tvm.tir.transform.BF16StorageLegalize()(after_compute)
-    tvm.ir.assert_structural_equal(after_compute, BindTarget(target)(after_compute_legalize()))
-    tvm.ir.assert_structural_equal(after_storage, BindTarget(target)(after_storage_legalize()))
-
-def test_bf16_reduce_will_legalize():
-    def get_before():
-        @tvm.script.ir_module
-        class Before:
-            @T.prim_func(private=True)
-            def main(
-                Aptr: T.handle("bfloat16", storage_scope="shared"),
-            ):
-                A_flat = T.decl_buffer(4096, "bfloat16", data=Aptr)
-
-                for i in range(128):
-                    threadIdx_x = T.launch_thread("threadIdx.x", 32)
-
-                    reduce = T.decl_buffer(1, dtype="bfloat16", scope="local")
-
-                    with T.attr(
-                        T.comm_reducer(lambda x, y: x + y, [T.bfloat16(0)]),
-                        "reduce_scope",
-                        T.reinterpret("handle", T.uint64(0)),
-                    ):
-                        T.tvm_thread_allreduce(
-                            T.uint32(1),
-                            A_flat[0],
-                            T.bool(True),
-                            reduce[0],
-                            threadIdx_x,
-                        )
-
-        return Before
-
-    def after_compute_legalize():
-        @tvm.script.ir_module
-        class After:
-            @T.prim_func(private=True)
-            def main(
-                Aptr: T.handle("bfloat16", storage_scope="shared"),
-            ):
-                A_flat_1 = T.decl_buffer(4096, "bfloat16", data=Aptr)
-
-                for i in range(128):
-                    threadIdx_x = T.launch_thread("threadIdx.x", 32)
-
-                    reduce = T.decl_buffer(1, dtype="float32", scope="local")
-
-                    with T.attr(
-                        T.comm_reducer(lambda x, y: x + y, [T.float32(0)]),
-                        "reduce_scope",
-                        T.reinterpret("handle", T.uint64(0)),
-                    ):
-                        T.tvm_thread_allreduce(
-                            T.uint32(1),
-                            T.reinterpret("float32", T.shift_left(T.Cast("uint32", T.reinterpret("uint16", A_flat_1[0])), T.uint32(16))),
-                            T.bool(True),
-                            reduce[0],
-                            threadIdx_x,
-                        )
-
-        return After
-
-    def after_storage_legalize():
-        @tvm.script.ir_module
-        class After:
-            @T.prim_func(private=True)
-            def main(
-                Aptr: T.handle("uint16", storage_scope="shared"),
-            ):
-                A_flat_1 = T.decl_buffer(4096, "uint16", data=Aptr)
-
-                for i in range(128):
-                    threadIdx_x = T.launch_thread("threadIdx.x", 32)
-
-                    reduce = T.decl_buffer(1, dtype="float32", scope="local")
-
-                    with T.attr(
-                        T.comm_reducer(lambda x, y: x + y, [T.float32(0)]),
-                        "reduce_scope",
-                        T.reinterpret("handle", T.uint64(0)),
-                    ):
-                        T.tvm_thread_allreduce(
-                            T.uint32(1),
-                            T.reinterpret("float32", T.shift_left(T.Cast("uint32", T.reinterpret("uint16", A_flat_1[0])), T.uint32(16))),
-                            T.bool(True),
-                            reduce[0],
-                            threadIdx_x,
-                        )
-
-        return After
-
-    target = Target("nvidia/geforce-rtx-2080-ti")
-    before = BindTarget(target)(get_before())
-    after_compute = tvm.tir.transform.BF16ComputeLegalize()(before)
-    after_storage = tvm.tir.transform.BF16StorageLegalize()(after_compute)
-    tvm.ir.assert_structural_equal(after_compute, BindTarget(target)(after_compute_legalize()))
-    tvm.ir.assert_structural_equal(after_storage, BindTarget(target)(after_storage_legalize()))
-
-def test_bf16_reduce_wont_legalize():
-    def get_before():
-        @tvm.script.ir_module
-        class Before:
-            @T.prim_func(private=True)
-            def main(
-                Aptr: T.handle("bfloat16", storage_scope="shared"),
-            ):
-                A_flat = T.decl_buffer(4096, "bfloat16", data=Aptr)
-
-                for i in range(128):
-                    threadIdx_x = T.launch_thread("threadIdx.x", 32)
-
-                    reduce = T.decl_buffer(1, dtype="bfloat16", scope="local")
-
-                    with T.attr(
-                        T.comm_reducer(lambda x, y: x + y, [T.bfloat16(0)]),
-                        "reduce_scope",
-                        T.reinterpret("handle", T.uint64(0)),
-                    ):
-                        T.tvm_thread_allreduce(
-                            T.uint32(1),
-                            A_flat[0],
-                            T.bool(True),
-                            reduce[0],
-                            threadIdx_x,
-                        )
-
-        return Before
-
-    def after_compute_legalize():
-        @tvm.script.ir_module
-        class After:
-            @T.prim_func(private=True)
-            def main(
-                Aptr: T.handle("bfloat16", storage_scope="shared"),
-            ):
-                A_flat = T.decl_buffer(4096, "bfloat16", data=Aptr)
-
-                for i in range(128):
-                    threadIdx_x = T.launch_thread("threadIdx.x", 32)
-
-                    reduce = T.decl_buffer(1, dtype="bfloat16", scope="local")
-
-                    with T.attr(
-                        T.comm_reducer(lambda x, y: x + y, [T.bfloat16(0)]),
-                        "reduce_scope",
-                        T.reinterpret("handle", T.uint64(0)),
-                    ):
-                        T.tvm_thread_allreduce(
-                            T.uint32(1),
-                            A_flat[0],
-                            T.bool(True),
-                            reduce[0],
-                            threadIdx_x,
-                        )
-
-        return After
-
-    def after_storage_legalize():
-        @tvm.script.ir_module
-        class After:
-            @T.prim_func(private=True)
-            def main(
-                Aptr: T.handle("bfloat16", storage_scope="shared"),
-            ):
-                A_flat = T.decl_buffer(4096, "bfloat16", data=Aptr)
-
-                for i in range(128):
-                    threadIdx_x = T.launch_thread("threadIdx.x", 32)
-
-                    reduce = T.decl_buffer(1, dtype="bfloat16", scope="local")
-
-                    with T.attr(
-                        T.comm_reducer(lambda x, y: x + y, [T.bfloat16(0)]),
-                        "reduce_scope",
-                        T.reinterpret("handle", T.uint64(0)),
-                    ):
-                        T.tvm_thread_allreduce(
-                            T.uint32(1),
-                            A_flat[0],
-                            T.bool(True),
-                            reduce[0],
-                            threadIdx_x,
-                        )
-
-        return After
-
-    target = Target("nvidia/geforce-rtx-3090-ti")
-    before = BindTarget(target)(get_before())
     after_compute = tvm.tir.transform.BF16ComputeLegalize()(before)
     after_storage = tvm.tir.transform.BF16StorageLegalize()(after_compute)
     tvm.ir.assert_structural_equal(after_compute, BindTarget(target)(after_compute_legalize()))
