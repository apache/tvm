import numpy as np
import operator

import tvm
from tvm.contrib import graph_runtime
from tvm.relay.testing.config import ctx_list
from tvm import relay
import mxnet as mx

from mxnet import gluon
from mxnet.gluon.model_zoo import vision
import model_zoo


def verify_mxnet_frontend_impl(mx_symbol,
                               data_shape=(1, 3, 224, 224),
                               out_shape=(1, 1000),
                               gluon_impl=False,
                               name=None,
                               dtype='float32'):
    """Use name different from test to avoid let nose pick it up"""
    if gluon_impl:
        def get_gluon_output(name, x):
            net = vision.get_model(name)
            net.collect_params().initialize(mx.init.Xavier())
            net_sym = gluon.nn.SymbolBlock(outputs=net(mx.sym.var('data')),
                                           inputs=mx.sym.var('data'),
                                           params=net.collect_params())
            out = net_sym(mx.nd.array(x.astype(dtype))).asnumpy()
            return out, net_sym
    else:
        def get_mxnet_output(symbol, x, dtype='float32'):
            from collections import namedtuple
            Batch = namedtuple('Batch', ['data'])
            mod = mx.mod.Module(symbol, label_names=None)
            mod.bind(data_shapes=[('data', x.shape)], for_training=False)
            mod.init_params()
            mod.forward(Batch([mx.nd.array(x.astype(dtype))]))
            out = mod.get_outputs()[0].asnumpy()
            args, auxs = mod.get_params()
            return out, args, auxs

    def get_tvm_output(symbol, x, args, auxs, target, ctx, dtype='float32'):
        shape_dict = {"data": x.shape}
        if gluon_impl:
            new_sym, params = relay.frontend.from_mxnet(symbol, shape_dict)
        else:
            new_sym, params = relay.frontend.from_mxnet(symbol,
                                                        shape_dict,
                                                        arg_params=args,
                                                        aux_params=auxs)
        with relay.build_config(opt_level=3):
            graph, lib, params = relay.build(new_sym, target, params=params)
        m = graph_runtime.create(graph, lib, ctx)
        # set inputs
        m.set_input("data", tvm.nd.array(x.astype(dtype)))
        m.set_input(**params)
        m.run()
        # get outputs
        out = m.get_output(0, tvm.nd.empty(out_shape, dtype))
        return out.asnumpy()

    # random input
    x = np.random.uniform(size=data_shape)
    if gluon_impl:
        gluon_out, gluon_sym = get_gluon_output(name, x)
        for target, ctx in ctx_list():
            tvm_out = get_tvm_output(gluon_sym, x, None, None, target, ctx, dtype)
            tvm.testing.assert_allclose(gluon_out, tvm_out, rtol=1e-5, atol=1e-5)
    else:
        mx_out, args, auxs = get_mxnet_output(mx_symbol, x, dtype)
        assert "data" not in args
        for target, ctx in ctx_list():
            tvm_out = get_tvm_output(mx_symbol, x, args, auxs, target, ctx, dtype)
            tvm.testing.assert_allclose(mx_out, tvm_out, rtol=1e-5, atol=1e-5)

def test_forward_mlp():
    mlp = model_zoo.mx_mlp()
    verify_mxnet_frontend_impl(mlp,
                               data_shape=(1, 1, 28, 28),
                               out_shape=(1, 10))

def test_forward_vgg():
    for n in [11]:
        mx_sym = model_zoo.mx_vgg(n)
        verify_mxnet_frontend_impl(mx_sym)

def test_forward_resnet():
    for n in [18]:
        mx_sym = model_zoo.mx_resnet(18)
        verify_mxnet_frontend_impl(mx_sym)

def test_forward_elu():
    data = mx.sym.var('data')
    data = mx.sym.concat(data, -data, dim=1)  # negative part explicitly
    mx_sym = mx.sym.LeakyReLU(data, act_type='elu')
    verify_mxnet_frontend_impl(mx_sym, (1, 3, 100, 100), (1, 6, 100, 100))

def test_forward_rrelu():
    data = mx.sym.var('data')
    data = mx.sym.concat(data, -data, dim=1)  # negative part explicitly
    mx_sym = mx.sym.LeakyReLU(data, act_type='rrelu', lower_bound=0.3, upper_bound=0.7)
    verify_mxnet_frontend_impl(mx_sym, (1, 3, 100, 100), (1, 6, 100, 100))

def test_forward_prelu():
    data = mx.sym.var('data')
    data = mx.sym.concat(data, -data, dim=1)  # negative part explicitly
    mx_sym = mx.sym.LeakyReLU(data, act_type='prelu')
    verify_mxnet_frontend_impl(mx_sym, (1, 3, 100, 100), (1, 6, 100, 100))

def test_forward_softrelu():
    data = mx.sym.var('data')
    data = mx.sym.concat(data, -data, dim=1)  # negative part explicitly
    mx_sym = mx.sym.Activation(data, act_type='softrelu')
    verify_mxnet_frontend_impl(mx_sym, (1, 3, 100, 100), (1, 6, 100, 100))

def test_forward_fc_flatten():
    # test flatten=True option in mxnet 0.11.1
    data = mx.sym.var('data')
    try:
        mx_sym = mx.sym.FullyConnected(data, num_hidden=100, flatten=True)
        verify_mxnet_frontend_impl(mx_sym, (1, 3, 100, 100), (1, 100))
        mx_sym = mx.sym.FullyConnected(mx.sym.Flatten(data), num_hidden=100, flatten=False)
        verify_mxnet_frontend_impl(mx_sym, (1, 3, 100, 100), (1, 100))
    except:
        pass

def test_forward_clip():
    data = mx.sym.var('data')
    data = mx.sym.concat(data, -data, dim=1)  # negative part explicity
    mx_sym = mx.sym.clip(data, a_min=0, a_max=1)
    verify_mxnet_frontend_impl(mx_sym, (1, 3, 100, 100), (1, 6, 100, 100))

def test_forward_split():
    data = mx.sym.var('data')
    mx_sym = mx.sym.split(data, axis=1, num_outputs=4, squeeze_axis=False)
    verify_mxnet_frontend_impl(mx_sym, (1, 4, 2, 1), (1, 1, 2, 1))

def test_forward_split_squeeze():
    data = mx.sym.var('data')
    mx_sym = mx.sym.split(data, axis=1, num_outputs=4, squeeze_axis=True)
    verify_mxnet_frontend_impl(mx_sym, (1, 4, 2, 1), (1, 2, 1))

def test_forward_expand_dims():
    data = mx.sym.var('data')
    mx_sym = mx.sym.expand_dims(data, axis=1)
    verify_mxnet_frontend_impl(mx_sym, (2, 3, 4), (2, 1, 3, 4))

def test_forward_pooling():
    data = mx.sym.var('data')
    mx_sym = mx.sym.Pooling(data, kernel=(3, 3), pad=(1, 1), pool_type='avg')
    verify_mxnet_frontend_impl(mx_sym, (1, 20, 8, 8), (1, 20, 8, 8))

    mx_sym = mx.sym.Pooling(data, kernel=(3, 3), pad=(1, 1), pool_type='max')
    verify_mxnet_frontend_impl(mx_sym, (1, 20, 8, 8), (1, 20, 8, 8))

def test_forward_lrn():
    data = mx.sym.var('data')
    mx_sym = mx.sym.LRN(data, alpha=2, beta=2, knorm=1, nsize=5)
    verify_mxnet_frontend_impl(mx_sym, (1, 10, 24, 24), (1, 10, 24, 24))

def test_forward_ones():
    data = mx.sym.var('data')
    ones = mx.sym.ones(shape=(2, 3, 4), dtype='float32')
    mx_sym = mx.sym.elemwise_add(data, ones)
    verify_mxnet_frontend_impl(mx_sym, (2, 3, 4), (2, 3, 4))

def test_forward_zeros():
    data = mx.sym.var('data')
    zeros = mx.sym.zeros(shape=(2, 3, 4), dtype='float32')
    mx_sym = mx.sym.elemwise_add(data, zeros)
    verify_mxnet_frontend_impl(mx_sym, (2, 3, 4), (2, 3, 4))

def test_forward_ones_like():
    data = mx.sym.var('data')
    mx_sym = mx.sym.ones_like(data, dtype='float32')
    verify_mxnet_frontend_impl(mx_sym, (2, 3, 4), (2, 3, 4))

def test_forward_zeros_like():
    data = mx.sym.var('data')
    mx_sym = mx.sym.zeros_like(data, dtype='float32')
    verify_mxnet_frontend_impl(mx_sym, (2, 3, 4), (2, 3, 4))

def test_forward_argmax():
    data = mx.sym.var('data')
    mx_sym = mx.sym.argmax(data, axis=1)
    verify_mxnet_frontend_impl(mx_sym, (5, 3), (5,))

def test_forward_argmin():
    data = mx.sym.var('data')
    mx_sym = mx.sym.argmin(data, axis=0)
    verify_mxnet_frontend_impl(mx_sym, (5, 4), (4,))

def test_forward_slice():
    data = mx.sym.var('data')
    mx_sym = mx.sym.slice(data, begin=(0, 1), end=(2, 4))
    verify_mxnet_frontend_impl(mx_sym, (3, 4), (2, 3))
    mx_sym = mx.sym.slice(data, begin=(-1, 1), end=(-3, 4), step=(-1, 2))
    verify_mxnet_frontend_impl(mx_sym, (3, 4), (2, 2))

def test_forward_where():
    cond = mx.sym.var('cond')
    x = mx.sym.var('x')
    y = mx.sym.var('y')
    dshape = (2, 2)
    dtype = 'float32'
    mx_sym = mx.sym.where(cond, x, y)
    np_cond = np.array([[0, 1], [-1, 0]]).astype(dtype)
    np_x = np.random.uniform(size=dshape).astype(dtype)
    np_y = np.random.uniform(size=dshape).astype(dtype)
    mx_cond = mx.nd.array(np_cond)
    mx_x = mx.nd.array(np_x)
    mx_y = mx.nd.array(np_y)
    shapes = {'cond': dshape, 'x': dshape, 'y': dshape}
    mod = mx.mod.Module(mx_sym, label_names=None, data_names=['cond', 'x', 'y'])
    mod.bind(data_shapes=shapes.items(), for_training=False)
    mod.init_params()
    args, auxs = mod.get_params()
    mx_out = mx.nd.where(mx_cond, mx_x, mx_y).asnumpy()

    new_sym, _ = relay.frontend.from_mxnet(mx_sym, shapes, args, auxs)
    for target, ctx in ctx_list():
        for kind in ["graph", "debug"]:
            intrp = relay.create_executor(kind, ctx=ctx, target=target)
            op_res = intrp.evaluate(new_sym)(np_cond, np_x, np_y)
            tvm.testing.assert_allclose(op_res.asnumpy(), mx_out)


def test_forward_arange():
    def _mx_symbol(F, start, stop, step):
        if start is None and step is None:
            sym = F.arange(stop)
        elif start is None:
            sym = F.arange(stop, step=step)
        elif step is None:
            sym = F.arange(start, stop)
        else:
            sym = F.arange(start, stop, step)
        return sym

    def verify(start, stop, step):
        ref_res = _mx_symbol(mx.nd, start, stop, step).asnumpy()
        mx_sym = _mx_symbol(mx.sym, start, stop, step)
        new_sym, _ = relay.frontend.from_mxnet(mx_sym, {})
        for target, ctx in ctx_list():
            for kind in ["graph", "debug"]:
                intrp = relay.create_executor(kind, ctx=ctx, target=target)
                op_res = intrp.evaluate(new_sym)()
                tvm.testing.assert_allclose(op_res.asnumpy(), ref_res)
    verify(0, 20, None)
    verify(0, 20, 2)
    verify(1, 20, None)
    verify(1, 20, 2)
    verify(1, 20, 1.5)
    verify(1, 20.5, None)
    verify(1, 20, 3)
    verify(20, 1, -1)
    verify(20, 1, -1.5)

def _mx_symbol(F, op_name, inputs):
    op = getattr(F, op_name)
    return op(*inputs)

def test_forward_broadcast_ops():
    for op in ["broadcast_add", "broadcast_sub", "broadcast_mul",
               "broadcast_div", "broadcast_mod", "broadcast_maximum",
               "broadcast_minimum", "broadcast_equal", "broadcast_not_equal",
               "broadcast_greater", "broadcast_greater_equal",
               "broadcast_lesser", "broadcast_lesser_equal"]:
        a_shape = (3, 4, 5)
        b_shape = (4, 5)
        if op == "broadcast_mod":
            dtype = 'int32'
            a_np = np.random.randint(1, 100, size=a_shape).astype(dtype)
            b_np = np.random.randint(1, 100, size=b_shape).astype(dtype)
        else:
            dtype = 'float32'
            a_np = np.random.uniform(size=a_shape).astype(dtype)
            b_np = np.random.uniform(size=b_shape).astype(dtype)
        mx_sym = _mx_symbol(mx.sym, op, [mx.sym.var('a'), mx.sym.var('b')])
        ref_res = _mx_symbol(mx.nd, op, [mx.nd.array(a_np), mx.nd.array(b_np)])
        shapes = {'a': a_shape, 'b': b_shape}
        new_sym, _ = relay.frontend.from_mxnet(mx_sym, shapes, dtype)
        for target, ctx in ctx_list():
            for kind in ["graph", "debug"]:
                intrp = relay.create_executor(kind, ctx=ctx, target=target)
                op_res = intrp.evaluate(new_sym)(a_np, b_np)
                tvm.testing.assert_allclose(op_res.asnumpy(), ref_res.asnumpy())

def test_forward_elemwise_ops():
    for op in ["elemwise_add", "elemwise_sub", "elemwise_mul",
               "elemwise_div", "maximum", "minimum"]:
        shape = (3, 4, 5)
        dtype = 'float32'
        a_np = np.random.uniform(size=shape).astype(dtype)
        b_np = np.random.uniform(size=shape).astype(dtype)
        mx_sym = _mx_symbol(mx.sym, op, [mx.sym.var('a'), mx.sym.var('b')])
        ref_res = _mx_symbol(mx.nd, op, [mx.nd.array(a_np), mx.nd.array(b_np)])
        shapes = {'a': shape, 'b': shape}
        new_sym, _ = relay.frontend.from_mxnet(mx_sym, shapes, dtype)
        for target, ctx in ctx_list():
            for kind in ["graph", "debug"]:
                intrp = relay.create_executor(kind, ctx=ctx, target=target)
                op_res = intrp.evaluate(new_sym)(a_np, b_np)
                tvm.testing.assert_allclose(op_res.asnumpy(), ref_res.asnumpy())

def test_forward_scalar_ops():
    for op in [operator.add, operator.sub, operator.mul, operator.truediv,
               operator.pow, operator.lt, operator.le, operator.eq,
               operator.ne, operator.gt, operator.ge]:
        dtype='float32'
        a_shape = (3, 4, 5)
        a_np = np.random.uniform(size=a_shape).astype(dtype)
        b_scalar = 2.3
        mx_sym = op(mx.sym.var('a'), b_scalar)
        ref_res = op(mx.nd.array(a_np), b_scalar)
        shapes = {'a': a_shape}
        new_sym, _ = relay.frontend.from_mxnet(mx_sym, shapes, dtype)
        for target, ctx in ctx_list():
            for kind in ["graph", "debug"]:
                intrp = relay.create_executor(kind, ctx=ctx, target=target)
                op_res = intrp.evaluate(new_sym)(a_np)
                tvm.testing.assert_allclose(op_res.asnumpy(), ref_res.asnumpy())
    for op in ["maximum", "minimum"]:
        dtype='float32'
        a_shape = (3, 4, 5)
        a_np = np.random.uniform(size=a_shape).astype(dtype)
        b_scalar = 2.3
        mx_sym = _mx_symbol(mx.sym, op, [mx.sym.var('a'), b_scalar])
        ref_res = _mx_symbol(mx.nd, op, [mx.nd.array(a_np), b_scalar])
        shapes = {'a': a_shape}
        new_sym, _ = relay.frontend.from_mxnet(mx_sym, shapes, dtype)
        for target, ctx in ctx_list():
            for kind in ["graph", "debug"]:
                intrp = relay.create_executor(kind, ctx=ctx, target=target)
                op_res = intrp.evaluate(new_sym)(a_np)
                tvm.testing.assert_allclose(op_res.asnumpy(), ref_res.asnumpy())


def test_forward_slice_axis():
    def verify(shape, axis, begin, end):
        data_np = np.random.uniform(size=shape).astype("float32")
        ref_res = mx.nd.slice_axis(mx.nd.array(data_np), axis, begin, end)
        mx_sym = mx.sym.slice_axis(mx.sym.var("data"), axis, begin, end)
        new_sym, _ = relay.frontend.from_mxnet(mx_sym, {"data": shape})
        for target, ctx in ctx_list():
            for kind in ["graph", "debug"]:
                intrp = relay.create_executor(kind, ctx=ctx, target=target)
                op_res = intrp.evaluate(new_sym)(data_np)
                tvm.testing.assert_allclose(op_res.asnumpy(), ref_res.asnumpy())
    verify((3, 4), 0, 1, 2)
    verify((3, 4), 0, 1, None)
    verify((3, 4), 1, 0, 2)
    verify((3, 4), 1, -3, -1)


if __name__ == '__main__':
    test_forward_mlp()
    test_forward_vgg()
    test_forward_resnet()
    test_forward_elu()
    test_forward_rrelu()
    test_forward_prelu()
    test_forward_softrelu()
    test_forward_fc_flatten()
    test_forward_clip()
    test_forward_split()
    test_forward_split_squeeze()
    test_forward_expand_dims()
    test_forward_pooling()
    test_forward_lrn()
    test_forward_ones()
    test_forward_zeros()
    test_forward_ones_like()
    test_forward_zeros_like()
    test_forward_argmax()
    test_forward_argmin()
    test_forward_where()
    test_forward_arange()
<<<<<<< HEAD
    test_forward_slice_axis()
=======
    test_forward_broadcast_ops()
    test_forward_elemwise_ops()
    test_forward_scalar_ops()
>>>>>>> c8373ece
<|MERGE_RESOLUTION|>--- conflicted
+++ resolved
@@ -377,10 +377,7 @@
     test_forward_argmin()
     test_forward_where()
     test_forward_arange()
-<<<<<<< HEAD
-    test_forward_slice_axis()
-=======
     test_forward_broadcast_ops()
     test_forward_elemwise_ops()
     test_forward_scalar_ops()
->>>>>>> c8373ece
+    test_forward_slice_axis()