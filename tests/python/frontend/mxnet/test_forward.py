--- conflicted
+++ resolved
@@ -1374,7 +1374,43 @@
     verify((1, 10, 4), (1, 10, 4), in_format="center")
 
 
-<<<<<<< HEAD
+def test_forward_softmax():
+    def verify(data_shape, axis, use_length, length):
+        dtype = "float32"
+        x = np.random.uniform(low=-100, high=100, size=data_shape).astype(dtype)
+        if use_length:
+            ref_res = mx.nd.softmax(data=mx.nd.array(x),
+                                    length=mx.nd.array(length, dtype="int32"),
+                                    axis=axis, use_length=use_length)
+            mx_sym = mx.symbol.softmax(data=mx.sym.var("data"),
+                                       length=mx.sym.var("length"),
+                                       axis=axis, use_length=use_length)
+            shape_dict = {"data": data_shape, "length": (length.shape)}
+            dtype_dict = {"data": dtype, "length": "int32"}
+            mod, _ = relay.frontend.from_mxnet(mx_sym, shape_dict, dtype_dict)
+        else:
+            ref_res = mx.nd.softmax(data=mx.nd.array(x), axis=axis)
+            mx_sym = mx.symbol.softmax(data=mx.sym.var("data"), axis=axis)
+            shape_dict = {"data": data_shape}
+            mod, _ = relay.frontend.from_mxnet(mx_sym, shape_dict)
+
+        for target, ctx in ctx_list():
+            for kind in ["graph", "debug"]:
+                intrp = relay.create_executor(kind, mod=mod, ctx=ctx, target=target)
+                if use_length:
+                    op_res = intrp.evaluate()(x, length)
+                else:
+                    op_res = intrp.evaluate()(x)
+
+                tvm.testing.assert_allclose(op_res.asnumpy(), ref_res.asnumpy(), rtol=1e-3, atol=1e-5)
+
+    verify((2, 3, 5), -1, False, None)
+    verify((2, 3, 5), 2, False, None)
+    verify((2, 3), -1, True, np.array([2, 1]).astype('int32'))
+    verify((2, 3, 4), -1, True, np.array([[3, 4, 2], [2, 1, 1]]).astype('int32'))
+    verify((2, 3, 4), 2, True, np.array([[3, 4, 2], [1, 2, 1]]).astype('int32'))
+
+
 @pytest.mark.skipif(not hasattr(mx.sym.np, 'pad'), reason="mx.sym.np.pad hasn't been publish yet")
 @pytest.mark.parametrize(
     "data_shape, pad_width",
@@ -1588,43 +1624,6 @@
     verify((3, 2, 1), axis=0, indices_or_sections=3)
     verify((3, 2, 1), axis=0, indices_or_sections=3, squeeze_axis=True)
     verify((3, 2, 1), axis=0, indices_or_sections=(1, 2))
-=======
-def test_forward_softmax():
-    def verify(data_shape, axis, use_length, length):
-        dtype = "float32"
-        x = np.random.uniform(low=-100, high=100, size=data_shape).astype(dtype)
-        if use_length:
-            ref_res = mx.nd.softmax(data=mx.nd.array(x),
-                                    length=mx.nd.array(length, dtype="int32"),
-                                    axis=axis, use_length=use_length)
-            mx_sym = mx.symbol.softmax(data=mx.sym.var("data"),
-                                       length=mx.sym.var("length"),
-                                       axis=axis, use_length=use_length)
-            shape_dict = {"data": data_shape, "length": (length.shape)}
-            dtype_dict = {"data": dtype, "length": "int32"}
-            mod, _ = relay.frontend.from_mxnet(mx_sym, shape_dict, dtype_dict)
-        else:
-            ref_res = mx.nd.softmax(data=mx.nd.array(x), axis=axis)
-            mx_sym = mx.symbol.softmax(data=mx.sym.var("data"), axis=axis)
-            shape_dict = {"data": data_shape}
-            mod, _ = relay.frontend.from_mxnet(mx_sym, shape_dict)
-
-        for target, ctx in ctx_list():
-            for kind in ["graph", "debug"]:
-                intrp = relay.create_executor(kind, mod=mod, ctx=ctx, target=target)
-                if use_length:
-                    op_res = intrp.evaluate()(x, length)
-                else:
-                    op_res = intrp.evaluate()(x)
-
-                tvm.testing.assert_allclose(op_res.asnumpy(), ref_res.asnumpy(), rtol=1e-3, atol=1e-5)
-
-    verify((2, 3, 5), -1, False, None)
-    verify((2, 3, 5), 2, False, None)
-    verify((2, 3), -1, True, np.array([2, 1]).astype('int32'))
-    verify((2, 3, 4), -1, True, np.array([[3, 4, 2], [2, 1, 1]]).astype('int32'))
-    verify((2, 3, 4), 2, True, np.array([[3, 4, 2], [1, 2, 1]]).astype('int32'))
->>>>>>> 5046ff25
 
 
 if __name__ == '__main__':
