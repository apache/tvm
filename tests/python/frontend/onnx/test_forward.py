--- conflicted
+++ resolved
@@ -1420,8 +1420,5 @@
     test_and()
     test_tile()
     test_erf()
-<<<<<<< HEAD
-    test_or()
-=======
     test_where()
->>>>>>> 319c279d
+    test_or()