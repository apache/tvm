# Licensed to the Apache Software Foundation (ASF) under one
# or more contributor license agreements.  See the NOTICE file
# distributed with this work for additional information
# regarding copyright ownership.  The ASF licenses this file
# to you under the Apache License, Version 2.0 (the
# "License"); you may not use this file except in compliance
# with the License.  You may obtain a copy of the License at
#
#   http://www.apache.org/licenses/LICENSE-2.0
#
# Unless required by applicable law or agreed to in writing,
# software distributed under the License is distributed on an
# "AS IS" BASIS, WITHOUT WARRANTIES OR CONDITIONS OF ANY
# KIND, either express or implied.  See the License for the
# specific language governing permissions and limitations
# under the License.
import os
import re

import numpy as np
import pytest
import scipy
import torch
import torchvision
import tvm
import tvm.testing
import tvm.topi.testing
from tvm import relay
from tvm.contrib import graph_executor

import onnx
from onnx import TensorProto, helper, mapping, numpy_helper


def get_input_data_shape_dict(graph_def, input_data):
    if isinstance(input_data, list):
        input_names = {}
        shape_dict = {}
        for i, _ in enumerate(input_data):
            input_names[i] = graph_def.graph.input[i].name
            shape_dict[input_names[i]] = input_data[i].shape
    else:
        input_names = graph_def.graph.input[0].name
        shape_dict = {input_names: input_data.shape}

    return input_names, shape_dict


def get_tvm_output_with_vm(
    graph_def, input_data, target, device, opset=None, freeze_params=False, convert_to_static=False
):
    """Generic function to execute and get tvm output with vm executor"""
    if not isinstance(input_data, list):
        input_data = [input_data]
    _, shape_dict = get_input_data_shape_dict(graph_def, input_data)

    mod, params = relay.frontend.from_onnx(
        graph_def, shape_dict, opset=opset, freeze_params=freeze_params
    )

    if convert_to_static:
        mod = relay.transform.DynamicToStatic()(mod)

    ex = relay.create_executor("vm", mod=mod, device=device, target=target)
    result = ex.evaluate()(*input_data, **params)
    if isinstance(result, tvm.runtime.NDArray):
        return result.numpy()
    return [r.numpy() for r in result]


def get_tvm_output(
    graph_def,
    input_data,
    target,
    device,
    output_shape=None,
    output_dtype="float32",
    opset=None,
    opt_level=1,
):
    """Generic function to execute and get tvm output"""
    # TODO: Resolve the issues and remove the following lines
    target = "llvm"
    device = tvm.cpu(0)

    input_names, shape_dict = get_input_data_shape_dict(graph_def, input_data)

    mod, params = relay.frontend.from_onnx(graph_def, shape_dict, opset=opset)

    with tvm.transform.PassContext(opt_level=opt_level):
        graph, lib, params = relay.build(mod, target, params=params)

    m = graph_executor.create(graph, lib, device)
    # set inputs
    if isinstance(input_data, list):
        for i, e in enumerate(input_names):
            # Its possible for some onnx inputs to not be needed in the tvm
            # module, confirm its present before setting.
            try:
                m.set_input(input_names[i], tvm.nd.array(input_data[i].astype(input_data[i].dtype)))
            except:
                continue
    else:
        m.set_input(input_names, tvm.nd.array(input_data.astype(input_data.dtype)))

    m.set_input(**params)
    # execute
    m.run()
    # get outputs
    if isinstance(output_shape, list):
        tvm_output_list = []
        for i, _ in enumerate(output_shape):
            tvm_output = m.get_output(i)
            tvm_output_list.append(tvm_output.numpy())
        return tvm_output_list
    else:
        tvm_output = m.get_output(0)
        return tvm_output.numpy()


def get_onnxruntime_output(model, inputs):
    import onnxruntime.backend

    rep = onnxruntime.backend.prepare(model.SerializeToString(), "CPU")
    if isinstance(inputs, list) and len(inputs) == 1:
        inp = inputs[0]
    else:
        inp = inputs
    output = rep.run(inp)
    # Unpack output if there's only a single value.
    if len(output) == 1:
        output = output[0]
    return output


def verify_with_ort_with_inputs(
    model,
    inputs,
    out_shape=None,
    targets=None,
    use_vm=False,
    opset=None,
    freeze_params=False,
    convert_to_static=False,
    dtype="float32",
    rtol=1e-5,
    atol=1e-5,
    apply_softmax=False,
    opt_level=1,
):
    if opset is not None:
        model.opset_import[0].version = opset

    ort_out = get_onnxruntime_output(model, inputs)

    if targets is None:
        targets = [tgt for (tgt, _) in tvm.testing.enabled_targets()]

    for target in targets:
        dev = tvm.device(target, 0)
        if use_vm:
            tvm_out = get_tvm_output_with_vm(
                model,
                inputs,
                target,
                dev,
                opset=opset,
                freeze_params=freeze_params,
                convert_to_static=convert_to_static,
            )
        else:
            tvm_out = get_tvm_output(
                model, inputs, target, dev, out_shape, dtype, opset=opset, opt_level=opt_level
            )
        if not isinstance(tvm_out, list):
            tvm_out = [tvm_out]
        if not isinstance(ort_out, list):
            ort_out = [ort_out]
        for tvm_val, ort_val in zip(tvm_out, ort_out):
            if apply_softmax:
                ort_val = scipy.special.softmax(ort_val)
                tvm_val = scipy.special.softmax(tvm_val)
            tvm.testing.assert_allclose(ort_val, tvm_val, rtol=rtol, atol=atol)
            assert ort_val.dtype == tvm_val.dtype


def verify_with_ort(
    model,
    input_shapes,
    out_shape=None,
    targets=None,
    use_vm=False,
    opset=None,
    freeze_params=False,
    convert_to_static=False,
    dtype="float32",
    rtol=1e-5,
    atol=1e-5,
):
    inputs = [np.random.uniform(size=ishape).astype(dtype) for ishape in input_shapes]
    verify_with_ort_with_inputs(
        model,
        inputs,
        out_shape=out_shape,
        targets=targets,
        use_vm=use_vm,
        opset=opset,
        freeze_params=freeze_params,
        convert_to_static=convert_to_static,
        dtype=dtype,
        rtol=rtol,
        atol=atol,
    )


def make_constant_node(name, data_type, dims, vals):
    return helper.make_node(
        "Constant",
        inputs=[],
        outputs=[name],
        value=helper.make_tensor(name=name, data_type=data_type, dims=dims, vals=vals),
    )


def is_version_greater_than(ver):
    return "".join(re.findall(r"(\d+\.)(\d+\.)(\d)", onnx.__version__)[0]) > "".join(
        re.findall(r"(\d+\.)(\d+\.)(\d)", ver)[0]
    )


@tvm.testing.uses_gpu
def test_reshape():
    in_shape = (4, 3, 3, 4)
    ref_shape = (6, 2, 4, 3)

    ref_array = np.array(ref_shape)
    ref_node = onnx.helper.make_node(
        "Constant",
        inputs=[],
        outputs=["ref_in"],
        value=onnx.helper.make_tensor(
            name="const_tensor",
            data_type=onnx.TensorProto.INT32,
            dims=ref_array.shape,
            vals=ref_array.flatten().astype(int),
        ),
    )
    reshape_node = helper.make_node("Reshape", ["in", "ref_in"], ["out"])

    graph = helper.make_graph(
        [ref_node, reshape_node],
        "reshape_test",
        inputs=[helper.make_tensor_value_info("in", TensorProto.FLOAT, list(in_shape))],
        outputs=[helper.make_tensor_value_info("out", TensorProto.FLOAT, list(ref_shape))],
    )

    model = helper.make_model(graph, producer_name="reshape_test")

    for target, dev in tvm.testing.enabled_targets():
        x = np.random.uniform(size=in_shape).astype("int32")
        tvm_out = get_tvm_output(model, x, target, dev, ref_shape, "float32")
        tvm.testing.assert_allclose(ref_shape, tvm_out.shape)


@tvm.testing.uses_gpu
def test_double_reshape():
    in_shape = (4, 3, 3, 4)
    ref_shape = (6, 2, 4, 3)

    ref_array = np.array(ref_shape)
    ref_node = onnx.helper.make_node(
        "Constant",
        inputs=[],
        outputs=["ref_in"],
        value=onnx.helper.make_tensor(
            name="const_tensor",
            data_type=onnx.TensorProto.INT32,
            dims=ref_array.shape,
            vals=ref_array.flatten().astype(int),
        ),
    )
    reshape_node1 = helper.make_node("Reshape", ["in", "ref_in"], ["out1"])
    reshape_node2 = helper.make_node("Reshape", ["in", "ref_in"], ["out2"])
    add_node = helper.make_node("Add", ["out1", "out2"], ["out"])

    graph = helper.make_graph(
        [ref_node, reshape_node1, reshape_node2, add_node],
        "reshape_test",
        inputs=[helper.make_tensor_value_info("in", TensorProto.FLOAT, list(in_shape))],
        outputs=[helper.make_tensor_value_info("out", TensorProto.FLOAT, list(ref_shape))],
    )

    model = helper.make_model(graph, producer_name="reshape_test")

    for target, dev in tvm.testing.enabled_targets():
        x = np.random.uniform(size=in_shape).astype("int32")
        tvm_out = get_tvm_output(model, x, target, dev, ref_shape, "float32")
        tvm.testing.assert_allclose(ref_shape, tvm_out.shape)


@tvm.testing.uses_gpu
def test_expand():
    def _test_expand(name, data, shape, ref_data, dtype="int32"):
        shape_array = np.array(shape)
        if dtype == "int32":
            shape_node = onnx.helper.make_node(
                "Constant",
                inputs=[],
                outputs=["shape"],
                value=onnx.helper.make_tensor(
                    name="const_tensor",
                    data_type=onnx.TensorProto.INT32,
                    dims=shape_array.shape,
                    vals=shape_array.flatten().astype("int32"),
                ),
            )
        elif dtype == "int64":
            shape_node = onnx.helper.make_node(
                "Constant",
                inputs=[],
                outputs=["shape"],
                value=onnx.helper.make_tensor(
                    name="const_tensor",
                    data_type=onnx.TensorProto.INT64,
                    dims=shape_array.shape,
                    vals=shape_array.flatten().astype("int64"),
                ),
            )
        else:
            raise "Invalid dtype"
        expand_node = helper.make_node("Expand", ["in", "shape"], ["out"])

        graph = helper.make_graph(
            [shape_node, expand_node],
            "expand_test",
            inputs=[helper.make_tensor_value_info("in", TensorProto.FLOAT, list(data.shape))],
            outputs=[helper.make_tensor_value_info("out", TensorProto.FLOAT, list(ref_data.shape))],
        )

        model = helper.make_model(graph, producer_name=name)

        for target, dev in tvm.testing.enabled_targets():
            tvm_out = get_tvm_output_with_vm(model, data, target, dev, freeze_params=True)
            tvm.testing.assert_allclose(ref_data, tvm_out)

    in_shape = (3, 1)
    shape = (3, 4)
    data = np.random.uniform(size=in_shape).astype(np.float32)
    ref_data = np.tile(data, 4)
    _test_expand("expand_with_dim_unchanged_test", data, shape, ref_data, "int32")
    _test_expand("expand_with_dim_unchanged_test", data, shape, ref_data, "int64")

    in_shape = (3, 1)
    shape = (2, 1, 6)
    data = np.random.uniform(size=in_shape).astype(np.float32)
    ref_data = data * np.ones(shape, dtype=np.float32)
    _test_expand("expand_with_dim_changed_test", data, shape, ref_data, "int32")
    _test_expand("expand_with_dim_changed_test", data, shape, ref_data, "int64")


def verify_depth_to_space(inshape, outshape, mode, blockSize):
    node = onnx.helper.make_node("DepthToSpace", inputs=["x"], outputs=["y"], blocksize=blockSize)

    graph = helper.make_graph(
        [node],
        "depth_to_space_test",
        inputs=[helper.make_tensor_value_info("x", TensorProto.FLOAT, list(inshape))],
        outputs=[helper.make_tensor_value_info("y", TensorProto.FLOAT, list(outshape))],
    )

    model = helper.make_model(graph, producer_name="depth_to_space_test")

    verify_with_ort(model, [inshape], [outshape])


@tvm.testing.uses_gpu
def test_depth_to_space():
    # current onnx.checker use OpSet-1 version of DepthToSpace, which doesn't have a mode argument.
    # TO-DO, we can add mode arguement to test CRD mode and DCR mode
    # in the future when we update to a newer onnx version.
    verify_depth_to_space((1, 8, 2, 3), (1, 2, 4, 6), mode="CRD", blockSize=2)


def verify_space_to_depth(inshape, outshape, blockSize):
    node = onnx.helper.make_node("SpaceToDepth", inputs=["x"], outputs=["y"], blocksize=blockSize)

    graph = helper.make_graph(
        [node],
        "space_to_depth_test",
        inputs=[helper.make_tensor_value_info("x", TensorProto.FLOAT, list(inshape))],
        outputs=[helper.make_tensor_value_info("y", TensorProto.FLOAT, list(outshape))],
    )

    model = helper.make_model(graph, producer_name="space_to_depth_test")

    verify_with_ort(model, [inshape], [outshape])


@tvm.testing.uses_gpu
def test_space_to_depth():
    verify_space_to_depth((1, 1, 4, 6), (1, 4, 2, 3), 2)


@tvm.testing.uses_gpu
def test_shape():
    in_shape = (4, 3, 3, 4)
    ref_shape = (6, 2, 4, 3)

    ref_array = np.array(ref_shape)
    ref_node = onnx.helper.make_node(
        "Constant",
        inputs=[],
        outputs=["ref_in"],
        value=onnx.helper.make_tensor(
            name="const_tensor",
            data_type=onnx.TensorProto.INT32,
            dims=ref_array.shape,
            vals=ref_array.flatten().astype(int),
        ),
    )
    reshape_node = helper.make_node("Reshape", ["in", "ref_in"], ["out"])

    shape_node = helper.make_node("Shape", ["out"], ["final_out"])

    graph = helper.make_graph(
        [ref_node, reshape_node, shape_node],
        "shape_test",
        inputs=[helper.make_tensor_value_info("in", TensorProto.FLOAT, list(in_shape))],
        outputs=[helper.make_tensor_value_info("final_out", TensorProto.FLOAT, list(ref_shape))],
    )

    model = helper.make_model(graph, producer_name="shape_test")

    for target, dev in tvm.testing.enabled_targets():
        x = np.random.uniform(size=in_shape).astype("int32")
        tvm_out = get_tvm_output(model, x, target, dev, ref_shape, "int32")
        tvm.testing.assert_allclose(ref_shape, tvm_out)


def _test_power_iteration(x_shape, y_shape):
    if isinstance(y_shape, int):
        y_shape = [y_shape]

    x = np.random.uniform(size=x_shape).astype(np.float32)
    y = np.random.uniform(size=y_shape).astype(np.float32)

    np_res = np.power(x, y).astype(np.float32)

    res = helper.make_node("Pow", ["x", "y"], ["out"])

    graph = helper.make_graph(
        [res],
        "power_test",
        inputs=[
            helper.make_tensor_value_info("x", TensorProto.FLOAT, list(x_shape)),
            helper.make_tensor_value_info("y", TensorProto.FLOAT, list(y_shape)),
        ],
        outputs=[helper.make_tensor_value_info("out", TensorProto.FLOAT, list(np_res.shape))],
    )

    model = helper.make_model(graph, producer_name="power_test")

    for target, dev in tvm.testing.enabled_targets():
        tvm_out = get_tvm_output(model, [x, y], target, dev, np_res.shape)
        tvm.testing.assert_allclose(np_res, tvm_out, rtol=1e-5, atol=1e-5)


@tvm.testing.uses_gpu
def test_power():
    _test_power_iteration((1, 3), (1))
    _test_power_iteration((2, 3), (2, 3))
    _test_power_iteration((2, 3), (1, 3))


def verify_range(start, limit, delta, dtype):
    dtype_map = {
        "float32": TensorProto.FLOAT,
        "int32": TensorProto.INT32,
        "int64": TensorProto.INT64,
    }
    dtype_onnx = dtype_map[dtype]
    y = helper.make_node("Range", ["start", "limit", "delta"], ["output"])
    graph = helper.make_graph(
        [y],
        "range_test",
        inputs=[
            helper.make_tensor_value_info("start", dtype_onnx, []),
            helper.make_tensor_value_info("limit", dtype_onnx, []),
            helper.make_tensor_value_info("delta", dtype_onnx, []),
        ],
        outputs=[
            helper.make_tensor_value_info(
                "output", dtype_onnx, np.arange(start, limit, delta).shape
            )
        ],
    )
    model = helper.make_model(graph, producer_name="range_test")
    inputs = [np.array(x).astype(dtype) for x in [start, limit, delta]]
    verify_with_ort_with_inputs(model, inputs, use_vm=True)


@tvm.testing.uses_gpu
def test_range():
    for t in ["float32", "int32", "int64"]:
        verify_range(0, 10, 1, t)
        verify_range(2, 8, 2, t)
        verify_range(-3, 6, 4, t)
        verify_range(-2, -7, -1, t)


@tvm.testing.uses_gpu
def test_squeeze():
    in_shape = (1, 3, 1, 3, 1, 1)
    out_shape = (3, 3)
    y = helper.make_node("Squeeze", ["in"], ["out"], axes=[0, 2, 4, 5])

    graph = helper.make_graph(
        [y],
        "squeeze_test",
        inputs=[helper.make_tensor_value_info("in", TensorProto.FLOAT, list(in_shape))],
        outputs=[helper.make_tensor_value_info("out", TensorProto.FLOAT, list(out_shape))],
    )

    model = helper.make_model(graph, producer_name="squeeze_test")
    x = np.random.uniform(size=in_shape).astype("float32")
    verify_with_ort_with_inputs(model, [x], [out_shape], opset=11)


@tvm.testing.uses_gpu
def test_flatten():

    in_shape = (1, 3, 4, 4)
    axis = 1
    ref_shape = (1, 48)

    flatten_node = helper.make_node("Flatten", ["in"], ["out"], axis=axis)

    graph = helper.make_graph(
        [flatten_node],
        "flatten_test",
        inputs=[helper.make_tensor_value_info("in", TensorProto.FLOAT, list(in_shape))],
        outputs=[helper.make_tensor_value_info("out", TensorProto.FLOAT, list(ref_shape))],
    )

    model = helper.make_model(graph, producer_name="flatten_test")
    verify_with_ort(model, [in_shape])


@tvm.testing.uses_gpu
def test_unsqueeze():
    in_shape = (3, 3)
    axis = (0, 3, 4)
    out_shape = (1, 3, 3, 1, 1)
    y = helper.make_node("Unsqueeze", ["in"], ["out"], axes=list(axis))

    graph = helper.make_graph(
        [y],
        "squeeze_test",
        inputs=[helper.make_tensor_value_info("in", TensorProto.FLOAT, list(in_shape))],
        outputs=[helper.make_tensor_value_info("out", TensorProto.FLOAT, list(out_shape))],
    )

    model = helper.make_model(graph, producer_name="squeeze_test")
    verify_with_ort(model, [in_shape], opset=11)


def verify_gather(in_shape, indices, axis, dtype):
    x = np.random.uniform(size=in_shape).astype(dtype)
    indices = np.array(indices, dtype="int64")
    out_np = np.take(x, indices, axis=axis)

    y = helper.make_node("Gather", ["in", "indices"], ["out"], axis=axis)

    graph = helper.make_graph(
        [y],
        "gather_test",
        inputs=[
            helper.make_tensor_value_info(
                "in", mapping.NP_TYPE_TO_TENSOR_TYPE[np.dtype(dtype)], list(in_shape)
            ),
            helper.make_tensor_value_info("indices", TensorProto.INT64, list(indices.shape)),
        ],
        outputs=[
            helper.make_tensor_value_info(
                "out", mapping.NP_TYPE_TO_TENSOR_TYPE[np.dtype(dtype)], list(out_np.shape)
            )
        ],
    )
    model = helper.make_model(graph, producer_name="gather_test")
    verify_with_ort_with_inputs(model, [x, indices], dtype=dtype)


@tvm.testing.uses_gpu
def test_gather():
    verify_gather((4,), [1], 0, "int32")
    verify_gather((1, 4), [0], 0, "int32")
    verify_gather((4,), [[[1, 0], [0, 1]]], 0, "float32")
    verify_gather((2, 2), [[[1, 0], [0, 1]]], 1, "int32")
    verify_gather((3, 3, 3), [[[1, 0]]], -1, "int32")
    verify_gather((4, 3, 5, 6), [[2, 1, 0, 0]], 0, "float32")


@tvm.testing.uses_gpu
def test_dynamic_gather():
    dtype = "float32"
    in_shape = [2, 2]
    indices = 1
    axis = 1
    x = np.random.uniform(size=in_shape).astype(dtype)
    indices = np.array(indices, dtype="int64")
    out_np = np.take(x, indices, axis=axis)

    indices = helper.make_node(
        "Constant",
        inputs=[],
        outputs=["indices"],
        value=onnx.helper.make_tensor(
            name="const_indices",
            data_type=onnx.TensorProto.INT64,
            dims=[],
            vals=[1],
        ),
    )
    y = helper.make_node("Gather", ["in", "indices"], ["out"], axis=axis)

    graph = helper.make_graph(
        [indices, y],
        "gather_test",
        inputs=[
            helper.make_tensor_value_info(
                "in", mapping.NP_TYPE_TO_TENSOR_TYPE[np.dtype(dtype)], ["?", "?"]
            ),
        ],
        outputs=[
            helper.make_tensor_value_info(
                "out", mapping.NP_TYPE_TO_TENSOR_TYPE[np.dtype(dtype)], ["?"] * len(out_np.shape)
            )
        ],
    )
    model = helper.make_model(graph, producer_name="dynamic_gather_test")

    mod, params = relay.frontend.from_onnx(model)

    for target, device in tvm.testing.enabled_targets():
        ex = relay.create_executor("vm", mod=mod, device=device, target=target)
        result = ex.evaluate()(x, **params)
        tvm.testing.assert_allclose(out_np, result.numpy(), rtol=1e-5, atol=1e-5)


def verify_gatherelements(in_shape, indices, axis):
    x = np.random.uniform(size=in_shape).astype("float32")
    indices = np.array(indices, dtype="int32")

    y = helper.make_node("GatherElements", ["data", "indices"], ["output"], axis=axis)
    graph = helper.make_graph(
        [y],
        "gather_elements_test",
        inputs=[
            helper.make_tensor_value_info("data", TensorProto.FLOAT, list(in_shape)),
            helper.make_tensor_value_info("indices", TensorProto.INT32, list(indices.shape)),
        ],
        outputs=[helper.make_tensor_value_info("output", TensorProto.FLOAT, list(in_shape))],
    )
    model = helper.make_model(graph, producer_name="gather_elements_test")

    verify_with_ort_with_inputs(model, [x, indices])


@tvm.testing.uses_gpu
def test_gatherelements():
    verify_gatherelements((4,), [3, 0, 2, 1], 0)
    verify_gatherelements((2, 2), [[1, 0], [0, 1]], 0)
    verify_gatherelements((2, 2), [[0, 0], [1, 0]], 1)
    verify_gatherelements((2, 2), [[1, 0], [0, 1]], 1)

    indices = [
        [[1, 0, 0], [1, 0, 1], [0, 1, 1]],
        [[1, 1, 1], [1, 2, 1], [1, 0, 1]],
        [[1, 2, 1], [1, 2, 1], [1, 2, 1]],
    ]

    verify_gatherelements((3, 3, 3), indices, 2)


def verify_scatter(in_shape, indices, axis):
    x = np.random.uniform(size=in_shape).astype("float32")
    indices = np.array(indices, dtype="int32")
    updates = np.random.uniform(size=indices.shape).astype("float32")

    y = helper.make_node("ScatterElements", ["data", "indices", "updates"], ["output"], axis=axis)

    graph = helper.make_graph(
        [y],
        "scatter_test",
        inputs=[
            helper.make_tensor_value_info("data", TensorProto.FLOAT, list(in_shape)),
            helper.make_tensor_value_info("indices", TensorProto.INT32, list(indices.shape)),
            helper.make_tensor_value_info("updates", TensorProto.FLOAT, list(indices.shape)),
        ],
        outputs=[helper.make_tensor_value_info("output", TensorProto.FLOAT, list(in_shape))],
    )
    model = helper.make_model(graph, producer_name="scatter_test")
    verify_with_ort_with_inputs(model, [x, indices, updates])


@tvm.testing.uses_gpu
def test_scatter():
    verify_scatter((4,), [1], 0)
    verify_scatter((1, 4), [[0]], 0)
    verify_scatter((4,), [2, 3], 0)
    verify_scatter((2, 2), [[1, 0], [0, 1]], 1)
    verify_scatter((3, 3, 3), [[[-1, -3]]], -1)
    verify_scatter((4, 3, 5, 6), [[[[2, 1, 0, 0]]]], 0)


def _test_slice_iteration_v1(indata, outdata, starts, ends, axes=None):
    if axes:
        y = helper.make_node("Slice", ["in"], ["out"], axes=axes, starts=starts, ends=ends)
    else:
        y = helper.make_node("Slice", ["in"], ["out"], starts=starts, ends=ends)

    graph = helper.make_graph(
        [y],
        "slice_test",
        inputs=[helper.make_tensor_value_info("in", TensorProto.FLOAT, list(indata.shape))],
        outputs=[helper.make_tensor_value_info("out", TensorProto.FLOAT, list(outdata.shape))],
    )

    model = helper.make_model(graph, producer_name="slice_test")
    verify_with_ort_with_inputs(model, [indata], [outdata.shape], opset=1)


def _test_slice_iteration_v10(indata, outdata, **attrs):
    starts = attrs["starts"]
    ends = attrs["ends"]
    axes = None if "axes" not in attrs else attrs["axes"]
    steps = None if "steps" not in attrs else attrs["steps"]
    starts = np.asarray(starts)
    ends = np.asarray(ends)
    inputs = [
        helper.make_tensor_value_info("data", TensorProto.FLOAT, list(indata.shape)),
        helper.make_tensor_value_info("starts", TensorProto.INT64, list(starts.shape)),
        helper.make_tensor_value_info("ends", TensorProto.INT64, list(ends.shape)),
    ]
    initializer = [
        helper.make_tensor("starts", TensorProto.INT64, list(starts.shape), starts),
        helper.make_tensor("ends", TensorProto.INT64, list(ends.shape), ends),
    ]
    nodes = []

    if "add_noop_to_input_attrs" in attrs:

        def add_noop_to_input_attr(attr_name, attr):
            output_name = attr_name + "_output"

            ref_shape = list(np.array(attr).shape)
            ref_shape.insert(0, 1)
            ref_shape = tuple(ref_shape)
            ref_array = np.array(ref_shape)
            ref_node = onnx.helper.make_node(
                "Constant",
                inputs=[],
                outputs=["ref_in_" + attr_name],
                value=onnx.helper.make_tensor(
                    name="const_tensor__1_" + attr_name,
                    data_type=onnx.TensorProto.INT64,
                    dims=ref_array.shape,
                    vals=ref_array.flatten().astype(int),
                ),
            )
            in_shape = np.array(attr).shape
            in_array = np.array(in_shape)
            ref_node2 = onnx.helper.make_node(
                "Constant",
                inputs=[],
                outputs=["input_shape_" + attr_name],
                value=onnx.helper.make_tensor(
                    name="const_tensor__2_" + attr_name,
                    data_type=onnx.TensorProto.INT64,
                    dims=in_array.shape,
                    vals=in_array.flatten().astype(int),
                ),
            )

            reshape1_node = helper.make_node(
                "Reshape", [attr_name, "ref_in_" + attr_name], ["reshape_" + attr_name]
            )
            reshape2_node = helper.make_node(
                "Reshape", ["reshape_" + attr_name, "input_shape_" + attr_name], [output_name]
            )
            return [ref_node, ref_node2, reshape1_node, reshape2_node]

    slice_inputs = []
    for attr_name in ["starts", "ends", "axes", "steps"]:
        if attr_name not in attrs:
            continue
        if "add_noop_to_input_attrs" in attrs and attr_name in attrs["add_noop_to_input_attrs"]:
            nodes.extend(add_noop_to_input_attr(attr_name, attrs[attr_name]))
            slice_inputs.append(attr_name + "_output")
        else:
            slice_inputs.append(attr_name)

    if axes:
        axes = np.asarray(axes)
        inputs.append(helper.make_tensor_value_info("axes", TensorProto.INT64, list(axes.shape)))
        initializer.append(helper.make_tensor("axes", TensorProto.INT64, list(axes.shape), axes))

    if steps:
        assert axes is not None and len(axes) == len(steps)
        steps = np.asarray(steps)
        inputs.append(helper.make_tensor_value_info("steps", TensorProto.INT64, list(axes.shape)))
        initializer.append(helper.make_tensor("steps", TensorProto.INT64, list(steps.shape), steps))

    y = helper.make_node("Slice", ["data", *slice_inputs], ["out"])

    nodes.append(y)
    graph = helper.make_graph(
        nodes,
        "slice_test",
        inputs=inputs,
        outputs=[helper.make_tensor_value_info("out", TensorProto.FLOAT, list(outdata.shape))],
        initializer=initializer,
    )
    model = helper.make_model(graph, producer_name="slice_test")
    verify_with_ort_with_inputs(model, [indata], opset=10, freeze_params=True, use_vm=True)


@tvm.testing.uses_gpu
def test_slice():
    x = np.random.randn(20, 10, 5).astype(np.float32)
    _test_slice_iteration_v1(x, x[0:3, 0:10], starts=(0, 0), ends=(3, 10), axes=(0, 1))
    _test_slice_iteration_v1(x, x[:, :, 3:4], starts=(0, 0, 3), ends=(20, 10, 4))
    _test_slice_iteration_v1(x, x[:, 1:1000], starts=(1,), ends=(1000,), axes=(1,))
    _test_slice_iteration_v1(x, x[:, 0:-1], starts=(0,), ends=(-1,), axes=(1,))
    _test_slice_iteration_v10(x, x[0:3, 0:10], starts=(0, 0), ends=(3, 10), axes=(0, 1))
    _test_slice_iteration_v10(x, x[:, :, 3:4], starts=(0, 0, 3), ends=(20, 10, 4))
    _test_slice_iteration_v10(x, x[:, 1:1000], starts=(1,), ends=(1000,), axes=(1,))
    _test_slice_iteration_v10(x, x[:, 0:-1], starts=(0,), ends=(-1,), axes=(1,))
    _test_slice_iteration_v10(
        x,
        x[0:3, 0:10],
        starts=(0, 0),
        ends=(3, 10),
        axes=(0, 1),
        add_noop_to_input_attrs=["starts"],
    )
    _test_slice_iteration_v10(
        x, x[:, :, 3:4], starts=(0, 0, 3), ends=(20, 10, 4), add_noop_to_input_attrs=["ends"]
    )
    _test_slice_iteration_v10(
        x, x[:, 1:1000], starts=(1,), ends=(1000,), axes=(1,), add_noop_to_input_attrs=["axes"]
    )
    _test_slice_iteration_v10(
        x,
        x[:, 0:-1],
        starts=(0,),
        ends=(-1,),
        axes=(1,),
        add_noop_to_input_attrs=["starts", "ends"],
    )
    _test_slice_iteration_v10(
        x,
        x[0:3, 0:10],
        starts=(0, 0),
        ends=(3, 10),
        axes=(0, 1),
        add_noop_to_input_attrs=["ends", "axes"],
    )
    _test_slice_iteration_v10(
        x,
        x[:, :, 3:4],
        starts=(0, 0, 3),
        ends=(20, 10, 4),
        add_noop_to_input_attrs=["starts", "axes"],
    )
    _test_slice_iteration_v10(
        x,
        x[:, 1:1000],
        starts=(1,),
        ends=(1000,),
        axes=(1,),
        add_noop_to_input_attrs=["starts", "ends", "axes"],
    )
    x = np.random.randn(1, 1, 1, 128).astype(np.float32)
    _test_slice_iteration_v10(
        x, x, starts=(0, 0), ends=(9223372036854775807, 9223372036854775807), axes=(0, 3)
    )

    x = np.random.randn(4, 4).astype(np.float32)
    _test_slice_iteration_v10(
        x, x[:, 1::2], starts=(1,), ends=(9223372036854775807,), axes=(1,), steps=(2,)
    )
    _test_slice_iteration_v10(
        x,
        x[0::1, 1::2],
        starts=(0, 1),
        ends=(4, 4),
        axes=(0, 1),
        steps=(1, 2),
    )


def _test_onnx_op_elementwise(inshape, outfunc, npargs, dtype, opname, kwargs, opset=None):
    indata = np.random.uniform(-1, 1, size=inshape).astype(dtype)
    outdata = outfunc(indata, **npargs)

    y = helper.make_node(opname, ["in"], ["out"], **kwargs)

    graph = helper.make_graph(
        [y],
        opname + "_test",
        inputs=[helper.make_tensor_value_info("in", TensorProto.FLOAT, list(indata.shape))],
        outputs=[helper.make_tensor_value_info("out", TensorProto.FLOAT, list(outdata.shape))],
    )

    model = helper.make_model(graph, producer_name=opname + "_test")
    verify_with_ort_with_inputs(model, [indata], [outdata.shape], opset=opset, dtype=dtype)


@tvm.testing.uses_gpu
def test_floor():
    _test_onnx_op_elementwise((2, 4, 5, 6), np.floor, {}, "float32", "Floor", {})


@tvm.testing.uses_gpu
def test_ceil():
    _test_onnx_op_elementwise((2, 4, 5, 6), np.ceil, {}, "float32", "Ceil", {})


@tvm.testing.uses_gpu
def test_clip():
    _test_onnx_op_elementwise(
        (2, 4, 5, 6),
        np.clip,
        {"a_min": -1.0, "a_max": 1.0},
        "float32",
        "Clip",
        {"min": -1.0, "max": 1.0},
        opset=6,
    )

    _test_onnx_op_elementwise(
        (2, 4, 5, 6),
        np.clip,
        {"a_min": -np.inf, "a_max": 1.0},
        "float32",
        "Clip",
        {"max": 1.0},
        opset=6,
    )

    _test_onnx_op_elementwise(
        (2, 4, 5, 6),
        np.clip,
        {"a_min": -1.0, "a_max": np.inf},
        "float32",
        "Clip",
        {"min": -1.0},
        opset=6,
    )


@tvm.testing.uses_gpu
def test_clip_min_max_as_inputs():
    input_shape = (2, 4, 5, 6)
    nodes = [
        make_constant_node("min", onnx.TensorProto.FLOAT, (), [0.0]),
        make_constant_node("max", onnx.TensorProto.FLOAT, (), [6.0]),
    ]
    input_names = ["in", "min", "max"]
    nodes.append(helper.make_node("Clip", inputs=input_names, outputs=["out"]))
    graph = helper.make_graph(
        nodes,
        "clip_test",
        inputs=[helper.make_tensor_value_info("in", TensorProto.FLOAT, list(input_shape))],
        outputs=[helper.make_tensor_value_info("out", TensorProto.FLOAT, list(input_shape))],
    )
    model = helper.make_model(graph, producer_name="clip_test")

    verify_with_ort(model, [input_shape], out_shape=[input_shape])


@tvm.testing.uses_gpu
def test_round():
    _test_onnx_op_elementwise((2, 4, 5, 6), np.round, {}, "float32", "Round", {})


def _test_finite_ops(inshape, outfunc, npargs, dtype, opname, kwargs):
    indata = np.random.choice(a=[np.nan, np.inf, -np.inf, 0.5, 1.0, 0], size=inshape).astype(dtype)

    outdata = outfunc(indata, **npargs)
    y = helper.make_node(opname, ["in"], ["out"], **kwargs)

    graph = helper.make_graph(
        [y],
        opname + "_test",
        inputs=[helper.make_tensor_value_info("in", TensorProto.FLOAT, list(indata.shape))],
        outputs=[helper.make_tensor_value_info("out", TensorProto.BOOL, list(outdata.shape))],
    )

    model = helper.make_model(graph, producer_name=opname + "_test")
    verify_with_ort_with_inputs(model, [indata], [outdata.shape], dtype=dtype)


@tvm.testing.uses_gpu
def test_isinf():
    _test_finite_ops((2, 4, 5, 6), np.isinf, {}, "float32", "IsInf", {})


@tvm.testing.uses_gpu
def test_isnan():
    _test_finite_ops((2, 4, 5, 6), np.isnan, {}, "float32", "IsNaN", {})


def verify_gather_nd(in_shape, indices, out_shape, dtype="float32", batch_dims=0, opset=11):
    x = np.random.uniform(size=in_shape).astype(dtype)
    indices = np.array(indices, dtype="int64")

    y = helper.make_node("GatherND", ["in", "indices"], ["out"])

    if opset >= 12:
        batch_dims_attr = helper.make_attribute("batch_dims", batch_dims)
        y.attribute.append(batch_dims_attr)

    graph = helper.make_graph(
        [y],
        "gather_test",
        inputs=[
            helper.make_tensor_value_info(
                "in", mapping.NP_TYPE_TO_TENSOR_TYPE[np.dtype(dtype)], list(in_shape)
            ),
            helper.make_tensor_value_info("indices", TensorProto.INT64, list(indices.shape)),
        ],
        outputs=[
            helper.make_tensor_value_info(
                "out", mapping.NP_TYPE_TO_TENSOR_TYPE[np.dtype(dtype)], list(out_shape)
            )
        ],
    )
    model = helper.make_model(graph, producer_name="gather_test")
    verify_with_ort_with_inputs(model, [x, indices], [out_shape], opset=opset)


@tvm.testing.uses_gpu
def test_gather_nd():
    verify_gather_nd([2, 2], [[0, 0], [1, 1]], [2], "int32")
    verify_gather_nd([2, 2], [[1], [0]], [2, 2])
    verify_gather_nd([2, 2, 2], [[0, 1], [1, 0]], [2, 2])
    verify_gather_nd([2, 2, 2], [[[0, 1]], [[1, 0]]], [2, 1, 2])

    if is_version_greater_than("1.6.0"):
        verify_gather_nd([2, 2, 2], [[1], [0]], [2, 2], batch_dims=1, opset=12)
        verify_gather_nd(
            (3, 2, 2, 3, 4),
            np.random.randint(low=0, high=2, size=(3, 2, 3), dtype="int64"),
            (3, 2),
            batch_dims=2,
            opset=12,
        )


@tvm.testing.uses_gpu
def test_onehot():
    indices_shape = [10]
    indices_array = np.random.randint(low=0, high=9, size=indices_shape, dtype="int32")
    depth = 10
    values = np.asarray([0, 1]).astype("int32")
    out_np = np.eye(depth)[indices_array.reshape(-1)]

    onehot_node = helper.make_node("OneHot", ["indices", "depth", "values"], ["out"])

    graph = helper.make_graph(
        [onehot_node],
        "onehot_test",
        inputs=[
            helper.make_tensor_value_info("indices", TensorProto.INT32, indices_shape),
            helper.make_tensor_value_info("depth", TensorProto.INT32, [1]),
            helper.make_tensor_value_info("values", TensorProto.INT32, values.shape),
        ],
        outputs=[helper.make_tensor_value_info("out", TensorProto.INT32, out_np.shape)],
    )

    model = helper.make_model(graph, producer_name="onehot_test")

    # TODO(jwfromm): Replace test against np with test against onnxrt once we update versions.
    for target, dev in tvm.testing.enabled_targets():
        tvm_out = get_tvm_output_with_vm(
            model, [indices_array, np.array([depth]).astype("int32"), values], target, dev
        )
        tvm.testing.assert_allclose(out_np, tvm_out, rtol=1e-5, atol=1e-5)


def verify_gemm(a_shape, b_shape, c_shape=None, freeze_params=False, dtype="float32"):
    out_shape = [a_shape[0], b_shape[1]]
    a_array = np.random.uniform(size=a_shape).astype(dtype)
    b_array = np.random.uniform(size=b_shape).astype(dtype)
    input_names = ["a", "b"]
    ONNX_DTYPE = mapping.NP_TYPE_TO_TENSOR_TYPE[np.dtype(dtype)]
    input_nodes = [
        helper.make_tensor_value_info("a", ONNX_DTYPE, list(a_shape)),
        helper.make_tensor_value_info("b", ONNX_DTYPE, list(b_shape)),
    ]
    input_values = [a_array, b_array]
    if c_shape is not None:
        c_array = np.random.uniform(size=c_shape).astype(dtype)
        input_names.append("c")
        input_nodes.append(helper.make_tensor_value_info("c", ONNX_DTYPE, list(c_shape)))
        input_values.append(c_array)

    gemm_node = helper.make_node("Gemm", input_names, ["out"])

    graph = helper.make_graph(
        [gemm_node],
        "gemm_test",
        inputs=input_nodes,
        outputs=[helper.make_tensor_value_info("out", ONNX_DTYPE, list(out_shape))],
    )

    model = helper.make_model(graph, producer_name="gemm_test")
    verify_with_ort_with_inputs(model, input_values, freeze_params=freeze_params, dtype=dtype)


@tvm.testing.uses_gpu
def test_gemm():
    verify_gemm(a_shape=(4, 3), b_shape=(3, 4))
    verify_gemm(a_shape=(4, 3), b_shape=(3, 4), c_shape=(4,))
    verify_gemm(a_shape=(4, 3), b_shape=(3, 4), c_shape=(4,), freeze_params=True)
    verify_gemm(a_shape=(4, 3), b_shape=(3, 4), c_shape=(4,), freeze_params=True, dtype="float16")


@tvm.testing.uses_gpu
def test_matmul():
    a_shape = (4, 3)
    b_shape = (3, 4)
    out_shape = [a_shape[0], b_shape[1]]

    a_array = np.random.uniform(size=a_shape).astype("float32")
    b_array = np.random.uniform(size=b_shape).astype("float32")

    mul_node = helper.make_node("MatMul", ["a", "b"], ["out"])

    graph = helper.make_graph(
        [mul_node],
        "matmul_test",
        inputs=[
            helper.make_tensor_value_info("a", TensorProto.FLOAT, list(a_shape)),
            helper.make_tensor_value_info("b", TensorProto.FLOAT, list(b_shape)),
        ],
        outputs=[helper.make_tensor_value_info("out", TensorProto.FLOAT, list(out_shape))],
    )

    model = helper.make_model(graph, producer_name="matmul_test")
    verify_with_ort_with_inputs(model, [a_array, b_array])


def verify_batch_matmul(a_shape, b_shape, out_shape, target, dev):
    a_array = np.random.uniform(size=a_shape).astype("float32")
    b_array = np.random.uniform(size=b_shape).astype("float32")

    mul_node = helper.make_node("MatMul", ["a", "b"], ["out"])

    graph = helper.make_graph(
        [mul_node],
        "matmul_test",
        inputs=[
            helper.make_tensor_value_info("a", TensorProto.FLOAT, list(a_shape)),
            helper.make_tensor_value_info("b", TensorProto.FLOAT, list(b_shape)),
        ],
        outputs=[helper.make_tensor_value_info("out", TensorProto.FLOAT, out_shape)],
    )

    model = helper.make_model(graph, producer_name="matmul_test")
    verify_with_ort_with_inputs(model, [a_array, b_array], use_vm=True, targets=[target])


@tvm.testing.uses_gpu
def test_batch_matmul(target, dev):
    verify_batch_matmul((2, 3, 4, 3), (2, 3, 3, 4), (2, 3, 4, 4), target, dev)
    verify_batch_matmul((2, 4, 3), (3, 4), (2, 4, 4), target, dev)
    verify_batch_matmul((2, 3, 4, 3), (3, 4), (2, 3, 4, 4), target, dev)
    # Test implicit broadcasting.
    verify_batch_matmul((4, 3), (2, 3, 4), (2, 4, 4), target, dev)
    verify_batch_matmul((2, 4, 3), (1, 3, 4), (2, 4, 4), target, dev)
    verify_batch_matmul((1, 4, 3), (2, 3, 4), (2, 4, 4), target, dev)
    verify_batch_matmul((4, 32, 16), (16, 32), (4, 32, 32), target, dev)
    verify_batch_matmul((4, 32, 16, 32), (32, 16), (4, 32, 16, 16), target, dev)


def verify_simple_dynamic_model(a_shape, b_shape, target, dev):
    def verify_model(ex, a_shape, b_shape):
        a_array = np.random.uniform(size=a_shape).astype("float32")
        b_array = np.random.uniform(size=b_shape).astype("float32")
        # matmul
        out_np = np.matmul(a_array, b_array)
        # relu
        out_np[out_np < 0] = 0

        tvm_out = ex.evaluate()(a_array, b_array).numpy()
        tvm.testing.assert_allclose(out_np, tvm_out, rtol=1e-5, atol=1e-5)

    mul_node = helper.make_node("MatMul", ["a", "b"], ["out"])
    relu_node = helper.make_node("Relu", ["out"], ["relu"])

    a_array = np.random.uniform(size=a_shape).astype("float32")
    b_array = np.random.uniform(size=b_shape).astype("float32")
    # matmul
    out_np = np.matmul(a_array, b_array)

    graph = helper.make_graph(
        [mul_node, relu_node],
        "matmul_test",
        inputs=[
            helper.make_tensor_value_info("a", TensorProto.FLOAT, list(a_shape)),
            helper.make_tensor_value_info("b", TensorProto.FLOAT, list(b_shape)),
        ],
        outputs=[helper.make_tensor_value_info("relu", TensorProto.FLOAT, list(out_np.shape))],
    )

    model = helper.make_model(graph, producer_name="matmul_test")

    a_anys = [relay.Any()] * len(a_shape)
    b_anys = [relay.Any()] * len(b_shape)

    mod, params = relay.frontend.from_onnx(model, {"a": a_anys, "b": b_anys})
    ex = relay.create_executor("vm", mod=mod, device=dev, target=target)
    verify_model(ex, a_shape, b_shape)
    verify_model(ex, [a * 2 for a in a_shape], [b * 2 for b in b_shape])
    verify_model(ex, [a * 3 for a in a_shape], [b * 3 for b in b_shape])


# TODO(mbrookhart, electriclilies): Add CUDA as a target once batch matmul is fixed
@tvm.testing.parametrize_targets("llvm")
def test_batch_matmul_dynamic_model(target, dev):
    verify_simple_dynamic_model((2, 3, 4, 3), (2, 3, 3, 4), target, dev)
    verify_simple_dynamic_model((2, 4, 3), (3, 4), target, dev)
    verify_simple_dynamic_model((2, 3, 4, 3), (3, 4), target, dev)


def verify_lrn(shape, nsize, dtype, alpha=None, beta=None, bias=None):
    in_array = np.random.uniform(size=shape).astype(dtype)

    if alpha == None and beta == None and bias == None:
        alpha = 0.0001
        beta = 0.75
        bias = 1.0
        node = onnx.helper.make_node("LRN", inputs=["in"], outputs=["out"], size=nsize)
    else:
        node = onnx.helper.make_node(
            "LRN", inputs=["in"], outputs=["out"], alpha=alpha, beta=beta, bias=bias, size=nsize
        )

    graph = helper.make_graph(
        [node],
        "lrn_test",
        inputs=[helper.make_tensor_value_info("in", TensorProto.FLOAT, list(shape))],
        outputs=[helper.make_tensor_value_info("out", TensorProto.FLOAT, list(shape))],
    )
    model = helper.make_model(graph, producer_name="lrn_test")
    verify_with_ort_with_inputs(model, [in_array])


@tvm.testing.uses_gpu
def test_lrn():
    verify_lrn((5, 5, 5, 5), 3, "float32")
    verify_lrn((5, 5, 5, 5), 3, "float32", alpha=0.0002, beta=0.5, bias=2.0)


def verify_instance_norm(shape, axis=1):
    x = np.random.randn(*shape).astype(np.float32)
    gamma = np.random.randn(shape[1]).astype(np.float32)
    beta = np.random.randn(shape[1]).astype(np.float32)
    epsilon = 1e-5

    node = onnx.helper.make_node(
        "InstanceNormalization",
        inputs=["x", "gamma", "beta"],
        outputs=["y"],
        epsilon=epsilon,
    )
    graph = helper.make_graph(
        [node],
        "instance_norm_test",
        inputs=[
            helper.make_tensor_value_info("x", TensorProto.FLOAT, list(shape)),
            helper.make_tensor_value_info("gamma", TensorProto.FLOAT, (shape[1],)),
            helper.make_tensor_value_info("beta", TensorProto.FLOAT, (shape[1],)),
        ],
        outputs=[helper.make_tensor_value_info("y", TensorProto.FLOAT, list(shape))],
    )
    model = helper.make_model(graph, producer_name="instance_norm_test")
    verify_with_ort_with_inputs(model, [x, gamma, beta], out_shape=[shape])


@tvm.testing.uses_gpu
def test_instance_norm():
    verify_instance_norm((2, 3, 4, 5))
    verify_instance_norm((32, 64, 80, 64))
    verify_instance_norm((8, 6, 5))
    verify_instance_norm((8, 7, 6, 5, 4))


def verify_upsample_nearest():
    scale = 2
    in_shape = (1, 1, 3, 3)
    out_shape = (1, 1, 3 * scale, 3 * scale)
    y = helper.make_node("Upsample", ["in"], ["out"], mode="nearest", scales=[1.0, 1.0, 2.0, 2.0])

    in_array = np.random.uniform(size=in_shape).astype(np.float32)

    graph = helper.make_graph(
        [y],
        "upsample_nearest_test",
        inputs=[helper.make_tensor_value_info("in", TensorProto.FLOAT, list(in_shape))],
        outputs=[helper.make_tensor_value_info("out", TensorProto.FLOAT, list(out_shape))],
    )

    model = helper.make_model(graph, producer_name="upsample_nearest_test")
    verify_with_ort_with_inputs(model, [in_array], [out_shape], opset=7)


def verify_upsample3d_nearest():
    scale = 2
    in_shape = (1, 1, 3, 3, 3)
    out_shape = (1, 1, 3 * scale, 3 * scale, 3 * scale)
    y = helper.make_node(
        "Upsample", ["in"], ["out"], mode="nearest", scales=[1.0, 1.0, 2.0, 2.0, 2.0]
    )

    in_array = np.random.uniform(size=in_shape).astype(np.float32)

    graph = helper.make_graph(
        [y],
        "upsample_nearest_test",
        inputs=[helper.make_tensor_value_info("in", TensorProto.FLOAT, list(in_shape))],
        outputs=[helper.make_tensor_value_info("out", TensorProto.FLOAT, list(out_shape))],
    )

    model = helper.make_model(graph, producer_name="upsample_nearest_test")
    # Upsample is deprecated after opset 9
    verify_with_ort_with_inputs(model, [in_array], [out_shape], opset=7)


def verify_upsample_bilinear():
    scale = 2
    in_shape = (1, 1, 3, 3)
    out_shape = (1, 1, 3 * scale, 3 * scale)
    y = helper.make_node("Upsample", ["in"], ["out"], mode="linear", scales=[1.0, 1.0, 2.0, 2.0])

    in_array = np.random.uniform(size=in_shape).astype(np.float32)

    graph = helper.make_graph(
        [y],
        "upsample_bilinear_test",
        inputs=[helper.make_tensor_value_info("in", TensorProto.FLOAT, list(in_shape))],
        outputs=[helper.make_tensor_value_info("out", TensorProto.FLOAT, list(out_shape))],
    )

    model = helper.make_model(graph, producer_name="upsample_bilinear_test")
    verify_with_ort_with_inputs(model, [in_array], [out_shape], opset=7)


def verify_upsample3d_trilinear():
    scale = 2
    in_shape = (1, 1, 3, 3, 3)
    out_shape = (1, 1, 3 * scale, 3 * scale, 3 * scale)
    y = helper.make_node("Upsample", ["in", "scales"], ["out"], mode="linear")
    scales = [1.0, 1.0, 2.0, 2.0, 2.0]
    in_array = np.random.uniform(size=in_shape).astype(np.float32)
    out_array = tvm.topi.testing.resize3d_python(
        in_array,
        (scale, scale, scale),
        "NCDHW",
        "linear",
        coordinate_transformation_mode="asymmetric",
    )

    ref_array = np.array(scales)
    ref_node = helper.make_node(
        "Constant",
        inputs=[],
        outputs=["scales"],
        value=onnx.helper.make_tensor(
            name="const_tensor",
            data_type=TensorProto.FLOAT,
            dims=ref_array.shape,
            vals=ref_array.flatten().astype(float),
        ),
    )

    graph = helper.make_graph(
        [ref_node, y],
        "upsample_trilinear_test",
        inputs=[helper.make_tensor_value_info("in", TensorProto.FLOAT, list(in_shape))],
        outputs=[helper.make_tensor_value_info("out", TensorProto.FLOAT, list(out_shape))],
    )

    model = helper.make_model(graph, producer_name="upsample_trilinear_test")
    # TODO(jwfromm): Trilinear upsampling not supported in 1.0.0 onnxruntime.
    # Replace topi comparison with verify_with_ort once we update.
    for target, dev in tvm.testing.enabled_targets():
        tvm_out = get_tvm_output(model, in_array, target, dev, out_shape, "float32")
        tvm.testing.assert_allclose(out_array, tvm_out, rtol=1e-5, atol=1e-5)


@tvm.testing.uses_gpu
def test_upsample():
    verify_upsample_nearest()
    verify_upsample_bilinear()
    verify_upsample3d_nearest()
    verify_upsample3d_trilinear()


def verify_softmax(inshape, axis):
    opname = "Softmax"
    indata = np.random.uniform(size=inshape).astype(np.float32)
    outshape = inshape
    y = helper.make_node(opname, ["in"], ["out"])
    if axis is not None:
        axis_attr = helper.make_attribute("axis", axis)
        y.attribute.append(axis_attr)

    graph = helper.make_graph(
        [y],
        opname + "_test",
        inputs=[helper.make_tensor_value_info("in", TensorProto.FLOAT, list(indata.shape))],
        outputs=[helper.make_tensor_value_info("out", TensorProto.FLOAT, list(outshape))],
    )

    model = helper.make_model(graph, producer_name=opname + "_test")
    verify_with_ort_with_inputs(model, [indata])


@tvm.testing.uses_gpu
def test_softmax():
    verify_softmax((1, 10), None)
    verify_softmax((1, 10), 1)


def verify_min(input_dim):
    dtype = "float32"

    a_np1 = np.random.uniform(size=input_dim).astype(dtype)
    a_np2 = np.random.uniform(size=input_dim).astype(dtype)
    a_np3 = np.random.uniform(size=input_dim).astype(dtype)

    min_node = helper.make_node("Min", ["a_np1", "a_np2", "a_np3"], ["out"])

    graph = helper.make_graph(
        [min_node],
        "Min_test",
        inputs=[
            helper.make_tensor_value_info("a_np1", TensorProto.FLOAT, list(input_dim)),
            helper.make_tensor_value_info("a_np2", TensorProto.FLOAT, list(input_dim)),
            helper.make_tensor_value_info("a_np3", TensorProto.FLOAT, list(input_dim)),
        ],
        outputs=[helper.make_tensor_value_info("out", TensorProto.FLOAT, list(input_dim))],
    )

    model = helper.make_model(graph, producer_name="Min_test")
    verify_with_ort_with_inputs(model, [a_np1, a_np2, a_np3])


@tvm.testing.uses_gpu
def test_forward_min():
    verify_min((1, 3, 20, 20))
    verify_min((20, 20))


def verify_max(input_dim):
    dtype = "float32"

    a_np1 = np.random.uniform(size=input_dim).astype(dtype)
    a_np2 = np.random.uniform(size=input_dim).astype(dtype)
    a_np3 = np.random.uniform(size=input_dim).astype(dtype)

    max_node = helper.make_node("Max", ["a_np1", "a_np2", "a_np3"], ["out"])

    graph = helper.make_graph(
        [max_node],
        "Max_test",
        inputs=[
            helper.make_tensor_value_info("a_np1", TensorProto.FLOAT, list(input_dim)),
            helper.make_tensor_value_info("a_np2", TensorProto.FLOAT, list(input_dim)),
            helper.make_tensor_value_info("a_np3", TensorProto.FLOAT, list(input_dim)),
        ],
        outputs=[helper.make_tensor_value_info("out", TensorProto.FLOAT, list(input_dim))],
    )

    model = helper.make_model(graph, producer_name="Max_test")
    verify_with_ort_with_inputs(model, [a_np1, a_np2, a_np3])


@tvm.testing.uses_gpu
def test_forward_max():
    verify_max((1, 3, 20, 20))
    verify_max((20, 20))


def verify_mean(input_dim):
    dtype = "float32"

    a_np1 = np.random.uniform(size=input_dim).astype(dtype)
    a_np2 = np.random.uniform(size=input_dim).astype(dtype)
    a_np3 = np.random.uniform(size=input_dim).astype(dtype)

    mean_node = helper.make_node("Mean", ["a_np1", "a_np2", "a_np3"], ["out"])

    graph = helper.make_graph(
        [mean_node],
        "Mean_test",
        inputs=[
            helper.make_tensor_value_info("a_np1", TensorProto.FLOAT, list(input_dim)),
            helper.make_tensor_value_info("a_np2", TensorProto.FLOAT, list(input_dim)),
            helper.make_tensor_value_info("a_np3", TensorProto.FLOAT, list(input_dim)),
        ],
        outputs=[helper.make_tensor_value_info("out", TensorProto.FLOAT, list(input_dim))],
    )

    model = helper.make_model(graph, producer_name="Mean_test")
    verify_with_ort_with_inputs(model, [a_np1, a_np2, a_np3])


@tvm.testing.uses_gpu
def test_forward_mean():
    verify_mean((1, 3, 20, 20))
    verify_mean((20, 20))


def verify_hardsigmoid(input_dim, alpha, beta):
    dtype = "float32"

    a_np1 = np.random.uniform(size=input_dim).astype(dtype)

    hardsigmoid_node = helper.make_node("HardSigmoid", ["a_np1"], ["out"], alpha=alpha, beta=beta)

    graph = helper.make_graph(
        [hardsigmoid_node],
        "HardSigmoid_test",
        inputs=[helper.make_tensor_value_info("a_np1", TensorProto.FLOAT, list(input_dim))],
        outputs=[helper.make_tensor_value_info("out", TensorProto.FLOAT, list(input_dim))],
    )

    model = helper.make_model(graph, producer_name="HardSigmoid_test")
    verify_with_ort_with_inputs(model, [a_np1])


@tvm.testing.uses_gpu
def test_forward_hardsigmoid():
    verify_hardsigmoid((1, 3, 20, 20), 0.5, 0.6)
    verify_hardsigmoid((20, 20), 0.3, 0.4)


def verify_argreduce(input_dim, op_name, axis=None, keepdims=None):
    a_np1 = np.random.uniform(-10, 10, input_dim).astype(np.int32)
    out_shape = list(a_np1.shape)
    def_axis = axis if axis is not None else 0
    if keepdims == 1 or keepdims == None:
        out_shape[def_axis] = 1
    else:
        out_shape.pop(def_axis)

    node = onnx.helper.make_node(op_name, inputs=["a_np1"], outputs=["out"])

    if keepdims is not None:
        keepdims_attr = helper.make_attribute("keepdims", keepdims)
        node.attribute.append(keepdims_attr)
    if axis is not None:
        axis_attr = helper.make_attribute("axis", axis)
        node.attribute.append(axis_attr)

    graph = helper.make_graph(
        [node],
        "argreduce_test",
        inputs=[helper.make_tensor_value_info("a_np1", TensorProto.INT32, list(a_np1.shape))],
        outputs=[helper.make_tensor_value_info("out", TensorProto.INT64, list(out_shape))],
    )

    model = helper.make_model(graph, producer_name="argreduce_test")
    verify_with_ort_with_inputs(model, [a_np1])


# TODO (mbrookhart, electriclilies) Fix argmin on GPU and enable this test
# @tvm.testing.uses_gpu
def test_forward_arg_min_max():
    """Verify argmin and argmax"""
    verify_argreduce([3, 4, 4], "ArgMin")
    verify_argreduce([3, 4, 4], "ArgMax")
    verify_argreduce([3, 4, 4], "ArgMin", axis=1)
    verify_argreduce([3, 4, 4], "ArgMax", axis=0)
    verify_argreduce([3, 4, 4], "ArgMin", keepdims=0)
    verify_argreduce([3, 4, 4], "ArgMax", keepdims=1)
    for axis in [None, 0, 1, 2]:
        for keepdims in [None, True, False]:
            verify_argreduce([3, 4, 4], "ArgMin", axis, keepdims)
            verify_argreduce([3, 4, 4], "ArgMax", axis, keepdims)


def verify_constantofshape(input_dim, value, dtype):
    fill_node = helper.make_node(
        "ConstantOfShape",
        ["input"],
        ["output"],
        value=helper.make_tensor(
            "value", mapping.NP_TYPE_TO_TENSOR_TYPE[np.dtype(dtype)], (1,), (value,)
        ),
    )

    inputs = [helper.make_tensor_value_info("input", TensorProto.INT64, [len(input_dim)])]

    graph = helper.make_graph(
        [fill_node],
        "fill_test",
        inputs,
        outputs=[
            helper.make_tensor_value_info(
                "output", mapping.NP_TYPE_TO_TENSOR_TYPE[np.dtype(dtype)], input_dim
            )
        ],
    )

    model = helper.make_model(graph, producer_name="fill_test")
    input_np = np.array(input_dim).astype("int64")
    verify_with_ort_with_inputs(model, [input_np], use_vm=True)


@tvm.testing.uses_gpu
def test_constantofshape():
    verify_constantofshape((2, 3, 4, 5), 10, "float32")
    verify_constantofshape((3, 3), 0, "int32")
    verify_constantofshape((1, 2, 3), -1, "float32")


def verify_pad(indata, pads, mode="constant", value=0.0):
    indata = np.array(indata).astype(np.float32)
    #  numpy expect result
    len_dim = len(pads) // 2
    np_pads = [(pads[i], pads[i + len_dim]) for i in range(len_dim)]
    #  onnx graph
    if mode in ["edge", "reflect"]:
        outdata = np.pad(indata, pad_width=np_pads, mode=mode)
        node = helper.make_node(
            "Pad",
            inputs=["input"],
            outputs=["output"],
            mode=mode,
            pads=pads,
        )
    else:
        outdata = np.pad(indata, pad_width=np_pads, mode="constant", constant_values=value)
        node = helper.make_node(
            "Pad", inputs=["input"], outputs=["output"], mode="constant", pads=pads, value=value
        )
    graph = helper.make_graph(
        [node],
        "pad_test",
        inputs=[helper.make_tensor_value_info("input", TensorProto.FLOAT, list(indata.shape))],
        outputs=[helper.make_tensor_value_info("output", TensorProto.FLOAT, list(outdata.shape))],
    )
    model = helper.make_model(graph, producer_name="pad_test")
    verify_with_ort_with_inputs(model, [indata], [outdata.shape], dtype="float32", opset=2)


def verify_pad_v11(indata, pads, mode="constant", value=0.0):
    indata = np.array(indata).astype(np.float32)
    #  numpy expect result
    len_dim = len(pads) // 2
    np_pads = [(pads[i], pads[i + len_dim]) for i in range(len_dim)]
    pads = np.array(pads)
    #  onnx graph
    if mode in ["edge", "reflect"]:
        inputs = [indata]
        outdata = np.pad(indata, pad_width=np_pads, mode=mode)
        node = helper.make_node("Pad", inputs=["input", "pads"], outputs=["output"], mode=mode)
        graph = helper.make_graph(
            [node],
            "pad_test",
            inputs=[
                helper.make_tensor_value_info("input", TensorProto.FLOAT, list(indata.shape)),
                helper.make_tensor_value_info("pads", TensorProto.INT64, (len(pads),)),
            ],
            initializer=[helper.make_tensor("pads", TensorProto.INT64, (len(pads),), pads)],
            outputs=[
                helper.make_tensor_value_info("output", TensorProto.FLOAT, list(outdata.shape))
            ],
        )
    else:
        inputs = [indata]
        outdata = np.pad(indata, pad_width=np_pads, mode="constant", constant_values=value)
        node = helper.make_node(
            "Pad", inputs=["input", "pads", "constant_value"], outputs=["output"], mode="constant"
        )
        graph = helper.make_graph(
            [node],
            "pad_test",
            inputs=[
                helper.make_tensor_value_info("input", TensorProto.FLOAT, list(indata.shape)),
                helper.make_tensor_value_info("pads", TensorProto.INT64, (len(pads),)),
                helper.make_tensor_value_info("constant_value", TensorProto.FLOAT, (1,)),
            ],
            initializer=[
                helper.make_tensor("pads", TensorProto.INT64, (len(pads),), pads),
                helper.make_tensor("constant_value", TensorProto.FLOAT, (1,), [value]),
            ],
            outputs=[
                helper.make_tensor_value_info("output", TensorProto.FLOAT, list(outdata.shape))
            ],
        )
    model = helper.make_model(graph, producer_name="pad_test")
    verify_with_ort_with_inputs(model, inputs, opset=11, use_vm=True)


@tvm.testing.uses_gpu
def test_pad():
    verify_pad(np.random.randn(2, 2).astype(np.float32), [0, 1, 0, 0], "constant", 0.0)
    verify_pad(np.random.randn(2, 3).astype(np.float32), [1, 0, 0, 1], "constant", 0.0)
    verify_pad(np.random.randn(3, 2).astype(np.float32), [0, 0, 1, 0], "constant", 5.0)
    verify_pad(np.random.randn(1, 3, 4, 5).astype(np.float32), [0, 0, 1, 1, 0, 0, 1, 1], "edge")
    verify_pad(np.random.randn(1, 3, 4, 5).astype(np.float32), [0, 0, 1, 1, 0, 0, 1, 1], "reflect")

    verify_pad_v11(np.random.randn(2, 2).astype(np.float32), [0, 1, 0, 0], "constant", 0.0)
    verify_pad_v11(np.random.randn(2, 3).astype(np.float32), [1, 0, 0, 1], "constant", 0.0)
    verify_pad_v11(np.random.randn(3, 2).astype(np.float32), [0, 0, 1, 0], "constant", 5.0)
    verify_pad_v11(np.random.randn(1, 3, 4, 5).astype(np.float32), [0, 0, 1, 1, 0, 0, 1, 1], "edge")
    verify_pad_v11(
        np.random.randn(1, 3, 4, 5).astype(np.float32), [0, 0, 1, 1, 0, 0, 1, 1], "reflect"
    )


def verify_reduce_func(func, data, axis, keepdims):
    inshape = data.shape
    outshape = np.sum(data, axis=axis, keepdims=keepdims == 1).shape

    if axis:
        node = onnx.helper.make_node(
            func, inputs=["x"], outputs=["y"], axes=axis, keepdims=keepdims
        )
    else:
        node = onnx.helper.make_node(func, inputs=["x"], outputs=["y"], keepdims=keepdims)

    graph = helper.make_graph(
        [node],
        "reduce_test",
        inputs=[helper.make_tensor_value_info("x", TensorProto.FLOAT, list(inshape))],
        outputs=[helper.make_tensor_value_info("y", TensorProto.FLOAT, list(outshape))],
    )

    model = helper.make_model(graph, producer_name="reduce_test")

    verify_with_ort_with_inputs(model, [data], [outshape], opset=11)


@tvm.testing.uses_gpu
def test_all_reduce_funcs():
    funcs = [
        "ReduceMax",
        "ReduceMean",
        "ReduceMin",
        "ReduceProd",
        "ReduceSum",
        "ReduceSumSquare",
        "ReduceLogSum",
        "ReduceLogSumExp",
        "ReduceL1",
        "ReduceL2",
    ]

    for func in funcs:
        for keepdims in [True, False]:
            verify_reduce_func(
                func, np.random.randn(3, 2, 2).astype(np.float32), axis=None, keepdims=keepdims
            )

            verify_reduce_func(
                func, np.random.randn(3, 2, 3).astype(np.float32), axis=None, keepdims=keepdims
            )

            verify_reduce_func(
                func, np.random.randn(3, 3, 3).astype(np.float32), axis=(1,), keepdims=keepdims
            )

            verify_reduce_func(
                func, np.random.randn(3, 3, 3, 1).astype(np.float32), axis=(1, 2), keepdims=keepdims
            )

            verify_reduce_func(
                func, np.random.randn(3, 3, 3, 1).astype(np.float32), axis=(1,), keepdims=keepdims
            )

            verify_reduce_func(
                func, np.random.randn(1, 3, 4, 1).astype(np.float32), axis=(1,), keepdims=keepdims
            )


def verify_split(indata, outdatas, split, axis=0, pass_split=True, opset=11):
    indata = np.array(indata).astype(np.float32)
    outdatas = [np.array(o).astype(np.float32) for o in outdatas]
    inputs = [helper.make_tensor_value_info("input", TensorProto.FLOAT, list(indata.shape))]
    input_names = ["input"]
    initializer = []

    if split:
        split_index = range(len(split))
    else:
        split_index = range(len(outdatas))

    if pass_split:
        if opset >= 13:
            input_names.append("split")
            np_split = np.array(split).astype(np.int64)
            inputs.append(
                helper.make_tensor_value_info("split", TensorProto.INT64, list(np_split.shape))
            )
            indata = [indata, np_split]
            initializer.append(
                helper.make_tensor("split", TensorProto.INT64, list(np_split.shape), np_split)
            )
    node = helper.make_node(
        "Split",
        inputs=input_names,
        outputs=["output_{}".format(i) for i in range(len(split_index))],
        axis=axis,
    )

    if pass_split and opset < 13:
        split_attr = helper.make_attribute("split", split)
        node.attribute.append(split_attr)

    graph = helper.make_graph(
        [node],
        "split_test",
        inputs=inputs,
        initializer=initializer,
        outputs=[
            helper.make_tensor_value_info(
                "output_{}".format(i), TensorProto.FLOAT, list(outdatas[i].shape)
            )
            for i in range(len(split_index))
        ],
    )
    model = helper.make_model(graph, producer_name="split_test")
    verify_with_ort_with_inputs(model, indata, out_shape=list(range(len(split_index))), opset=opset)


@tvm.testing.uses_gpu
def test_split():
    # 1D
    verify_split([1.0, 2.0, 3.0, 4.0, 5.0, 6.0], [[1.0, 2.0], [3.0, 4.0], [5.0, 6.0]], [2, 2, 2], 0)
    verify_split(
        [1.0, 2.0, 3.0, 4.0, 5.0, 6.0], [[1.0, 2.0], [3.0, 4.0], [5.0, 6.0]], [2, 2, 2], 0, False
    )
    verify_split([1.0, 2.0, 3.0, 4.0, 5.0, 6.0], [[1.0, 2.0], [3.0], [4.0, 5.0, 6.0]], [2, 1, 3], 0)
    # 2D
    verify_split(
        [[1.0, 2.0, 3.0, 4.0], [7.0, 8.0, 9.0, 10.0]],
        [[[1.0, 2.0], [7.0, 8.0]], [[3.0, 4.0], [9.0, 10.0]]],
        [2, 2],
        1,
    )
    # Split evenly (unstack)
    verify_split([1, 2, 3], [[1], [2], [3]], False, 0, False)
    # Split a single value to a single value
    verify_split([1], [[1]], [1], pass_split=True)


@tvm.testing.uses_gpu
def test_binary_ops():
    in_shape = (1, 2, 3, 3)
    dtype = "float32"
    out_shape = in_shape

    def verify_binary_ops(op, x, y, out_type="float32"):
        z = helper.make_node(op, ["in1", "in2"], ["out"])
        graph = helper.make_graph(
            [z],
            "_test",
            inputs=[
                helper.make_tensor_value_info("in1", TensorProto.FLOAT, x.shape),
                helper.make_tensor_value_info("in2", TensorProto.FLOAT, y.shape),
            ],
            outputs=[
                helper.make_tensor_value_info(
                    "out", mapping.NP_TYPE_TO_TENSOR_TYPE[np.dtype(out_type)], list(out_shape)
                )
            ],
        )
        model = helper.make_model(graph, producer_name="_test")
        verify_with_ort_with_inputs(model, [x, y])

    x = np.random.uniform(size=in_shape).astype(dtype)
    y = np.random.uniform(size=in_shape).astype(dtype)
    z = np.random.uniform(size=(3,)).astype(dtype)
    verify_binary_ops("Add", x, y)
    verify_binary_ops("Add", x, z)
    verify_binary_ops("Sub", x, y)
    verify_binary_ops("Sub", x, z)
    verify_binary_ops("Mul", x, y)
    verify_binary_ops("Mul", x, z)
    verify_binary_ops("Div", x, y)
    verify_binary_ops("Div", x, z)
    verify_binary_ops("Sum", x, y)
    verify_binary_ops("Sum", x, z)
    verify_binary_ops("Greater", x, y, "bool")
    verify_binary_ops("Greater", x, z, "bool")
    verify_binary_ops("Less", x, y, "bool")
    verify_binary_ops("Less", x, z, "bool")
    verify_binary_ops("Equal", x, y, "bool")
    verify_binary_ops("Equal", x, z, "bool")


@tvm.testing.uses_gpu
def test_unary_ops():
    in_shape = (1, 2, 3, 3)
    dtype = "float32"
    out_shape = in_shape

    def verify_unary_ops(op, x, rtol=1e-5, atol=1e-5, dtype="float32"):
        x = x.astype(dtype)
        ONNX_DTYPE = mapping.NP_TYPE_TO_TENSOR_TYPE[np.dtype(dtype)]
        z = helper.make_node(op, ["in1"], ["out"])
        graph = helper.make_graph(
            [z],
            "_test",
            inputs=[
                helper.make_tensor_value_info("in1", ONNX_DTYPE, list(in_shape)),
            ],
            outputs=[helper.make_tensor_value_info("out", ONNX_DTYPE, list(out_shape))],
        )
        model = helper.make_model(graph, producer_name="_test")
        verify_with_ort_with_inputs(model, [x], rtol=rtol, atol=atol)

    x = np.random.uniform(size=in_shape)
    verify_unary_ops("Neg", x)
    verify_unary_ops("Abs", x)
    verify_unary_ops("Reciprocal", x)
    verify_unary_ops("Reciprocal", x, dtype="float16")
    verify_unary_ops("Sqrt", x)
    verify_unary_ops("Relu", x)
    verify_unary_ops("Exp", x)
    verify_unary_ops("Log", x)
    verify_unary_ops("Log", x)
    verify_unary_ops("Acos", x)
    verify_unary_ops("Acosh", x)
    verify_unary_ops("Asin", x)
    verify_unary_ops("Asinh", x)
    verify_unary_ops("Atan", x)
    verify_unary_ops("Atanh", x)
    verify_unary_ops("Cos", x)
    verify_unary_ops("Cosh", x)
    verify_unary_ops("Sin", x)
    verify_unary_ops("Sinh", x)
    verify_unary_ops("Tan", x)
    verify_unary_ops("Tanh", x)
    verify_unary_ops("Sigmoid", x)
    verify_unary_ops("Softsign", x)


@tvm.testing.uses_gpu
def test_leaky_relu():
    def leaky_relu_x(x, alpha):
        return np.where(x >= 0, x, x * alpha)

    _test_onnx_op_elementwise(
        (2, 4, 5, 6), leaky_relu_x, {"alpha": 0.25}, "float32", "LeakyRelu", {"alpha": 0.25}
    )


@tvm.testing.uses_gpu
def test_elu():
    def elu_x(x, alpha):
        return np.where(x > 0, x, alpha * (np.exp(x) - 1.0))

    _test_onnx_op_elementwise(
        (2, 4, 5, 6), elu_x, {"alpha": 0.25}, "float32", "Elu", {"alpha": 0.25}
    )


@tvm.testing.uses_gpu
def test_selu():
    def selu_x(x, alpha, gamma):
        return gamma * np.where(x > 0, x, alpha * (np.exp(x) - 1.0))

    _test_onnx_op_elementwise(
        (2, 4, 5, 6),
        selu_x,
        {"alpha": 0.25, "gamma": 0.3},
        "float32",
        "Selu",
        {"alpha": 0.25, "gamma": 0.3},
    )


@tvm.testing.uses_gpu
def test_prelu():
    def verify_prelu(x_shape, a_shape):
        node = helper.make_node("PRelu", inputs=["X", "slope"], outputs=["Y"])

        graph = helper.make_graph(
            [node],
            "prelu_test",
            inputs=[
                helper.make_tensor_value_info("X", TensorProto.FLOAT, list(x_shape)),
                helper.make_tensor_value_info("slope", TensorProto.FLOAT, list(a_shape)),
            ],
            outputs=[helper.make_tensor_value_info("Y", TensorProto.FLOAT, list(x_shape))],
        )

        model = helper.make_model(graph, producer_name="prelu_test")

        verify_with_ort(
            model,
            [x_shape, a_shape],
            out_shape=[list(x_shape)],
            use_vm=True,
            convert_to_static=True,
        )

    verify_prelu([3, 4, 5, 6], [1, 4, 1, 1])
    verify_prelu([1, 8, 5, 6], [1, 8, 1, 1])
    verify_prelu([2, 12, 16, 16], [1, 12, 1, 1])
    verify_prelu([2, 12, 16, 16], [1])  # Test alpha broadcasting.
    verify_prelu([3, 1], [3, 1])  # Test non NCHW workload.


@tvm.testing.uses_gpu
def test_ThresholdedRelu():
    def ThresholdedRelu_x(x, alpha):
        out_np = np.clip(x, alpha, np.inf)
        out_np[out_np == alpha] = 0
        return out_np

    _test_onnx_op_elementwise(
        (2, 4, 5, 6),
        ThresholdedRelu_x,
        {"alpha": 0.25},
        "float32",
        "ThresholdedRelu",
        {"alpha": 0.25},
    )


@tvm.testing.uses_gpu
def test_LogSoftmax():
    _test_onnx_op_elementwise(
        (1, 4), tvm.topi.testing.log_softmax_python, {}, "float32", "LogSoftmax", {"axis": 1}
    )


def check_torch_conversion(model, input_size):
    dummy_input = torch.randn(*input_size)
    file_name = "{}.onnx".format(model.__name__)
    # Set verbose=True for more output
    torch.onnx.export(model(), dummy_input, file_name, export_params=True, verbose=False)
    onnx_model = onnx.load(file_name)
    input_data = np.random.uniform(size=input_size).astype("float32")
    verify_with_ort_with_inputs(onnx_model, [input_data], apply_softmax=True)


@tvm.testing.uses_gpu
def test_resnet():
    check_torch_conversion(torchvision.models.resnet18, (1, 3, 224, 224))
    # check_torch_conversion(torchvision.models.resnet101, (1,3,224,224))


# def test_alexnet():
# Torch's ONNX export does not support the adaptive pooling used by AlexNet?
# check_torch_conversion(torchvision.models.alexnet, (1,3,224,224))

# Torch's ONNX export does not support the adaptive pooling used by vgg16?
# def test_vgg16():
#     check_torch_conversion(torchvision.models.vgg16, (1,3,224,224))

# TODO(@jroesch): Update Torch + ONNX to support this import.
# def test_squeezenet():
#     # Torch's ONNX export does not support the max pooling used by Squezenet
#     check_torch_conversion(torchvision.models.squeezenet1_0, (1,3,224,224))


@tvm.testing.uses_gpu
def test_densenet():
    check_torch_conversion(torchvision.models.densenet161, (1, 3, 224, 224))


@tvm.testing.uses_gpu
def test_inception():
    check_torch_conversion(torchvision.models.inception_v3, (1, 3, 224, 224))


# TODO(@jroesch): Update Torch + ONNX to support this import.
# def test_googlenet():
#     check_torch_conversion(torchvision.models.googlenet, (1,3,224,224))

# TODO(@jroesch): Update Torch + ONNX to support this import.
# def test_shufflenetv2():
#     check_torch_conversion(torchvision.models.shufflenetv2, (1,3,224,224))


@tvm.testing.uses_gpu
def test_sign():
    def Sign_x(x):
        return np.sign(x)

    _test_onnx_op_elementwise((3, 4, 5, 6), Sign_x, {}, "float32", "Sign", {})


def verify_not(indata, dtype):
    x = indata.astype(dtype)

    node = helper.make_node(
        "Not",
        inputs=["in"],
        outputs=["out"],
    )

    graph = helper.make_graph(
        [node],
        "not_test",
        inputs=[helper.make_tensor_value_info("in", TensorProto.BOOL, list(x.shape))],
        outputs=[helper.make_tensor_value_info("out", TensorProto.BOOL, list(x.shape))],
    )

    model = helper.make_model(graph, producer_name="not_test")
    verify_with_ort_with_inputs(model, [x])


@tvm.testing.uses_gpu
def test_not():
    # 2d
    verify_not(indata=(np.random.randn(3, 4) > 0), dtype=bool)
    # 3d
    verify_not(indata=(np.random.randn(3, 4, 5) > 0), dtype=bool)
    # 4d
    verify_not(indata=(np.random.randn(3, 4, 5, 6) > 0), dtype=bool)


def verify_and(indata, dtype):
    x = indata[0].astype(dtype)
    y = indata[1].astype(dtype)
    outdata = np.logical_and(x, y)

    node = helper.make_node(
        "And",
        inputs=["in1", "in2"],
        outputs=["out"],
    )

    graph = helper.make_graph(
        [node],
        "and_test",
        inputs=[
            helper.make_tensor_value_info("in1", TensorProto.BOOL, list(x.shape)),
            helper.make_tensor_value_info("in2", TensorProto.BOOL, list(y.shape)),
        ],
        outputs=[helper.make_tensor_value_info("out", TensorProto.BOOL, list(outdata.shape))],
    )

    model = helper.make_model(graph, producer_name="and_test")
    verify_with_ort_with_inputs(model, [x, y], [outdata.shape])


@tvm.testing.uses_gpu
def test_and():
    # 2d
    x = np.random.randn(3, 4) > 0
    y = np.random.randn(3, 4) > 0
    verify_and(indata=[x, y], dtype=bool)

    # 3d
    x = np.random.randn(3, 4, 5) > 0
    y = np.random.randn(3, 4, 5) > 0
    verify_and(indata=[x, y], dtype=bool)

    # 4d
    x = np.random.randn(3, 4, 5, 6) > 0
    y = np.random.randn(3, 4, 5, 6) > 0
    verify_and(indata=[x, y], dtype=bool)

    # 3d vs 1d
    x = np.random.randn(3, 4, 5) > 0
    y = np.random.randn(5) > 0
    verify_and(indata=[x, y], dtype=bool)

    # 3d vs 2d
    x = np.random.randn(3, 4, 5) > 0
    y = np.random.randn(4, 5) > 0
    verify_and(indata=[x, y], dtype=bool)


def verify_tile_v6(indata, repeats, outdata):
    node = helper.make_node("Tile", inputs=["input", "repeats"], outputs=["out"])
    graph = helper.make_graph(
        [node],
        "tile_test",
        inputs=[
            helper.make_tensor_value_info("input", TensorProto.FLOAT, list(indata.shape)),
            helper.make_tensor_value_info("repeats", TensorProto.INT64, list(repeats.shape)),
        ],
        outputs=[helper.make_tensor_value_info("out", TensorProto.FLOAT, list(outdata.shape))],
    )

    model = helper.make_model(graph, producer_name="tile_test")
    verify_with_ort_with_inputs(model, [indata, repeats], use_vm=True, opset=6)


@tvm.testing.uses_gpu
def test_tile():
    x = np.random.rand(2, 3, 4, 5).astype(np.float32)
    repeats = np.random.randint(low=1, high=10, size=(np.ndim(x),)).astype(np.int64)
    z = np.tile(x, repeats)
    verify_tile_v6(x, repeats, z)


def verify_erf(indata, outdata):
    node = helper.make_node("Erf", inputs=["in"], outputs=["out"])
    graph = helper.make_graph(
        [node],
        "erf_test",
        inputs=[helper.make_tensor_value_info("in", TensorProto.FLOAT, list(indata.shape))],
        outputs=[helper.make_tensor_value_info("out", TensorProto.FLOAT, list(outdata.shape))],
    )
    model = helper.make_model(graph, producer_name="erf_test")
    verify_with_ort_with_inputs(model, [indata], [outdata.shape])


@tvm.testing.uses_gpu
def test_erf():
    x = np.random.rand(2, 3, 4, 6).astype(np.float32)
    z = scipy.special.erf(x)
    verify_erf(x, z)


def verify_where(condition, x, y, dtype, outdata, dynamic=False):
    node_list = []
    where_inputs = ["condition", "x", "y"]
    if dynamic:
        shape_node = helper.make_node("Shape", ["x"], ["shape"])
        reshape_node = helper.make_node("Reshape", ["x", "shape"], ["X"])
        where_inputs[1] = "X"
        node_list += [shape_node, reshape_node]
    node = helper.make_node("Where", inputs=where_inputs, outputs=["out"])
    node_list.append(node)
    graph = helper.make_graph(
        node_list,
        "where_test",
        inputs=[
            helper.make_tensor_value_info("condition", TensorProto.BOOL, list(condition.shape)),
            helper.make_tensor_value_info("x", dtype, list(x.shape)),
            helper.make_tensor_value_info("y", dtype, list(y.shape)),
        ],
        outputs=[helper.make_tensor_value_info("out", dtype, list(outdata.shape))],
    )
    model = helper.make_model(graph, producer_name="where_test")
    verify_with_ort_with_inputs(model, [condition, x, y], [outdata.shape], use_vm=True)


@tvm.testing.uses_gpu
def test_where():
    condition = np.array([[1, 0], [1, 1]], dtype=bool)
    x = np.array([[1, 2], [3, 4]], dtype=np.int64)
    y = np.array([[9, 8], [7, 6]], dtype=np.int64)
    outdata = np.where(condition, x, y)
    verify_where(condition, x, y, TensorProto.INT64, outdata)

    x = np.array([[1, 2], [3, 4]], dtype=np.float32)
    y = np.array([[9, 8], [7, 6]], dtype=np.float32)
    outdata = np.where(condition, x, y)
    verify_where(condition, x, y, TensorProto.FLOAT, outdata)

    x = np.array(1, dtype=np.float32)
    y = np.array([2], dtype=np.float32)
    outdata = np.where(condition, x, y)
    verify_where(condition, x, y, TensorProto.FLOAT, outdata)

    x = np.array([2], dtype=np.float32)
    y = np.array(1, dtype=np.float32)
    outdata = np.where(condition, x, y)
    verify_where(condition, x, y, TensorProto.FLOAT, outdata)

    condition = np.array(1, dtype=bool)
    x = np.array([[1, 2], [3, 4]], dtype=np.float32)
    y = np.array([[5, 6], [7, 8]], dtype=np.float32)
    outdata = np.where(condition, x, y)
    verify_where(condition, x, y, TensorProto.FLOAT, outdata)

    x = np.array([[1, 2], [3, 4]], dtype=np.float32)
    y = np.array([[1], [7]], dtype=np.float32)
    outdata = np.where(condition, x, y)
    verify_where(condition, x, y, TensorProto.FLOAT, outdata)
    verify_where(condition, x, y, TensorProto.FLOAT, outdata, dynamic=True)


def verify_or(indata, dtype):
    x = indata[0].astype(dtype)
    y = indata[1].astype(dtype)
    outdata = np.logical_or(x, y)

    node = helper.make_node(
        "Or",
        inputs=["in1", "in2"],
        outputs=["out"],
    )

    graph = helper.make_graph(
        [node],
        "or_test",
        inputs=[
            helper.make_tensor_value_info("in1", TensorProto.BOOL, list(x.shape)),
            helper.make_tensor_value_info("in2", TensorProto.BOOL, list(y.shape)),
        ],
        outputs=[helper.make_tensor_value_info("out", TensorProto.BOOL, list(outdata.shape))],
    )

    model = helper.make_model(graph, producer_name="or_test")
    verify_with_ort_with_inputs(model, [x, y], [outdata.shape])


@tvm.testing.uses_gpu
def test_or():
    # 2d
    x = np.random.randn(3, 4) > 0
    y = np.random.randn(3, 4) > 0
    verify_or(indata=[x, y], dtype=bool)

    # 3d
    x = np.random.randn(3, 4, 5) > 0
    y = np.random.randn(3, 4, 5) > 0
    verify_or(indata=[x, y], dtype=bool)

    # 4d
    x = np.random.randn(3, 4, 5, 6) > 0
    y = np.random.randn(3, 4, 5, 6) > 0
    verify_or(indata=[x, y], dtype=bool)

    # 3d vs 1d
    x = np.random.randn(3, 4, 5) > 0
    y = np.random.randn(5) > 0
    verify_or(indata=[x, y], dtype=bool)

    # 3d vs 2d
    x = np.random.randn(3, 4, 5) > 0
    y = np.random.randn(4, 5) > 0
    verify_or(indata=[x, y], dtype=bool)


@tvm.testing.uses_gpu
def test_batch_norm():
    def verify_batch_norm(in_shape):
        batchnorm = onnx.helper.make_node(
            "BatchNormalization", inputs=["x", "scale", "B", "mean", "var"], outputs=["Y"]
        )

        graph = helper.make_graph(
            [batchnorm],
            "batchnorm_test",
            inputs=[
                helper.make_tensor_value_info("x", TensorProto.FLOAT, list(in_shape)),
                helper.make_tensor_value_info("scale", TensorProto.FLOAT, [in_shape[1]]),
                helper.make_tensor_value_info("B", TensorProto.FLOAT, [in_shape[1]]),
                helper.make_tensor_value_info("mean", TensorProto.FLOAT, [in_shape[1]]),
                helper.make_tensor_value_info("var", TensorProto.FLOAT, [in_shape[1]]),
            ],
            outputs=[helper.make_tensor_value_info("Y", TensorProto.FLOAT, list(in_shape))],
        )

        model = helper.make_model(graph, producer_name="batchnorm_test")
        # X, scale, b, mean, var
        inshapes = [in_shape, in_shape[1], in_shape[1], in_shape[1], in_shape[1]]
        verify_with_ort(model, inshapes, out_shape=[in_shape])

    verify_batch_norm([1, 3, 224, 224])
    verify_batch_norm([1, 3, 24, 24])
    verify_batch_norm([16, 3, 24, 24])
    verify_batch_norm([16, 16, 24, 24])
    verify_batch_norm([16, 16, 10, 10])


@tvm.testing.uses_gpu
def test_batch_norm_dynamic_subgraph():
    def verify_batch_norm_dynamic_subgraph(in_shape, o_shape):

        batchnorm = onnx.helper.make_node(
            "BatchNormalization", inputs=["x", "scale", "B", "mean", "var"], outputs=["Y"]
        )

        shape_node = helper.make_node("Shape", ["Y"], ["shape"])
        reshape_node = helper.make_node("Reshape", ["in", "shape"], ["out"])
        graph = helper.make_graph(
            [batchnorm, shape_node, reshape_node],
            "batchnorm_test",
            inputs=[
                helper.make_tensor_value_info("x", TensorProto.FLOAT, list(in_shape)),
                helper.make_tensor_value_info("in", TensorProto.FLOAT, list(o_shape)),
                helper.make_tensor_value_info("scale", TensorProto.FLOAT, [in_shape[1]]),
                helper.make_tensor_value_info("B", TensorProto.FLOAT, [in_shape[1]]),
                helper.make_tensor_value_info("mean", TensorProto.FLOAT, [in_shape[1]]),
                helper.make_tensor_value_info("var", TensorProto.FLOAT, [in_shape[1]]),
            ],
            outputs=[helper.make_tensor_value_info("out", TensorProto.FLOAT, list(in_shape))],
        )

        model = helper.make_model(graph, producer_name="batchnorm_test")

        # X, inp, scale, b, mean, var
        inshapes = [in_shape, o_shape, in_shape[1], in_shape[1], in_shape[1], in_shape[1]]
        verify_with_ort(model, inshapes, out_shape=[in_shape], use_vm=True)

    verify_batch_norm_dynamic_subgraph([16, 16, 10, 10], [160, 160])


def verify_conv(
    x_shape,
    w_shape,
    y_shape,
    padding,
    kernel_shape,
    strides,
    dilations,
    group=1,
    auto_pad="NOTSET",
    unset_pad=False,
):
    if unset_pad:
        node = helper.make_node(
            "Conv",
            inputs=["x", "W"],
            outputs=["y"],
            kernel_shape=kernel_shape,
            # Default values for other attributes:
            strides=strides,
            dilations=dilations,
            group=group,
        )
    elif padding is None:
        ## autopadding with unset default attributes
        kwargs = {}
        if not all([s == 1 for s in strides]):
            kwargs["strides"] = strides
        if not all([d == 1 for d in dilations]):
            kwargs["dilations"] = dilations

        node = helper.make_node(
            "Conv",
            inputs=["x", "W"],
            outputs=["y"],
            # Default values for other attributes:
            auto_pad=auto_pad,
            group=group,
            **kwargs,
        )
    else:
        node = helper.make_node(
            "Conv",
            inputs=["x", "W"],
            outputs=["y"],
            kernel_shape=kernel_shape,
            # Default values for other attributes:
            strides=strides,
            dilations=dilations,
            group=group,
            pads=padding,
        )

    graph = helper.make_graph(
        [node],
        "conv_test",
        inputs=[
            helper.make_tensor_value_info("x", TensorProto.FLOAT, list(x_shape)),
            helper.make_tensor_value_info("W", TensorProto.FLOAT, list(w_shape)),
        ],
        outputs=[helper.make_tensor_value_info("y", TensorProto.FLOAT, list(y_shape))],
    )

    model = helper.make_model(graph, producer_name="conv_test")

    verify_with_ort(model, [x_shape, w_shape], [y_shape], use_vm=True, convert_to_static=True)


@tvm.testing.uses_gpu
def test_conv():
    def repeat(N, D):
        return tuple([N for _ in range(D)])

    for D in [1, 2, 3]:
        # Convolution with padding
        verify_conv(
            (1, 1) + repeat(5, D),
            (1, 1) + repeat(3, D),
            (1, 1) + repeat(5, D),
            2 * repeat(1, D),
            repeat(3, D),
            repeat(1, D),
            repeat(1, D),
        )
        # Convolution with assymetric padding
        verify_conv(
            (1, 1) + repeat(5, D),
            (1, 1) + repeat(3, D),
            (1, 1) + repeat(4, D),
            repeat(0, D) + repeat(1, D),
            repeat(3, D),
            repeat(1, D),
            repeat(1, D),
        )
        # Convolution without padding
        verify_conv(
            (1, 1) + repeat(5, D),
            (1, 1) + repeat(3, D),
            (1, 1) + repeat(3, D),
            2 * repeat(0, D),
            repeat(3, D),
            repeat(1, D),
            repeat(1, D),
        )
        # Convolution with autopadding
        verify_conv(
            (1, 1) + repeat(5, D),
            (1, 1) + repeat(3, D),
            (1, 1) + repeat(5, D),
            None,
            repeat(3, D),
            repeat(1, D),
            repeat(1, D),
            auto_pad="SAME_UPPER",
        )
        # Convolution with valid autopadding
        verify_conv(
            (1, 1) + repeat(5, D),
            (1, 1) + repeat(3, D),
            (1, 1) + repeat(3, D),
            None,
            repeat(3, D),
            repeat(1, D),
            repeat(1, D),
            auto_pad="VALID",
        )
        # Convolution with unset padding
        verify_conv(
            (1, 1) + repeat(5, D),
            (1, 1) + repeat(3, D),
            (1, 1) + repeat(3, D),
            2 * repeat(0, D),
            repeat(3, D),
            repeat(1, D),
            repeat(1, D),
            True,
        )
        # Convolution with non uniform stride
        verify_conv(
            (1, 1) + repeat(5, D),
            (1, 1) + repeat(3, D),
            (1, 1) + repeat(3, D),
            None,
            repeat(3, D),
            repeat(2, D),
            repeat(1, D),
            auto_pad="SAME_UPPER",
        )
        # Convolution with dilation
        verify_conv(
            (1, 1) + repeat(5, D),
            (1, 1) + repeat(3, D),
            (1, 1) + repeat(5, D),
            2 * repeat(2, D),
            repeat(3, D),
            repeat(1, D),
            repeat(2, D),
        )

    # TODO(jwfromm): Merge with other tests once group_conv3d is supported.
    for D in [1, 2]:
        # Group Convolution
        verify_conv(
            (1, 8) + repeat(5, D),
            (8, 1) + repeat(3, D),
            (1, 8) + repeat(5, D),
            2 * repeat(1, D),
            repeat(3, D),
            repeat(1, D),
            repeat(1, D),
            group=8,
        )


def verify_convtranspose_with_padding(
    x_shape,
    w_shape,
    y_shape,
    padding,
    kernel_shape,
    strides,
    dilations,
    auto_pad="NOTSET",
    unset_pad=False,
    group=1,
):
    node = helper.make_node(
        "ConvTranspose",
        inputs=["x", "W"],
        outputs=["y"],
        kernel_shape=kernel_shape,
        # Default values for other attributes:
        strides=strides,
        dilations=dilations,
    )
    if not unset_pad:
        if padding is None:
            pad_attr = helper.make_attribute("auto_pad", auto_pad)
        else:
            pad_attr = helper.make_attribute("pads", padding)
        node.attribute.append(pad_attr)

    if group is not None:
        group_attr = helper.make_attribute("group", group)
        node.attribute.append(group_attr)

    graph = helper.make_graph(
        [node],
        "convtranspose_test",
        inputs=[
            helper.make_tensor_value_info("x", TensorProto.FLOAT, list(x_shape)),
            helper.make_tensor_value_info("W", TensorProto.FLOAT, list(w_shape)),
        ],
        outputs=[helper.make_tensor_value_info("y", TensorProto.FLOAT, list(y_shape))],
    )

    model = helper.make_model(graph, producer_name="convtranspose_pad_test")

    verify_with_ort(model, [x_shape, w_shape], [y_shape], use_vm=True, convert_to_static=True)


def verify_convtranspose(x_shape, w_shape, y_shape, p, group=1):
    node = onnx.helper.make_node(
        "ConvTranspose",
        inputs=["x", "W"],
        outputs=["y"],
        strides=[3, 2],
        kernel_shape=[3, 3],
        pads=p,
    )

    if group is not None:
        group_attr = helper.make_attribute("group", group)
        node.attribute.append(group_attr)

    graph = helper.make_graph(
        [node],
        "verify_convtranspose_test",
        inputs=[
            helper.make_tensor_value_info("x", TensorProto.FLOAT, list(x_shape)),
            helper.make_tensor_value_info("W", TensorProto.FLOAT, list(w_shape)),
        ],
        outputs=[helper.make_tensor_value_info("y", TensorProto.FLOAT, list(y_shape))],
    )

    model = helper.make_model(graph, producer_name="convtranspose_test")
    verify_with_ort(model, [x_shape, w_shape], y_shape)


@tvm.testing.uses_gpu
def test_convtranspose():
    # Convolution Transpose with padding
    # (1, 1, 3, 3) input tensor
    # (1, 2, 3, 3) tensor for convolution weights
    # (1, 2, 7, 3) output tensor
    # [1, 2, 1, 2] list for pads
    verify_convtranspose((1, 1, 3, 3), (1, 2, 3, 3), (1, 2, 7, 3), [1, 2, 1, 2])
    # Test undefined groups.
    verify_convtranspose((1, 1, 3, 3), (1, 2, 3, 3), (1, 2, 7, 3), [1, 2, 1, 2], group=None)

    def repeat(N, D):
        return tuple([N for _ in range(D)])

    # TODO(mbrookhart): onnxruntime in CI only supports 2D,
    # find something else to test 1D and 3D against
    for D in [2]:
        # Convolution with padding
        verify_convtranspose_with_padding(
            (1, 1) + repeat(5, D),
            (1, 1) + repeat(3, D),
            (1, 1) + repeat(5, D),
            2 * repeat(1, D),
            repeat(3, D),
            repeat(1, D),
            repeat(1, D),
        )
        # Convolution without padding
        verify_convtranspose_with_padding(
            (1, 1) + repeat(5, D),
            (1, 1) + repeat(3, D),
            (1, 1) + repeat(7, D),
            2 * repeat(0, D),
            repeat(3, D),
            repeat(1, D),
            repeat(1, D),
        )
        # Convolution with autopadding
        verify_convtranspose_with_padding(
            (1, 1) + repeat(5, D),
            (1, 1) + repeat(3, D),
            (1, 1) + repeat(5, D),
            None,
            repeat(3, D),
            repeat(1, D),
            repeat(1, D),
            auto_pad="SAME_UPPER",
        )
        # Convolution with valid autopadding
        verify_convtranspose_with_padding(
            (1, 1) + repeat(5, D),
            (1, 1) + repeat(3, D),
            (1, 1) + repeat(7, D),
            None,
            repeat(3, D),
            repeat(1, D),
            repeat(1, D),
            auto_pad="VALID",
        )
        # Convolution with unset padding
        verify_convtranspose_with_padding(
            (1, 1) + repeat(5, D),
            (1, 1) + repeat(3, D),
            (1, 1) + repeat(7, D),
            2 * repeat(0, D),
            repeat(3, D),
            repeat(1, D),
            repeat(1, D),
            True,
        )
        # Convolution with non uniform stride
        verify_convtranspose_with_padding(
            (1, 1) + repeat(5, D),
            (1, 1) + repeat(3, D),
            (1, 1) + repeat(9, D),
            None,
            repeat(3, D),
            repeat(2, D),
            repeat(1, D),
            auto_pad="SAME_UPPER",
        )
        # Convolution with dilation
        # TODO(mbrookhart): Relay doesn't currently support convtranspose with dilation
        # verify_convtranspose_with_padding(
        #     (1, 1) + repeat(5, D),
        #     (1, 1) + repeat(3, D),
        #     (1, 1) + repeat(5, D),
        #     2 * repeat(2, D),
        #     repeat(3, D),
        #     repeat(1, D),
        #     repeat(2, D),
        # )


@tvm.testing.uses_gpu
def test_unsqueeze_constant():
    from torch.nn import Linear, Module, Sequential

    class Flatten(Module):
        def forward(self, input):
            return input.view(input.size(0), -1)

    import tempfile

    with tempfile.NamedTemporaryFile() as fp:
        file_name = fp.name
        input_size = (1, 16, 32, 32)
        dummy_input = torch.randn(*input_size)
        layer = Sequential(Flatten(), Linear(16 * 32 * 32, 64))
        torch.onnx.export(layer, dummy_input, file_name, export_params=True)

        onnx_model = onnx.load(file_name)
        relay.frontend.from_onnx(onnx_model, {"0": input_size})


def verify_pooling(x_shape, kernel_shape, strides, pads, out_shape, mode, auto_pad="NOTSET"):
    x_np = np.random.uniform(size=x_shape).astype("float32")

    if mode == "max":
        node_type = "MaxPool"
    elif mode == "average":
        node_type = "AveragePool"
    else:
        raise ValueError("Pool method {} is not supported.".format(mode))

    pool_node = helper.make_node(
        node_type, inputs=["x"], outputs=["y"], kernel_shape=kernel_shape, strides=strides
    )

    if pads is None:
        pad_attr = helper.make_attribute("auto_pad", auto_pad)
    else:
        pad_attr = helper.make_attribute("pads", pads)
    pool_node.attribute.append(pad_attr)

    if mode == "max":
        storage_attr = helper.make_attribute("storage_order", 0)
        pool_node.attribute.append(storage_attr)

    graph = helper.make_graph(
        [pool_node],
        "pooling_test",
        inputs=[helper.make_tensor_value_info("x", TensorProto.FLOAT, list(x_shape))],
        outputs=[helper.make_tensor_value_info("y", TensorProto.FLOAT, list(out_shape))],
    )

    model = helper.make_model(graph, producer_name="pooling_test")
    verify_with_ort(model, [x_shape], [out_shape], use_vm=False, convert_to_static=True)


@tvm.testing.uses_gpu
def test_pooling():
    for mode in ["max", "average"]:
        # Pool1D
        verify_pooling(
            x_shape=[1, 1, 32],
            kernel_shape=[3],
            strides=[1],
            pads=[1, 1],
            out_shape=[1, 1, 32],
            mode=mode,
        )
        # Pool2D
        verify_pooling(
            x_shape=[1, 1, 32, 32],
            kernel_shape=[3, 3],
            strides=[1, 1],
            pads=[1, 1, 1, 1],
            out_shape=[1, 1, 32, 32],
            mode=mode,
        )

        # Pool1D with stride
        verify_pooling(
            x_shape=[1, 1, 32],
            kernel_shape=[3],
            strides=[2],
            pads=[1, 1],
            out_shape=[1, 1, 16],
            mode=mode,
        )
        # Pool2D with stride
        verify_pooling(
            x_shape=[1, 1, 32, 32],
            kernel_shape=[3, 3],
            strides=[2, 2],
            pads=[1, 1, 1, 1],
            out_shape=[1, 1, 16, 16],
            mode=mode,
        )

        # Pool1D with stride and autopadding
        verify_pooling(
            x_shape=[1, 1, 32],
            kernel_shape=[3],
            strides=[2],
            pads=None,
            out_shape=[1, 1, 16],
            mode=mode,
            auto_pad="SAME_UPPER",
        )
        # Pool2D with stride and autopadding
        verify_pooling(
            x_shape=[1, 1, 32, 32],
            kernel_shape=[3, 3],
            strides=[2, 2],
            pads=None,
            out_shape=[1, 1, 16, 16],
            mode=mode,
            auto_pad="SAME_UPPER",
        )

        # Pool3D with stride
        verify_pooling(
            x_shape=[1, 1, 32, 32, 32],
            kernel_shape=[3, 3, 3],
            strides=[2, 2, 2],
            pads=[1, 1, 1, 1, 1, 1],
            out_shape=[1, 1, 16, 16, 16],
            mode=mode,
        )

        # Pool3D with stride and autopadding
        verify_pooling(
            x_shape=[1, 1, 32, 32, 32],
            kernel_shape=[3, 3, 3],
            strides=[2, 2, 2],
            pads=None,
            out_shape=[1, 1, 16, 16, 16],
            mode=mode,
            auto_pad="SAME_UPPER",
        )


def verify_global_pooling(x_shape, mode):
    out_shape = x_shape[:2] + [1] * (len(x_shape) - 2)

    if mode == "max":
        node_type = "GlobalMaxPool"
    elif mode == "average":
        node_type = "GlobalAveragePool"
    else:
        raise ValueError("Pool method {} is not supported.".format(mode))

    pool_node = helper.make_node(node_type, inputs=["x"], outputs=["y"])

    graph = helper.make_graph(
        [pool_node],
        "global_pooling_test",
        inputs=[helper.make_tensor_value_info("x", TensorProto.FLOAT, list(x_shape))],
        outputs=[helper.make_tensor_value_info("y", TensorProto.FLOAT, list(out_shape))],
    )

    model = helper.make_model(graph, producer_name="global_pooling_test")
    verify_with_ort(model, [x_shape], [out_shape], use_vm=False, convert_to_static=True)


@tvm.testing.uses_gpu
def test_global_pooling():
    # Test each pooling mode across all N-D inputs.
    for mode in ["average", "max"]:
        # 1D Pooling (NCW)
        verify_global_pooling([1, 8, 8], mode)
        verify_global_pooling([4, 1, 4], mode)
        # 2D Pooling (NCHW)
        verify_global_pooling([1, 8, 8, 8], mode)
        verify_global_pooling([4, 1, 6, 4], mode)
        # 3D Pooling (NCDHW)
        verify_global_pooling([1, 8, 6, 8, 8], mode)
        verify_global_pooling([4, 1, 2, 6, 4], mode)


def verify_mod(x_shape, y_shape, fmod, out_shape, dtype="float32"):
    x_np = np.random.uniform(-100.0, 100.0, x_shape).astype(dtype)
    y_np = np.random.uniform(-100.0, 100.0, y_shape).astype(dtype)
    y_np = np.where(y_np == 0, 1, y_np)  # remove 0's to avoid division by zero error

    mod_node = helper.make_node("Mod", inputs=["x", "y"], outputs=["z"], fmod=fmod)

    onnx_dtype = TensorProto.FLOAT if dtype == "float32" else TensorProto.INT32
    graph = helper.make_graph(
        [mod_node],
        "mod_test",
        inputs=[
            helper.make_tensor_value_info("x", onnx_dtype, list(x_shape)),
            helper.make_tensor_value_info("y", onnx_dtype, list(y_shape)),
        ],
        outputs=[helper.make_tensor_value_info("z", onnx_dtype, list(out_shape))],
    )
    model = helper.make_model(graph, producer_name="mod_test")
    verify_with_ort_with_inputs(model, [x_np, y_np], [out_shape])


@tvm.testing.uses_gpu
def test_mod():
    # Mod
    verify_mod(
        x_shape=[1, 32, 32], y_shape=[1, 1, 32], fmod=0, out_shape=(1, 32, 32), dtype="int32"
    )
    verify_mod(
        x_shape=[1, 32, 32, 32],
        y_shape=[1, 32, 32, 32],
        fmod=0,
        out_shape=(1, 32, 32, 32),
        dtype="int32",
    )

    # fmod
    verify_mod(
        x_shape=[1, 32, 32], y_shape=[1, 32, 32], fmod=1, out_shape=(1, 32, 32), dtype="int32"
    )
    verify_mod(x_shape=[1, 1, 32, 32], y_shape=[1, 32, 32, 32], fmod=1, out_shape=(1, 32, 32, 32))
    verify_mod(x_shape=[1, 32, 32, 32], y_shape=[1, 1, 32, 32], fmod=1, out_shape=(1, 32, 32, 32))
    verify_mod(
        x_shape=[1, 32, 32, 32],
        y_shape=[1, 32, 32, 32],
        fmod=1,
        out_shape=(1, 32, 32, 32),
        dtype="int32",
    )
    verify_mod(x_shape=[1, 32, 32, 32], y_shape=[1, 32, 32, 32], fmod=1, out_shape=(1, 32, 32, 32))


def verify_xor(x_shape, y_shape):
    x_np = np.random.choice(a=[False, True], size=x_shape).astype("bool")
    y_np = np.random.choice(a=[False, True], size=y_shape).astype("bool")

    np_out = np.logical_xor(x_np, y_np)
    out_shape = np_out.shape

    xor_node = helper.make_node("Xor", inputs=["x", "y"], outputs=["z"])

    onnx_dtype = TensorProto.BOOL
    graph = helper.make_graph(
        [xor_node],
        "xor_test",
        inputs=[
            helper.make_tensor_value_info("x", onnx_dtype, list(x_shape)),
            helper.make_tensor_value_info("y", onnx_dtype, list(y_shape)),
        ],
        outputs=[helper.make_tensor_value_info("z", onnx_dtype, list(out_shape))],
    )
    model = helper.make_model(graph, producer_name="xor_test")
    verify_with_ort_with_inputs(model, [x_np, y_np], [out_shape])


@tvm.testing.uses_gpu
def test_xor():
    # XOR
    verify_xor(x_shape=[1, 32, 32], y_shape=[1, 32, 32])

    # Xor broadcast
    verify_xor(x_shape=[1, 32, 32], y_shape=[1, 1, 32])


def verify_max_roi_pool(x_shape, rois_shape, pooled_shape, spatial_scale, out_shape):
    if spatial_scale is None:
        pool_node = helper.make_node(
            "MaxRoiPool", inputs=["x", "rois"], outputs=["y"], pooled_shape=pooled_shape
        )
    else:
        pool_node = helper.make_node(
            "MaxRoiPool",
            inputs=["x", "rois"],
            outputs=["y"],
            pooled_shape=pooled_shape,
            spatial_scale=spatial_scale,
        )

    graph = helper.make_graph(
        [pool_node],
        "pool_test",
        inputs=[
            helper.make_tensor_value_info("x", TensorProto.FLOAT, list(x_shape)),
            helper.make_tensor_value_info("rois", TensorProto.FLOAT, list(rois_shape)),
        ],
        outputs=[helper.make_tensor_value_info("y", TensorProto.FLOAT, list(out_shape))],
    )

    model = helper.make_model(graph, producer_name="pool_test")
    verify_with_ort(model, [x_shape, rois_shape], [out_shape])


@tvm.testing.uses_gpu
def test_max_roi_pool():
    verify_max_roi_pool(
        x_shape=[1, 3, 6, 6],
        rois_shape=[3, 5],
        pooled_shape=[1, 1],
        spatial_scale=None,
        out_shape=[3, 3, 1, 1],
    )

    verify_max_roi_pool(
        x_shape=[1, 3, 10, 10],
        rois_shape=[4, 5],
        pooled_shape=[2, 2],
        spatial_scale=2.0,
        out_shape=[4, 3, 2, 2],
    )


def verify_lppool(x_shape, kernel_shape, p, strides, pads, out_shape, auto_pad="NOTSET"):
    if pads is None:
        pool_node = helper.make_node(
            "LpPool",
            inputs=["x"],
            outputs=["y"],
            kernel_shape=kernel_shape,
            p=p,
            auto_pad=auto_pad,
            strides=strides,
        )
    else:
        pool_node = helper.make_node(
            "LpPool",
            inputs=["x"],
            outputs=["y"],
            kernel_shape=kernel_shape,
            p=p,
            pads=pads,
            strides=strides,
        )

    graph = helper.make_graph(
        [pool_node],
        "lppool_test",
        inputs=[helper.make_tensor_value_info("x", TensorProto.FLOAT, list(x_shape))],
        outputs=[helper.make_tensor_value_info("y", TensorProto.FLOAT, list(out_shape))],
    )

    model = helper.make_model(graph, producer_name="lppool_test")
    verify_with_ort(model, [x_shape], [out_shape], use_vm=True, convert_to_static=True)


@tvm.testing.uses_gpu
def test_lppool():
    # Pool1D
    verify_lppool(
        x_shape=[1, 1, 32], kernel_shape=[3], p=2, strides=[1], pads=[1, 1], out_shape=[1, 1, 32]
    )

    # Pool2D
    verify_lppool(
        x_shape=[1, 1, 32, 32],
        kernel_shape=[3, 3],
        p=2,
        strides=[1, 1],
        pads=[1, 1, 1, 1],
        out_shape=[1, 1, 32, 32],
    )

    # Pool1D with stride
    verify_lppool(
        x_shape=[1, 1, 32], kernel_shape=[3], p=2, strides=[2], pads=[1, 1], out_shape=[1, 1, 16]
    )

    # Pool2D with stride
    verify_lppool(
        x_shape=[1, 1, 32, 32],
        kernel_shape=[3, 3],
        p=2,
        strides=[2, 2],
        pads=[1, 1, 1, 1],
        out_shape=[1, 1, 16, 16],
    )

    # Pool1D with stride and autopadding
    verify_lppool(
        x_shape=[1, 1, 32],
        kernel_shape=[3],
        p=2,
        strides=[2],
        pads=None,
        out_shape=[1, 1, 16],
        auto_pad="SAME_UPPER",
    )

    # Pool2D with stride and autopadding
    verify_lppool(
        x_shape=[1, 1, 32, 32],
        kernel_shape=[3, 3],
        p=2,
        strides=[2, 2],
        pads=None,
        out_shape=[1, 1, 16, 16],
        auto_pad="SAME_UPPER",
    )

    # Pool3D with stride
    verify_lppool(
        x_shape=[1, 1, 32, 32, 32],
        kernel_shape=[3, 3, 3],
        p=2,
        strides=[2, 2, 2],
        pads=[1, 1, 1, 1, 1, 1],
        out_shape=[1, 1, 16, 16, 16],
    )

    # Pool3D with stride and autopadding
    verify_lppool(
        x_shape=[1, 1, 32, 32, 32],
        kernel_shape=[3, 3, 3],
        p=2,
        strides=[2, 2, 2],
        pads=None,
        out_shape=[1, 1, 16, 16, 16],
        auto_pad="SAME_UPPER",
    )


def verify_rnn(
    seq_length,
    batch_size,
    input_size,
    hidden_size,
    rnn_type="LSTM",
    use_bias=False,
    activations=None,
    alphas=None,
    betas=None,
    use_initial_state=False,
    use_peep=False,
    linear_before_reset=False,
    directions=1,
):
    if rnn_type == "LSTM":
        multiplier = 4
    elif rnn_type == "GRU":
        multiplier = 3
    else:
        raise NotImplementedError(f"{rnn_type} RNNs not yet supported.")

    if directions not in [1, 2]:
        raise ValueError(f"Direction should be either 1 or 2 (for bidirectional LSTMs)")

    def get_inputs():
        input_names = []
        input_values = []
        input_tensors = []

        def register(np_arr, name, shape=None):
            input_values.append(np_arr)
            input_names.append(name)

            # Map of numpy dtypes to the protobuf equivalent
            dtype_map = {
                "float32": TensorProto.FLOAT,
                "int32": TensorProto.INT32,
                "int8": TensorProto.INT8,
            }

            if np_arr.dtype.name not in dtype_map:
                raise ValueError(f"Unknown dtype we don't know how to handle {np.dtype.name}")
            if shape is None:
                shape = list(np_arr.shape)
            proto_type = dtype_map[np_arr.dtype.name]
            input_tensors.append(helper.make_tensor_value_info(name, proto_type, shape))

        x_np = np.random.uniform(size=(seq_length, batch_size, input_size)).astype("float32")
        w_np = np.random.uniform(size=(directions, multiplier * hidden_size, input_size)).astype(
            "float32"
        )
        r_np = np.random.uniform(size=(directions, multiplier * hidden_size, hidden_size)).astype(
            "float32"
        )
        register(x_np, "X")
        register(w_np, "W")
        register(r_np, "R")

        if use_bias:
            b_np = np.random.uniform(size=(directions, multiplier * 2 * hidden_size)).astype(
                "float32"
            )
            register(b_np, "B")

        if use_initial_state:
            assert use_bias == True, "Initial states must have bias specified."
            sequence_np = np.repeat(seq_length, batch_size).astype("int32")
            register(sequence_np, "sequence_lens")

            initial_h_np = np.random.uniform(size=(directions, batch_size, hidden_size)).astype(
                "float32"
            )
            register(initial_h_np, "initial_h")

            if rnn_type == "LSTM":
                initial_c_np = np.random.uniform(size=(directions, batch_size, hidden_size)).astype(
                    "float32"
                )
                register(initial_c_np, "initial_c")

        if use_peep and rnn_type == "LSTM":
            assert use_initial_state == True, "Peepholes require initial state to be specified."
            p_np = np.random.uniform(size=(directions, 3 * hidden_size)).astype("float32")
            register(p_np, "P")

        return input_names, input_tensors, input_values

    input_names, input_tensors, input_values = get_inputs()

    def get_outputs():
        output_names = []
        graph_outputs = []
        output_shapes = []

        def register(name, shape, proto_type):
            output_names.append(name)
            graph_outputs.append(helper.make_tensor_value_info(name, proto_type, list(shape)))
            output_shapes.append(list(shape))

        register("Y", [seq_length, directions, batch_size, hidden_size], TensorProto.FLOAT)
        register("Y_h", [directions, batch_size, hidden_size], TensorProto.FLOAT)

        if rnn_type == "LSTM":
            register("Y_c", [directions, batch_size, hidden_size], TensorProto.FLOAT)

        return output_names, graph_outputs, output_shapes

    output_names, graph_outputs, output_shapes = get_outputs()

    rnn_node = helper.make_node(
        rnn_type, inputs=input_names, outputs=output_names, hidden_size=hidden_size
    )
    if activations is not None:
        activations_attr = helper.make_attribute("activations", activations)
        rnn_node.attribute.append(activations_attr)
    if directions == 2:
        direction_attr = helper.make_attribute("direction", "bidirectional")
        rnn_node.attribute.append(direction_attr)
    if alphas is not None:
        alphas_attr = helper.make_attribute("activation_alpha", alphas)
        rnn_node.attribute.append(alphas_attr)
    if betas is not None:
        betas_attr = helper.make_attribute("activation_beta", betas)
        rnn_node.attribute.append(betas_attr)
    if linear_before_reset and rnn_type == "GRU":
        lbr_attr = helper.make_attribute("linear_before_reset", 1)
        rnn_node.attribute.append(lbr_attr)

    graph = helper.make_graph([rnn_node], "rnn_test", inputs=input_tensors, outputs=graph_outputs)

    model = helper.make_model(graph, producer_name="rnn_test")

    verify_with_ort_with_inputs(model, input_values, output_shapes, atol=1e-2, rtol=1e-2)


@tvm.testing.uses_gpu
def test_lstm():
    for directions in [1, 2]:
        # No bias.
        verify_rnn(
            seq_length=2,
            batch_size=1,
            input_size=16,
            hidden_size=32,
            use_bias=False,
            rnn_type="LSTM",
            directions=directions,
        )
        # large batch.
        verify_rnn(
            seq_length=4,
            batch_size=8,
            input_size=16,
            hidden_size=32,
            use_bias=True,
            rnn_type="LSTM",
            directions=directions,
        )
        # Non power of two.
        verify_rnn(
            seq_length=3,
            batch_size=3,
            input_size=16,
            hidden_size=40,
            use_bias=True,
            rnn_type="LSTM",
            directions=directions,
        )
        # Long sequence.
        verify_rnn(
            seq_length=8,
            batch_size=1,
            input_size=16,
            hidden_size=32,
            use_bias=True,
            rnn_type="LSTM",
            directions=directions,
        )
        # Large hidden.
        verify_rnn(
            seq_length=2,
            batch_size=1,
            input_size=16,
            hidden_size=128,
            use_bias=True,
            rnn_type="LSTM",
            directions=directions,
        )
        # Large input.
        verify_rnn(
            seq_length=2,
            batch_size=1,
            input_size=64,
            hidden_size=32,
            use_bias=True,
            rnn_type="LSTM",
            directions=directions,
        )

        # Different activation testing.
        # Default value hardsigmoid.
        verify_rnn(
            seq_length=2,
            batch_size=1,
            input_size=16,
            hidden_size=32,
            use_bias=False,
            activations=["HardSigmoid", "Tanh", "Tanh"] * directions,
            rnn_type="LSTM",
            directions=directions,
        )
        # Multiple parameterized activations.
        verify_rnn(
            seq_length=2,
            batch_size=1,
            input_size=16,
            hidden_size=32,
            use_bias=False,
            activations=["HardSigmoid", "LeakyRelu", "Tanh"] * directions,
            alphas=[2.0, 0.5, 0.0] * directions,
            betas=[0.3, 0.0, 0.0] * directions,
            rnn_type="LSTM",
            directions=directions,
        )
        # All parameterized with new Affine activation.
        verify_rnn(
            seq_length=2,
            batch_size=1,
            input_size=16,
            hidden_size=32,
            use_bias=False,
            activations=["HardSigmoid", "LeakyRelu", "Affine"] * directions,
            alphas=[2.0, 0.5, 0.8] * directions,
            betas=[0.3, 0.1, 0.0] * directions,
            rnn_type="LSTM",
            directions=directions,
        )

        # Testing with initial state and peepholes
        verify_rnn(
            seq_length=2,
            batch_size=1,
            input_size=16,
            hidden_size=32,
            use_bias=True,
            use_initial_state=True,
            rnn_type="LSTM",
            directions=directions,
        )

        verify_rnn(
            seq_length=2,
            batch_size=1,
            input_size=16,
            hidden_size=32,
            use_bias=True,
            use_initial_state=True,
            use_peep=True,
            rnn_type="LSTM",
            directions=directions,
        )


@tvm.testing.uses_gpu
def test_gru():
    for directions in [1, 2]:
        # No bias.
        verify_rnn(
            seq_length=2,
            batch_size=1,
            input_size=16,
            hidden_size=32,
            use_bias=False,
            rnn_type="GRU",
            directions=directions,
        )
        # large batch.
        verify_rnn(
            seq_length=4,
            batch_size=8,
            input_size=16,
            hidden_size=32,
            use_bias=True,
            rnn_type="GRU",
            linear_before_reset=True,
            directions=directions,
        )
        # Non power of two.
        verify_rnn(
            seq_length=3,
            batch_size=3,
            input_size=16,
            hidden_size=40,
            use_bias=True,
            rnn_type="GRU",
            directions=directions,
        )
        # Long sequence.
        verify_rnn(
            seq_length=8,
            batch_size=1,
            input_size=16,
            hidden_size=32,
            use_bias=True,
            rnn_type="GRU",
            directions=directions,
        )
        # Large hidden.
        verify_rnn(
            seq_length=2,
            batch_size=1,
            input_size=16,
            hidden_size=128,
            use_bias=True,
            rnn_type="GRU",
            directions=directions,
        )
        # Large input.
        verify_rnn(
            seq_length=2,
            batch_size=1,
            input_size=64,
            hidden_size=32,
            use_bias=True,
            rnn_type="GRU",
            directions=directions,
        )

        # Different activation testing.
        # Default value hardsigmoid.
        verify_rnn(
            seq_length=2,
            batch_size=1,
            input_size=16,
            hidden_size=32,
            use_bias=False,
            activations=["HardSigmoid", "Softsign"] * directions,
            rnn_type="GRU",
            directions=directions,
        )
        # Multiple parameterized activations.
        verify_rnn(
            seq_length=2,
            batch_size=1,
            input_size=16,
            hidden_size=32,
            use_bias=False,
            activations=["HardSigmoid", "LeakyRelu"] * directions,
            alphas=[2.0, 0.5] * directions,
            betas=[0.3, 0.0] * directions,
            rnn_type="GRU",
            directions=directions,
        )
        # All parameterized with new Affine activation.
        verify_rnn(
            seq_length=2,
            batch_size=1,
            input_size=16,
            hidden_size=32,
            use_bias=False,
            activations=["HardSigmoid", "Affine"] * directions,
            alphas=[2.0, 0.8] * directions,
            betas=[0.3, 0.1] * directions,
            rnn_type="GRU",
            directions=directions,
        )

        # Testing with initial state
        verify_rnn(
            seq_length=2,
            batch_size=1,
            input_size=16,
            hidden_size=32,
            use_bias=True,
            use_initial_state=True,
            rnn_type="GRU",
            directions=directions,
        )


@tvm.testing.uses_gpu
def test_resize():
    def verify(ishape, oshape, scales, mode, coord_trans="asymmetric", alpha=0.5, exclude=False):
        nodes = [
            make_constant_node("roi", onnx.TensorProto.FLOAT, (0,), []),
            make_constant_node("scales", onnx.TensorProto.FLOAT, (len(scales),), scales),
        ]
        input_names = ["X", "roi", "scales"]
        if oshape != []:
            nodes.append(
                make_constant_node("sizes", onnx.TensorProto.INT64, (len(oshape),), oshape)
            )
            input_names.append("sizes")
        nodes.append(
            helper.make_node(
                "Resize",
                inputs=input_names,
                outputs=["Y"],
                mode=mode,
                coordinate_transformation_mode=coord_trans,
                cubic_coeff_a=alpha,
                exclude_outside=exclude,
            )
        )

        if oshape == []:
            oshape = [round(dim * scale) for (dim, scale) in zip(ishape, scales)]
        graph = helper.make_graph(
            nodes,
            "resize_test",
            inputs=[helper.make_tensor_value_info("X", TensorProto.FLOAT, ishape)],
            outputs=[helper.make_tensor_value_info("Y", TensorProto.FLOAT, oshape)],
        )

        model = helper.make_model(graph, producer_name="resize_test")

        verify_with_ort(model, [ishape], [oshape], use_vm=True, opset=11, freeze_params=True)

    for ndim in [1, 2, 3]:
        method = "nearest"
        for coord_trans in ["asymmetric", "align_corners", "half_pixel"]:
            # upsampling
            verify([1, 16] + [32] * ndim, [1, 16] + [64] * ndim, [], method, coord_trans)
            # downsampling
            verify([1, 16] + [32] * ndim, [1, 16] + [16] * ndim, [], method, coord_trans)
            # scales are specified instead of sizes
            verify([1, 16] + [32] * ndim, [], [1, 1] + [0.5] * ndim, method, coord_trans)
            verify([1, 16] + [32] * ndim, [], [1, 1] + [2] * ndim, method, coord_trans)

        if ndim == 2:
            ## TODO(mbrookhart): ONNX Runtime in CI only supports 2D linear resize
            ## Remove this condition when updating CI
            method = "linear"
            # upsampling
            verify([1, 16] + [32] * ndim, [1, 16] + [64] * ndim, [], method)
            # downsampling
            verify([1, 16] + [32] * ndim, [1, 16] + [16] * ndim, [], method)
            # scales are specified instead of sizes
            verify([1, 16] + [32] * ndim, [], [1, 1] + [0.5] * ndim, method)
            verify([1, 16] + [32] * ndim, [], [1, 1] + [2] * ndim, method)

        if ndim == 2:
            # ONNX Runtime only supports cubic interpolation for 2D images
            method = "cubic"
            for alpha in [0.5, 0.75]:
                for exclude in [True, False]:
                    # upsampling
                    verify(
                        [1, 16] + [32] * ndim,
                        [1, 16] + [64] * ndim,
                        [],
                        method,
                        alpha=alpha,
                        exclude=exclude,
                    )
                    # downsampling
                    verify(
                        [1, 16] + [32] * ndim,
                        [1, 16] + [16] * ndim,
                        [],
                        method,
                        alpha=alpha,
                        exclude=exclude,
                    )
                    # scales are specified instead of sizes
                    verify(
                        [1, 16] + [32] * ndim,
                        [],
                        [1, 1] + [0.5] * ndim,
                        method,
                        alpha=alpha,
                        exclude=exclude,
                    )
                    verify(
                        [1, 16] + [32] * ndim,
                        [],
                        [1, 1] + [2] * ndim,
                        method,
                        alpha=alpha,
                        exclude=exclude,
                    )

    def verify_opset_10(ishape, scales, mode):
        nodes = [
            make_constant_node("scales", onnx.TensorProto.FLOAT, (len(scales),), scales),
        ]
        input_names = ["X", "scales"]
        nodes.append(
            helper.make_node(
                "Resize",
                inputs=input_names,
                outputs=["Y"],
                mode=mode,
            )
        )

        oshape = [round(dim * scale) for (dim, scale) in zip(ishape, scales)]
        graph = helper.make_graph(
            nodes,
            "resize_test",
            inputs=[helper.make_tensor_value_info("X", TensorProto.FLOAT, ishape)],
            outputs=[helper.make_tensor_value_info("Y", TensorProto.FLOAT, oshape)],
        )

        model = helper.make_model(graph, producer_name="resize_test")
        verify_with_ort(model, [ishape], [oshape], use_vm=True, freeze_params=True, opset=10)

    verify_opset_10([1, 16, 32, 32], [1, 1, 2, 2], "nearest")
    verify_opset_10([1, 16, 32, 32], [1, 1, 0.5, 0.5], "linear")


@tvm.testing.uses_gpu
def test_nonzero():
    def verify_nonzero(indata, outdata, dtype):
        node = helper.make_node(
            "NonZero",
            inputs=["X"],
            outputs=["Y"],
        )

        graph = helper.make_graph(
            [node],
            "nonzero_test",
            inputs=[helper.make_tensor_value_info("X", TensorProto.INT64, list(indata.shape))],
            outputs=[helper.make_tensor_value_info("Y", TensorProto.INT64, list(outdata.shape))],
        )

        model = helper.make_model(graph, producer_name="nonzero_test")

        verify_with_ort_with_inputs(model, [indata], dtype="int64", use_vm=True, opset=9)

    input_data = np.array([[1, 0], [1, 1]], dtype=np.int64)
    result = np.array((np.nonzero(input_data)))  # expected output [[0, 1, 1], [0, 0, 1]]
    verify_nonzero(input_data, result, dtype=np.int64)

    input_data = np.array([[3, 0, 0], [0, 4, 0], [5, 6, 0]], dtype=np.int64)
    result = np.array((np.nonzero(input_data)))  # expected output [[0, 1, 2, 2], [0, 1, 0, 1]]
    verify_nonzero(input_data, result, dtype=np.int64)


@tvm.testing.uses_gpu
def test_topk():
    def verify_topk(input_dims, K, axis=-1):
        output_dims = list(input_dims)
        output_dims[axis] = K

        node = helper.make_node(
            "TopK", inputs=["X", "K"], outputs=["Values", "Indicies"], axis=axis
        )

        graph = helper.make_graph(
            [node],
            "topk_test",
            inputs=[
                helper.make_tensor_value_info("X", TensorProto.FLOAT, list(input_dims)),
                helper.make_tensor_value_info(
                    "K",
                    TensorProto.INT64,
                    [
                        1,
                    ],
                ),
            ],
            outputs=[
                helper.make_tensor_value_info("Values", TensorProto.FLOAT, output_dims),
                helper.make_tensor_value_info("Indicies", TensorProto.INT64, output_dims),
            ],
        )

        model = helper.make_model(graph, producer_name="topk_test")

        indata = np.random.uniform(-10, 10, input_dims).astype(np.float32)
        verify_with_ort_with_inputs(model, [indata, np.array([K])], use_vm=True)

    for n in [12, 32]:
        for shape in [[n], [n, n], [n, n, n]]:
            for k in [1, 5, 10]:
                verify_topk(shape, k)

        verify_topk([n, n, n], 5, 0)
        verify_topk([n, n, n], 5, 1)
        verify_topk([n, n, n], 5, 2)


@tvm.testing.uses_gpu
def test_roi_align():
    def verify_roi_align(
        input_dims,
        num_roi,
        output_height,
        output_width,
        sampling_ratio=0,
        spatial_scale=1.0,
        mode="avg",
    ):
        output_dims = [num_roi, input_dims[1], output_height, output_width]

        node = helper.make_node(
            "RoiAlign",
            inputs=["X", "rois", "batch_indicies"],
            outputs=["Y"],
            mode=mode,
            output_height=output_height,
            output_width=output_width,
            sampling_ratio=sampling_ratio,
            spatial_scale=spatial_scale,
        )

        graph = helper.make_graph(
            [node],
            "roialign_test",
            inputs=[
                helper.make_tensor_value_info("X", TensorProto.FLOAT, list(input_dims)),
                helper.make_tensor_value_info("rois", TensorProto.FLOAT, [num_roi, 4]),
                helper.make_tensor_value_info(
                    "batch_indicies",
                    TensorProto.INT64,
                    [
                        num_roi,
                    ],
                ),
            ],
            outputs=[helper.make_tensor_value_info("Y", TensorProto.FLOAT, output_dims)],
        )

        model = helper.make_model(graph, producer_name="roialign_test")

        np_data = np.random.uniform(size=input_dims).astype("float32")
        np_rois = np.random.uniform(size=[num_roi, 4]).astype("float32") * input_dims[2]
        np_batch_indicies = np.random.randint(low=0, high=input_dims[0], size=num_roi)

        verify_with_ort_with_inputs(
            model, [np_data, np_rois, np_batch_indicies], out_shape=[output_dims]
        )

    verify_roi_align((1, 4, 16, 16), 32, 7, 7, sampling_ratio=0, spatial_scale=1.0)
    verify_roi_align((4, 4, 16, 32), 32, 7, 7, sampling_ratio=0, spatial_scale=1.0)
    verify_roi_align((1, 8, 16, 16), 32, 7, 7, sampling_ratio=0, spatial_scale=1.0)
    verify_roi_align((1, 4, 8, 8), 32, 7, 7, sampling_ratio=0, spatial_scale=1.0)
    verify_roi_align((1, 4, 16, 16), 16, 5, 7, sampling_ratio=0, spatial_scale=1.0)
    verify_roi_align((1, 4, 16, 12), 8, 7, 3, sampling_ratio=0, spatial_scale=1.0)
    verify_roi_align((1, 4, 16, 16), 32, 7, 7, sampling_ratio=0, spatial_scale=0.5)
    verify_roi_align((3, 4, 12, 16), 32, 7, 7, sampling_ratio=0, spatial_scale=1.5)
    verify_roi_align((5, 4, 16, 14), 32, 7, 7, sampling_ratio=1, spatial_scale=1.0)
    verify_roi_align((1, 4, 16, 16), 32, 7, 7, sampling_ratio=2, spatial_scale=1.0)

    # ONNX implementation of roi_align with max mode is incorrect, so we don't compare outputs here.


@tvm.testing.uses_gpu
def test_non_max_suppression():
    def verify_nms(
        boxes, scores, max_output_boxes_per_class, iou_threshold, score_threshold, output_dims
    ):
        input_names = ["boxes", "scores", "max_output_boxes_per_class", "iou_threshold"]
        input_nodes = [
            helper.make_tensor_value_info("boxes", TensorProto.FLOAT, boxes.shape),
            helper.make_tensor_value_info("scores", TensorProto.FLOAT, scores.shape),
            helper.make_tensor_value_info(
                "max_output_boxes_per_class", TensorProto.INT64, max_output_boxes_per_class.shape
            ),
            helper.make_tensor_value_info("iou_threshold", TensorProto.FLOAT, iou_threshold.shape),
        ]
        inputs = [boxes, scores, max_output_boxes_per_class, iou_threshold]
        if score_threshold is not None:
            input_names.append("score_threshold")
            input_nodes.append(
                helper.make_tensor_value_info(
                    "score_threshold", TensorProto.FLOAT, score_threshold.shape
                )
            )
            inputs.append(score_threshold)
        node = helper.make_node(
            "NonMaxSuppression",
            inputs=input_names,
            outputs=["Y"],
            center_point_box=0,
        )

        graph = helper.make_graph(
            [node],
            "nms_test",
            inputs=input_nodes,
            outputs=[helper.make_tensor_value_info("Y", TensorProto.INT64, output_dims)],
        )

        model = helper.make_model(graph, producer_name="nms_test")

        verify_with_ort_with_inputs(model, inputs, use_vm=True)

    boxes = np.array(
        [
            [
                [0.0, 0.0, 0.3, 0.3],
                [0.0, 0.0, 0.4, 0.4],
                [0.0, 0.0, 0.5, 0.5],
                [0.5, 0.5, 0.9, 0.9],
                [0.5, 0.5, 1.0, 1.0],
            ],
            [
                [0.0, 0.0, 0.3, 0.3],
                [0.0, 0.0, 0.4, 0.4],
                [0.5, 0.5, 0.95, 0.95],
                [0.5, 0.5, 0.96, 0.96],
                [0.5, 0.5, 1.0, 1.0],
            ],
        ]
    ).astype("float32")

    scores = np.array(
        [
            [[0.1, 0.2, 0.6, 0.3, 0.9], [0.1, 0.2, 0.6, 0.3, 0.9]],
            [[0.1, 0.2, 0.6, 0.3, 0.9], [0.1, 0.2, 0.6, 0.3, 0.9]],
        ]
    ).astype("float32")
    max_output_boxes_per_class = np.array(2).astype("int64")
    iou_threshold = np.array(0.8).astype("float32")
    output_dims = [8, 3]
    verify_nms(boxes, scores, max_output_boxes_per_class, iou_threshold, None, output_dims)

    boxes = np.array(
        [
            [
                [0.0, 0.0, 1.0, 1.0],
                [0.0, 0.1, 1.0, 1.1],
                [0.0, -0.1, 1.0, 0.9],
                [0.0, 10.0, 1.0, 11.0],
                [0.0, 10.1, 1.0, 11.1],
                [0.0, 100.0, 1.0, 101.0],
            ]
        ]
    ).astype(np.float32)
    scores = np.array([[[0.9, 0.75, 0.6, 0.95, 0.5, 0.3]]]).astype(np.float32)
    max_output_boxes_per_class = np.array([3]).astype(np.int64)
    iou_threshold = np.array([0.5]).astype(np.float32)
    score_threshold = np.array([0.4]).astype(np.float32)
    output_dims = [2, 3]
    verify_nms(
        boxes, scores, max_output_boxes_per_class, iou_threshold, score_threshold, output_dims
    )


def verify_cond_loop():
    y_in = helper.make_tensor_value_info("y_in", TensorProto.FLOAT, [1])
    y_out = helper.make_tensor_value_info("y_out", TensorProto.FLOAT, [1])
    scan_out = helper.make_tensor_value_info("scan_out", TensorProto.FLOAT, [1])
    cond_in = helper.make_tensor_value_info("cond_in", TensorProto.BOOL, [])
    cond_out = helper.make_tensor_value_info("cond_out", TensorProto.BOOL, [])
    iter_count = helper.make_tensor_value_info("iter_count", TensorProto.INT64, [])

    y = np.array([-2]).astype(np.float32)

    five_const_node = helper.make_node(
        "Constant",
        inputs=[],
        outputs=["five"],
        value=helper.make_tensor(
            name="const_tensor_five", data_type=TensorProto.FLOAT, dims=(), vals=[5]
        ),
    )

    iter_cast_node = helper.make_node(
        "Cast", inputs=["iter_count"], outputs=["iter_cast"], to=onnx.TensorProto.FLOAT
    )

    y_add_node = helper.make_node("Add", inputs=["y_in", "iter_cast"], outputs=["y_out"])

    less_node = helper.make_node("Less", inputs=["y_out", "five"], outputs=["cond_less"])

    squeeze_node = helper.make_node("Squeeze", inputs=["cond_less"], outputs=["cond_squeeze"])

    cond_cast_node = helper.make_node(
        "Cast", inputs=["cond_squeeze"], outputs=["cond_out"], to=onnx.TensorProto.BOOL
    )

    scan_identity_node = helper.make_node("Identity", inputs=["y_out"], outputs=["scan_out"])

    loop_body = helper.make_graph(
        [
            five_const_node,
            iter_cast_node,
            y_add_node,
            less_node,
            squeeze_node,
            cond_cast_node,
            scan_identity_node,
        ],
        "loop_body",
        [iter_count, cond_in, y_in],
        [cond_out, y_out, scan_out],
    )

    loop_node = helper.make_node(
        "Loop", inputs=["trip_count", "cond", "y"], outputs=["res_y", "res_scan"], body=loop_body
    )

    trip_count = np.array(5).astype(np.int64)
    res_y = np.array([13]).astype(np.float32)
    cond = np.array(1).astype(bool)
    loop_graph = onnx.helper.make_graph(
        [loop_node],
        "loop_outer",
        inputs=[
            onnx.helper.make_tensor_value_info("trip_count", onnx.TensorProto.INT64, []),
            onnx.helper.make_tensor_value_info("cond", onnx.TensorProto.BOOL, []),
            onnx.helper.make_tensor_value_info("y", onnx.TensorProto.FLOAT, [1]),
        ],
        outputs=[
            onnx.helper.make_tensor_value_info("res_y", onnx.TensorProto.FLOAT, [1]),
            onnx.helper.make_tensor_value_info("res_scan", onnx.TensorProto.FLOAT, [5, 1]),
        ],
    )
    loop_model = onnx.helper.make_model(loop_graph)

    # Set a high trip count so that condition trips first.
    trip_count = np.array(40).astype(np.int64)
    cond = np.array(1).astype(bool)
    input_vals = [trip_count, cond, y]
    verify_with_ort_with_inputs(loop_model, input_vals, use_vm=True, freeze_params=True)


def verify_count_loop():
    y_in = helper.make_tensor_value_info("y_in", TensorProto.FLOAT, [])
    y_out = helper.make_tensor_value_info("y_out", TensorProto.FLOAT, [])
    scan_out = helper.make_tensor_value_info("scan_out", TensorProto.FLOAT, [])
    cond_in = helper.make_tensor_value_info("cond_in", TensorProto.BOOL, [])
    cond_out = helper.make_tensor_value_info("cond_out", TensorProto.BOOL, [])
    iter_count = helper.make_tensor_value_info("iter_count", TensorProto.INT64, [])

    y = np.array(-2).astype(np.float32)

    iter_cast_node = helper.make_node(
        "Cast", inputs=["iter_count"], outputs=["iter_cast"], to=onnx.TensorProto.FLOAT
    )

    y_add_node = helper.make_node("Add", inputs=["y_in", "iter_cast"], outputs=["y_out"])

    identity_node = helper.make_node("Identity", inputs=["cond_in"], outputs=["cond_out"])

    scan_identity_node = helper.make_node("Identity", inputs=["y_out"], outputs=["scan_out"])

    loop_body = helper.make_graph(
        [identity_node, iter_cast_node, y_add_node, scan_identity_node],
        "loop_body",
        [iter_count, cond_in, y_in],
        [cond_out, y_out, scan_out],
    )

    loop_node = helper.make_node(
        "Loop", inputs=["trip_count", "cond", "y"], outputs=["res_y", "res_scan"], body=loop_body
    )

    trip_count = np.array(5).astype(np.int64)
    res_y = np.array([13]).astype(np.float32)
    cond = np.array(1).astype(bool)
    loop_graph = onnx.helper.make_graph(
        [loop_node],
        "loop_outer",
        inputs=[
            onnx.helper.make_tensor_value_info("trip_count", onnx.TensorProto.INT64, []),
            onnx.helper.make_tensor_value_info("cond", onnx.TensorProto.BOOL, []),
            onnx.helper.make_tensor_value_info("y", onnx.TensorProto.FLOAT, []),
        ],
        outputs=[
            onnx.helper.make_tensor_value_info("res_y", onnx.TensorProto.FLOAT, []),
            onnx.helper.make_tensor_value_info("res_scan", onnx.TensorProto.FLOAT, [5]),
        ],
    )
    loop_model = onnx.helper.make_model(loop_graph)

    trip_count = np.array(5).astype(np.int64)
    cond = np.array(1).astype(bool)
    input_vals = [trip_count, cond, y]
    verify_with_ort_with_inputs(loop_model, input_vals, use_vm=True, freeze_params=True)


def verify_tensor_loop():
    y_in = helper.make_tensor_value_info("y_in", TensorProto.FLOAT, [3, 3, 3, 3])
    y_out = helper.make_tensor_value_info("y_out", TensorProto.FLOAT, [3, 3, 3, 3])
    scan_out = helper.make_tensor_value_info("scan_out", TensorProto.FLOAT, [3, 3, 3, 3])
    cond_in = helper.make_tensor_value_info("cond_in", TensorProto.BOOL, [])
    cond_out = helper.make_tensor_value_info("cond_out", TensorProto.BOOL, [])
    iter_count = helper.make_tensor_value_info("iter_count", TensorProto.INT64, [])

    y = np.random.normal(size=[3, 3, 3, 3]).astype(np.float32)

    iter_cast_node = helper.make_node(
        "Cast", inputs=["iter_count"], outputs=["iter_cast"], to=onnx.TensorProto.FLOAT
    )

    y_add_node = helper.make_node("Add", inputs=["y_in", "iter_cast"], outputs=["y_out"])

    identity_node = helper.make_node("Identity", inputs=["cond_in"], outputs=["cond_out"])

    scan_identity_node = helper.make_node("Identity", inputs=["y_out"], outputs=["scan_out"])

    loop_body = helper.make_graph(
        [identity_node, iter_cast_node, y_add_node, scan_identity_node],
        "loop_body",
        [iter_count, cond_in, y_in],
        [cond_out, y_out, scan_out],
    )

    loop_node = helper.make_node(
        "Loop", inputs=["trip_count", "cond", "y"], outputs=["res_y", "res_scan"], body=loop_body
    )

    trip_count = np.array(5).astype(np.int64)
    cond = np.array(1).astype(bool)
    loop_graph = onnx.helper.make_graph(
        [loop_node],
        "loop_outer",
        inputs=[
            onnx.helper.make_tensor_value_info("trip_count", onnx.TensorProto.INT64, []),
            onnx.helper.make_tensor_value_info("cond", onnx.TensorProto.BOOL, []),
            onnx.helper.make_tensor_value_info("y", onnx.TensorProto.FLOAT, [3, 3, 3, 3]),
        ],
        outputs=[
            onnx.helper.make_tensor_value_info("res_y", onnx.TensorProto.FLOAT, [3, 3, 3, 3]),
            onnx.helper.make_tensor_value_info("res_scan", onnx.TensorProto.FLOAT, [5, 3, 3, 3, 3]),
        ],
    )
    loop_model = onnx.helper.make_model(loop_graph)

    trip_count = np.array(5).astype(np.int64)
    cond = np.array(1).astype(bool)
    input_vals = [trip_count, cond, y]
    verify_with_ort_with_inputs(
        loop_model, input_vals, use_vm=True, freeze_params=True, convert_to_static=True
    )


def test_loop():
    # Test a loop that exits once a condition is met.
    verify_cond_loop()
    # Test a loop that exits after a fixed number of iterations with scalar outputs.
    verify_count_loop()
    # Test a loop that uses an array output.
    verify_tensor_loop()


def verify_if(cond_array, num_outputs):
    # Given a bool scalar input cond.
    # return constant tensor x if cond is True, otherwise return constant tensor y.

    def append_constant_nodes(nodes, outputs, expected, name):
        outputs.append(onnx.helper.make_tensor_value_info(name, onnx.TensorProto.FLOAT, [5]))

        expected.append(np.random.randn(5).astype("float32"))

        nodes.append(
            onnx.helper.make_node(
                "Constant", inputs=[], outputs=[name], value=numpy_helper.from_array(expected[-1])
            )
        )

    if_outputs = []
    graph_outputs = []

    then_nodes, then_outs, then_expected = [], [], []
    else_nodes, else_outs, else_expected = [], [], []

    for i in range(num_outputs):
        append_constant_nodes(then_nodes, then_outs, then_expected, "then_out{}".format(i))
        append_constant_nodes(else_nodes, else_outs, else_expected, "else_out{}".format(i))

        if_outputs.append("res{}".format(i))
        graph_outputs.append(
            onnx.helper.make_tensor_value_info("res{}".format(i), onnx.TensorProto.FLOAT, [5]),
        )

    then_body = onnx.helper.make_graph(then_nodes, "then_body", [], then_outs)
    else_body = onnx.helper.make_graph(else_nodes, "else_body", [], else_outs)

    if_node = onnx.helper.make_node(
        "If", inputs=["cond"], outputs=if_outputs, then_branch=then_body, else_branch=else_body
    )

    if_graph = onnx.helper.make_graph(
        [if_node],
        "if_outer",
        inputs=[
            onnx.helper.make_tensor_value_info("cond", onnx.TensorProto.BOOL, []),
        ],
        outputs=graph_outputs,
    )

    if_model = onnx.helper.make_model(if_graph)
    if cond_array:
        cond = np.array([1]).astype("bool")
    else:
        cond = np.array(1).astype("bool")
    correct_out = then_expected if cond else else_expected

    # TODO(jwfromm): Onnxruntime 1.0.0 is buggy with If statements. Replace this with
    # verify_with_ort once we update versions.
    for target, dev in tvm.testing.enabled_targets():
        tvm_out = get_tvm_output_with_vm(if_model, [cond], target, dev, freeze_params=True)
        if not isinstance(tvm_out, list):
            tvm_out = [tvm_out]
        for i in range(len(tvm_out)):
            tvm.testing.assert_allclose(correct_out[i], tvm_out[i], rtol=1e-05, atol=1e-05)


@tvm.testing.uses_gpu
def test_if():
    # Confirm that if works with cond as an array or scalar.
    verify_if(cond_array=False, num_outputs=1)
    verify_if(cond_array=False, num_outputs=2)
    verify_if(cond_array=True, num_outputs=1)
    verify_if(cond_array=True, num_outputs=2)


@tvm.testing.uses_gpu
def test_size():
    def verify_size(indata):
        node = helper.make_node(
            "Size",
            inputs=["X"],
            outputs=["Y"],
        )

        graph = helper.make_graph(
            [node],
            "size_test",
            inputs=[helper.make_tensor_value_info("X", TensorProto.INT64, list(indata.shape))],
            outputs=[helper.make_tensor_value_info("Y", TensorProto.INT64, [])],
        )

        model = helper.make_model(graph, producer_name="size_test")

        verify_with_ort_with_inputs(model, [indata], dtype="int64", use_vm=True, opset=11)

    input_data = np.array([[1, 0], [1, 1]], dtype=np.int64)
    verify_size(input_data)

    input_data = np.array([[3, 0, 0], [0, 4, 0], [5, 6, 0]], dtype=np.int64)
    verify_size(input_data)


@tvm.testing.uses_gpu
def test_maxunpool():
    def verify_maxunpool(data, indices, kernel_shape, strides, output_shape=None, pads=None):
        input_names = ["xT", "xI"]
        input_info = [
            helper.make_tensor_value_info("xT", TensorProto.FLOAT, list(data.shape)),
            helper.make_tensor_value_info("xI", TensorProto.INT64, list(indices.shape)),
        ]
        input_values = [data, indices]
        if output_shape is not None:
            input_names.append("output_shape")
            input_info.append(
                helper.make_tensor_value_info(
                    "output_shape", TensorProto.INT64, list(output_shape.shape)
                )
            )
            input_values.append(output_shape)
        else:
            # Compute expected output shape
            output_shape = np.asarray(([1, 1] + list(strides))) * np.asarray(list(data.shape))
            output_shape += np.asarray(([0, 0] + list(kernel_shape))) - np.asarray(
                ([0, 0] + list(strides))
            )
            if pads is not None:
                output_shape -= np.asarray(
                    [0, 0] + list(np.sum(np.reshape(list(pads), [-1, 2]), axis=-1))
                )
        output_shape = [int(i) for i in output_shape]

        node = helper.make_node(
            "MaxUnpool", inputs=input_names, outputs=["y"], kernel_shape=kernel_shape
        )

        if pads is not None:
            pad_attr = helper.make_attribute("pads", pads)
            node.attribute.append(pad_attr)

        if strides is not None:
            strides_attr = helper.make_attribute("strides", strides)
            node.attribute.append(strides_attr)

        graph = helper.make_graph(
            [node],
            "maxunpool_test",
            inputs=input_info,
            outputs=[helper.make_tensor_value_info("y", TensorProto.FLOAT, output_shape)],
        )

        model = helper.make_model(graph, producer_name="size_test")

        verify_with_ort_with_inputs(model, input_values, use_vm=True, opset=11)

    # Basic test
    xT = np.array([[[[5, 6], [7, 8]]]], dtype=np.float32)
    xI = np.array([[[[0, 7], [13, 15]]]], dtype=np.int64)
    verify_maxunpool(xT, xI, [2, 2], strides=[2, 2])
    # Small stride
    verify_maxunpool(xT, xI, [2, 2], strides=[1, 1])
    # Big kernel
    verify_maxunpool(xT, xI, [3, 3], strides=[2, 2])
    # With output shape
    output_shape = np.array((1, 1, 5, 5), dtype=np.int64)
    verify_maxunpool(xT, xI, [2, 2], strides=[2, 2], output_shape=output_shape)
    # With explicit reverse padding
    pads = np.asarray([1, 1, 1, 1]).astype(np.int64)
    verify_maxunpool(xT, xI, [2, 2], strides=[2, 2], pads=pads)


@tvm.testing.uses_gpu
def test_softplus():
    def verify_softplus(indata):
        node = helper.make_node(
            "Softplus",
            inputs=["X"],
            outputs=["Y"],
        )

        graph = helper.make_graph(
            [node],
            "softplus_test",
            inputs=[helper.make_tensor_value_info("X", TensorProto.FLOAT, list(indata.shape))],
            outputs=[helper.make_tensor_value_info("Y", TensorProto.FLOAT, list(indata.shape))],
        )

        model = helper.make_model(graph, producer_name="softplus_test")

        verify_with_ort_with_inputs(model, [indata], dtype="float32", use_vm=True, opset=11)

    # Simple case with all signs.
    input_data = np.array([[-1, 0, 1]], dtype=np.float32)
    verify_softplus(input_data)
    # More fancy case.
    input_data = np.random.randn(1, 32, 32, 3).astype("float32")
    verify_softplus(input_data)


@tvm.testing.uses_gpu
def test_cumsum():
    def verify_cumsum(indata, axis, exclusive=0, reverse=0, type="float32"):
        cumsum_node = onnx.helper.make_node(
            "CumSum",
            inputs=["X", "axis"],
            outputs=["Y"],
        )
        if exclusive != 0:
            exclusive_attr = helper.make_attribute("exclusive", exclusive)
            cumsum_node.attribute.append(exclusive_attr)
        if reverse != 0:
            reverse_attr = helper.make_attribute("reverse", reverse)
            cumsum_node.attribute.append(reverse_attr)
        nodes = [
            make_constant_node("axis", onnx.TensorProto.INT32, [1], [axis]),
            cumsum_node,
        ]
        if type == "float32":
            tensor_type = TensorProto.FLOAT
        else:
            tensor_type = TensorProto.INT32
            type = "int32"

        graph = helper.make_graph(
            nodes,
            "cumsum_test",
            inputs=[
                helper.make_tensor_value_info("X", tensor_type, list(indata.shape)),
            ],
            outputs=[helper.make_tensor_value_info("Y", tensor_type, list(indata.shape))],
        )

        model = helper.make_model(graph, producer_name="cumsum_test")

        verify_with_ort_with_inputs(model, [indata], dtype=type, use_vm=True, opset=11)

    data = (
        np.array(
            [
                1.0,
                2.0,
                3.0,
                4.0,
                5.0,
                6.0,
                7.0,
                8.0,
                9.0,
                10.0,
                11.0,
                12.0,
            ]
        )
        .astype(np.float32)
        .reshape((3, 4))
    )

    verify_cumsum(data, 0)
    verify_cumsum(data, 1)
    verify_cumsum(data, 0, 1, 0)
    verify_cumsum(data, 1, 1, 0)
    verify_cumsum(data, 0, 0, 1)
    verify_cumsum(data, 1, 0, 1)
    verify_cumsum(data, 1, 1, 1)
    data = np.random.randn(1, 32, 32, 3).astype("float32")
    verify_cumsum(data, 1)
    data = np.random.randn(1, 32, 32, 3).astype("int32")
    verify_cumsum(data, 0, type="int32")
    verify_cumsum(data, 1, type="int32")
    verify_cumsum(data, 0, 1, 0, type="int32")
    verify_cumsum(data, 1, 1, 0, type="int32")
    verify_cumsum(data, 0, 0, 1, type="int32")
    verify_cumsum(data, 1, 0, 1, type="int32")
    verify_cumsum(data, 1, 1, 1, type="int32")


@tvm.testing.uses_gpu
def test_eyelike():
    def verify_eyelike(indata):
        node = helper.make_node(
            "EyeLike",
            inputs=["X"],
            outputs=["Y"],
        )

        graph = helper.make_graph(
            [node],
            "eyelike_test",
            inputs=[helper.make_tensor_value_info("X", TensorProto.FLOAT, list(indata.shape))],
            outputs=[helper.make_tensor_value_info("Y", TensorProto.FLOAT, list(indata.shape))],
        )

        model = helper.make_model(graph, producer_name="eyelike_test")

        verify_with_ort_with_inputs(model, [indata], dtype="float32", opset=9)

    input_data = np.zeros((5, 5), dtype=np.float32)
    verify_eyelike(input_data)


"""
  The following parameterized tests loads the tests that ONNX ships as
  serialized ONNX files, inputs, and outputs. The goal of this test
  is to ensure the ONNX importer is in line with the ONNX specification.
  To allow these tests to run in CI before all pass, a number of tests that
  are not yet supported are skipped.
"""

from onnx import numpy_helper

f = onnx.__file__
import glob

onnx_test_folders = sorted(glob.glob("/".join(f.split("/")[0:-1]) + "/backend/test/data/node/*/"))

unsupported_onnx_tests = [
    "test_basic_convinteger/",
    "test_cast_DOUBLE_to_FLOAT16/",
    "test_cast_FLOAT_to_STRING/",
    "test_cast_STRING_to_FLOAT/",
    "test_compress_0/",
    "test_compress_1/",
    "test_compress_default_axis/",
    "test_compress_negative_axis/",
    "test_convinteger_with_padding/",
    "test_convtranspose_dilations/",
    "test_convtranspose_output_shape/",
    "test_cumsum_1d/",
    "test_cumsum_1d_exclusive/",
    "test_cumsum_1d_reverse/",
    "test_cumsum_1d_reverse_exclusive/",
    "test_cumsum_2d_axis_0/",
    "test_cumsum_2d_axis_1/",
    "test_cumsum_2d_negative_axis/",
    "test_det_2d/",
    "test_det_nd/",
    "test_matmulinteger/",
    "test_maxpool_2d_same_lower/",
    "test_maxpool_2d_same_upper/",
    "test_maxpool_with_argmax_2d_precomputed_pads/",
    "test_maxpool_with_argmax_2d_precomputed_strides/",
    "test_maxunpool_export_with_output_shape/",
    "test_mvn/",
    "test_qlinearmatmul_2D/",
    "test_qlinearmatmul_3D/",
    "test_resize_tf_crop_and_resize/",
    ## For these three tests, ONNX 1.6.0 has incorrect graphs, they pass with ONNX 1.7.0
    "test_resize_upsample_sizes_nearest_ceil_half_pixel/",
    "test_resize_upsample_sizes_nearest_floor_align_corners/",
    "test_resize_upsample_sizes_nearest_round_prefer_ceil_asymmetric/",
    "test_rnn_seq_length/",
    "test_round/",
    "test_scan9_sum/",
    "test_scan_sum/",
    "test_simple_rnn_defaults/",
    "test_simple_rnn_with_initial_bias/",
    "test_strnormalizer_export_monday_casesensintive_lower/",
    "test_strnormalizer_export_monday_casesensintive_nochangecase/",
    "test_strnormalizer_export_monday_casesensintive_upper/",
    "test_strnormalizer_export_monday_empty_output/",
    "test_strnormalizer_export_monday_insensintive_upper_twodim/",
    "test_strnormalizer_nostopwords_nochangecase/",
    "test_tfidfvectorizer_tf_batch_onlybigrams_skip0/",
    "test_tfidfvectorizer_tf_batch_onlybigrams_skip5/",
    "test_tfidfvectorizer_tf_batch_uniandbigrams_skip5/",
    "test_tfidfvectorizer_tf_only_bigrams_skip0/",
    "test_tfidfvectorizer_tf_onlybigrams_levelempty/",
    "test_tfidfvectorizer_tf_onlybigrams_skip5/",
    "test_tfidfvectorizer_tf_uniandbigrams_skip5/",
    "test_unique_sorted_with_axis/",
    "test_unique_sorted_with_axis_3d/",
    "test_unique_sorted_with_negative_axis/",
    "test_upsample_nearest/",
]


targets = [tgt for (tgt, _) in tvm.testing.enabled_targets()]

target_skips = {
    "cuda": [
        "test_mod_mixed_sign_float16/",
        "test_qlinearconv/",
        "test_resize_upsample_sizes_nearest/",
    ]
}


@pytest.mark.parametrize("target", targets)
@pytest.mark.parametrize("test", onnx_test_folders)
def test_onnx_nodes(test, target):
    if target in target_skips:
        for failure in target_skips[target]:
            if failure in test:
                pytest.skip()
                break
    for failure in unsupported_onnx_tests:
        if failure in test:
            pytest.skip()
            break
    atol = 1e-5
    rtol = 1e-5
    if "roialign" in test:
        # for some reason the ONNX test crops the
        # roialign results to 4 decimal places
        atol = 1e-4
    onnx_model = onnx.load(test + "/model.onnx")
    inputs = []
    outputs = []
    for dataset in glob.glob(test + "/*/"):
        tensors = sorted(glob.glob(dataset + "/*.pb"))
        for tensor in tensors:
            new_tensor = onnx.TensorProto()
            with open(tensor, "rb") as f:
                new_tensor.ParseFromString(f.read())
            if "input" in tensor.split("/")[-1]:
                inputs.append(numpy_helper.to_array(new_tensor))
            elif "output" in tensor.split("/")[-1]:
                outputs.append(numpy_helper.to_array(new_tensor))
            else:
                raise ImportError(str(tensor) + " not labeled as an import or an output")

    dev = tvm.device(target, 0)
    tvm_val = get_tvm_output_with_vm(onnx_model, inputs, target, dev)
    if len(outputs) == 1:
        tvm.testing.assert_allclose(outputs[0], tvm_val, rtol=rtol, atol=atol)
    else:
        for output, val in zip(outputs, tvm_val):
            tvm.testing.assert_allclose(output, val, rtol=rtol, atol=atol)


def test_wrong_input():
    node = helper.make_node(
        "Softplus",
        inputs=["X"],
        outputs=["Y"],
    )

    graph = helper.make_graph(
        [node],
        "softplus_test",
        inputs=[helper.make_tensor_value_info("X", TensorProto.FLOAT, list([5]))],
        outputs=[helper.make_tensor_value_info("Y", TensorProto.FLOAT, list([5]))],
    )
    model = helper.make_model(graph, producer_name="softplus_test")

    # Check that the graph can import correctly with proper shape definitions.
    correct_shape_dict = {"X": [5]}
    relay.frontend.from_onnx(model, shape=correct_shape_dict)

    # Check that an assertion is triggered when an input not in the graph is provided.
    wrong_shape_dict = {"Z": [5]}
    with pytest.raises(AssertionError):
        relay.frontend.from_onnx(model, shape=wrong_shape_dict)


def test_aten():
    torch.set_grad_enabled(False)

    def _convert_to_onnx(model, inputs):
        file_name = "{}.onnx".format("aten_model")
        torch.onnx.export(
            model,
            inputs,
            file_name,
            export_params=True,
            verbose=False,
            opset_version=10,
            operator_export_type=torch.onnx.OperatorExportTypes.ONNX_ATEN,
        )
        onnx_model = onnx.load(file_name)
        assert 's: "embedding_bag"' in str(onnx_model)
        return onnx_model

    def verify_embedding_bag(num_embedding, embedding_dim, data_shape, num_bags=None):
        dummy_data = torch.randint(0, num_embedding - 1, data_shape)
        tvm_inputs = [dummy_data.numpy()]
        model = torch.nn.EmbeddingBag(num_embedding, embedding_dim)
        onnx_model = _convert_to_onnx(model, dummy_data)
        torch_out = model(dummy_data)
        for target, ctx in tvm.testing.enabled_targets():
            tvm_out = get_tvm_output_with_vm(
                onnx_model, tvm_inputs, target, ctx, freeze_params=True, convert_to_static=True
            )
            tvm.testing.assert_allclose(torch_out.numpy(), tvm_out)

    verify_embedding_bag(10, 3, [2, 10])
    verify_embedding_bag(32, 2, [3, 3])


def verify_reverse_sequence(x, sequence_lens, batch_axis, time_axis):
    node = onnx.helper.make_node(
        "ReverseSequence",
        inputs=["x", "sequence_lens"],
        outputs=["y"],
        time_axis=time_axis,
        batch_axis=batch_axis,
    )

    graph = helper.make_graph(
        [node],
        "reverse_sequence_test",
        inputs=[
            helper.make_tensor_value_info("x", TensorProto.FLOAT, list(x.shape)),
            helper.make_tensor_value_info(
                "sequence_lens", TensorProto.INT64, list(sequence_lens.shape)
            ),
        ],
        outputs=[helper.make_tensor_value_info("y", TensorProto.FLOAT, list(x.shape))],
    )

    model = helper.make_model(graph, producer_name="reverse_sequence_test")
    verify_with_ort_with_inputs(model, [x, sequence_lens], [x.shape])


@tvm.testing.uses_gpu
def test_reverse_sequence():
    x = np.array(
        [[0, 1, 2, 3], [4, 5, 6, 7], [8, 9, 10, 11], [12, 13, 14, 15]],
        dtype=np.float32,
    )
    sequence_lens = np.array([1, 2, 3, 4], dtype=np.int64)
    verify_reverse_sequence(x, sequence_lens, 0, 1)

    sequence_lens = np.array([4, 3, 2, 1], dtype=np.int64)
    verify_reverse_sequence(x, sequence_lens, 1, 0)


def verify_qlinearconv(
    x_shape,
    w_shape,
    y_shape,
    padding,
    kernel_shape,
    strides,
    dilations,
    auto_pad="NOTSET",
    bias=False,
):

    x_array = np.random.randint(low=0, high=255, size=x_shape).astype("uint8")
    w_array = np.random.uniform(low=0, high=255, size=w_shape).astype("uint8")

    initializer = [
        helper.make_tensor("x_scale", TensorProto.FLOAT, (), [np.random.rand()]),
        helper.make_tensor("x_zero_point", TensorProto.UINT8, (), [np.random.randint(0, 255)]),
        helper.make_tensor("w_scale", TensorProto.FLOAT, (), [np.random.rand()]),
        helper.make_tensor("w_zero_point", TensorProto.UINT8, (), [np.random.randint(0, 255)]),
        helper.make_tensor("y_scale", TensorProto.FLOAT, (), [np.random.rand()]),
        helper.make_tensor("y_zero_point", TensorProto.UINT8, (), [np.random.randint(0, 255)]),
    ]

    input_nodes = [
        helper.make_tensor_value_info("x", TensorProto.UINT8, list(x_shape)),
        helper.make_tensor_value_info("w", TensorProto.UINT8, list(w_shape)),
    ]
    input_names = [
        "x",
        "x_scale",
        "x_zero_point",
        "w",
        "w_scale",
        "w_zero_point",
        "y_scale",
        "y_zero_point",
    ]
    input_values = [x_array, w_array]

    if bias is True:
        b_shape = w_shape[0:1]
        b_array = np.random.randint(low=0, high=65536, size=b_shape).astype("int32")
        input_nodes.append(helper.make_tensor_value_info("B", TensorProto.INT32, list(b_shape)))
        input_names.append("B")
        input_values.append(b_array)

    if padding is None:
        ## autopadding with unset default attributes
        kwargs = {}
        if not all([s == 1 for s in strides]):
            kwargs["strides"] = strides
        if not all([d == 1 for d in dilations]):
            kwargs["dilations"] = dilations

        node = helper.make_node(
            "QLinearConv",
            inputs=input_names,
            outputs=["y"],
            # Default values for other attributes:
            auto_pad=auto_pad,
            **kwargs,
        )
    else:
        node = helper.make_node(
            "QLinearConv",
            inputs=input_names,
            outputs=["y"],
            kernel_shape=kernel_shape,
            # Default values for other attributes:
            strides=strides,
            dilations=dilations,
            # groups=1
            pads=padding,
        )

    graph = helper.make_graph(
        [node],
        "conv_test",
        inputs=input_nodes,
        outputs=[helper.make_tensor_value_info("y", TensorProto.UINT8, list(y_shape))],
        initializer=initializer,
    )
    model = helper.make_model(graph, producer_name="qlinearconv_test")
    # opt_level=1 will cause error
    verify_with_ort_with_inputs(model, input_values, opt_level=2)


def test_qlinearconv():
    def repeat(N, D):
        return tuple([N for _ in range(D)])

    # only support QLinearConv2d because only support qnn.conv2d
    D = 2

    # Convolution with padding
    verify_qlinearconv(
        (1, 1) + repeat(5, D),
        (1, 1) + repeat(3, D),
        (1, 1) + repeat(5, D),
        2 * repeat(1, D),
        repeat(3, D),
        repeat(1, D),
        repeat(1, D),
    )

    # Convolution with bias
    verify_qlinearconv(
        (1, 1) + repeat(5, D),
        (1, 1) + repeat(3, D),
        (1, 1) + repeat(5, D),
        2 * repeat(1, D),
        repeat(3, D),
        repeat(1, D),
        repeat(1, D),
        bias=True,
    )

    # Convolution with assymetric padding
    verify_qlinearconv(
        (1, 1) + repeat(5, D),
        (1, 1) + repeat(3, D),
        (1, 1) + repeat(4, D),
        repeat(0, D) + repeat(1, D),
        repeat(3, D),
        repeat(1, D),
        repeat(1, D),
    )
    # Convolution without padding
    verify_qlinearconv(
        (1, 1) + repeat(5, D),
        (1, 1) + repeat(3, D),
        (1, 1) + repeat(3, D),
        2 * repeat(0, D),
        repeat(3, D),
        repeat(1, D),
        repeat(1, D),
    )
    # Convolution with autopadding
    verify_qlinearconv(
        (1, 1) + repeat(5, D),
        (1, 1) + repeat(3, D),
        (1, 1) + repeat(5, D),
        None,
        repeat(3, D),
        repeat(1, D),
        repeat(1, D),
        auto_pad="SAME_UPPER",
    )
    # Convolution with valid autopadding
    verify_qlinearconv(
        (1, 1) + repeat(5, D),
        (1, 1) + repeat(3, D),
        (1, 1) + repeat(3, D),
        None,
        repeat(3, D),
        repeat(1, D),
        repeat(1, D),
        auto_pad="VALID",
    )
    # Convolution with non uniform stride
    verify_qlinearconv(
        (1, 1) + repeat(5, D),
        (1, 1) + repeat(3, D),
        (1, 1) + repeat(3, D),
        None,
        repeat(3, D),
        repeat(2, D),
        repeat(1, D),
        auto_pad="SAME_UPPER",
    )
    # Convolution with dilation
    verify_qlinearconv(
        (1, 1) + repeat(5, D),
        (1, 1) + repeat(3, D),
        (1, 1) + repeat(5, D),
        2 * repeat(2, D),
        repeat(3, D),
        repeat(1, D),
        repeat(2, D),
    )


def verify_qlinearadd(a_shape, b_shape, c_shape):

    a_array = np.random.random(a_shape).astype("float32")
    b_array = np.random.random(b_shape).astype("float32")

    input_nodes = [
        helper.make_tensor_value_info("a", TensorProto.FLOAT, list(a_shape)),
        helper.make_tensor_value_info("b", TensorProto.FLOAT, list(b_shape)),
    ]
    input_names = [
        "a",
        "b",
    ]
    input_values = [a_array, b_array]

    node = helper.make_node("QLinearAdd", inputs=input_names, outputs=["C"])

    node = helper.make_node("Add", ["a", "b"], ["C"])
    graph = helper.make_graph(
        [node],
        "qlinearadd_test",
        inputs=input_nodes,
        outputs=[helper.make_tensor_value_info("C", TensorProto.FLOAT, list(c_shape))],
    )
    model = helper.make_model(graph, producer_name="qlinearconv_test")
    from onnxruntime.quantization import quantize_static, CalibrationDataReader, QuantType

    class RandomDataReader(CalibrationDataReader):
        def __init__(self, n=10):
            self.data = iter(
                [
                    {
                        "a": np.random.random(a_shape).astype("float32"),
                        "b": np.random.random(b_shape).astype("float32"),
                    }
                    for _ in range(n)
                ]
            )

        def get_next(self):
            return next(self.data, None)

    d = tvm.contrib.utils.tempdir()
    model_fp32 = os.path.join(d.temp_dir, "model.onnx")
    onnx.save_model(model, model_fp32)
    model_quant = os.path.join(d.temp_dir, "model.quant.onnx")
    quantized_model = quantize_static(model_fp32, model_quant, RandomDataReader())
    # opt_level=1 will cause error with qnn lowering
    model = onnx.load(model_quant)
    verify_with_ort_with_inputs(model, input_values, opt_level=2)


def test_qlinearadd():
    verify_qlinearadd([4, 2], [4, 2], [4, 2])
    verify_qlinearadd([4, 2], [2], [4, 2])
    verify_qlinearadd([5, 1, 7], [2, 7], [5, 2, 7])


def get_random_uniform(shape, dtype="float32", high=1.0, low=0.0, seed=None, target="llvm"):
    ONNX_DTYPE = mapping.NP_TYPE_TO_TENSOR_TYPE[np.dtype(dtype)]
    node = helper.make_node(
        "RandomUniform", [], ["out"], shape=shape, dtype=ONNX_DTYPE, high=high, low=low
    )
    if seed is not None:
        seed_attr = helper.make_attribute("seed", seed)
        node.attribute.append(seed_attr)

    graph = helper.make_graph(
        [node],
        "random_uniform_test",
        inputs=[],
        outputs=[helper.make_tensor_value_info("out", ONNX_DTYPE, shape)],
    )
    model = helper.make_model(graph, producer_name="random_uniform_test")
    return get_tvm_output_with_vm(model, [], target=target, device=tvm.device(target, 0))


def test_random_uniform():
    targets = [tgt for (tgt, _) in tvm.testing.enabled_targets()]
    for target in targets:
        # Check that function runs and produces proper shape.
        vals = get_random_uniform([10], dtype="float32", target=target)
        assert list(vals.shape) == [10]
        assert vals.dtype == "float32"

        # Test N-D tensor generation.
        vals = get_random_uniform([1, 3, 100, 100], dtype="float32", target=target)
        assert list(vals.shape) == [1, 3, 100, 100]

        # Check that bounds aren't exceeded.
        vals = get_random_uniform(shape=[100], high=100, low=-100)
        assert list(vals.shape) == [100]
        assert all(vals >= -100) and all(vals <= 100)

        # Check that fixed seed produces the same values.
        vals_1 = get_random_uniform(shape=[10], seed=1)
        vals_2 = get_random_uniform(shape=[10], seed=1)
        assert all(vals_1 == vals_2)

        # Test against an expected output with a fixed seed.
        real = get_random_uniform(shape=[10], seed=5)
        expected = np.asarray(
            [
                0.8614111,
                0.46572232,
                0.6007328,
                0.21619737,
                0.6361222,
                0.7298056,
                0.13094282,
                0.03556716,
                0.32997167,
                0.2977605,
            ]
        )
        tvm.testing.assert_allclose(real, expected, rtol=1e-5)


if __name__ == "__main__":
    test_flatten()
    test_reshape()
    test_shape()
    test_expand()
    test_power()
    test_squeeze()
    test_unsqueeze()
    test_slice()
    test_floor()
    test_ceil()
    test_round()
    test_isinf()
    test_isnan()
    test_clip()
    test_clip_min_max_as_inputs()
    test_onehot()
    test_gemm()
    test_matmul()
    test_gather()
    test_gatherelements()
    test_gather_nd()
    test_scatter()
    test_lrn()
    test_instance_norm()
    test_upsample()
    test_forward_min()
    test_forward_max()
    test_forward_mean()
    test_forward_hardsigmoid()
    test_forward_arg_min_max()
    test_softmax()
    test_constantofshape()
    test_all_reduce_funcs()
    test_pad()
    test_split()
    test_binary_ops()
    test_unary_ops()
    test_leaky_relu()
    test_elu()
    test_selu()
    test_prelu()
    test_ThresholdedRelu()
    test_LogSoftmax()
    test_resnet()
    test_inception()
    test_densenet()
    test_sign()
    test_not()
    test_and()
    test_tile()
    test_erf()
    test_where()
    test_or()
    test_depth_to_space()
    test_space_to_depth()
    test_batch_norm()
    test_batch_norm_dynamic_subgraph()
    test_conv()
    test_convtranspose()
    test_unsqueeze_constant()
    test_pooling()
    test_lppool()
    test_lstm()
    test_gru()
    test_resize()
    test_nonzero()
    test_topk()
    test_mod()
    test_xor()
    test_max_roi_pool()
    test_roi_align()
    test_range()
    test_loop()
    test_size()
    test_maxunpool()
    test_softplus()
    test_cumsum()
    test_wrong_input()
    test_aten()
    test_reverse_sequence()
    test_eyelike()
    test_qlinearconv()
<<<<<<< HEAD
    test_random_uniform()
=======
    test_batch_matmul()
>>>>>>> 73b38e89
<|MERGE_RESOLUTION|>--- conflicted
+++ resolved
@@ -5015,8 +5015,5 @@
     test_reverse_sequence()
     test_eyelike()
     test_qlinearconv()
-<<<<<<< HEAD
     test_random_uniform()
-=======
-    test_batch_matmul()
->>>>>>> 73b38e89
+    test_batch_matmul()