# Licensed to the Apache Software Foundation (ASF) under one
# or more contributor license agreements.  See the NOTICE file
# distributed with this work for additional information
# regarding copyright ownership.  The ASF licenses this file
# to you under the Apache License, Version 2.0 (the
# "License"); you may not use this file except in compliance
# with the License.  You may obtain a copy of the License at
#
#   http://www.apache.org/licenses/LICENSE-2.0
#
# Unless required by applicable law or agreed to in writing,
# software distributed under the License is distributed on an
# "AS IS" BASIS, WITHOUT WARRANTIES OR CONDITIONS OF ANY
# KIND, either express or implied.  See the License for the
# specific language governing permissions and limitations
# under the License.
import numpy as np
import math
import onnx
from onnx import helper, TensorProto, mapping
import torch
import torchvision
import tvm.topi.testing
import tvm
from tvm import relay
from tvm.contrib import graph_runtime
import scipy
import tvm.testing


def get_input_data_shape_dict(graph_def, input_data):
    if isinstance(input_data, list):
        input_names = {}
        shape_dict = {}
        for i, _ in enumerate(input_data):
            input_names[i] = graph_def.graph.input[i].name
            shape_dict[input_names[i]] = input_data[i].shape
    else:
        input_names = graph_def.graph.input[0].name
        shape_dict = {input_names: input_data.shape}

    return input_names, shape_dict


def get_tvm_output_with_vm(graph_def, input_data, target, ctx, opset=None, freeze_params=False):
    """ Generic function to execute and get tvm output with vm executor"""
    if not isinstance(input_data, list):
        input_data = [input_data]
    _, shape_dict = get_input_data_shape_dict(graph_def, input_data)

    mod, params = relay.frontend.from_onnx(
        graph_def, shape_dict, opset=opset, freeze_params=freeze_params
    )

    ex = relay.create_executor("vm", mod=mod, ctx=ctx, target=target)
    result = ex.evaluate()(*input_data)
    if isinstance(result, tvm.runtime.NDArray):
        return result.asnumpy()
    return [r.asnumpy() for r in result]


def get_tvm_output(
    graph_def, input_data, target, ctx, output_shape=None, output_dtype="float32", opset=None
):
    """ Generic function to execute and get tvm output"""
    target = "llvm"

    input_names, shape_dict = get_input_data_shape_dict(graph_def, input_data)

    mod, params = relay.frontend.from_onnx(graph_def, shape_dict, opset=opset)

    with tvm.transform.PassContext(opt_level=1):
        graph, lib, params = relay.build(mod, target, params=params)

    ctx = tvm.cpu(0)
    m = graph_runtime.create(graph, lib, ctx)
    # set inputs
    if isinstance(input_data, list):
        for i, e in enumerate(input_names):
            # Its possible for some onnx inputs to not be needed in the tvm
            # module, confirm its present before setting.
            try:
                m.set_input(input_names[i], tvm.nd.array(input_data[i].astype(input_data[i].dtype)))
            except:
                continue
    else:
        m.set_input(input_names, tvm.nd.array(input_data.astype(input_data.dtype)))

    m.set_input(**params)
    # execute
    m.run()
    # get outputs
    if isinstance(output_shape, list) and isinstance(output_dtype, list):
        tvm_output_list = []
        for i, _ in enumerate(output_shape):
            tvm_output = m.get_output(i)
            tvm_output_list.append(tvm_output.asnumpy())
        return tvm_output_list
    else:
        tvm_output = m.get_output(0)
        return tvm_output.asnumpy()


def get_onnxruntime_output(model, inputs, dtype="float32"):
    import onnxruntime.backend

    rep = onnxruntime.backend.prepare(model, "CPU")
    if isinstance(inputs, list) and len(inputs) > 1:
        return rep.run(inputs)
    elif isinstance(inputs, list) and len(inputs) == 1:
        inp = inputs[0]
    else:
        inp = inputs
    return rep.run(inp.astype(dtype))[0]


def verify_with_ort_with_inputs(
    model,
    inputs,
    out_shape=None,
    targets=None,
    use_vm=False,
    opset=None,
    dtype="float32",
    rtol=1e-5,
    atol=1e-5,
):
    def flatten(out):
        if isinstance(out, list) and len(out) == 1:
            out = out[0]
        if isinstance(out, np.ndarray):
            return out.flatten()
        return out

    ort_out = get_onnxruntime_output(model, inputs, dtype)

    if targets is None:
        targets = [tgt for (tgt, _) in tvm.testing.enabled_targets()]

    for target in targets:
        ctx = tvm.context(target, 0)

        if use_vm:
            tvm_out = get_tvm_output_with_vm(model, inputs, target, ctx, opset=opset)
        else:
            tvm_out = get_tvm_output(model, inputs, target, ctx, out_shape, dtype, opset=opset)

        tvm.testing.assert_allclose(flatten(ort_out), flatten(tvm_out), rtol=rtol, atol=atol)


def verify_with_ort(
    model,
    input_shapes,
    out_shape=None,
    targets=None,
    use_vm=False,
    opset=None,
    dtype="float32",
    rtol=1e-5,
    atol=1e-5,
):
    inputs = [np.random.uniform(size=ishape).astype(dtype) for ishape in input_shapes]
    verify_with_ort_with_inputs(
        model,
        inputs,
        out_shape=out_shape,
        targets=targets,
        use_vm=use_vm,
        opset=opset,
        dtype=dtype,
        rtol=rtol,
        atol=atol,
    )


def make_constant_node(name, data_type, dims, vals):
    return helper.make_node(
        "Constant",
        inputs=[],
        outputs=[name],
        value=helper.make_tensor(name=name, data_type=data_type, dims=dims, vals=vals),
    )


@tvm.testing.uses_gpu
def test_reshape():
    in_shape = (4, 3, 3, 4)
    ref_shape = (6, 2, 4, 3)

    ref_array = np.array(ref_shape)
    ref_node = onnx.helper.make_node(
        "Constant",
        inputs=[],
        outputs=["ref_in"],
        value=onnx.helper.make_tensor(
            name="const_tensor",
            data_type=onnx.TensorProto.INT32,
            dims=ref_array.shape,
            vals=ref_array.flatten().astype(int),
        ),
    )
    reshape_node = helper.make_node("Reshape", ["in", "ref_in"], ["out"])

    graph = helper.make_graph(
        [ref_node, reshape_node],
        "reshape_test",
        inputs=[helper.make_tensor_value_info("in", TensorProto.FLOAT, list(in_shape))],
        outputs=[helper.make_tensor_value_info("out", TensorProto.FLOAT, list(ref_shape))],
    )

    model = helper.make_model(graph, producer_name="reshape_test")

    for target, ctx in tvm.testing.enabled_targets():
        x = np.random.uniform(size=in_shape).astype("int32")
        tvm_out = get_tvm_output(model, x, target, ctx, ref_shape, "float32")
        tvm.testing.assert_allclose(ref_shape, tvm_out.shape)


# TODO(mbrookhart): enable once VM supports heterogenous execution
# @tvm.testing.uses_gpu
def test_expand():
    def _test_expand(name, data, shape, ref_data, dtype="int32"):
        shape_array = np.array(shape)
        if dtype == "int32":
            shape_node = onnx.helper.make_node(
                "Constant",
                inputs=[],
                outputs=["shape"],
                value=onnx.helper.make_tensor(
                    name="const_tensor",
                    data_type=onnx.TensorProto.INT32,
                    dims=shape_array.shape,
                    vals=shape_array.flatten().astype("int32"),
                ),
            )
        elif dtype == "int64":
            shape_node = onnx.helper.make_node(
                "Constant",
                inputs=[],
                outputs=["shape"],
                value=onnx.helper.make_tensor(
                    name="const_tensor",
                    data_type=onnx.TensorProto.INT64,
                    dims=shape_array.shape,
                    vals=shape_array.flatten().astype("int64"),
                ),
            )
        else:
            raise "Invalid dtype"
        expand_node = helper.make_node("Expand", ["in", "shape"], ["out"])

        graph = helper.make_graph(
            [shape_node, expand_node],
            "expand_test",
            inputs=[helper.make_tensor_value_info("in", TensorProto.FLOAT, list(data.shape))],
            outputs=[helper.make_tensor_value_info("out", TensorProto.FLOAT, list(ref_data.shape))],
        )

        model = helper.make_model(graph, producer_name=name)

        for target, ctx in tvm.testing.enabled_targets():
<<<<<<< HEAD
            tvm_out = get_tvm_output_with_vm(model, data, target, ctx, freeze_params=True)

        tvm.testing.assert_allclose(ref_data, tvm_out)
=======
            tvm_out = get_tvm_output(model, data, target, ctx, ref_data.shape, "float32")
            tvm.testing.assert_allclose(ref_data, tvm_out)
>>>>>>> e02dc69f

    in_shape = (3, 1)
    shape = (3, 4)
    data = np.random.uniform(size=in_shape).astype(np.float32)
    ref_data = np.tile(data, 4)
    _test_expand("expand_with_dim_unchanged_test", data, shape, ref_data, "int32")
    _test_expand("expand_with_dim_unchanged_test", data, shape, ref_data, "int64")

    in_shape = (3, 1)
    shape = (2, 1, 6)
    data = np.random.uniform(size=in_shape).astype(np.float32)
    ref_data = data * np.ones(shape, dtype=np.float32)
    _test_expand("expand_with_dim_changed_test", data, shape, ref_data, "int32")
    _test_expand("expand_with_dim_changed_test", data, shape, ref_data, "int64")


def verify_depth_to_space(inshape, outshape, mode, blockSize):
    node = onnx.helper.make_node("DepthToSpace", inputs=["x"], outputs=["y"], blocksize=blockSize)

    graph = helper.make_graph(
        [node],
        "depth_to_space_test",
        inputs=[helper.make_tensor_value_info("x", TensorProto.FLOAT, list(inshape))],
        outputs=[helper.make_tensor_value_info("y", TensorProto.FLOAT, list(outshape))],
    )

    model = helper.make_model(graph, producer_name="depth_to_space_test")

    verify_with_ort(model, [inshape], outshape)


@tvm.testing.uses_gpu
def test_depth_to_space():
    # current onnx.checker use OpSet-1 version of DepthToSpace, which doesn't have a mode argument.
    # TO-DO, we can add mode arguement to test CRD mode and DCR mode
    # in the future when we update to a newer onnx version.
    verify_depth_to_space((1, 8, 2, 3), (1, 2, 4, 6), mode="CRD", blockSize=2)


def verify_space_to_depth(inshape, outshape, blockSize):
    node = onnx.helper.make_node("SpaceToDepth", inputs=["x"], outputs=["y"], blocksize=blockSize)

    graph = helper.make_graph(
        [node],
        "space_to_depth_test",
        inputs=[helper.make_tensor_value_info("x", TensorProto.FLOAT, list(inshape))],
        outputs=[helper.make_tensor_value_info("y", TensorProto.FLOAT, list(outshape))],
    )

    model = helper.make_model(graph, producer_name="space_to_depth_test")

    verify_with_ort(model, [inshape], outshape)


@tvm.testing.uses_gpu
def test_space_to_depth():
    verify_space_to_depth((1, 1, 4, 6), (1, 4, 2, 3), 2)


@tvm.testing.uses_gpu
def test_shape():
    in_shape = (4, 3, 3, 4)
    ref_shape = (6, 2, 4, 3)

    ref_array = np.array(ref_shape)
    ref_node = onnx.helper.make_node(
        "Constant",
        inputs=[],
        outputs=["ref_in"],
        value=onnx.helper.make_tensor(
            name="const_tensor",
            data_type=onnx.TensorProto.INT32,
            dims=ref_array.shape,
            vals=ref_array.flatten().astype(int),
        ),
    )
    reshape_node = helper.make_node("Reshape", ["in", "ref_in"], ["out"])

    shape_node = helper.make_node("Shape", ["out"], ["final_out"])

    graph = helper.make_graph(
        [ref_node, reshape_node, shape_node],
        "shape_test",
        inputs=[helper.make_tensor_value_info("in", TensorProto.FLOAT, list(in_shape))],
        outputs=[helper.make_tensor_value_info("final_out", TensorProto.FLOAT, list(ref_shape))],
    )

    model = helper.make_model(graph, producer_name="shape_test")

    for target, ctx in tvm.testing.enabled_targets():
        x = np.random.uniform(size=in_shape).astype("int32")
        tvm_out = get_tvm_output(model, x, target, ctx, ref_shape, "int32")
        tvm.testing.assert_allclose(ref_shape, tvm_out)


def _test_power_iteration(x_shape, y_shape):
    if isinstance(y_shape, int):
        y_shape = [y_shape]

    x = np.random.uniform(size=x_shape).astype(np.float32)
    y = np.random.uniform(size=y_shape).astype(np.float32)

    np_res = np.power(x, y).astype(np.float32)

    res = helper.make_node("Pow", ["x", "y"], ["out"])

    graph = helper.make_graph(
        [res],
        "power_test",
        inputs=[
            helper.make_tensor_value_info("x", TensorProto.FLOAT, list(x_shape)),
            helper.make_tensor_value_info("y", TensorProto.FLOAT, list(y_shape)),
        ],
        outputs=[helper.make_tensor_value_info("out", TensorProto.FLOAT, list(np_res.shape))],
    )

    model = helper.make_model(graph, producer_name="power_test")

    for target, ctx in tvm.testing.enabled_targets():
        tvm_out = get_tvm_output(model, [x, y], target, ctx, np_res.shape)
        tvm.testing.assert_allclose(np_res, tvm_out, rtol=1e-5, atol=1e-5)


@tvm.testing.uses_gpu
def test_power():
    _test_power_iteration((1, 3), (1))
    _test_power_iteration((2, 3), (2, 3))
    _test_power_iteration((2, 3), (1, 3))


@tvm.testing.uses_gpu
def test_squeeze():
    in_shape = (1, 3, 1, 3, 1, 1)
    out_shape = (3, 3)
    y = helper.make_node("Squeeze", ["in"], ["out"], axes=[0, 2, 4, 5])

    graph = helper.make_graph(
        [y],
        "squeeze_test",
        inputs=[helper.make_tensor_value_info("in", TensorProto.FLOAT, list(in_shape))],
        outputs=[helper.make_tensor_value_info("out", TensorProto.FLOAT, list(out_shape))],
    )

    model = helper.make_model(graph, producer_name="squeeze_test")

    for target, ctx in tvm.testing.enabled_targets():
        x = np.random.uniform(size=in_shape).astype("float32")
        tvm_out = get_tvm_output(model, x, target, ctx, out_shape, "float32")
        tvm.testing.assert_allclose(out_shape, tvm_out.shape)


@tvm.testing.uses_gpu
def test_flatten():

    in_shape = (1, 3, 4, 4)
    axis = 1
    ref_shape = (1, 48)

    flatten_node = helper.make_node("Flatten", ["in"], ["out"], axis=axis)

    graph = helper.make_graph(
        [flatten_node],
        "flatten_test",
        inputs=[helper.make_tensor_value_info("in", TensorProto.FLOAT, list(in_shape))],
        outputs=[helper.make_tensor_value_info("out", TensorProto.FLOAT, list(ref_shape))],
    )

    model = helper.make_model(graph, producer_name="flatten_test")

    for target, ctx in tvm.testing.enabled_targets():
        x = np.random.uniform(size=in_shape).astype("int32")
        tvm_out = get_tvm_output(model, x, target, ctx, ref_shape, "float32")
        tvm.testing.assert_allclose(ref_shape, tvm_out.shape)


@tvm.testing.uses_gpu
def test_unsqueeze():
    in_shape = (3, 3)
    axis = (0, 3, 4)
    out_shape = (1, 3, 3, 1, 1)
    y = helper.make_node("Unsqueeze", ["in"], ["out"], axes=list(axis))

    graph = helper.make_graph(
        [y],
        "squeeze_test",
        inputs=[helper.make_tensor_value_info("in", TensorProto.FLOAT, list(in_shape))],
        outputs=[helper.make_tensor_value_info("out", TensorProto.FLOAT, list(out_shape))],
    )

    model = helper.make_model(graph, producer_name="squeeze_test")

    for target, ctx in tvm.testing.enabled_targets():
        x = np.random.uniform(size=in_shape).astype("float32")
        tvm_out = get_tvm_output(model, x, target, ctx, out_shape, "float32")
        tvm.testing.assert_allclose(out_shape, tvm_out.shape)


def verify_gather(in_shape, indices, axis, dtype):
    x = np.random.uniform(size=in_shape).astype(dtype)
    indices = np.array(indices, dtype="int32")
    out_np = np.take(x, indices, axis=axis)

    y = helper.make_node("Gather", ["in", "indices"], ["out"], axis=axis)

    graph = helper.make_graph(
        [y],
        "gather_test",
        inputs=[
            helper.make_tensor_value_info("in", TensorProto.FLOAT, list(in_shape)),
            helper.make_tensor_value_info("indices", TensorProto.INT32, list(indices.shape)),
        ],
        outputs=[helper.make_tensor_value_info("out", TensorProto.FLOAT, list(out_np.shape))],
    )
    model = helper.make_model(graph, producer_name="gather_test")

    for target, ctx in tvm.testing.enabled_targets():
        tvm_out = get_tvm_output(model, [x, indices], target, ctx, out_np.shape)
        tvm.testing.assert_allclose(out_np, tvm_out)


@tvm.testing.uses_gpu
def test_gather():
    verify_gather((4,), [1], 0, "int32")
    verify_gather((1, 4), [0], 0, "int32")
    verify_gather((4,), [[[1, 0], [0, 1]]], 0, "float32")
    verify_gather((2, 2), [[[1, 0], [0, 1]]], 1, "int32")
    verify_gather((3, 3, 3), [[[1, 0]]], -1, "int32")
    verify_gather((4, 3, 5, 6), [[2, 1, 0, 0]], 0, "float32")


def verify_gatherelements(in_shape, indices, axis):
    x = np.random.uniform(size=in_shape).astype("float32")
    indices = np.array(indices, dtype="int32")

    y = helper.make_node("GatherElements", ["data", "indices"], ["output"], axis=axis)
    graph = helper.make_graph(
        [y],
        "gather_elements_test",
        inputs=[
            helper.make_tensor_value_info("data", TensorProto.FLOAT, list(in_shape)),
            helper.make_tensor_value_info("indices", TensorProto.INT32, list(indices.shape)),
        ],
        outputs=[helper.make_tensor_value_info("output", TensorProto.FLOAT, list(in_shape))],
    )
    model = helper.make_model(graph, producer_name="gather_elements_test")

    verify_with_ort_with_inputs(model, [x, indices])


@tvm.testing.uses_gpu
def test_gatherelements():
    verify_gatherelements((4,), [3, 0, 2, 1], 0)
    verify_gatherelements((2, 2), [[1, 0], [0, 1]], 0)
    verify_gatherelements((2, 2), [[0, 0], [1, 0]], 1)
    verify_gatherelements((2, 2), [[1, 0], [0, 1]], 1)

    indices = [
        [[1, 0, 0], [1, 0, 1], [0, 1, 1]],
        [[1, 1, 1], [1, 2, 1], [1, 0, 1]],
        [[1, 2, 1], [1, 2, 1], [1, 2, 1]],
    ]

    verify_gatherelements((3, 3, 3), indices, 2)


def verify_scatter(in_shape, indices, axis):
    x = np.random.uniform(size=in_shape).astype("float32")
    indices = np.array(indices, dtype="int32")
    updates = np.random.uniform(size=indices.shape).astype("float32")

    y = helper.make_node("ScatterElements", ["data", "indices", "updates"], ["output"], axis=axis)

    graph = helper.make_graph(
        [y],
        "scatter_test",
        inputs=[
            helper.make_tensor_value_info("data", TensorProto.FLOAT, list(in_shape)),
            helper.make_tensor_value_info("indices", TensorProto.INT32, list(indices.shape)),
            helper.make_tensor_value_info("updates", TensorProto.FLOAT, list(indices.shape)),
        ],
        outputs=[helper.make_tensor_value_info("output", TensorProto.FLOAT, list(in_shape))],
    )
    model = helper.make_model(graph, producer_name="scatter_test")
    verify_with_ort_with_inputs(model, [x, indices, updates])


@tvm.testing.uses_gpu
def test_scatter():
    verify_scatter((4,), [1], 0)
    verify_scatter((1, 4), [[0]], 0)
    verify_scatter((4,), [2, 3], 0)
    verify_scatter((2, 2), [[1, 0], [0, 1]], 1)
    verify_scatter((3, 3, 3), [[[-1, -3]]], -1)
    verify_scatter((4, 3, 5, 6), [[[[2, 1, 0, 0]]]], 0)


def _test_slice_iteration_v1(indata, outdata, starts, ends, axes=None):
    if axes:
        y = helper.make_node("Slice", ["in"], ["out"], axes=axes, starts=starts, ends=ends)
    else:
        y = helper.make_node("Slice", ["in"], ["out"], starts=starts, ends=ends)

    graph = helper.make_graph(
        [y],
        "slice_test",
        inputs=[helper.make_tensor_value_info("in", TensorProto.FLOAT, list(indata.shape))],
        outputs=[helper.make_tensor_value_info("out", TensorProto.FLOAT, list(outdata.shape))],
    )

    model = helper.make_model(graph, producer_name="slice_test")

    for target, ctx in tvm.testing.enabled_targets():
        tvm_out = get_tvm_output(model, indata, target, ctx, outdata.shape, "float32", opset=1)
        tvm.testing.assert_allclose(outdata, tvm_out)


def _test_slice_iteration_v10(indata, outdata, **attrs):
    starts = attrs["starts"]
    ends = attrs["ends"]
    axes = None if "axes" not in attrs else attrs["axes"]
    steps = None if "steps" not in attrs else attrs["steps"]
    starts = np.asarray(starts)
    ends = np.asarray(ends)
    inputs = [
        helper.make_tensor_value_info("data", TensorProto.FLOAT, list(indata.shape)),
        helper.make_tensor_value_info("starts", TensorProto.INT64, list(starts.shape)),
        helper.make_tensor_value_info("ends", TensorProto.INT64, list(ends.shape)),
    ]
    initializer = [
        helper.make_tensor("starts", TensorProto.INT64, list(starts.shape), starts),
        helper.make_tensor("ends", TensorProto.INT64, list(ends.shape), ends),
    ]
    nodes = []

    if "add_noop_to_input_attrs" in attrs:

        def add_noop_to_input_attr(attr_name, attr):
            output_name = attr_name + "_output"

            ref_shape = list(np.array(attr).shape)
            ref_shape.insert(0, 1)
            ref_shape = tuple(ref_shape)
            ref_array = np.array(ref_shape)
            ref_node = onnx.helper.make_node(
                "Constant",
                inputs=[],
                outputs=["ref_in_" + attr_name],
                value=onnx.helper.make_tensor(
                    name="const_tensor__1_" + attr_name,
                    data_type=onnx.TensorProto.INT64,
                    dims=ref_array.shape,
                    vals=ref_array.flatten().astype(int),
                ),
            )
            in_shape = np.array(attr).shape
            in_array = np.array(in_shape)
            ref_node2 = onnx.helper.make_node(
                "Constant",
                inputs=[],
                outputs=["input_shape_" + attr_name],
                value=onnx.helper.make_tensor(
                    name="const_tensor__2_" + attr_name,
                    data_type=onnx.TensorProto.INT64,
                    dims=in_array.shape,
                    vals=in_array.flatten().astype(int),
                ),
            )

            reshape1_node = helper.make_node(
                "Reshape", [attr_name, "ref_in_" + attr_name], ["reshape_" + attr_name]
            )
            reshape2_node = helper.make_node(
                "Reshape", ["reshape_" + attr_name, "input_shape_" + attr_name], [output_name]
            )
            return [ref_node, ref_node2, reshape1_node, reshape2_node]

    slice_inputs = []
    for attr_name in ["starts", "ends", "axes", "steps"]:
        if attr_name not in attrs:
            continue
        if "add_noop_to_input_attrs" in attrs and attr_name in attrs["add_noop_to_input_attrs"]:
            nodes.extend(add_noop_to_input_attr(attr_name, attrs[attr_name]))
            slice_inputs.append(attr_name + "_output")
        else:
            slice_inputs.append(attr_name)

    if axes:
        axes = np.asarray(axes)
        inputs.append(helper.make_tensor_value_info("axes", TensorProto.INT32, list(axes.shape)))
        initializer.append(helper.make_tensor("axes", TensorProto.INT32, list(axes.shape), axes))

    if steps:
        assert axes is not None and len(axes) == len(steps)
        steps = np.asarray(steps)
        inputs.append(helper.make_tensor_value_info("steps", TensorProto.INT32, list(axes.shape)))
        initializer.append(helper.make_tensor("steps", TensorProto.INT32, list(steps.shape), steps))

    y = helper.make_node("Slice", ["data", *slice_inputs], ["out"])

    nodes.append(y)
    graph = helper.make_graph(
        nodes,
        "slice_test",
        inputs=inputs,
        outputs=[helper.make_tensor_value_info("out", TensorProto.FLOAT, list(outdata.shape))],
        initializer=initializer,
    )
    model = helper.make_model(graph, producer_name="slice_test")

    for target, ctx in tvm.testing.enabled_targets():
<<<<<<< HEAD
        tvm_out = get_tvm_output_with_vm(model, indata, target, ctx, opset=10, freeze_params=True)

    tvm.testing.assert_allclose(outdata, tvm_out)
=======
        tvm_out = get_tvm_output(model, indata, target, ctx, outdata.shape, "float32", opset=10)
        tvm.testing.assert_allclose(outdata, tvm_out)
>>>>>>> e02dc69f


# TODO(mbrookhart): enable once VM supports heterogenous execution
# @tvm.testing.uses_gpu
def test_slice():
    x = np.random.randn(20, 10, 5).astype(np.float32)
    _test_slice_iteration_v1(x, x[0:3, 0:10], starts=(0, 0), ends=(3, 10), axes=(0, 1))
    _test_slice_iteration_v1(x, x[:, :, 3:4], starts=(0, 0, 3), ends=(20, 10, 4))
    _test_slice_iteration_v1(x, x[:, 1:1000], starts=(1,), ends=(1000,), axes=(1,))
    _test_slice_iteration_v1(x, x[:, 0:-1], starts=(0,), ends=(-1,), axes=(1,))
    _test_slice_iteration_v10(x, x[0:3, 0:10], starts=(0, 0), ends=(3, 10), axes=(0, 1))
    _test_slice_iteration_v10(x, x[:, :, 3:4], starts=(0, 0, 3), ends=(20, 10, 4))
    _test_slice_iteration_v10(x, x[:, 1:1000], starts=(1,), ends=(1000,), axes=(1,))
    _test_slice_iteration_v10(x, x[:, 0:-1], starts=(0,), ends=(-1,), axes=(1,))
    _test_slice_iteration_v10(
        x,
        x[0:3, 0:10],
        starts=(0, 0),
        ends=(3, 10),
        axes=(0, 1),
        add_noop_to_input_attrs=["starts"],
    )
    _test_slice_iteration_v10(
        x, x[:, :, 3:4], starts=(0, 0, 3), ends=(20, 10, 4), add_noop_to_input_attrs=["ends"]
    )
    _test_slice_iteration_v10(
        x, x[:, 1:1000], starts=(1,), ends=(1000,), axes=(1,), add_noop_to_input_attrs=["axes"]
    )
    _test_slice_iteration_v10(
        x,
        x[:, 0:-1],
        starts=(0,),
        ends=(-1,),
        axes=(1,),
        add_noop_to_input_attrs=["starts", "ends"],
    )
    _test_slice_iteration_v10(
        x,
        x[0:3, 0:10],
        starts=(0, 0),
        ends=(3, 10),
        axes=(0, 1),
        add_noop_to_input_attrs=["ends", "axes"],
    )
    _test_slice_iteration_v10(
        x,
        x[:, :, 3:4],
        starts=(0, 0, 3),
        ends=(20, 10, 4),
        add_noop_to_input_attrs=["starts", "axes"],
    )
    _test_slice_iteration_v10(
        x,
        x[:, 1:1000],
        starts=(1,),
        ends=(1000,),
        axes=(1,),
        add_noop_to_input_attrs=["starts", "ends", "axes"],
    )
    x = np.random.randn(1, 1, 1, 128).astype(np.float32)
    _test_slice_iteration_v10(
        x, x, starts=(0, 0), ends=(9223372036854775807, 9223372036854775807), axes=(0, 3)
    )

    x = np.random.randn(4, 4).astype(np.float32)
    _test_slice_iteration_v10(
        x, x[:, 1::2], starts=(1,), ends=(9223372036854775807,), axes=(1,), steps=(2,)
    )
    _test_slice_iteration_v10(
        x,
        x[0::1, 1::2],
        starts=(0, 1),
        ends=(4, 4),
        axes=(0, 1),
        steps=(1, 2),
    )


def _test_onnx_op_elementwise(inshape, outfunc, npargs, dtype, opname, kwargs):
    indata = np.random.uniform(-1, 1, size=inshape).astype(dtype)
    outdata = outfunc(indata, **npargs)

    y = helper.make_node(opname, ["in"], ["out"], **kwargs)

    graph = helper.make_graph(
        [y],
        opname + "_test",
        inputs=[helper.make_tensor_value_info("in", TensorProto.FLOAT, list(indata.shape))],
        outputs=[helper.make_tensor_value_info("out", TensorProto.FLOAT, list(outdata.shape))],
    )

    model = helper.make_model(graph, producer_name=opname + "_test")

    for target, ctx in tvm.testing.enabled_targets():
        tvm_out = get_tvm_output(model, indata, target, ctx, outdata.shape, dtype)
        tvm.testing.assert_allclose(outdata, tvm_out)


@tvm.testing.uses_gpu
def test_floor():
    _test_onnx_op_elementwise((2, 4, 5, 6), np.floor, {}, "float32", "Floor", {})


@tvm.testing.uses_gpu
def test_ceil():
    _test_onnx_op_elementwise((2, 4, 5, 6), np.ceil, {}, "float32", "Ceil", {})


@tvm.testing.uses_gpu
def test_clip():
    _test_onnx_op_elementwise(
        (2, 4, 5, 6),
        np.clip,
        {"a_min": -1.0, "a_max": 1.0},
        "float32",
        "Clip",
        {"min": -1.0, "max": 1.0},
    )


@tvm.testing.uses_gpu
def test_clip_min_max_as_inputs():
    input_shape = (2, 4, 5, 6)
    nodes = [
        make_constant_node("min", onnx.TensorProto.FLOAT, (), [0.0]),
        make_constant_node("max", onnx.TensorProto.FLOAT, (), [6.0]),
    ]
    input_names = ["in", "min", "max"]
    nodes.append(helper.make_node("Clip", inputs=input_names, outputs=["out"]))
    graph = helper.make_graph(
        nodes,
        "clip_test",
        inputs=[helper.make_tensor_value_info("in", TensorProto.FLOAT, list(input_shape))],
        outputs=[helper.make_tensor_value_info("out", TensorProto.FLOAT, list(input_shape))],
    )
    model = helper.make_model(graph, producer_name="clip_test")

    verify_with_ort(model, [input_shape], input_shape)


@tvm.testing.uses_gpu
def test_round():
    _test_onnx_op_elementwise((2, 4, 5, 6), np.round, {}, "float32", "Round", {})


def _test_finite_ops(inshape, outfunc, npargs, dtype, opname, kwargs):
    indata = np.random.choice(a=[np.nan, np.inf, -np.inf, 0.5, 1.0, 0], size=inshape).astype(dtype)

    outdata = outfunc(indata, **npargs)
    y = helper.make_node(opname, ["in"], ["out"], **kwargs)

    graph = helper.make_graph(
        [y],
        opname + "_test",
        inputs=[helper.make_tensor_value_info("in", TensorProto.FLOAT, list(indata.shape))],
        outputs=[helper.make_tensor_value_info("out", TensorProto.BOOL, list(outdata.shape))],
    )

    model = helper.make_model(graph, producer_name=opname + "_test")

    for target, ctx in tvm.testing.enabled_targets():
        tvm_out = get_tvm_output(model, indata, target, ctx, outdata.shape, dtype)
        tvm.testing.assert_allclose(outdata, tvm_out)


@tvm.testing.uses_gpu
def test_isinf():
    _test_finite_ops((2, 4, 5, 6), np.isinf, {}, "float32", "IsInf", {})


@tvm.testing.uses_gpu
def test_isnan():
    _test_finite_ops((2, 4, 5, 6), np.isnan, {}, "float32", "IsNaN", {})


def verify_gather_nd(in_shape, indices, dtype):
    x = np.random.uniform(size=in_shape).astype(dtype)
    indices = np.array(indices, dtype="int32")
    out_np = tvm.topi.testing.gather_nd_python(x, indices)

    y = helper.make_node("GatherND", ["in", "indices"], ["out"])

    graph = helper.make_graph(
        [y],
        "gather_test",
        inputs=[
            helper.make_tensor_value_info("in", TensorProto.FLOAT, list(in_shape)),
            helper.make_tensor_value_info("indices", TensorProto.INT32, list(indices.shape)),
        ],
        outputs=[helper.make_tensor_value_info("out", TensorProto.FLOAT, list(out_np.shape))],
    )
    model = helper.make_model(graph, producer_name="gather_test")

    for target, ctx in tvm.testing.enabled_targets():
        tvm_out = get_tvm_output(model, [x, indices], target, ctx, out_np.shape)
        tvm.testing.assert_allclose(out_np, tvm_out)


@tvm.testing.uses_gpu
def test_gather_nd():
    verify_gather_nd((2, 2), [[0, 0], [1, 1]], "int32")
    verify_gather_nd((3, 3, 3), [[0, 1], [1, 0]], "float32")
    verify_gather_nd((4, 3, 5, 6), [[2, 1, 0, 0]], "float32")


# TODO(mbrookhart): enable once VM supports heterogenous execution
# @tvm.testing.uses_gpu
def test_onehot():
    indices_shape = [10]
    indices_array = np.random.randint(low=0, high=9, size=indices_shape, dtype="int32")
    depth = 10
    values = np.asarray([0, 1]).astype("int32")
    out_np = np.eye(depth)[indices_array.reshape(-1)]

    onehot_node = helper.make_node("OneHot", ["indices", "depth", "values"], ["out"])

    graph = helper.make_graph(
        [onehot_node],
        "onehot_test",
        inputs=[
            helper.make_tensor_value_info("indices", TensorProto.INT32, indices_shape),
            helper.make_tensor_value_info("depth", TensorProto.INT32, [1]),
            helper.make_tensor_value_info("values", TensorProto.INT32, values.shape),
        ],
        outputs=[helper.make_tensor_value_info("out", TensorProto.INT32, out_np.shape)],
    )

    model = helper.make_model(graph, producer_name="onehot_test")

    for target, ctx in tvm.testing.enabled_targets():
        tvm_out = get_tvm_output_with_vm(
            model, [indices_array, np.array([depth]).astype("int32"), values], target, ctx
        )
        tvm.testing.assert_allclose(out_np, tvm_out, rtol=1e-5, atol=1e-5)


@tvm.testing.uses_gpu
def test_matmul():
    a_shape = (4, 3)
    b_shape = (3, 4)

    a_array = np.random.uniform(size=a_shape).astype("float32")
    b_array = np.random.uniform(size=b_shape).astype("float32")
    out_np = np.matmul(a_array, b_array)

    mul_node = helper.make_node("MatMul", ["a", "b"], ["out"])

    graph = helper.make_graph(
        [mul_node],
        "matmul_test",
        inputs=[
            helper.make_tensor_value_info("a", TensorProto.FLOAT, list(a_shape)),
            helper.make_tensor_value_info("b", TensorProto.FLOAT, list(b_shape)),
        ],
        outputs=[helper.make_tensor_value_info("out", TensorProto.FLOAT, list(out_np.shape))],
    )

    model = helper.make_model(graph, producer_name="matmul_test")

    for target, ctx in tvm.testing.enabled_targets():
        tvm_out = get_tvm_output(model, [a_array, b_array], target, ctx, out_np.shape)
        tvm.testing.assert_allclose(out_np, tvm_out, rtol=1e-5, atol=1e-5)


def verify_batch_matmul(a_shape, b_shape, target, ctx):
    a_array = np.random.uniform(size=a_shape).astype("float32")
    b_array = np.random.uniform(size=b_shape).astype("float32")
    out_np = np.matmul(a_array, b_array)

    mul_node = helper.make_node("MatMul", ["a", "b"], ["out"])

    graph = helper.make_graph(
        [mul_node],
        "matmul_test",
        inputs=[
            helper.make_tensor_value_info("a", TensorProto.FLOAT, list(a_shape)),
            helper.make_tensor_value_info("b", TensorProto.FLOAT, list(b_shape)),
        ],
        outputs=[helper.make_tensor_value_info("out", TensorProto.FLOAT, list(out_np.shape))],
    )

    model = helper.make_model(graph, producer_name="matmul_test")

    tvm_out = get_tvm_output_with_vm(model, [a_array, b_array], target, ctx)
    tvm.testing.assert_allclose(out_np, tvm_out, rtol=1e-5, atol=1e-5)


# TODO(mbrookhart): enable cuda once VM supports heterogenous execution
@tvm.testing.parametrize_targets("llvm")
def test_batch_matmul(target, ctx):
    verify_batch_matmul((2, 3, 4, 3), (2, 3, 3, 4), target, ctx)
    verify_batch_matmul((2, 4, 3), (3, 4), target, ctx)
    verify_batch_matmul((2, 3, 4, 3), (3, 4), target, ctx)


def verify_lrn(shape, nsize, dtype, alpha=None, beta=None, bias=None):
    in_array = np.random.uniform(size=shape).astype(dtype)

    if alpha == None and beta == None and bias == None:
        alpha = 0.0001
        beta = 0.75
        bias = 1.0
        node = onnx.helper.make_node("LRN", inputs=["in"], outputs=["out"], size=nsize)
    else:
        node = onnx.helper.make_node(
            "LRN", inputs=["in"], outputs=["out"], alpha=alpha, beta=beta, bias=bias, size=nsize
        )

    graph = helper.make_graph(
        [node],
        "lrn_test",
        inputs=[helper.make_tensor_value_info("in", TensorProto.FLOAT, list(shape))],
        outputs=[helper.make_tensor_value_info("out", TensorProto.FLOAT, list(shape))],
    )
    model = helper.make_model(graph, producer_name="lrn_test")

    def _get_python_lrn():
        square_sum = np.zeros(shape).astype(dtype)
        for n, c, h, w in np.ndindex(in_array.shape):
            square_sum[n, c, h, w] = sum(
                in_array[
                    n,
                    max(0, c - int(math.floor((nsize - 1) / 2))) : min(
                        5, c + int(math.ceil((nsize - 1) / 2)) + 1
                    ),
                    h,
                    w,
                ]
                ** 2
            )
        py_out = in_array / ((bias + (alpha / nsize) * square_sum) ** beta)
        return py_out

    for target, ctx in tvm.testing.enabled_targets():
        input_name = model.graph.input[0].name
        py_out = _get_python_lrn()
        tvm_out = get_tvm_output(model, in_array, target, ctx, py_out.shape, "float32")
        tvm.testing.assert_allclose(py_out, tvm_out, rtol=1e-5, atol=1e-5)


@tvm.testing.uses_gpu
def test_lrn():
    verify_lrn((5, 5, 5, 5), 3, "float32")
    verify_lrn((5, 5, 5, 5), 3, "float32", alpha=0.0002, beta=0.5, bias=2.0)


def verify_instance_norm(shape, axis=1):
    def _get_python_instance_norm(x, gamma, beta, epsilon=1e-5):
        dims_x = len(x.shape)
        axis = tuple(range(2, dims_x))
        mean = np.mean(x, axis=axis, keepdims=True)
        var = np.var(x, axis=axis, keepdims=True)
        dim_ones = (1,) * (dims_x - 2)
        gamma = gamma.reshape(-1, *dim_ones)
        beta = beta.reshape(-1, *dim_ones)
        return gamma * (x - mean) / np.sqrt(var + epsilon) + beta

    x = np.random.randn(*shape).astype(np.float32)
    gamma = np.random.randn(shape[1]).astype(np.float32)
    beta = np.random.randn(shape[1]).astype(np.float32)
    epsilon = 1e-5
    y = _get_python_instance_norm(x, gamma, beta, epsilon).astype(np.float32)

    node = onnx.helper.make_node(
        "InstanceNormalization",
        inputs=["x", "gamma", "beta"],
        outputs=["y"],
        epsilon=epsilon,
    )
    graph = helper.make_graph(
        [node],
        "instance_norm_test",
        inputs=[
            helper.make_tensor_value_info("x", TensorProto.FLOAT, list(shape)),
            helper.make_tensor_value_info("gamma", TensorProto.FLOAT, (shape[1],)),
            helper.make_tensor_value_info("beta", TensorProto.FLOAT, (shape[1],)),
        ],
        outputs=[helper.make_tensor_value_info("y", TensorProto.FLOAT, list(shape))],
    )
    model = helper.make_model(graph, producer_name="instance_norm_test")
    for target, ctx in tvm.testing.enabled_targets():
        tvm_out = get_tvm_output(model, [x, gamma, beta], target, ctx, shape, "float32")
        tvm.testing.assert_allclose(y, tvm_out, rtol=1e-5, atol=1e-5)


@tvm.testing.uses_gpu
def test_instance_norm():
    verify_instance_norm((2, 3, 4, 5))
    verify_instance_norm((32, 64, 80, 64))
    verify_instance_norm((8, 6, 5))
    verify_instance_norm((8, 7, 6, 5, 4))


def _test_upsample_nearest():
    scale = 2
    in_shape = (1, 1, 3, 3)
    out_shape = (1, 1, 3 * scale, 3 * scale)
    y = helper.make_node("Upsample", ["in"], ["out"], mode="nearest", scales=[1.0, 1.0, 2.0, 2.0])

    in_array = np.random.uniform(size=in_shape).astype(np.float32)
    out_array = tvm.topi.testing.upsampling_python(in_array, (scale, scale), "NCHW")

    graph = helper.make_graph(
        [y],
        "upsample_nearest_test",
        inputs=[helper.make_tensor_value_info("in", TensorProto.FLOAT, list(in_shape))],
        outputs=[helper.make_tensor_value_info("out", TensorProto.FLOAT, list(out_shape))],
    )

    model = helper.make_model(graph, producer_name="upsample_nearest_test")

    for target, ctx in tvm.testing.enabled_targets():
        tvm_out = get_tvm_output(model, in_array, target, ctx, out_shape, "float32")
        tvm.testing.assert_allclose(out_array, tvm_out)


def _test_upsample3d_nearest():
    scale = 2
    in_shape = (1, 1, 3, 3, 3)
    out_shape = (1, 1, 3 * scale, 3 * scale, 3 * scale)
    y = helper.make_node(
        "Upsample", ["in"], ["out"], mode="nearest", scales=[1.0, 1.0, 2.0, 2.0, 2.0]
    )

    in_array = np.random.uniform(size=in_shape).astype(np.float32)
    out_array = tvm.topi.testing.upsampling3d_python(in_array, (scale, scale, scale), "NCDHW")

    graph = helper.make_graph(
        [y],
        "upsample_nearest_test",
        inputs=[helper.make_tensor_value_info("in", TensorProto.FLOAT, list(in_shape))],
        outputs=[helper.make_tensor_value_info("out", TensorProto.FLOAT, list(out_shape))],
    )

    model = helper.make_model(graph, producer_name="upsample_nearest_test")

    for target, ctx in tvm.testing.enabled_targets():
        tvm_out = get_tvm_output(model, in_array, target, ctx, out_shape, "float32")
        tvm.testing.assert_allclose(out_array, tvm_out)


def _test_upsample_bilinear():
    scale = 2
    in_shape = (1, 1, 3, 3)
    out_shape = (1, 1, 3 * scale, 3 * scale)
    y = helper.make_node("Upsample", ["in"], ["out"], mode="linear", scales=[1.0, 1.0, 2.0, 2.0])

    in_array = np.random.uniform(size=in_shape).astype(np.float32)
    out_array = tvm.topi.testing.bilinear_resize_python(in_array, (3 * scale, 3 * scale), "NCHW")

    graph = helper.make_graph(
        [y],
        "upsample_bilinear_test",
        inputs=[helper.make_tensor_value_info("in", TensorProto.FLOAT, list(in_shape))],
        outputs=[helper.make_tensor_value_info("out", TensorProto.FLOAT, list(out_shape))],
    )

    model = helper.make_model(graph, producer_name="upsample_bilinear_test")

    for target, ctx in tvm.testing.enabled_targets():
        tvm_out = get_tvm_output(model, in_array, target, ctx, out_shape, "float32")
        tvm.testing.assert_allclose(out_array, tvm_out, rtol=1e-5, atol=1e-5)


def _test_upsample_bilinear_opset9():
    scale = 2
    in_shape = (1, 1, 3, 3)
    out_shape = (1, 1, 3 * scale, 3 * scale)
    y = helper.make_node("Upsample", ["in", "scales"], ["out"], mode="linear")
    scales = [1, 1, 2, 2]
    in_array = np.random.uniform(size=in_shape).astype(np.float32)
    out_array = tvm.topi.testing.bilinear_resize_python(in_array, (3 * scale, 3 * scale), "NCHW")

    ref_node = helper.make_node(
        "Constant",
        inputs=[],
        outputs=["const"],
        value=onnx.helper.make_tensor(
            name="const_tensor",
            data_type=TensorProto.FLOAT,
            dims=scales,
            vals=np.random.random(scales).flatten().astype(float),
        ),
    )

    shape_node = helper.make_node("Shape", ["const"], ["scales"])

    graph = helper.make_graph(
        [ref_node, shape_node, y],
        "upsample_bilinear_opset9_test",
        inputs=[helper.make_tensor_value_info("in", TensorProto.FLOAT, list(in_shape))],
        outputs=[helper.make_tensor_value_info("out", TensorProto.FLOAT, list(out_shape))],
    )

    model = helper.make_model(graph, producer_name="upsample_bilinear_opset9_test")

    for target, ctx in tvm.testing.enabled_targets():
        tvm_out = get_tvm_output_with_vm(
            model, [in_array], target, ctx, opset=9, freeze_params=True
        )


def _test_upsample3d_trilinear():
    scale = 2
    in_shape = (1, 1, 3, 3, 3)
    out_shape = (1, 1, 3 * scale, 3 * scale, 3 * scale)
    y = helper.make_node("Upsample", ["in", "scales"], ["out"], mode="linear")
    scales = [1.0, 1.0, 2.0, 2.0, 2.0]
    in_array = np.random.uniform(size=in_shape).astype(np.float32)
    out_array = tvm.topi.testing.trilinear_resize3d_python(
        in_array,
        (3 * scale, 3 * scale, 3 * scale),
        "NCDHW",
        coordinate_transformation_mode="half_pixel",
    )

    ref_array = np.array(scales)
    ref_node = helper.make_node(
        "Constant",
        inputs=[],
        outputs=["scales"],
        value=onnx.helper.make_tensor(
            name="const_tensor",
            data_type=TensorProto.FLOAT,
            dims=ref_array.shape,
            vals=ref_array.flatten().astype(float),
        ),
    )

    graph = helper.make_graph(
        [ref_node, y],
        "upsample_trilinear_test",
        inputs=[helper.make_tensor_value_info("in", TensorProto.FLOAT, list(in_shape))],
        outputs=[helper.make_tensor_value_info("out", TensorProto.FLOAT, list(out_shape))],
    )

    model = helper.make_model(graph, producer_name="upsample_trilinear_test")

    for target, ctx in tvm.testing.enabled_targets():
        tvm_out = get_tvm_output(model, in_array, target, ctx, out_shape, "float32")
        tvm.testing.assert_allclose(out_array, tvm_out, rtol=1e-5, atol=1e-5)


# TODO(mbrookhart): enable once VM supports heterogenous execution
# @tvm.testing.uses_gpu
def test_upsample():
    _test_upsample_nearest()
    _test_upsample_bilinear()
    _test_upsample_bilinear_opset9()
    _test_upsample3d_nearest()
    _test_upsample3d_trilinear()


def _test_softmax(inshape, axis):
    opname = "Softmax"
    indata = np.random.uniform(size=inshape).astype(np.float32)
    outshape = inshape
    outdata = tvm.topi.testing.softmax_python(indata)
    if isinstance(axis, int):
        y = helper.make_node(opname, ["in"], ["out"], axis=axis)
    elif axis is None:
        y = helper.make_node(opname, ["in"], ["out"])

    graph = helper.make_graph(
        [y],
        opname + "_test",
        inputs=[helper.make_tensor_value_info("in", TensorProto.FLOAT, list(indata.shape))],
        outputs=[helper.make_tensor_value_info("out", TensorProto.FLOAT, list(outdata.shape))],
    )

    model = helper.make_model(graph, producer_name=opname + "_test")

    for target, ctx in tvm.testing.enabled_targets():
        tvm_out = get_tvm_output(model, indata, target, ctx, outshape, "float32")
        tvm.testing.assert_allclose(outdata, tvm_out, rtol=1e-5, atol=1e-5)


@tvm.testing.uses_gpu
def test_softmax():
    _test_softmax((1, 10), None)
    _test_softmax((1, 10), 1)


def verify_min(input_dim):
    dtype = "float32"

    a_np1 = np.random.uniform(size=input_dim).astype(dtype)
    a_np2 = np.random.uniform(size=input_dim).astype(dtype)
    a_np3 = np.random.uniform(size=input_dim).astype(dtype)

    b_np = np.min((a_np1, a_np2, a_np3), axis=0)

    min_node = helper.make_node("Min", ["a_np1", "a_np2", "a_np3"], ["out"])

    graph = helper.make_graph(
        [min_node],
        "Min_test",
        inputs=[
            helper.make_tensor_value_info("a_np1", TensorProto.FLOAT, list(input_dim)),
            helper.make_tensor_value_info("a_np2", TensorProto.FLOAT, list(input_dim)),
            helper.make_tensor_value_info("a_np3", TensorProto.FLOAT, list(input_dim)),
        ],
        outputs=[helper.make_tensor_value_info("out", TensorProto.FLOAT, list(b_np.shape))],
    )

    model = helper.make_model(graph, producer_name="Min_test")

    for target, ctx in tvm.testing.enabled_targets():
        tvm_out = get_tvm_output(model, [a_np1, a_np2, a_np3], target, ctx, b_np.shape)
        tvm.testing.assert_allclose(b_np, tvm_out, rtol=1e-5, atol=1e-5)


@tvm.testing.uses_gpu
def test_forward_min():
    verify_min((1, 3, 20, 20))
    verify_min((20, 20))


def verify_max(input_dim):
    dtype = "float32"

    a_np1 = np.random.uniform(size=input_dim).astype(dtype)
    a_np2 = np.random.uniform(size=input_dim).astype(dtype)
    a_np3 = np.random.uniform(size=input_dim).astype(dtype)

    b_np = np.max((a_np1, a_np2, a_np3), axis=0)

    max_node = helper.make_node("Max", ["a_np1", "a_np2", "a_np3"], ["out"])

    graph = helper.make_graph(
        [max_node],
        "Max_test",
        inputs=[
            helper.make_tensor_value_info("a_np1", TensorProto.FLOAT, list(input_dim)),
            helper.make_tensor_value_info("a_np2", TensorProto.FLOAT, list(input_dim)),
            helper.make_tensor_value_info("a_np3", TensorProto.FLOAT, list(input_dim)),
        ],
        outputs=[helper.make_tensor_value_info("out", TensorProto.FLOAT, list(b_np.shape))],
    )

    model = helper.make_model(graph, producer_name="Max_test")

    for target, ctx in tvm.testing.enabled_targets():
        tvm_out = get_tvm_output(model, [a_np1, a_np2, a_np3], target, ctx, b_np.shape)
        tvm.testing.assert_allclose(b_np, tvm_out, rtol=1e-5, atol=1e-5)


@tvm.testing.uses_gpu
def test_forward_max():
    verify_max((1, 3, 20, 20))
    verify_max((20, 20))


def verify_mean(input_dim):
    dtype = "float32"

    a_np1 = np.random.uniform(size=input_dim).astype(dtype)
    a_np2 = np.random.uniform(size=input_dim).astype(dtype)
    a_np3 = np.random.uniform(size=input_dim).astype(dtype)

    b_np = np.mean((a_np1, a_np2, a_np3), axis=0)

    mean_node = helper.make_node("Mean", ["a_np1", "a_np2", "a_np3"], ["out"])

    graph = helper.make_graph(
        [mean_node],
        "Mean_test",
        inputs=[
            helper.make_tensor_value_info("a_np1", TensorProto.FLOAT, list(input_dim)),
            helper.make_tensor_value_info("a_np2", TensorProto.FLOAT, list(input_dim)),
            helper.make_tensor_value_info("a_np3", TensorProto.FLOAT, list(input_dim)),
        ],
        outputs=[helper.make_tensor_value_info("out", TensorProto.FLOAT, list(b_np.shape))],
    )

    model = helper.make_model(graph, producer_name="Mean_test")

    for target, ctx in tvm.testing.enabled_targets():
        tvm_out = get_tvm_output(model, [a_np1, a_np2, a_np3], target, ctx, b_np.shape)
        tvm.testing.assert_allclose(b_np, tvm_out, rtol=1e-5, atol=1e-5)


@tvm.testing.uses_gpu
def test_forward_mean():
    verify_mean((1, 3, 20, 20))
    verify_mean((20, 20))


def verify_hardsigmoid(input_dim, alpha, beta):
    dtype = "float32"

    a_np1 = np.random.uniform(size=input_dim).astype(dtype)

    b_np = np.clip(a_np1 * alpha + beta, 0, 1)

    hardsigmoid_node = helper.make_node("HardSigmoid", ["a_np1"], ["out"], alpha=alpha, beta=beta)

    graph = helper.make_graph(
        [hardsigmoid_node],
        "HardSigmoid_test",
        inputs=[helper.make_tensor_value_info("a_np1", TensorProto.FLOAT, list(input_dim))],
        outputs=[helper.make_tensor_value_info("out", TensorProto.FLOAT, list(b_np.shape))],
    )

    model = helper.make_model(graph, producer_name="HardSigmoid_test")

    for target, ctx in tvm.testing.enabled_targets():
        tvm_out = get_tvm_output(model, [a_np1], target, ctx, b_np.shape)
        tvm.testing.assert_allclose(b_np, tvm_out, rtol=1e-5, atol=1e-5)


@tvm.testing.uses_gpu
def test_forward_hardsigmoid():
    verify_hardsigmoid((1, 3, 20, 20), 0.5, 0.6)
    verify_hardsigmoid((20, 20), 0.3, 0.4)


def verify_argmin(input_dim, axis=None, keepdims=None):
    def _argmin_numpy(data, axis=0, keepdims=True):
        result = np.argmin(data, axis=axis)
        if keepdims == 1:
            result = np.expand_dims(result, axis)
        return result.astype(data.dtype)

    a_np1 = np.random.uniform(-10, 10, input_dim).astype(np.int32)
    if keepdims is None and axis is None:
        b_np = _argmin_numpy(a_np1)
        node = onnx.helper.make_node("ArgMin", inputs=["a_np1"], outputs=["out"])
    elif axis is None:
        b_np = _argmin_numpy(a_np1, keepdims=keepdims)
        node = onnx.helper.make_node("ArgMin", inputs=["a_np1"], outputs=["out"], keepdims=keepdims)
    elif keepdims is None:
        b_np = _argmin_numpy(a_np1, axis=axis)
        node = onnx.helper.make_node("ArgMin", inputs=["a_np1"], outputs=["out"], axis=axis)
    else:
        b_np = _argmin_numpy(a_np1, axis=axis, keepdims=keepdims)
        node = onnx.helper.make_node(
            "ArgMin", inputs=["a_np1"], outputs=["out"], axis=axis, keepdims=keepdims
        )
    graph = helper.make_graph(
        [node],
        "argmin_test",
        inputs=[helper.make_tensor_value_info("a_np1", TensorProto.INT32, list(a_np1.shape))],
        outputs=[helper.make_tensor_value_info("out", TensorProto.INT32, list(b_np.shape))],
    )

    model = helper.make_model(graph, producer_name="argmin_test")

    for target, ctx in tvm.testing.enabled_targets():
        tvm_out = get_tvm_output(model, [a_np1], target, ctx, b_np.shape, b_np.dtype)
        tvm.testing.assert_allclose(b_np, tvm_out, rtol=1e-5, atol=1e-5)


def verify_argmax(input_dim, axis=None, keepdims=None):
    def _argmax_numpy(data, axis=0, keepdims=True):
        result = np.argmax(data, axis=axis)
        if keepdims == 1:
            result = np.expand_dims(result, axis)
        return result.astype(data.dtype)

    a_np1 = np.random.uniform(-10, 10, input_dim).astype(np.int32)
    if keepdims is None and axis is None:
        b_np = _argmax_numpy(a_np1)
        node = onnx.helper.make_node("ArgMax", inputs=["a_np1"], outputs=["out"])
    elif axis is None:
        b_np = _argmax_numpy(a_np1, keepdims=keepdims)
        node = onnx.helper.make_node("ArgMax", inputs=["a_np1"], outputs=["out"], keepdims=keepdims)
    elif keepdims is None:
        b_np = _argmax_numpy(a_np1, axis=axis)
        node = onnx.helper.make_node("ArgMax", inputs=["a_np1"], outputs=["out"], axis=axis)
    else:
        b_np = _argmax_numpy(a_np1, axis=axis, keepdims=keepdims)
        node = onnx.helper.make_node(
            "ArgMax", inputs=["a_np1"], outputs=["out"], axis=axis, keepdims=keepdims
        )

    graph = helper.make_graph(
        [node],
        "argmax_test",
        inputs=[helper.make_tensor_value_info("a_np1", TensorProto.INT32, list(a_np1.shape))],
        outputs=[helper.make_tensor_value_info("out", TensorProto.INT32, list(b_np.shape))],
    )

    model = helper.make_model(graph, producer_name="argmax_test")

    for target, ctx in tvm.testing.enabled_targets():
        tvm_out = get_tvm_output(model, [a_np1], target, ctx, b_np.shape, b_np.dtype)
        tvm.testing.assert_allclose(b_np, tvm_out, rtol=1e-5, atol=1e-5)


@tvm.testing.uses_gpu
def test_forward_arg_min_max():
    """Verify argmin and argmax"""
    verify_argmin([3, 4, 4])
    verify_argmax([3, 4, 4])
    verify_argmin([3, 4, 4], axis=1)
    verify_argmax([3, 4, 4], axis=0)
    verify_argmin([3, 4, 4], keepdims=0)
    verify_argmax([3, 4, 4], keepdims=1)
    for axis in [None, 0, 1, 2]:
        for keepdims in [None, True, False]:
            verify_argmin([3, 4, 4], axis, keepdims)
            verify_argmax([3, 4, 4], axis, keepdims)


def verify_constantofshape(input_dim, value, dtype):
    out = np.empty(shape=input_dim, dtype=dtype)
    out.fill(value)

    fill_node = helper.make_node(
        "ConstantOfShape",
        ["input"],
        ["output"],
        value=helper.make_tensor(
            "value", mapping.NP_TYPE_TO_TENSOR_TYPE[np.dtype(dtype)], (1,), (value,)
        ),
    )

    inputs = [helper.make_tensor_value_info("input", TensorProto.FLOAT, input_dim)]

    graph = helper.make_graph(
        [fill_node],
        "fill_test",
        inputs,
        outputs=[helper.make_tensor_value_info("output", TensorProto.FLOAT, list(out.shape))],
    )

    model = helper.make_model(graph, producer_name="fill_test")

    for target, ctx in tvm.testing.enabled_targets():
        input_np = np.array(input_dim).astype("float32")
        tvm_out = get_tvm_output_with_vm(model, [input_np], target, ctx)

        tvm.testing.assert_allclose(out, tvm_out, rtol=1e-5, atol=1e-5)


# TODO(mbrookhart): enable once VM supports heterogenous execution
# @tvm.testing.uses_gpu
def test_constantofshape():
    verify_constantofshape((2, 3, 4, 5), 10, "float32")
    verify_constantofshape((3, 3), 0, "int32")
    verify_constantofshape((1, 2, 3), -1, "float32")


def verify_pad(indata, pads, mode="constant", value=0.0):
    indata = np.array(indata).astype(np.float32)
    #  numpy expect result
    len_dim = len(pads) // 2
    np_pads = [(pads[i], pads[i + len_dim]) for i in range(len_dim)]
    #  onnx graph
    if mode in ["edge", "reflect"]:
        outdata = np.pad(indata, pad_width=np_pads, mode=mode)
        node = helper.make_node(
            "Pad",
            inputs=["input"],
            outputs=["output"],
            mode=mode,
            pads=pads,
        )
    else:
        outdata = np.pad(indata, pad_width=np_pads, mode="constant", constant_values=value)
        node = helper.make_node(
            "Pad", inputs=["input"], outputs=["output"], mode="constant", pads=pads, value=value
        )
    graph = helper.make_graph(
        [node],
        "pad_test",
        inputs=[helper.make_tensor_value_info("input", TensorProto.FLOAT, list(indata.shape))],
        outputs=[helper.make_tensor_value_info("output", TensorProto.FLOAT, list(outdata.shape))],
    )
    model = helper.make_model(graph, producer_name="pad_test")
    #  tvm result
    for target, ctx in tvm.testing.enabled_targets():
        tvm_out = get_tvm_output(model, indata, target, ctx, outdata.shape, "float32", opset=2)
    tvm.testing.assert_allclose(outdata, tvm_out, rtol=1e-5, atol=1e-5)


def verify_pad_v11(indata, pads, mode="constant", value=0.0):
    indata = np.array(indata).astype(np.float32)
    #  numpy expect result
    len_dim = len(pads) // 2
    np_pads = [(pads[i], pads[i + len_dim]) for i in range(len_dim)]
    pads = np.array(pads)
    #  onnx graph
    if mode in ["edge", "reflect"]:
        inputs = [indata, pads]
        outdata = np.pad(indata, pad_width=np_pads, mode=mode)
        node = helper.make_node("Pad", inputs=["input", "pads"], outputs=["output"], mode=mode)
        graph = helper.make_graph(
            [node],
            "pad_test",
            inputs=[
                helper.make_tensor_value_info("input", TensorProto.FLOAT, list(indata.shape)),
                helper.make_tensor_value_info("pads", TensorProto.INT64, (len(pads),)),
            ],
            initializer=[helper.make_tensor("pads", TensorProto.INT64, (len(pads),), pads)],
            outputs=[
                helper.make_tensor_value_info("output", TensorProto.FLOAT, list(outdata.shape))
            ],
        )
    else:
        inputs = [indata, pads, np.array([value]).astype("float32")]
        outdata = np.pad(indata, pad_width=np_pads, mode="constant", constant_values=value)
        node = helper.make_node(
            "Pad", inputs=["input", "pads", "constant_value"], outputs=["output"], mode="constant"
        )
        graph = helper.make_graph(
            [node],
            "pad_test",
            inputs=[
                helper.make_tensor_value_info("input", TensorProto.FLOAT, list(indata.shape)),
                helper.make_tensor_value_info("pads", TensorProto.INT64, (len(pads),)),
                helper.make_tensor_value_info("constant_value", TensorProto.FLOAT, (1,)),
            ],
            initializer=[
                helper.make_tensor("pads", TensorProto.INT64, (len(pads),), pads),
                helper.make_tensor("constant_value", TensorProto.FLOAT, (1,), [value]),
            ],
            outputs=[
                helper.make_tensor_value_info("output", TensorProto.FLOAT, list(outdata.shape))
            ],
        )
    model = helper.make_model(graph, producer_name="pad_test")
    #  tvm result
    for target, ctx in tvm.testing.enabled_targets():
        tvm_out = get_tvm_output_with_vm(model, inputs, target, ctx, opset=11, freeze_params=False)
    tvm.testing.assert_allclose(outdata, tvm_out, rtol=1e-5, atol=1e-5)


# TODO(mbrookhart): enable once VM supports heterogenous execution
# @tvm.testing.uses_gpu
def test_pad():
    verify_pad(np.random.randn(2, 2).astype(np.float32), [0, 1, 0, 0], "constant", 0.0)
    verify_pad(np.random.randn(2, 3).astype(np.float32), [1, 0, 0, 1], "constant", 0.0)
    verify_pad(np.random.randn(3, 2).astype(np.float32), [0, 0, 1, 0], "constant", 5.0)
    verify_pad(np.random.randn(1, 3, 4, 5).astype(np.float32), [0, 0, 1, 1, 0, 0, 1, 1], "edge")
    verify_pad(np.random.randn(1, 3, 4, 5).astype(np.float32), [0, 0, 1, 1, 0, 0, 1, 1], "reflect")

    verify_pad_v11(np.random.randn(2, 2).astype(np.float32), [0, 1, 0, 0], "constant", 0.0)
    verify_pad_v11(np.random.randn(2, 3).astype(np.float32), [1, 0, 0, 1], "constant", 0.0)
    verify_pad_v11(np.random.randn(3, 2).astype(np.float32), [0, 0, 1, 0], "constant", 5.0)
    verify_pad_v11(np.random.randn(1, 3, 4, 5).astype(np.float32), [0, 0, 1, 1, 0, 0, 1, 1], "edge")
    verify_pad_v11(
        np.random.randn(1, 3, 4, 5).astype(np.float32), [0, 0, 1, 1, 0, 0, 1, 1], "reflect"
    )


def verify_reduce_func(func, data, axis, keepdims):
    inshape = data.shape
    outshape = np.sum(data, axis=axis, keepdims=keepdims == 1).shape

    if axis:
        node = onnx.helper.make_node(
            func, inputs=["x"], outputs=["y"], axes=axis, keepdims=keepdims
        )
    else:
        node = onnx.helper.make_node(func, inputs=["x"], outputs=["y"], keepdims=keepdims)

    graph = helper.make_graph(
        [node],
        "reduce_test",
        inputs=[helper.make_tensor_value_info("x", TensorProto.FLOAT, list(inshape))],
        outputs=[helper.make_tensor_value_info("y", TensorProto.FLOAT, list(outshape))],
    )

    model = helper.make_model(graph, producer_name="reduce_test")

    verify_with_ort_with_inputs(model, [data], outshape)


@tvm.testing.uses_gpu
def test_all_reduce_funcs():
    funcs = [
        "ReduceMax",
        "ReduceMean",
        "ReduceMin",
        "ReduceProd",
        "ReduceSum",
        "ReduceSumSquare",
        "ReduceLogSum",
        "ReduceLogSumExp",
        "ReduceL1",
        "ReduceL2",
    ]

    for func in funcs:
        for keepdims in [True, False]:
            verify_reduce_func(
                func, np.random.randn(3, 2, 2).astype(np.float32), axis=None, keepdims=keepdims
            )

            verify_reduce_func(
                func, np.random.randn(3, 2, 3).astype(np.float32), axis=None, keepdims=keepdims
            )

            verify_reduce_func(
                func, np.random.randn(3, 3, 3).astype(np.float32), axis=(1,), keepdims=keepdims
            )

            verify_reduce_func(
                func, np.random.randn(3, 3, 3, 1).astype(np.float32), axis=(1, 2), keepdims=keepdims
            )

            verify_reduce_func(
                func, np.random.randn(3, 3, 3, 1).astype(np.float32), axis=(1,), keepdims=keepdims
            )

            verify_reduce_func(
                func, np.random.randn(1, 3, 4, 1).astype(np.float32), axis=(1,), keepdims=keepdims
            )


def verify_split(indata, outdatas, split, axis=0, pass_split=True):
    indata = np.array(indata).astype(np.float32)
    outdatas = [np.array(o).astype(np.float32) for o in outdatas]
    if split:
        split_index = range(len(split))
    else:
        split_index = range(len(outdatas))
    if pass_split:
        node = helper.make_node(
            "Split",
            inputs=["input"],
            outputs=["output_{}".format(i) for i in range(len(split_index))],
            axis=axis,
            split=split,
        )
    else:
        node = helper.make_node(
            "Split",
            inputs=["input"],
            outputs=["output_{}".format(i) for i in range(len(split_index))],
            axis=axis,
        )
    graph = helper.make_graph(
        [node],
        "split_test",
        inputs=[helper.make_tensor_value_info("input", TensorProto.FLOAT, list(indata.shape))],
        outputs=[
            helper.make_tensor_value_info(
                "output_{}".format(i), TensorProto.FLOAT, list(outdatas[i].shape)
            )
            for i in range(len(split_index))
        ],
    )
    model = helper.make_model(graph, producer_name="split_test")

    import onnxruntime.backend

    rep = onnxruntime.backend.prepare(model, "CPU")
    onnx_out = rep.run(indata)

    for target, ctx in tvm.testing.enabled_targets():
        output_shape = [o.shape for o in outdatas]
        output_type = ["float32", "float32", "float32"]
        tvm_out = get_tvm_output(model, indata, target, ctx, output_shape, output_type)
        for o, t in zip(onnx_out, tvm_out):
            tvm.testing.assert_allclose(o, t)


@tvm.testing.uses_gpu
def test_split():
    # 1D
    verify_split([1.0, 2.0, 3.0, 4.0, 5.0, 6.0], [[1.0, 2.0], [3.0, 4.0], [5.0, 6.0]], [2, 2, 2], 0)
    verify_split(
        [1.0, 2.0, 3.0, 4.0, 5.0, 6.0], [[1.0, 2.0], [3.0, 4.0], [5.0, 6.0]], [2, 2, 2], 0, False
    )
    verify_split([1.0, 2.0, 3.0, 4.0, 5.0, 6.0], [[1.0, 2.0], [3.0], [4.0, 5.0, 6.0]], [2, 1, 3], 0)
    # 2D
    verify_split(
        [[1.0, 2.0, 3.0, 4.0], [7.0, 8.0, 9.0, 10.0]],
        [[[1.0, 2.0], [7.0, 8.0]], [[3.0, 4.0], [9.0, 10.0]]],
        [2, 2],
        1,
    )
    # Split evenly (unstack)
    verify_split([1, 2, 3], [[1], [2], [3]], False, 0, False)


@tvm.testing.uses_gpu
def test_binary_ops():
    in_shape = (1, 2, 3, 3)
    dtype = "float32"
    out_shape = in_shape

    def verify_binary_ops(op, x, y, out_np, x_name="in1", y_name="in2", broadcast=None):
        if broadcast is None:
            z = helper.make_node(op, [x_name, y_name], ["out"])
        else:
            z = helper.make_node(op, [x_name, y_name], ["out"], broadcast=1)
        graph = helper.make_graph(
            [z],
            "_test",
            inputs=[
                helper.make_tensor_value_info(x_name, TensorProto.FLOAT, list(in_shape)),
                helper.make_tensor_value_info(y_name, TensorProto.FLOAT, list(in_shape)),
            ],
            outputs=[helper.make_tensor_value_info("out", TensorProto.FLOAT, list(out_shape))],
        )
        model = helper.make_model(graph, producer_name="_test")
        for target, ctx in tvm.testing.enabled_targets():
            tvm_out = get_tvm_output(model, [x, y], target, ctx)
            tvm.testing.assert_allclose(out_np, tvm_out, rtol=1e-5, atol=1e-5)

    x = np.random.uniform(size=in_shape).astype(dtype)
    y = np.random.uniform(size=in_shape).astype(dtype)
    z = np.random.uniform(size=(3,)).astype(dtype)
    verify_binary_ops("Add", x, y, x + y, broadcast=None)
    verify_binary_ops("Add", x, z, x + z, broadcast=True)
    verify_binary_ops("Sub", x, y, x - y, broadcast=None)
    verify_binary_ops("Sub", x, z, x - z, broadcast=True)
    verify_binary_ops("Mul", x, y, x * y, broadcast=None)
    verify_binary_ops("Mul", x, z, x * z, broadcast=True)
    verify_binary_ops("Mul", x, x, x * x, x_name="in1", y_name="in1", broadcast=None)
    verify_binary_ops("Div", x, y, x / y, broadcast=None)
    verify_binary_ops("Div", x, z, x / z, broadcast=True)
    verify_binary_ops("Sum", x, y, x + y, broadcast=None)
    verify_binary_ops("Greater", x, y, x > y, broadcast=True)
    verify_binary_ops("Less", x, y, x < y, broadcast=True)
    verify_binary_ops("Equal", x, y, x == y, broadcast=True)


@tvm.testing.uses_gpu
def test_single_ops():
    in_shape = (1, 2, 3, 3)
    dtype = "float32"
    out_shape = in_shape

    def verify_single_ops(op, x, out_np, rtol=1e-5, atol=1e-5):
        z = helper.make_node(op, ["in1"], ["out"])
        graph = helper.make_graph(
            [z],
            "_test",
            inputs=[
                helper.make_tensor_value_info("in1", TensorProto.FLOAT, list(in_shape)),
            ],
            outputs=[helper.make_tensor_value_info("out", TensorProto.FLOAT, list(out_shape))],
        )
        model = helper.make_model(graph, producer_name="_test")
        for target, ctx in tvm.testing.enabled_targets():
            tvm_out = get_tvm_output(model, [x], target, ctx)
            tvm.testing.assert_allclose(out_np, tvm_out, rtol=rtol, atol=atol)

    x = np.random.uniform(size=in_shape).astype(dtype)
    verify_single_ops("Neg", x, -x)
    verify_single_ops("Abs", x, np.abs(x))
    verify_single_ops("Reciprocal", x, 1 / x)
    verify_single_ops("Sqrt", x, np.sqrt(x))
    verify_single_ops("Relu", x, np.maximum(x, 0))
    verify_single_ops("Exp", x, np.exp(x))
    verify_single_ops("Log", x, np.log(x))
    verify_single_ops("Log", x, np.log(x))
    verify_single_ops("ACos", x, np.arccos(x))
    verify_single_ops("ACosh", x, np.arccosh(x))
    verify_single_ops("ASin", x, np.arcsin(x))
    verify_single_ops("ASinh", x, np.arcsinh(x))
    verify_single_ops("ATan", x, np.arctan(x))
    verify_single_ops("ATanh", x, np.arctanh(x))
    verify_single_ops("Cos", x, np.cos(x))
    verify_single_ops("Cosh", x, np.cosh(x))
    verify_single_ops("Sin", x, np.sin(x))
    verify_single_ops("Sinh", x, np.sinh(x))
    verify_single_ops("Tan", x, np.tan(x))
    verify_single_ops("Tanh", x, np.tanh(x))
    verify_single_ops("Sigmoid", x, 1 / (1 + np.exp(-x)))
    verify_single_ops("Softsign", x, x / (1 + np.abs(x)))
    verify_single_ops("SoftPlus", x, np.log(1 + np.exp(x)))


@tvm.testing.uses_gpu
def test_leaky_relu():
    def leaky_relu_x(x, alpha):
        return np.where(x >= 0, x, x * alpha)

    _test_onnx_op_elementwise(
        (2, 4, 5, 6), leaky_relu_x, {"alpha": 0.25}, "float32", "LeakyRelu", {"alpha": 0.25}
    )


@tvm.testing.uses_gpu
def test_elu():
    def elu_x(x, alpha):
        return np.where(x > 0, x, alpha * (np.exp(x) - 1.0))

    _test_onnx_op_elementwise(
        (2, 4, 5, 6), elu_x, {"alpha": 0.25}, "float32", "Elu", {"alpha": 0.25}
    )


@tvm.testing.uses_gpu
def test_selu():
    def selu_x(x, alpha, gamma):
        return gamma * np.where(x > 0, x, alpha * (np.exp(x) - 1.0))

    _test_onnx_op_elementwise(
        (2, 4, 5, 6),
        selu_x,
        {"alpha": 0.25, "gamma": 0.3},
        "float32",
        "Selu",
        {"alpha": 0.25, "gamma": 0.3},
    )


@tvm.testing.uses_gpu
def test_prelu():
    def verify_prelu(x_shape, a_shape):
        node = helper.make_node("PRelu", inputs=["X", "slope"], outputs=["Y"])

        graph = helper.make_graph(
            [node],
            "prelu_test",
            inputs=[
                helper.make_tensor_value_info("X", TensorProto.FLOAT, list(x_shape)),
                helper.make_tensor_value_info("slope", TensorProto.FLOAT, list(a_shape)),
            ],
            outputs=[helper.make_tensor_value_info("Y", TensorProto.FLOAT, list(x_shape))],
        )

        model = helper.make_model(graph, producer_name="prelu_test")

        verify_with_ort(model, [x_shape, a_shape], list(x_shape))

    verify_prelu([3, 4, 5, 6], [1, 4, 1, 1])
    verify_prelu([1, 8, 5, 6], [1, 8, 1, 1])
    verify_prelu([2, 12, 16, 16], [1, 12, 1, 1])


@tvm.testing.uses_gpu
def test_ThresholdedRelu():
    def ThresholdedRelu_x(x, alpha):
        out_np = np.clip(x, alpha, np.inf)
        out_np[out_np == alpha] = 0
        return out_np

    _test_onnx_op_elementwise(
        (2, 4, 5, 6),
        ThresholdedRelu_x,
        {"alpha": 0.25},
        "float32",
        "ThresholdedRelu",
        {"alpha": 0.25},
    )


@tvm.testing.uses_gpu
def test_ScaledTanh():
    def ScaledTanh_x(x, alpha, beta):
        return alpha * np.tanh(beta * x)

    _test_onnx_op_elementwise(
        (2, 4, 5, 6),
        ScaledTanh_x,
        {"alpha": 0.25, "beta": 0.3},
        "float32",
        "ScaledTanh",
        {"alpha": 0.25, "beta": 0.3},
    )


@tvm.testing.uses_gpu
def test_ParametricSoftplus():
    def ParametricSoftplus_x(x, alpha, beta):
        return alpha * np.log(np.exp(beta * x) + 1)

    _test_onnx_op_elementwise(
        (2, 4, 5, 6),
        ParametricSoftplus_x,
        {"alpha": 0.25, "beta": 0.3},
        "float32",
        "ParametricSoftplus",
        {"alpha": 0.25, "beta": 0.3},
    )


@tvm.testing.uses_gpu
def test_Scale():
    def Scale_x(x, scale):
        return scale * x

    _test_onnx_op_elementwise(
        (2, 4, 5, 6), Scale_x, {"scale": 0.25}, "float32", "Scale", {"scale": 0.25}
    )


@tvm.testing.uses_gpu
def test_LogSoftmax():
    _test_onnx_op_elementwise(
        (1, 4), tvm.topi.testing.log_softmax_python, {}, "float32", "LogSoftmax", {"axis": 1}
    )


def check_torch_conversion(model, input_size):
    dummy_input = torch.randn(*input_size)
    file_name = "{}.onnx".format(model.__name__)
    # Set verbose=True for more output
    torch.onnx.export(model(), dummy_input, file_name, export_params=True, verbose=False)
    onnx_model = onnx.load(file_name)
    input_data = np.random.uniform(size=input_size).astype("int32")
    verify_with_ort_with_inputs(onnx_model, [input_data])


@tvm.testing.uses_gpu
def test_resnet():
    check_torch_conversion(torchvision.models.resnet18, (1, 3, 224, 224))
    # check_torch_conversion(torchvision.models.resnet101, (1,3,224,224))


# def test_alexnet():
# Torch's ONNX export does not support the adaptive pooling used by AlexNet?
# check_torch_conversion(torchvision.models.alexnet, (1,3,224,224))

# Torch's ONNX export does not support the adaptive pooling used by vgg16?
# def test_vgg16():
#     check_torch_conversion(torchvision.models.vgg16, (1,3,224,224))

# TODO(@jroesch): Update Torch + ONNX to support this import.
# def test_squeezenet():
#     # Torch's ONNX export does not support the max pooling used by Squezenet
#     check_torch_conversion(torchvision.models.squeezenet1_0, (1,3,224,224))


@tvm.testing.uses_gpu
def test_densenet():
    check_torch_conversion(torchvision.models.densenet161, (1, 3, 224, 224))


@tvm.testing.uses_gpu
def test_inception():
    check_torch_conversion(torchvision.models.inception_v3, (1, 3, 224, 224))


# TODO(@jroesch): Update Torch + ONNX to support this import.
# def test_googlenet():
#     check_torch_conversion(torchvision.models.googlenet, (1,3,224,224))

# TODO(@jroesch): Update Torch + ONNX to support this import.
# def test_shufflenetv2():
#     check_torch_conversion(torchvision.models.shufflenetv2, (1,3,224,224))


@tvm.testing.uses_gpu
def test_sign():
    def Sign_x(x):
        return np.sign(x)

    _test_onnx_op_elementwise((3, 4, 5, 6), Sign_x, {}, "float32", "Sign", {})


def verify_not(indata, dtype):
    x = indata.astype(dtype)
    outdata = np.logical_not(x)

    node = helper.make_node(
        "Not",
        inputs=["in"],
        outputs=["out"],
    )

    graph = helper.make_graph(
        [node],
        "not_test",
        inputs=[helper.make_tensor_value_info("in", TensorProto.BOOL, list(x.shape))],
        outputs=[helper.make_tensor_value_info("out", TensorProto.BOOL, list(outdata.shape))],
    )

    model = helper.make_model(graph, producer_name="not_test")

    for target, ctx in tvm.testing.enabled_targets():
        tvm_out = get_tvm_output(model, [x], target, ctx, outdata.shape)
        tvm.testing.assert_allclose(outdata, tvm_out)


@tvm.testing.uses_gpu
def test_not():
    # 2d
    verify_not(indata=(np.random.randn(3, 4) > 0), dtype=bool)
    # 3d
    verify_not(indata=(np.random.randn(3, 4, 5) > 0), dtype=bool)
    # 4d
    verify_not(indata=(np.random.randn(3, 4, 5, 6) > 0), dtype=bool)


def verify_and(indata, dtype):
    x = indata[0].astype(dtype)
    y = indata[1].astype(dtype)
    outdata = np.logical_and(x, y)

    node = helper.make_node(
        "And",
        inputs=["in1", "in2"],
        outputs=["out"],
    )

    graph = helper.make_graph(
        [node],
        "and_test",
        inputs=[
            helper.make_tensor_value_info("in1", TensorProto.BOOL, list(x.shape)),
            helper.make_tensor_value_info("in2", TensorProto.BOOL, list(y.shape)),
        ],
        outputs=[helper.make_tensor_value_info("out", TensorProto.BOOL, list(outdata.shape))],
    )

    model = helper.make_model(graph, producer_name="and_test")

    for target, ctx in tvm.testing.enabled_targets():
        tvm_out = get_tvm_output(model, [x, y], target, ctx, outdata.shape)
        tvm.testing.assert_allclose(outdata, tvm_out)


@tvm.testing.uses_gpu
def test_and():
    # 2d
    x = np.random.randn(3, 4) > 0
    y = np.random.randn(3, 4) > 0
    verify_and(indata=[x, y], dtype=bool)

    # 3d
    x = np.random.randn(3, 4, 5) > 0
    y = np.random.randn(3, 4, 5) > 0
    verify_and(indata=[x, y], dtype=bool)

    # 4d
    x = np.random.randn(3, 4, 5, 6) > 0
    y = np.random.randn(3, 4, 5, 6) > 0
    verify_and(indata=[x, y], dtype=bool)

    # 3d vs 1d
    x = np.random.randn(3, 4, 5) > 0
    y = np.random.randn(5) > 0
    verify_and(indata=[x, y], dtype=bool)

    # 3d vs 2d
    x = np.random.randn(3, 4, 5) > 0
    y = np.random.randn(4, 5) > 0
    verify_and(indata=[x, y], dtype=bool)


def verify_tile_v1(indata, outdata, **kwargs):
    node = helper.make_node("Tile", inputs=["in"], outputs=["out"], **kwargs)
    graph = helper.make_graph(
        [node],
        "tile_test",
        inputs=[helper.make_tensor_value_info("in", TensorProto.FLOAT, list(indata.shape))],
        outputs=[helper.make_tensor_value_info("out", TensorProto.FLOAT, list(outdata.shape))],
    )

    model = helper.make_model(graph, producer_name="tile_test")

    for target, ctx in tvm.testing.enabled_targets():
        tvm_out = get_tvm_output(model, [indata], target, ctx, outdata.shape, opset=1)
        tvm.testing.assert_allclose(outdata, tvm_out)


def verify_tile_v6(indata, repeats, outdata):
    node = helper.make_node("Tile", inputs=["input", "repeats"], outputs=["out"])
    graph = helper.make_graph(
        [node],
        "tile_test",
        inputs=[
            helper.make_tensor_value_info("input", TensorProto.FLOAT, list(indata.shape)),
            helper.make_tensor_value_info("repeats", TensorProto.INT64, list(repeats.shape)),
        ],
        outputs=[helper.make_tensor_value_info("out", TensorProto.FLOAT, list(outdata.shape))],
    )

    model = helper.make_model(graph, producer_name="tile_test")

    for target, ctx in tvm.testing.enabled_targets():
        tvm_out = get_tvm_output_with_vm(model, [indata, repeats], target, ctx, opset=6)
        tvm.testing.assert_allclose(outdata, tvm_out)


# TODO(mbrookhart): enable once VM supports heterogenous execution
# @tvm.testing.uses_gpu
def test_tile():
    x = np.random.rand(2, 3, 4, 5).astype(np.float32)
    repeats = np.random.randint(low=1, high=10, size=(np.ndim(x),)).astype(np.int64)
    z = np.tile(x, repeats)
    verify_tile_v1(x, z, repeats=repeats)
    verify_tile_v6(x, repeats, z)


def verify_erf(indata, outdata):
    node = helper.make_node("Erf", inputs=["in"], outputs=["out"])
    graph = helper.make_graph(
        [node],
        "erf_test",
        inputs=[helper.make_tensor_value_info("in", TensorProto.FLOAT, list(indata.shape))],
        outputs=[helper.make_tensor_value_info("out", TensorProto.FLOAT, list(outdata.shape))],
    )
    model = helper.make_model(graph, producer_name="erf_test")

    for target, ctx in tvm.testing.enabled_targets():
        tvm_out = get_tvm_output(model, [indata], target, ctx, outdata.shape)
        tvm.testing.assert_allclose(outdata, tvm_out)


@tvm.testing.uses_gpu
def test_erf():
    x = np.random.rand(2, 3, 4, 6).astype(np.float32)
    z = scipy.special.erf(x)
    verify_erf(x, z)


def verify_where(condition, x, y, dtype, outdata):
    node = helper.make_node("Where", inputs=["condition", "x", "y"], outputs=["out"])
    graph = helper.make_graph(
        [node],
        "where_test",
        inputs=[
            helper.make_tensor_value_info("condition", TensorProto.BOOL, list(condition.shape)),
            helper.make_tensor_value_info("x", dtype, list(x.shape)),
            helper.make_tensor_value_info("y", dtype, list(y.shape)),
        ],
        outputs=[helper.make_tensor_value_info("out", dtype, list(outdata.shape))],
    )
    model = helper.make_model(graph, producer_name="where_test")

    for target, ctx in tvm.testing.enabled_targets():
        tvm_out = get_tvm_output(model, [condition, x, y], target, ctx, outdata.shape)
        tvm.testing.assert_allclose(outdata, tvm_out)


@tvm.testing.uses_gpu
def test_where():
    condition = np.array([[1, 0], [1, 1]], dtype=np.bool)
    x = np.array([[1, 2], [3, 4]], dtype=np.int64)
    y = np.array([[9, 8], [7, 6]], dtype=np.int64)
    outdata = np.where(condition, x, y)
    verify_where(condition, x, y, TensorProto.INT64, outdata)

    x = np.array([[1, 2], [3, 4]], dtype=np.float32)
    y = np.array([[9, 8], [7, 6]], dtype=np.float32)
    outdata = np.where(condition, x, y)
    verify_where(condition, x, y, TensorProto.FLOAT, outdata)

    x = np.array(1, dtype=np.float32)
    y = np.array([2], dtype=np.float32)
    outdata = np.where(condition, x, y)
    verify_where(condition, x, y, TensorProto.FLOAT, outdata)

    x = np.array([2], dtype=np.float32)
    y = np.array(1, dtype=np.float32)
    outdata = np.where(condition, x, y)
    verify_where(condition, x, y, TensorProto.FLOAT, outdata)

    condition = np.array(1, dtype=np.bool)
    x = np.array([[1, 2], [3, 4]], dtype=np.float32)
    y = np.array([[5, 6], [7, 8]], dtype=np.float32)
    outdata = np.where(condition, x, y)
    verify_where(condition, x, y, TensorProto.FLOAT, outdata)

    x = np.array([[1, 2], [3, 4]], dtype=np.float32)
    y = np.array([[1], [7]], dtype=np.float32)
    outdata = np.where(condition, x, y)
    verify_where(condition, x, y, TensorProto.FLOAT, outdata)


def verify_or(indata, dtype):
    x = indata[0].astype(dtype)
    y = indata[1].astype(dtype)
    outdata = np.logical_or(x, y)

    node = helper.make_node(
        "Or",
        inputs=["in1", "in2"],
        outputs=["out"],
    )

    graph = helper.make_graph(
        [node],
        "or_test",
        inputs=[
            helper.make_tensor_value_info("in1", TensorProto.BOOL, list(x.shape)),
            helper.make_tensor_value_info("in2", TensorProto.BOOL, list(y.shape)),
        ],
        outputs=[helper.make_tensor_value_info("out", TensorProto.BOOL, list(outdata.shape))],
    )

    model = helper.make_model(graph, producer_name="or_test")

    for target, ctx in tvm.testing.enabled_targets():
        tvm_out = get_tvm_output(model, [x, y], target, ctx, outdata.shape)
        tvm.testing.assert_allclose(outdata, tvm_out)


@tvm.testing.uses_gpu
def test_or():
    # 2d
    x = np.random.randn(3, 4) > 0
    y = np.random.randn(3, 4) > 0
    verify_or(indata=[x, y], dtype=bool)

    # 3d
    x = np.random.randn(3, 4, 5) > 0
    y = np.random.randn(3, 4, 5) > 0
    verify_or(indata=[x, y], dtype=bool)

    # 4d
    x = np.random.randn(3, 4, 5, 6) > 0
    y = np.random.randn(3, 4, 5, 6) > 0
    verify_or(indata=[x, y], dtype=bool)

    # 3d vs 1d
    x = np.random.randn(3, 4, 5) > 0
    y = np.random.randn(5) > 0
    verify_or(indata=[x, y], dtype=bool)

    # 3d vs 2d
    x = np.random.randn(3, 4, 5) > 0
    y = np.random.randn(4, 5) > 0
    verify_or(indata=[x, y], dtype=bool)


@tvm.testing.uses_gpu
def test_batch_norm():
    def verify_batch_norm(in_shape):
        batchnorm = onnx.helper.make_node(
            "BatchNormalization", inputs=["x", "scale", "B", "mean", "var"], outputs=["Y"]
        )

        graph = helper.make_graph(
            [batchnorm],
            "batchnorm_test",
            inputs=[
                helper.make_tensor_value_info("x", TensorProto.FLOAT, list(in_shape)),
                helper.make_tensor_value_info("scale", TensorProto.FLOAT, [in_shape[1]]),
                helper.make_tensor_value_info("B", TensorProto.FLOAT, [in_shape[1]]),
                helper.make_tensor_value_info("mean", TensorProto.FLOAT, [in_shape[1]]),
                helper.make_tensor_value_info("var", TensorProto.FLOAT, [in_shape[1]]),
            ],
            outputs=[helper.make_tensor_value_info("Y", TensorProto.FLOAT, list(in_shape))],
        )

        model = helper.make_model(graph, producer_name="batchnorm_test")
        # X, scale, b, mean, var
        inshapes = [in_shape, in_shape[1], in_shape[1], in_shape[1], in_shape[1]]
        verify_with_ort(model, inshapes, in_shape)

    verify_batch_norm([1, 3, 224, 224])
    verify_batch_norm([1, 3, 24, 24])
    verify_batch_norm([16, 3, 24, 24])
    verify_batch_norm([16, 16, 24, 24])
    verify_batch_norm([16, 16, 10, 10])


# TODO(mbrookhart): enable once VM supports heterogenous execution
# @tvm.testing.uses_gpu
def test_batch_norm_dynamic_subgraph():
    def verify_batch_norm_dynamic_subgraph(in_shape, o_shape):

        batchnorm = onnx.helper.make_node(
            "BatchNormalization", inputs=["x", "scale", "B", "mean", "var"], outputs=["Y"]
        )

        shape_node = helper.make_node("Shape", ["Y"], ["shape"])
        reshape_node = helper.make_node("Reshape", ["in", "shape"], ["out"])
        graph = helper.make_graph(
            [batchnorm, shape_node, reshape_node],
            "batchnorm_test",
            inputs=[
                helper.make_tensor_value_info("x", TensorProto.FLOAT, list(in_shape)),
                helper.make_tensor_value_info("in", TensorProto.FLOAT, list(o_shape)),
                helper.make_tensor_value_info("scale", TensorProto.FLOAT, [in_shape[1]]),
                helper.make_tensor_value_info("B", TensorProto.FLOAT, [in_shape[1]]),
                helper.make_tensor_value_info("mean", TensorProto.FLOAT, [in_shape[1]]),
                helper.make_tensor_value_info("var", TensorProto.FLOAT, [in_shape[1]]),
            ],
            outputs=[helper.make_tensor_value_info("out", TensorProto.FLOAT, list(in_shape))],
        )

        model = helper.make_model(graph, producer_name="batchnorm_test")
<<<<<<< HEAD

        for target, ctx in tvm.testing.enabled_targets():
            x = np.random.uniform(size=in_shape).astype("float32")
            inp = np.random.uniform(size=o_shape).astype("float32")
            scale = np.random.uniform(size=in_shape[1]).astype("float32")
            b = np.random.uniform(size=in_shape[1]).astype("float32")
            mean = np.random.uniform(size=in_shape[1]).astype("float32")
            var = np.random.uniform(size=in_shape[1]).astype("float32")
            onnx_out = get_onnxruntime_output(model, [x, inp, scale, b, mean, var], "float32")[0]
            tvm_out = get_tvm_output_with_vm(model, [x, inp, scale, b, mean, var], target, ctx)
            tvm.testing.assert_allclose(onnx_out, tvm_out, rtol=1e-5, atol=1e-5)
=======
        # X, inp, scale, b, mean, var
        inshapes = [in_shape, o_shape, in_shape[1], in_shape[1], in_shape[1], in_shape[1]]
        verify_with_ort(model, inshapes, in_shape, use_vm=False)
>>>>>>> e02dc69f

    verify_batch_norm_dynamic_subgraph([16, 16, 10, 10], [160, 160])


def verify_conv(
    x_shape,
    w_shape,
    y_shape,
    padding,
    kernel_shape,
    strides,
    dilations,
    auto_pad="NOTSET",
    unset_pad=False,
):
    if unset_pad:
        node = helper.make_node(
            "Conv",
            inputs=["x", "W"],
            outputs=["y"],
            kernel_shape=kernel_shape,
            # Default values for other attributes:
            strides=strides,
            dilations=dilations,
            # groups=1
        )
    elif padding is None:
        node = helper.make_node(
            "Conv",
            inputs=["x", "W"],
            outputs=["y"],
            kernel_shape=kernel_shape,
            # Default values for other attributes:
            strides=strides,
            dilations=dilations,
            # groups=1
            auto_pad=auto_pad,
        )
    else:
        node = helper.make_node(
            "Conv",
            inputs=["x", "W"],
            outputs=["y"],
            kernel_shape=kernel_shape,
            # Default values for other attributes:
            strides=strides,
            dilations=dilations,
            # groups=1
            pads=padding,
        )

    graph = helper.make_graph(
        [node],
        "conv_test",
        inputs=[
            helper.make_tensor_value_info("x", TensorProto.FLOAT, list(x_shape)),
            helper.make_tensor_value_info("W", TensorProto.FLOAT, list(w_shape)),
        ],
        outputs=[helper.make_tensor_value_info("y", TensorProto.FLOAT, list(y_shape))],
    )

    model = helper.make_model(graph, producer_name="conv_test")

    verify_with_ort(model, [x_shape, w_shape], y_shape)


@tvm.testing.uses_gpu
def test_conv():
    def repeat(N, D):
        return tuple([N for _ in range(D)])

    for D in [1, 2, 3]:
        # Convolution with padding
        verify_conv(
            (1, 1) + repeat(5, D),
            (1, 1) + repeat(3, D),
            (1, 1) + repeat(5, D),
            2 * repeat(1, D),
            repeat(3, D),
            repeat(1, D),
            repeat(1, D),
        )
        # Convolution without padding
        verify_conv(
            (1, 1) + repeat(5, D),
            (1, 1) + repeat(3, D),
            (1, 1) + repeat(3, D),
            2 * repeat(0, D),
            repeat(3, D),
            repeat(1, D),
            repeat(1, D),
        )
        # Convolution with autopadding
        verify_conv(
            (1, 1) + repeat(5, D),
            (1, 1) + repeat(3, D),
            (1, 1) + repeat(5, D),
            None,
            repeat(3, D),
            repeat(1, D),
            repeat(1, D),
            auto_pad="SAME_UPPER",
        )
        # Convolution with valid autopadding
        verify_conv(
            (1, 1) + repeat(5, D),
            (1, 1) + repeat(3, D),
            (1, 1) + repeat(3, D),
            None,
            repeat(3, D),
            repeat(1, D),
            repeat(1, D),
            auto_pad="VALID",
        )
        # Convolution with unset padding
        verify_conv(
            (1, 1) + repeat(5, D),
            (1, 1) + repeat(3, D),
            (1, 1) + repeat(3, D),
            2 * repeat(0, D),
            repeat(3, D),
            repeat(1, D),
            repeat(1, D),
            True,
        )
        # Convolution with non uniform stride
        verify_conv(
            (1, 1) + repeat(5, D),
            (1, 1) + repeat(3, D),
            (1, 1) + repeat(3, D),
            None,
            repeat(3, D),
            repeat(2, D),
            repeat(1, D),
            auto_pad="SAME_UPPER",
        )
        # Convolution with dilation
        verify_conv(
            (1, 1) + repeat(5, D),
            (1, 1) + repeat(3, D),
            (1, 1) + repeat(5, D),
            2 * repeat(2, D),
            repeat(3, D),
            repeat(1, D),
            repeat(2, D),
        )


def verify_convtranspose(x_shape, w_shape, y_shape, p):
    node = onnx.helper.make_node(
        "ConvTranspose",
        inputs=["x", "W"],
        outputs=["y"],
        strides=[3, 2],
        group=1,
        kernel_shape=[3, 3],
        pads=p,
    )

    graph = helper.make_graph(
        [node],
        "verify_convtranspose_test",
        inputs=[
            helper.make_tensor_value_info("x", TensorProto.FLOAT, list(x_shape)),
            helper.make_tensor_value_info("W", TensorProto.FLOAT, list(w_shape)),
        ],
        outputs=[helper.make_tensor_value_info("y", TensorProto.FLOAT, list(y_shape))],
    )

    model = helper.make_model(graph, producer_name="convtranspose_trest")
    verify_with_ort(model, [x_shape, w_shape], y_shape)


@tvm.testing.uses_gpu
def test_convtranspose():
    # Convolution Transpose with padding
    # (1, 1, 3, 3) input tensor
    # (1, 2, 3, 3) tensor for convolution weights
    # (1, 2, 7, 3) output tensor
    # [1, 2, 1, 2] list for pads
    verify_convtranspose((1, 1, 3, 3), (1, 2, 3, 3), (1, 2, 7, 3), [1, 2, 1, 2])


@tvm.testing.uses_gpu
def test_unsqueeze_constant():
    from torch.nn import Linear, Sequential, Module

    class Flatten(Module):
        def forward(self, input):
            return input.view(input.size(0), -1)

    import tempfile

    with tempfile.NamedTemporaryFile() as fp:
        file_name = fp.name
        input_size = (1, 16, 32, 32)
        dummy_input = torch.randn(*input_size)
        layer = Sequential(Flatten(), Linear(16 * 32 * 32, 64))
        torch.onnx.export(layer, dummy_input, file_name, export_params=True)

        onnx_model = onnx.load(file_name)
        relay.frontend.from_onnx(onnx_model, {"0": input_size})


def verify_pooling(x_shape, kernel_shape, strides, pads, out_shape, mode, auto_pad="NOTSET"):
    x_np = np.random.uniform(size=x_shape).astype("float32")

    if mode == "max":
        node_type = "MaxPool"
    elif mode == "average":
        node_type = "AveragePool"
    else:
        raise ValueError("Pool method {} is not supported.".format(mode))

    pool_node = helper.make_node(
        node_type, inputs=["x"], outputs=["y"], kernel_shape=kernel_shape, strides=strides
    )

    if pads is None:
        pad_attr = helper.make_attribute("auto_pad", auto_pad)
    else:
        pad_attr = helper.make_attribute("pads", pads)
    pool_node.attribute.append(pad_attr)

    if mode == "max":
        storage_attr = helper.make_attribute("storage_order", 0)
        pool_node.attribute.append(storage_attr)

    graph = helper.make_graph(
        [pool_node],
        "pooling_test",
        inputs=[helper.make_tensor_value_info("x", TensorProto.FLOAT, list(x_shape))],
        outputs=[helper.make_tensor_value_info("y", TensorProto.FLOAT, list(out_shape))],
    )

    model = helper.make_model(graph, producer_name="pooling_test")
    verify_with_ort(model, [x_shape], out_shape)


@tvm.testing.uses_gpu
def test_pooling():
    for mode in ["max", "average"]:
        # Pool1D
        verify_pooling(
            x_shape=[1, 1, 32],
            kernel_shape=[3],
            strides=[1],
            pads=[1, 1],
            out_shape=[1, 1, 32],
            mode=mode,
        )
        # Pool2D
        verify_pooling(
            x_shape=[1, 1, 32, 32],
            kernel_shape=[3, 3],
            strides=[1, 1],
            pads=[1, 1, 1, 1],
            out_shape=[1, 1, 32, 32],
            mode=mode,
        )

        # Pool1D with stride
        verify_pooling(
            x_shape=[1, 1, 32],
            kernel_shape=[3],
            strides=[2],
            pads=[1, 1],
            out_shape=[1, 1, 16],
            mode=mode,
        )
        # Pool2D with stride
        verify_pooling(
            x_shape=[1, 1, 32, 32],
            kernel_shape=[3, 3],
            strides=[2, 2],
            pads=[1, 1, 1, 1],
            out_shape=[1, 1, 16, 16],
            mode=mode,
        )

        # Pool1D with stride and autopadding
        verify_pooling(
            x_shape=[1, 1, 32],
            kernel_shape=[3],
            strides=[2],
            pads=None,
            out_shape=[1, 1, 16],
            mode=mode,
            auto_pad="SAME_UPPER",
        )
        # Pool2D with stride and autopadding
        verify_pooling(
            x_shape=[1, 1, 32, 32],
            kernel_shape=[3, 3],
            strides=[2, 2],
            pads=None,
            out_shape=[1, 1, 16, 16],
            mode=mode,
            auto_pad="SAME_UPPER",
        )

        # Pool3D with stride
        verify_pooling(
            x_shape=[1, 1, 32, 32, 32],
            kernel_shape=[3, 3, 3],
            strides=[2, 2, 2],
            pads=[1, 1, 1, 1, 1, 1],
            out_shape=[1, 1, 16, 16, 16],
            mode=mode,
        )

        # Pool3D with stride and autopadding
        verify_pooling(
            x_shape=[1, 1, 32, 32, 32],
            kernel_shape=[3, 3, 3],
            strides=[2, 2, 2],
            pads=None,
            out_shape=[1, 1, 16, 16, 16],
            mode=mode,
            auto_pad="SAME_UPPER",
        )


def verify_mod(x_shape, y_shape, fmod, out_shape, dtype="float32"):
    x_np = np.random.uniform(-100.0, 100.0, x_shape).astype(dtype)
    y_np = np.random.uniform(-100.0, 100.0, y_shape).astype(dtype)
    y_np = np.where(y_np == 0, 1, y_np)  # remove 0's to avoid division by zero error

    mod_node = helper.make_node("Mod", inputs=["x", "y"], outputs=["z"], fmod=fmod)

    onnx_dtype = TensorProto.FLOAT if dtype == "float32" else TensorProto.INT32
    graph = helper.make_graph(
        [mod_node],
        "mod_test",
        inputs=[
            helper.make_tensor_value_info("x", onnx_dtype, list(x_shape)),
            helper.make_tensor_value_info("y", onnx_dtype, list(y_shape)),
        ],
        outputs=[helper.make_tensor_value_info("z", onnx_dtype, list(out_shape))],
    )
    model = helper.make_model(graph, producer_name="mod_test")
    verify_with_ort_with_inputs(model, [x_np, y_np], out_shape)


@tvm.testing.uses_gpu
def test_mod():
    # Mod
    verify_mod(
        x_shape=[1, 32, 32], y_shape=[1, 1, 32], fmod=0, out_shape=(1, 32, 32), dtype="int32"
    )
    verify_mod(
        x_shape=[1, 32, 32, 32],
        y_shape=[1, 32, 32, 32],
        fmod=0,
        out_shape=(1, 32, 32, 32),
        dtype="int32",
    )

    # fmod
    verify_mod(
        x_shape=[1, 32, 32], y_shape=[1, 32, 32], fmod=1, out_shape=(1, 32, 32), dtype="int32"
    )
    verify_mod(x_shape=[1, 1, 32, 32], y_shape=[1, 32, 32, 32], fmod=1, out_shape=(1, 32, 32, 32))
    verify_mod(x_shape=[1, 32, 32, 32], y_shape=[1, 1, 32, 32], fmod=1, out_shape=(1, 32, 32, 32))
    verify_mod(
        x_shape=[1, 32, 32, 32],
        y_shape=[1, 32, 32, 32],
        fmod=1,
        out_shape=(1, 32, 32, 32),
        dtype="int32",
    )
    verify_mod(x_shape=[1, 32, 32, 32], y_shape=[1, 32, 32, 32], fmod=1, out_shape=(1, 32, 32, 32))


def verify_xor(x_shape, y_shape):
    x_np = np.random.choice(a=[False, True], size=x_shape).astype("bool")
    y_np = np.random.choice(a=[False, True], size=y_shape).astype("bool")

    np_out = np.logical_xor(x_np, y_np)
    out_shape = np_out.shape

    xor_node = helper.make_node("Xor", inputs=["x", "y"], outputs=["z"])

    onnx_dtype = TensorProto.BOOL
    graph = helper.make_graph(
        [xor_node],
        "xor_test",
        inputs=[
            helper.make_tensor_value_info("x", onnx_dtype, list(x_shape)),
            helper.make_tensor_value_info("y", onnx_dtype, list(y_shape)),
        ],
        outputs=[helper.make_tensor_value_info("z", onnx_dtype, list(out_shape))],
    )
    model = helper.make_model(graph, producer_name="xor_test")

    for target, ctx in tvm.testing.enabled_targets():
        tvm_out = get_tvm_output(model, [x_np, y_np], target, ctx, out_shape)
        tvm.testing.assert_allclose(np_out, tvm_out, rtol=1e-5, atol=1e-5)


@tvm.testing.uses_gpu
def test_xor():
    # XOR
    verify_xor(x_shape=[1, 32, 32], y_shape=[1, 32, 32])

    # Xor broadcast
    verify_xor(x_shape=[1, 32, 32], y_shape=[1, 1, 32])


def verify_max_roi_pool(x_shape, rois_shape, pooled_shape, spatial_scale, out_shape):
    if spatial_scale is None:
        pool_node = helper.make_node(
            "MaxRoiPool", inputs=["x", "rois"], outputs=["y"], pooled_shape=pooled_shape
        )
    else:
        pool_node = helper.make_node(
            "MaxRoiPool",
            inputs=["x", "rois"],
            outputs=["y"],
            pooled_shape=pooled_shape,
            spatial_scale=spatial_scale,
        )

    graph = helper.make_graph(
        [pool_node],
        "pool_test",
        inputs=[
            helper.make_tensor_value_info("x", TensorProto.FLOAT, list(x_shape)),
            helper.make_tensor_value_info("rois", TensorProto.FLOAT, list(rois_shape)),
        ],
        outputs=[helper.make_tensor_value_info("y", TensorProto.FLOAT, list(out_shape))],
    )

    model = helper.make_model(graph, producer_name="pool_test")
    verify_with_ort(model, [x_shape, rois_shape], out_shape)


@tvm.testing.uses_gpu
def test_max_roi_pool():
    verify_max_roi_pool(
        x_shape=[1, 3, 6, 6],
        rois_shape=[3, 5],
        pooled_shape=[1, 1],
        spatial_scale=None,
        out_shape=[3, 3, 1, 1],
    )

    verify_max_roi_pool(
        x_shape=[1, 3, 10, 10],
        rois_shape=[4, 5],
        pooled_shape=[2, 2],
        spatial_scale=2.0,
        out_shape=[4, 3, 2, 2],
    )


def verify_lppool(x_shape, kernel_shape, p, strides, pads, out_shape, auto_pad="NOTSET"):
    if pads is None:
        pool_node = helper.make_node(
            "LpPool",
            inputs=["x"],
            outputs=["y"],
            kernel_shape=kernel_shape,
            p=p,
            auto_pad=auto_pad,
            strides=strides,
        )
    else:
        pool_node = helper.make_node(
            "LpPool",
            inputs=["x"],
            outputs=["y"],
            kernel_shape=kernel_shape,
            p=p,
            pads=pads,
            strides=strides,
        )

    graph = helper.make_graph(
        [pool_node],
        "lppool_test",
        inputs=[helper.make_tensor_value_info("x", TensorProto.FLOAT, list(x_shape))],
        outputs=[helper.make_tensor_value_info("y", TensorProto.FLOAT, list(out_shape))],
    )

    model = helper.make_model(graph, producer_name="lppool_test")
    verify_with_ort(model, [x_shape], out_shape)


@tvm.testing.uses_gpu
def test_lppool():
    # Pool1D
    verify_lppool(
        x_shape=[1, 1, 32], kernel_shape=[3], p=2, strides=[1], pads=[1, 1], out_shape=[1, 1, 32]
    )

    # Pool2D
    verify_lppool(
        x_shape=[1, 1, 32, 32],
        kernel_shape=[3, 3],
        p=2,
        strides=[1, 1],
        pads=[1, 1, 1, 1],
        out_shape=[1, 1, 32, 32],
    )

    # Pool1D with stride
    verify_lppool(
        x_shape=[1, 1, 32], kernel_shape=[3], p=2, strides=[2], pads=[1, 1], out_shape=[1, 1, 16]
    )

    # Pool2D with stride
    verify_lppool(
        x_shape=[1, 1, 32, 32],
        kernel_shape=[3, 3],
        p=2,
        strides=[2, 2],
        pads=[1, 1, 1, 1],
        out_shape=[1, 1, 16, 16],
    )

    # Pool1D with stride and autopadding
    verify_lppool(
        x_shape=[1, 1, 32],
        kernel_shape=[3],
        p=2,
        strides=[2],
        pads=None,
        out_shape=[1, 1, 16],
        auto_pad="SAME_UPPER",
    )

    # Pool2D with stride and autopadding
    verify_lppool(
        x_shape=[1, 1, 32, 32],
        kernel_shape=[3, 3],
        p=2,
        strides=[2, 2],
        pads=None,
        out_shape=[1, 1, 16, 16],
        auto_pad="SAME_UPPER",
    )

    # Pool3D with stride
    verify_lppool(
        x_shape=[1, 1, 32, 32, 32],
        kernel_shape=[3, 3, 3],
        p=2,
        strides=[2, 2, 2],
        pads=[1, 1, 1, 1, 1, 1],
        out_shape=[1, 1, 16, 16, 16],
    )

    # Pool3D with stride and autopadding
    verify_lppool(
        x_shape=[1, 1, 32, 32, 32],
        kernel_shape=[3, 3, 3],
        p=2,
        strides=[2, 2, 2],
        pads=None,
        out_shape=[1, 1, 16, 16, 16],
        auto_pad="SAME_UPPER",
    )


def verify_rnn(
    seq_length,
    batch_size,
    input_size,
    hidden_size,
    rnn_type="LSTM",
    use_bias=False,
    activations=None,
    alphas=None,
    betas=None,
    use_initial_state=False,
    use_peep=False,
    linear_before_reset=False,
):
    if rnn_type == "LSTM":
        multiplier = 4
    elif rnn_type == "GRU":
        multiplier = 3
    else:
        raise NotImplementedError("%s RNNs not yet supported." % rnn_type)
    x_np = np.random.uniform(size=(seq_length, batch_size, input_size)).astype("float32")
    w_np = np.random.uniform(size=(1, multiplier * hidden_size, input_size)).astype("float32")
    r_np = np.random.uniform(size=(1, multiplier * hidden_size, hidden_size)).astype("float32")
    input_names = ["X", "W", "R"]
    input_tensors = [
        helper.make_tensor_value_info("X", TensorProto.FLOAT, list(x_np.shape)),
        helper.make_tensor_value_info("W", TensorProto.FLOAT, list(w_np.shape)),
        helper.make_tensor_value_info("R", TensorProto.FLOAT, list(r_np.shape)),
    ]
    input_values = [x_np, w_np, r_np]

    if use_bias:
        b_np = np.random.uniform(size=(1, multiplier * 2 * hidden_size)).astype("float32")
        input_names.append("B")
        input_tensors.append(
            helper.make_tensor_value_info("B", TensorProto.FLOAT, [1, multiplier * 2 * hidden_size])
        )
        input_values.append(b_np)

    if use_initial_state:
        assert use_bias == True, "Initial states must have bias specified."
        sequence_np = np.repeat(seq_length, batch_size).astype("int32")
        input_names.append("sequence_lens")
        input_tensors.append(
            helper.make_tensor_value_info("sequence_lens", TensorProto.INT32, [batch_size])
        )
        input_values.append(sequence_np)

        initial_h_np = np.random.uniform(size=(1, batch_size, hidden_size)).astype("float32")
        input_names.append("initial_h")
        input_tensors.append(
            helper.make_tensor_value_info(
                "initial_h", TensorProto.FLOAT, [1, batch_size, hidden_size]
            )
        )
        input_values.append(initial_h_np)

        if rnn_type == "LSTM":
            initial_c_np = np.random.uniform(size=(1, batch_size, hidden_size)).astype("float32")
            input_names.append("initial_c")
            input_tensors.append(
                helper.make_tensor_value_info(
                    "initial_c", TensorProto.FLOAT, [1, batch_size, hidden_size]
                )
            )
            input_values.append(initial_c_np)

    if use_peep and rnn_type == "LSTM":
        assert use_initial_state == True, "Peepholes require initial state to be specified."
        p_np = np.random.uniform(size=(1, 3 * hidden_size)).astype("float32")
        input_names.append("P")
        input_tensors.append(
            helper.make_tensor_value_info("P", TensorProto.FLOAT, [1, 3 * hidden_size])
        )
        input_values.append(p_np)

    Y_shape = [seq_length, 1, batch_size, hidden_size]
    Y_h_shape = [1, batch_size, hidden_size]
    outputs = ["Y", "Y_h"]
    graph_outputs = [
        helper.make_tensor_value_info("Y", TensorProto.FLOAT, list(Y_shape)),
        helper.make_tensor_value_info("Y_h", TensorProto.FLOAT, list(Y_h_shape)),
    ]
    output_shapes = [Y_shape, Y_h_shape]

    if rnn_type == "LSTM":
        Y_c_shape = [1, batch_size, hidden_size]
        outputs.append("Y_c")
        graph_outputs.append(
            helper.make_tensor_value_info("Y_c", TensorProto.FLOAT, list(Y_c_shape))
        )
        output_shapes.append(Y_c_shape)

    rnn_node = helper.make_node(
        rnn_type, inputs=input_names, outputs=outputs, hidden_size=hidden_size
    )
    if activations is not None:
        activations_attr = helper.make_attribute("activations", activations)
        rnn_node.attribute.append(activations_attr)
    if alphas is not None:
        alphas_attr = helper.make_attribute("activation_alpha", alphas)
        rnn_node.attribute.append(alphas_attr)
    if betas is not None:
        betas_attr = helper.make_attribute("activation_beta", betas)
        rnn_node.attribute.append(betas_attr)
    if linear_before_reset and rnn_type == "GRU":
        lbr_attr = helper.make_attribute("linear_before_reset", 1)
        rnn_node.attribute.append(lbr_attr)

    graph = helper.make_graph([rnn_node], "rnn_test", inputs=input_tensors, outputs=graph_outputs)

    model = helper.make_model(graph, producer_name="rnn_test")

    for target, ctx in tvm.testing.enabled_targets():
        onnx_out = get_onnxruntime_output(model, input_values, "float32")
        tvm_out = get_tvm_output(
            model,
            input_values,
            target,
            ctx,
            output_shapes,
            output_dtype=["float32"] * len(output_shapes),
        )
        for o_out, t_out in zip(onnx_out, tvm_out):
            tvm.testing.assert_allclose(o_out, t_out, rtol=5e-3, atol=5e-3)


@tvm.testing.uses_gpu
def test_lstm():
    # No bias.
    verify_rnn(
        seq_length=2, batch_size=1, input_size=16, hidden_size=32, use_bias=False, rnn_type="LSTM"
    )
    # large batch.
    verify_rnn(
        seq_length=4, batch_size=8, input_size=16, hidden_size=32, use_bias=True, rnn_type="LSTM"
    )
    # Non power of two.
    verify_rnn(
        seq_length=3, batch_size=3, input_size=16, hidden_size=40, use_bias=True, rnn_type="LSTM"
    )
    # Long sequence.
    verify_rnn(
        seq_length=8, batch_size=1, input_size=16, hidden_size=32, use_bias=True, rnn_type="LSTM"
    )
    # Large hidden.
    verify_rnn(
        seq_length=2, batch_size=1, input_size=16, hidden_size=128, use_bias=True, rnn_type="LSTM"
    )
    # Large input.
    verify_rnn(
        seq_length=2, batch_size=1, input_size=64, hidden_size=32, use_bias=True, rnn_type="LSTM"
    )

    # Different activation testing.
    # Default value hardsigmoid.
    verify_rnn(
        seq_length=2,
        batch_size=1,
        input_size=16,
        hidden_size=32,
        use_bias=False,
        activations=["HardSigmoid", "Tanh", "Tanh"],
        rnn_type="LSTM",
    )
    # Multiple parameterized activations.
    verify_rnn(
        seq_length=2,
        batch_size=1,
        input_size=16,
        hidden_size=32,
        use_bias=False,
        activations=["HardSigmoid", "LeakyRelu", "Tanh"],
        alphas=[2.0, 0.5],
        betas=[0.3],
        rnn_type="LSTM",
    )
    # All parameterized with new Affine activation.
    verify_rnn(
        seq_length=2,
        batch_size=1,
        input_size=16,
        hidden_size=32,
        use_bias=False,
        activations=["HardSigmoid", "LeakyRelu", "Affine"],
        alphas=[2.0, 0.5, 0.8],
        betas=[0.3, 0.1],
        rnn_type="LSTM",
    )

    # Testing with initial state and peepholes
    verify_rnn(
        seq_length=2,
        batch_size=1,
        input_size=16,
        hidden_size=32,
        use_bias=True,
        use_initial_state=True,
        rnn_type="LSTM",
    )

    verify_rnn(
        seq_length=2,
        batch_size=1,
        input_size=16,
        hidden_size=32,
        use_bias=True,
        use_initial_state=True,
        use_peep=True,
        rnn_type="LSTM",
    )


@tvm.testing.uses_gpu
def test_gru():
    # No bias.
    verify_rnn(
        seq_length=2, batch_size=1, input_size=16, hidden_size=32, use_bias=False, rnn_type="GRU"
    )
    # large batch.
    verify_rnn(
        seq_length=4,
        batch_size=8,
        input_size=16,
        hidden_size=32,
        use_bias=True,
        rnn_type="GRU",
        linear_before_reset=True,
    )
    # Non power of two.
    verify_rnn(
        seq_length=3, batch_size=3, input_size=16, hidden_size=40, use_bias=True, rnn_type="GRU"
    )
    # Long sequence.
    verify_rnn(
        seq_length=8, batch_size=1, input_size=16, hidden_size=32, use_bias=True, rnn_type="GRU"
    )
    # Large hidden.
    verify_rnn(
        seq_length=2, batch_size=1, input_size=16, hidden_size=128, use_bias=True, rnn_type="GRU"
    )
    # Large input.
    verify_rnn(
        seq_length=2, batch_size=1, input_size=64, hidden_size=32, use_bias=True, rnn_type="GRU"
    )

    # Different activation testing.
    # Default value hardsigmoid.
    verify_rnn(
        seq_length=2,
        batch_size=1,
        input_size=16,
        hidden_size=32,
        use_bias=False,
        activations=["HardSigmoid", "Softsign"],
        rnn_type="GRU",
    )
    # Multiple parameterized activations.
    verify_rnn(
        seq_length=2,
        batch_size=1,
        input_size=16,
        hidden_size=32,
        use_bias=False,
        activations=["HardSigmoid", "LeakyRelu"],
        alphas=[2.0, 0.5],
        betas=[0.3],
        rnn_type="GRU",
    )
    # All parameterized with new Affine activation.
    verify_rnn(
        seq_length=2,
        batch_size=1,
        input_size=16,
        hidden_size=32,
        use_bias=False,
        activations=["HardSigmoid", "Affine"],
        alphas=[2.0, 0.8],
        betas=[0.3, 0.1],
        rnn_type="GRU",
    )

    # Testing with initial state
    verify_rnn(
        seq_length=2,
        batch_size=1,
        input_size=16,
        hidden_size=32,
        use_bias=True,
        use_initial_state=True,
        rnn_type="GRU",
    )


# TODO(mbrookhart): enable once VM supports heterogenous execution
# @tvm.testing.uses_gpu
def test_resize():
    def verify(ishape, oshape, scales, mode, coord_trans):
        nodes = [
            make_constant_node("roi", onnx.TensorProto.FLOAT, (0,), []),
            make_constant_node("scales", onnx.TensorProto.FLOAT, (len(scales),), scales),
        ]
        input_names = ["X", "roi", "scales"]
        if oshape != []:
            nodes.append(
                make_constant_node("sizes", onnx.TensorProto.INT64, (len(oshape),), oshape)
            )
            input_names.append("sizes")
        nodes.append(
            helper.make_node(
                "Resize",
                inputs=input_names,
                outputs=["Y"],
                mode=mode,
                coordinate_transformation_mode=coord_trans,
            )
        )

        if oshape == []:
            oshape = [round(dim * scale) for (dim, scale) in zip(ishape, scales)]
        graph = helper.make_graph(
            nodes,
            "resize_test",
            inputs=[helper.make_tensor_value_info("X", TensorProto.FLOAT, ishape)],
            outputs=[helper.make_tensor_value_info("Y", TensorProto.FLOAT, oshape)],
        )

        model = helper.make_model(graph, producer_name="resize_test")

<<<<<<< HEAD
        for target, ctx in tvm.testing.enabled_targets():
            x = np.random.uniform(size=ishape).astype("float32")
            onnx_out = get_onnxruntime_output(model, x, "float32")
            tvm_out = get_tvm_output_with_vm(model, x, target, ctx, opset=11, freeze_params=True)

            tvm.testing.assert_allclose(onnx_out, tvm_out, rtol=1e-05, atol=1e-05)
=======
        verify_with_ort(model, [ishape], oshape, use_vm=False, opset=11)
>>>>>>> e02dc69f

    # upsampling
    verify([1, 16, 32, 32], [1, 16, 64, 64], [], "nearest", "asymmetric")
    verify([1, 16, 32, 32], [1, 16, 64, 64], [], "linear", "align_corners")
    verify([1, 16, 32, 32], [1, 16, 64, 64], [], "linear", "half_pixel")
    # downsampling
    verify([1, 16, 32, 32], [1, 16, 16, 16], [], "nearest", "asymmetric")
    verify([1, 16, 32, 32], [1, 16, 16, 16], [], "linear", "align_corners")
    verify([1, 16, 32, 32], [1, 16, 16, 16], [], "linear", "half_pixel")
    # scales are specified instead of sizes
    verify([1, 16, 32, 32], [], [1, 1, 2, 2], "nearest", "asymmetric")
    verify([1, 16, 32, 32], [], [1, 1, 0.5, 0.5], "linear", "half_pixel")


@tvm.testing.uses_gpu
def test_nonzero():
    def verify_nonzero(indata, outdata, dtype):
        node = helper.make_node(
            "NonZero",
            inputs=["X"],
            outputs=["Y"],
        )

        graph = helper.make_graph(
            [node],
            "nonzero_test",
            inputs=[helper.make_tensor_value_info("X", TensorProto.INT64, list(indata.shape))],
            outputs=[helper.make_tensor_value_info("Y", TensorProto.INT64, list(outdata.shape))],
        )

        model = helper.make_model(graph, producer_name="nonzero_test")

        verify_with_ort_with_inputs(
            model, [indata], targets=["llvm"], dtype="int64", use_vm=True, opset=9
        )

    input_data = np.array([[1, 0], [1, 1]], dtype=np.int64)
    result = np.array((np.nonzero(input_data)))  # expected output [[0, 1, 1], [0, 0, 1]]
    verify_nonzero(input_data, result, dtype=np.int64)

    input_data = np.array([[3, 0, 0], [0, 4, 0], [5, 6, 0]], dtype=np.int64)
    result = np.array((np.nonzero(input_data)))  # expected output [[0, 1, 2, 2], [0, 1, 0, 1]]
    verify_nonzero(input_data, result, dtype=np.int64)


@tvm.testing.uses_gpu
def test_topk():
    def verify_topk(input_dims, K, axis=-1):
        output_dims = list(input_dims)
        output_dims[axis] = K

        node = helper.make_node(
            "TopK", inputs=["X", "K"], outputs=["Values", "Indicies"], axis=axis
        )

        graph = helper.make_graph(
            [node],
            "topk_test",
            inputs=[
                helper.make_tensor_value_info("X", TensorProto.FLOAT, list(input_dims)),
                helper.make_tensor_value_info(
                    "K",
                    TensorProto.INT64,
                    [
                        1,
                    ],
                ),
            ],
            outputs=[
                helper.make_tensor_value_info("Values", TensorProto.FLOAT, output_dims),
                helper.make_tensor_value_info("Indicies", TensorProto.INT64, output_dims),
            ],
        )

        model = helper.make_model(graph, producer_name="topk_test")

        indata = np.random.uniform(-10, 10, input_dims).astype(np.float32)
        onnx_out = get_onnxruntime_output(model, [indata, np.array([K])])

        for target, ctx in [("llvm", tvm.cpu())]:
            tvm_out = get_tvm_output_with_vm(model, [indata, np.array(K)], target, ctx)
            tvm.testing.assert_allclose(onnx_out, tvm_out, rtol=1e-05, atol=1e-05)

    for n in [12, 32]:
        for shape in [[n], [n, n], [n, n, n]]:
            for k in [1, 5, 10]:
                verify_topk(shape, k)

        verify_topk([n, n, n], 5, 0)
        verify_topk([n, n, n], 5, 1)
        verify_topk([n, n, n], 5, 2)


@tvm.testing.uses_gpu
def test_roi_align():
    def verify_roi_align(
        input_dims, num_roi, output_height, output_width, sampling_ratio=0, spatial_scale=1.0
    ):
        output_dims = [num_roi, input_dims[1], output_height, output_width]

        node = helper.make_node(
            "RoiAlign",
            inputs=["X", "rois", "batch_indicies"],
            outputs=["Y"],
            mode="avg",
            output_height=output_height,
            output_width=output_width,
            sampling_ratio=sampling_ratio,
            spatial_scale=spatial_scale,
        )

        graph = helper.make_graph(
            [node],
            "roialign_test",
            inputs=[
                helper.make_tensor_value_info("X", TensorProto.FLOAT, list(input_dims)),
                helper.make_tensor_value_info("rois", TensorProto.FLOAT, [num_roi, 4]),
                helper.make_tensor_value_info(
                    "batch_indicies",
                    TensorProto.INT64,
                    [
                        num_roi,
                    ],
                ),
            ],
            outputs=[helper.make_tensor_value_info("Y", TensorProto.FLOAT, output_dims)],
        )

        model = helper.make_model(graph, producer_name="roialign_test")

        np_data = np.random.uniform(size=input_dims).astype("float32")
        np_rois = np.random.uniform(size=[num_roi, 4]).astype("float32") * input_dims[2]
        np_batch_indicies = np.random.randint(low=0, high=input_dims[0], size=num_roi)

        verify_with_ort_with_inputs(model, [np_data, np_rois, np_batch_indicies], output_dims)

    verify_roi_align((1, 4, 16, 16), 32, 7, 7, sampling_ratio=0, spatial_scale=1.0)
    verify_roi_align((4, 4, 16, 32), 32, 7, 7, sampling_ratio=0, spatial_scale=1.0)
    verify_roi_align((1, 8, 16, 16), 32, 7, 7, sampling_ratio=0, spatial_scale=1.0)
    verify_roi_align((1, 4, 8, 8), 32, 7, 7, sampling_ratio=0, spatial_scale=1.0)
    verify_roi_align((1, 4, 16, 16), 16, 5, 7, sampling_ratio=0, spatial_scale=1.0)
    verify_roi_align((1, 4, 16, 12), 8, 7, 3, sampling_ratio=0, spatial_scale=1.0)
    verify_roi_align((1, 4, 16, 16), 32, 7, 7, sampling_ratio=0, spatial_scale=0.5)
    verify_roi_align((3, 4, 12, 16), 32, 7, 7, sampling_ratio=0, spatial_scale=1.5)
    verify_roi_align((5, 4, 16, 14), 32, 7, 7, sampling_ratio=1, spatial_scale=1.0)
    verify_roi_align((1, 4, 16, 16), 32, 7, 7, sampling_ratio=2, spatial_scale=1.0)


if __name__ == "__main__":
    test_flatten()
    test_reshape()
    test_shape()
    test_expand()
    test_power()
    test_squeeze()
    test_unsqueeze()
    test_slice()
    test_floor()
    test_ceil()
    test_round()
    test_isinf()
    test_isnan()
    test_clip()
    test_clip_min_max_as_inputs()
    test_onehot()
    test_matmul()
    test_batch_matmul()
    test_gather()
    test_gatherelements()
    test_gather_nd()
    test_scatter()
    test_lrn()
    test_instance_norm()
    test_upsample()
    test_forward_min()
    test_forward_max()
    test_forward_mean()
    test_forward_hardsigmoid()
    test_forward_arg_min_max()
    test_softmax()
    test_constantofshape()
    test_all_reduce_funcs()
    test_pad()
    test_split()
    test_binary_ops()
    test_single_ops()
    test_leaky_relu()
    test_elu()
    test_selu()
    test_prelu()
    test_ThresholdedRelu()
    test_ScaledTanh()
    test_ParametricSoftplus()
    test_Scale()
    test_LogSoftmax()
    test_resnet()
    test_inception()
    test_densenet()
    test_sign()
    test_not()
    test_and()
    test_tile()
    test_erf()
    test_where()
    test_or()
    test_depth_to_space()
    test_space_to_depth()
    test_batch_norm()
    test_batch_norm_dynamic_subgraph()
    test_conv()
    test_convtranspose()
    test_unsqueeze_constant()
    test_pooling()
    test_lppool()
    test_lstm()
    test_gru()
    test_resize()
    test_nonzero()
    test_topk()
    test_mod()
    test_xor()
    test_max_roi_pool()
    test_roi_align()<|MERGE_RESOLUTION|>--- conflicted
+++ resolved
@@ -259,14 +259,8 @@
         model = helper.make_model(graph, producer_name=name)
 
         for target, ctx in tvm.testing.enabled_targets():
-<<<<<<< HEAD
             tvm_out = get_tvm_output_with_vm(model, data, target, ctx, freeze_params=True)
-
-        tvm.testing.assert_allclose(ref_data, tvm_out)
-=======
-            tvm_out = get_tvm_output(model, data, target, ctx, ref_data.shape, "float32")
             tvm.testing.assert_allclose(ref_data, tvm_out)
->>>>>>> e02dc69f
 
     in_shape = (3, 1)
     shape = (3, 4)
@@ -677,14 +671,8 @@
     model = helper.make_model(graph, producer_name="slice_test")
 
     for target, ctx in tvm.testing.enabled_targets():
-<<<<<<< HEAD
         tvm_out = get_tvm_output_with_vm(model, indata, target, ctx, opset=10, freeze_params=True)
-
-    tvm.testing.assert_allclose(outdata, tvm_out)
-=======
-        tvm_out = get_tvm_output(model, indata, target, ctx, outdata.shape, "float32", opset=10)
         tvm.testing.assert_allclose(outdata, tvm_out)
->>>>>>> e02dc69f
 
 
 # TODO(mbrookhart): enable once VM supports heterogenous execution
@@ -2359,23 +2347,11 @@
         )
 
         model = helper.make_model(graph, producer_name="batchnorm_test")
-<<<<<<< HEAD
-
-        for target, ctx in tvm.testing.enabled_targets():
-            x = np.random.uniform(size=in_shape).astype("float32")
-            inp = np.random.uniform(size=o_shape).astype("float32")
-            scale = np.random.uniform(size=in_shape[1]).astype("float32")
-            b = np.random.uniform(size=in_shape[1]).astype("float32")
-            mean = np.random.uniform(size=in_shape[1]).astype("float32")
-            var = np.random.uniform(size=in_shape[1]).astype("float32")
-            onnx_out = get_onnxruntime_output(model, [x, inp, scale, b, mean, var], "float32")[0]
-            tvm_out = get_tvm_output_with_vm(model, [x, inp, scale, b, mean, var], target, ctx)
-            tvm.testing.assert_allclose(onnx_out, tvm_out, rtol=1e-5, atol=1e-5)
-=======
+
         # X, inp, scale, b, mean, var
         inshapes = [in_shape, o_shape, in_shape[1], in_shape[1], in_shape[1], in_shape[1]]
-        verify_with_ort(model, inshapes, in_shape, use_vm=False)
->>>>>>> e02dc69f
+        verify_with_ort(model, inshapes, in_shape, use_vm=True)
+
 
     verify_batch_norm_dynamic_subgraph([16, 16, 10, 10], [160, 160])
 
@@ -3270,16 +3246,8 @@
 
         model = helper.make_model(graph, producer_name="resize_test")
 
-<<<<<<< HEAD
-        for target, ctx in tvm.testing.enabled_targets():
-            x = np.random.uniform(size=ishape).astype("float32")
-            onnx_out = get_onnxruntime_output(model, x, "float32")
-            tvm_out = get_tvm_output_with_vm(model, x, target, ctx, opset=11, freeze_params=True)
-
-            tvm.testing.assert_allclose(onnx_out, tvm_out, rtol=1e-05, atol=1e-05)
-=======
-        verify_with_ort(model, [ishape], oshape, use_vm=False, opset=11)
->>>>>>> e02dc69f
+        verify_with_ort(model, [ishape], oshape, use_vm=True, opset=11)
+
 
     # upsampling
     verify([1, 16, 32, 32], [1, 16, 64, 64], [], "nearest", "asymmetric")
