--- conflicted
+++ resolved
@@ -4870,7 +4870,6 @@
     verify_qlinearadd([5, 1, 7], [2, 7], [5, 2, 7])
 
 
-<<<<<<< HEAD
 def get_random_uniform(shape, dtype="float32", high=1.0, low=0.0, seed=None, target="llvm"):
     ONNX_DTYPE = mapping.NP_TYPE_TO_TENSOR_TYPE[np.dtype(dtype)]
     node = helper.make_node(
@@ -4929,7 +4928,8 @@
             ]
         )
         tvm.testing.assert_allclose(real, expected, rtol=1e-5)
-=======
+
+
 def verify_convinteger(
     x_shape,
     w_shape,
@@ -5083,7 +5083,6 @@
         repeat(1, D),
         repeat(2, D),
     )
->>>>>>> e1b3ff4a
 
 
 if __name__ == "__main__":
@@ -5169,9 +5168,6 @@
     test_reverse_sequence()
     test_eyelike()
     test_qlinearconv()
-<<<<<<< HEAD
     test_random_uniform()
-=======
     test_convinteger()
->>>>>>> e1b3ff4a
     test_batch_matmul()