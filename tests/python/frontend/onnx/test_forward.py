# Licensed to the Apache Software Foundation (ASF) under one
# or more contributor license agreements.  See the NOTICE file
# distributed with this work for additional information
# regarding copyright ownership.  The ASF licenses this file
# to you under the Apache License, Version 2.0 (the
# "License"); you may not use this file except in compliance
# with the License.  You may obtain a copy of the License at
#
#   http://www.apache.org/licenses/LICENSE-2.0
#
# Unless required by applicable law or agreed to in writing,
# software distributed under the License is distributed on an
# "AS IS" BASIS, WITHOUT WARRANTIES OR CONDITIONS OF ANY
# KIND, either express or implied.  See the License for the
# specific language governing permissions and limitations
# under the License.
import glob
import os
import re

import numpy as np
import pytest
import scipy
import torch
import torchvision
import tvm
import tvm.testing
import tvm.topi.testing
from tvm import relay
from tvm.contrib import graph_executor

import onnx
from onnx import TensorProto, helper, mapping, numpy_helper


def get_input_data_shape_dict(graph_def, input_data):
    if isinstance(input_data, list):
        input_names = {}
        shape_dict = {}
        for i, _ in enumerate(input_data):
            input_names[i] = graph_def.graph.input[i].name
            shape_dict[input_names[i]] = input_data[i].shape
    else:
        input_names = graph_def.graph.input[0].name
        shape_dict = {input_names: input_data.shape}

    return input_names, shape_dict


def get_tvm_output_with_vm(
    graph_def,
    input_data,
    target,
    dev,
    opset=None,
    freeze_params=False,
    convert_to_static=False,
    convert_config=None,
):
    """Generic function to execute and get tvm output with vm executor"""
    if not isinstance(input_data, list):
        input_data = [input_data]
    _, shape_dict = get_input_data_shape_dict(graph_def, input_data)
    mod, params = relay.frontend.from_onnx(
        graph_def,
        shape_dict,
        opset=opset,
        freeze_params=freeze_params,
        convert_config=convert_config,
    )

    if convert_to_static:
        mod = relay.transform.DynamicToStatic()(mod)

    result = relay.create_executor("vm", mod=mod, device=dev, target=target).evaluate()(
        *input_data, **params
    )
    if isinstance(result, tvm.runtime.NDArray):
        return result.numpy()
    return [r.numpy() for r in result]


def get_tvm_output(
    graph_def,
    input_data,
    target,
    dev,
    output_shape=None,
    output_dtype="float32",
    opset=None,
    opt_level=1,
    convert_config=None,
):
    """Generic function to execute and get tvm output"""
    # TODO: Resolve the issues and remove the following lines
    input_names, shape_dict = get_input_data_shape_dict(graph_def, input_data)

    mod, params = relay.frontend.from_onnx(
        graph_def, shape_dict, opset=opset, convert_config=convert_config
    )

    with tvm.transform.PassContext(opt_level=opt_level):
        graph, lib, params = relay.build(mod, target, params=params)

    m = graph_executor.create(graph, lib, dev)
    # set inputs
    if isinstance(input_data, list):
        for i, e in enumerate(input_names):
            # Its possible for some onnx inputs to not be needed in the tvm
            # module, confirm its present before setting.
            try:
                m.set_input(input_names[i], tvm.nd.array(input_data[i].astype(input_data[i].dtype)))
            except:
                continue
    else:
        m.set_input(input_names, tvm.nd.array(input_data.astype(input_data.dtype)))

    m.set_input(**params)
    # execute
    m.run()
    # get outputs
    if isinstance(output_shape, list):
        tvm_output_list = []
        for i, _ in enumerate(output_shape):
            tvm_output = m.get_output(i)
            tvm_output_list.append(tvm_output.numpy())
        return tvm_output_list
    else:
        tvm_output = m.get_output(0)
        return tvm_output.numpy()


def get_onnxruntime_output(model, inputs):
    import onnxruntime.backend

    rep = onnxruntime.backend.prepare(model.SerializeToString(), "CPU")
    if isinstance(inputs, list) and len(inputs) == 1:
        inp = inputs[0]
    else:
        inp = inputs
    output = rep.run(inp)
    # Unpack output if there's only a single value.
    if len(output) == 1:
        output = output[0]
    return output


def verify_with_ort_with_inputs(
    model,
    inputs,
    out_shape=None,
    target=None,
    dev=None,
    use_vm=False,
    opset=None,
    freeze_params=False,
    convert_to_static=False,
    dtype="float32",
    rtol=1e-5,
    atol=1e-5,
    apply_softmax=False,
    opt_level=1,
    convert_config=None,
):
    if opset is not None:
        model.opset_import[0].version = opset

    ort_out = get_onnxruntime_output(model, inputs)
    if use_vm:
        tvm_out = get_tvm_output_with_vm(
            model,
            inputs,
            target,
            dev,
            opset=opset,
            freeze_params=freeze_params,
            convert_to_static=convert_to_static,
            convert_config=convert_config,
        )
    else:
        tvm_out = get_tvm_output(
            model,
            inputs,
            target,
            dev,
            out_shape,
            dtype,
            opset=opset,
            opt_level=opt_level,
            convert_config=convert_config,
        )
    if not isinstance(tvm_out, list):
        tvm_out = [tvm_out]
    if not isinstance(ort_out, list):
        ort_out = [ort_out]
    for tvm_val, ort_val in zip(tvm_out, ort_out):
        if apply_softmax:
            ort_val = scipy.special.softmax(ort_val)
            tvm_val = scipy.special.softmax(tvm_val)
        tvm.testing.assert_allclose(ort_val, tvm_val, rtol=rtol, atol=atol)
        assert ort_val.dtype == tvm_val.dtype


def verify_with_ort(
    model,
    input_shapes,
    out_shape=None,
    target=None,
    dev=None,
    use_vm=False,
    opset=None,
    freeze_params=False,
    convert_to_static=False,
    dtype="float32",
    rtol=1e-5,
    atol=1e-5,
):
    inputs = [np.random.uniform(size=ishape).astype(dtype) for ishape in input_shapes]
    verify_with_ort_with_inputs(
        model,
        inputs,
        out_shape=out_shape,
        target=target,
        dev=dev,
        use_vm=use_vm,
        opset=opset,
        freeze_params=freeze_params,
        convert_to_static=convert_to_static,
        dtype=dtype,
        rtol=rtol,
        atol=atol,
    )


def quantize_and_verify_with_ort(onnx_model, input_names, input_shapes, target, dev):
    from onnxruntime.quantization import CalibrationDataReader, QuantType, quantize_static

    input_arrays = [np.random.random(shape).astype("float32") for shape in input_shapes]

    class RandomDataReader(CalibrationDataReader):
        def __init__(self, n=10):
            input_dict = dict(zip(input_names, input_shapes))
            self.data = iter(
                [
                    {
                        name: np.random.random(shape).astype("float32")
                        for name, shape in input_dict.items()
                    }
                    for _ in range(n)
                ]
            )

        def get_next(self):
            return next(self.data, None)

    d = tvm.contrib.utils.tempdir()
    model_fp32 = os.path.join(d.temp_dir, "model.onnx")
    onnx.save_model(onnx_model, model_fp32)
    model_quant = os.path.join(d.temp_dir, "model.quant.onnx")
    quantized_model = quantize_static(model_fp32, model_quant, RandomDataReader())
    # opt_level=1 will cause error with qnn lowering
    model = onnx.load(model_quant)
    verify_with_ort_with_inputs(
        model, input_arrays, opt_level=2, target=target, dev=dev, use_vm=True
    )


def make_constant_node(name, data_type, dims, vals):
    return helper.make_node(
        "Constant",
        inputs=[],
        outputs=[name],
        value=helper.make_tensor(name=name, data_type=data_type, dims=dims, vals=vals),
    )


def is_version_greater_than(ver):
    return "".join(re.findall(r"(\d+\.)(\d+\.)(\d)", onnx.__version__)[0]) > "".join(
        re.findall(r"(\d+\.)(\d+\.)(\d)", ver)[0]
    )


@tvm.testing.parametrize_targets
def test_reshape(target, dev):
    in_shape = (4, 3, 3, 4)
    ref_shape = (6, 2, 4, 3)

    ref_array = np.array(ref_shape)
    ref_node = onnx.helper.make_node(
        "Constant",
        inputs=[],
        outputs=["ref_in"],
        value=onnx.helper.make_tensor(
            name="const_tensor",
            data_type=onnx.TensorProto.INT32,
            dims=ref_array.shape,
            vals=ref_array.flatten().astype(int),
        ),
    )
    reshape_node = helper.make_node("Reshape", ["in", "ref_in"], ["out"])

    graph = helper.make_graph(
        [ref_node, reshape_node],
        "reshape_test",
        inputs=[helper.make_tensor_value_info("in", TensorProto.FLOAT, list(in_shape))],
        outputs=[helper.make_tensor_value_info("out", TensorProto.FLOAT, list(ref_shape))],
    )

    model = helper.make_model(graph, producer_name="reshape_test")

    x = np.random.uniform(size=in_shape).astype("int32")
    tvm_out = get_tvm_output(model, x, target, dev, ref_shape, "float32")
    tvm.testing.assert_allclose(ref_shape, tvm_out.shape)


@tvm.testing.parametrize_targets
def test_double_reshape(target, dev):
    in_shape = (4, 3, 3, 4)
    ref_shape = (6, 2, 4, 3)

    ref_array = np.array(ref_shape)
    ref_node = onnx.helper.make_node(
        "Constant",
        inputs=[],
        outputs=["ref_in"],
        value=onnx.helper.make_tensor(
            name="const_tensor",
            data_type=onnx.TensorProto.INT32,
            dims=ref_array.shape,
            vals=ref_array.flatten().astype(int),
        ),
    )
    reshape_node1 = helper.make_node("Reshape", ["in", "ref_in"], ["out1"])
    reshape_node2 = helper.make_node("Reshape", ["in", "ref_in"], ["out2"])
    add_node = helper.make_node("Add", ["out1", "out2"], ["out"])

    graph = helper.make_graph(
        [ref_node, reshape_node1, reshape_node2, add_node],
        "reshape_test",
        inputs=[helper.make_tensor_value_info("in", TensorProto.FLOAT, list(in_shape))],
        outputs=[helper.make_tensor_value_info("out", TensorProto.FLOAT, list(ref_shape))],
    )

    model = helper.make_model(graph, producer_name="reshape_test")

    x = np.random.uniform(size=in_shape).astype("int32")
    tvm_out = get_tvm_output(model, x, target, dev, ref_shape, "float32")
    tvm.testing.assert_allclose(ref_shape, tvm_out.shape)


@tvm.testing.parametrize_targets
def test_expand(target, dev):
    def _test_expand(name, data, shape, ref_data, dtype="int32"):
        shape_array = np.array(shape)
        if dtype == "int32":
            shape_node = onnx.helper.make_node(
                "Constant",
                inputs=[],
                outputs=["shape"],
                value=onnx.helper.make_tensor(
                    name="const_tensor",
                    data_type=onnx.TensorProto.INT32,
                    dims=shape_array.shape,
                    vals=shape_array.flatten().astype("int32"),
                ),
            )
        elif dtype == "int64":
            shape_node = onnx.helper.make_node(
                "Constant",
                inputs=[],
                outputs=["shape"],
                value=onnx.helper.make_tensor(
                    name="const_tensor",
                    data_type=onnx.TensorProto.INT64,
                    dims=shape_array.shape,
                    vals=shape_array.flatten().astype("int64"),
                ),
            )
        else:
            raise "Invalid dtype"
        expand_node = helper.make_node("Expand", ["in", "shape"], ["out"])

        graph = helper.make_graph(
            [shape_node, expand_node],
            "expand_test",
            inputs=[helper.make_tensor_value_info("in", TensorProto.FLOAT, list(data.shape))],
            outputs=[helper.make_tensor_value_info("out", TensorProto.FLOAT, list(ref_data.shape))],
        )

        model = helper.make_model(graph, producer_name=name)

        tvm_out = get_tvm_output_with_vm(model, data, target, dev, freeze_params=True)
        tvm.testing.assert_allclose(ref_data, tvm_out)

    in_shape = (3, 1)
    shape = (3, 4)
    data = np.random.uniform(size=in_shape).astype(np.float32)
    ref_data = np.tile(data, 4)
    _test_expand("expand_with_dim_unchanged_test", data, shape, ref_data, "int32")
    _test_expand("expand_with_dim_unchanged_test", data, shape, ref_data, "int64")

    in_shape = (3, 1)
    shape = (2, 1, 6)
    data = np.random.uniform(size=in_shape).astype(np.float32)
    ref_data = data * np.ones(shape, dtype=np.float32)
    _test_expand("expand_with_dim_changed_test", data, shape, ref_data, "int32")
    _test_expand("expand_with_dim_changed_test", data, shape, ref_data, "int64")


@tvm.testing.parametrize_targets
def test_depth_to_space(target, dev):
    def verify_depth_to_space(inshape, outshape, mode, blockSize):
        node = onnx.helper.make_node(
            "DepthToSpace", inputs=["x"], outputs=["y"], blocksize=blockSize
        )

        graph = helper.make_graph(
            [node],
            "depth_to_space_test",
            inputs=[helper.make_tensor_value_info("x", TensorProto.FLOAT, list(inshape))],
            outputs=[helper.make_tensor_value_info("y", TensorProto.FLOAT, list(outshape))],
        )

        model = helper.make_model(graph, producer_name="depth_to_space_test")

        verify_with_ort(model, [inshape], [outshape], target, dev)

    # current onnx.checker use OpSet-1 version of DepthToSpace, which doesn't have a mode argument.
    # TO-DO, we can add mode argument to test CRD mode and DCR mode
    # in the future when we update to a newer onnx version.
    verify_depth_to_space((1, 8, 2, 3), (1, 2, 4, 6), mode="CRD", blockSize=2)


@tvm.testing.parametrize_targets
def test_space_to_depth(target, dev):
    def verify_space_to_depth(inshape, outshape, blockSize):
        node = onnx.helper.make_node(
            "SpaceToDepth", inputs=["x"], outputs=["y"], blocksize=blockSize
        )

        graph = helper.make_graph(
            [node],
            "space_to_depth_test",
            inputs=[helper.make_tensor_value_info("x", TensorProto.FLOAT, list(inshape))],
            outputs=[helper.make_tensor_value_info("y", TensorProto.FLOAT, list(outshape))],
        )

        model = helper.make_model(graph, producer_name="space_to_depth_test")

        verify_with_ort(model, [inshape], [outshape], target, dev)

    verify_space_to_depth((1, 1, 4, 6), (1, 4, 2, 3), 2)


@tvm.testing.parametrize_targets
def test_shape(target, dev):
    in_shape = (4, 3, 3, 4)
    ref_shape = (6, 2, 4, 3)

    ref_array = np.array(ref_shape)
    ref_node = onnx.helper.make_node(
        "Constant",
        inputs=[],
        outputs=["ref_in"],
        value=onnx.helper.make_tensor(
            name="const_tensor",
            data_type=onnx.TensorProto.INT32,
            dims=ref_array.shape,
            vals=ref_array.flatten().astype(int),
        ),
    )
    reshape_node = helper.make_node("Reshape", ["in", "ref_in"], ["out"])

    shape_node = helper.make_node("Shape", ["out"], ["final_out"])

    graph = helper.make_graph(
        [ref_node, reshape_node, shape_node],
        "shape_test",
        inputs=[helper.make_tensor_value_info("in", TensorProto.FLOAT, list(in_shape))],
        outputs=[helper.make_tensor_value_info("final_out", TensorProto.FLOAT, list(ref_shape))],
    )

    model = helper.make_model(graph, producer_name="shape_test")

    x = np.random.uniform(size=in_shape).astype("int32")
    tvm_out = get_tvm_output(model, x, target, dev, ref_shape, "int32")
    tvm.testing.assert_allclose(ref_shape, tvm_out)


@tvm.testing.parametrize_targets
def test_power(target, dev):
    def _test_power_iteration(x_shape, y_shape):
        if isinstance(y_shape, int):
            y_shape = [y_shape]

        x = np.random.uniform(size=x_shape).astype(np.float32)
        y = np.random.uniform(size=y_shape).astype(np.float32)

        np_res = np.power(x, y).astype(np.float32)

        res = helper.make_node("Pow", ["x", "y"], ["out"])

        graph = helper.make_graph(
            [res],
            "power_test",
            inputs=[
                helper.make_tensor_value_info("x", TensorProto.FLOAT, list(x_shape)),
                helper.make_tensor_value_info("y", TensorProto.FLOAT, list(y_shape)),
            ],
            outputs=[helper.make_tensor_value_info("out", TensorProto.FLOAT, list(np_res.shape))],
        )

        model = helper.make_model(graph, producer_name="power_test")

        tvm_out = get_tvm_output(model, [x, y], target, dev, np_res.shape)
        tvm.testing.assert_allclose(np_res, tvm_out, rtol=1e-5, atol=1e-5)

    _test_power_iteration((1, 3), (1))
    _test_power_iteration((2, 3), (2, 3))
    _test_power_iteration((2, 3), (1, 3))


@tvm.testing.parametrize_targets
def test_range(target, dev):
    def verify_range(start, limit, delta, dtype):
        dtype_map = {
            "float32": TensorProto.FLOAT,
            "int32": TensorProto.INT32,
            "int64": TensorProto.INT64,
        }
        dtype_onnx = dtype_map[dtype]
        y = helper.make_node("Range", ["start", "limit", "delta"], ["output"])
        graph = helper.make_graph(
            [y],
            "range_test",
            inputs=[
                helper.make_tensor_value_info("start", dtype_onnx, []),
                helper.make_tensor_value_info("limit", dtype_onnx, []),
                helper.make_tensor_value_info("delta", dtype_onnx, []),
            ],
            outputs=[
                helper.make_tensor_value_info(
                    "output", dtype_onnx, np.arange(start, limit, delta).shape
                )
            ],
        )
        model = helper.make_model(graph, producer_name="range_test")
        inputs = [np.array(x).astype(dtype) for x in [start, limit, delta]]
        verify_with_ort_with_inputs(model, inputs, target=target, dev=dev, use_vm=True)

    for t in ["float32", "int32", "int64"]:
        verify_range(0, 10, 1, t)
        verify_range(2, 8, 2, t)
        verify_range(-3, 6, 4, t)
        verify_range(-2, -7, -1, t)


@tvm.testing.parametrize_targets
def test_squeeze(target, dev):
    in_shape = (1, 3, 1, 3, 1, 1)
    out_shape = (3, 3)
    y = helper.make_node("Squeeze", ["in"], ["out"], axes=[0, 2, 4, 5])

    graph = helper.make_graph(
        [y],
        "squeeze_test",
        inputs=[helper.make_tensor_value_info("in", TensorProto.FLOAT, list(in_shape))],
        outputs=[helper.make_tensor_value_info("out", TensorProto.FLOAT, list(out_shape))],
    )

    model = helper.make_model(graph, producer_name="squeeze_test")
    x = np.random.uniform(size=in_shape).astype("float32")
    verify_with_ort_with_inputs(model, [x], [out_shape], target=target, dev=dev, opset=11)


@tvm.testing.parametrize_targets
def test_flatten(target, dev):

    in_shape = (1, 3, 4, 4)
    axis = 1
    ref_shape = (1, 48)

    flatten_node = helper.make_node("Flatten", ["in"], ["out"], axis=axis)

    graph = helper.make_graph(
        [flatten_node],
        "flatten_test",
        inputs=[helper.make_tensor_value_info("in", TensorProto.FLOAT, list(in_shape))],
        outputs=[helper.make_tensor_value_info("out", TensorProto.FLOAT, list(ref_shape))],
    )

    model = helper.make_model(graph, producer_name="flatten_test")
    verify_with_ort(model, [in_shape], target=target, dev=dev)


@tvm.testing.parametrize_targets
def test_unsqueeze(target, dev):
    in_shape = (3, 3)
    axis = (0, 3, 4)
    out_shape = (1, 3, 3, 1, 1)
    y = helper.make_node("Unsqueeze", ["in"], ["out"], axes=list(axis))

    graph = helper.make_graph(
        [y],
        "squeeze_test",
        inputs=[helper.make_tensor_value_info("in", TensorProto.FLOAT, list(in_shape))],
        outputs=[helper.make_tensor_value_info("out", TensorProto.FLOAT, list(out_shape))],
    )

    model = helper.make_model(graph, producer_name="squeeze_test")
    verify_with_ort(model, [in_shape], target=target, dev=dev, opset=11)


@tvm.testing.parametrize_targets
def test_gather(target, dev):
    def verify_gather(in_shape, indices, axis, dtype):
        x = np.random.uniform(size=in_shape).astype(dtype)
        indices = np.array(indices, dtype="int64")
        out_np = np.take(x, indices, axis=axis)

        y = helper.make_node("Gather", ["in", "indices"], ["out"], axis=axis)

        graph = helper.make_graph(
            [y],
            "gather_test",
            inputs=[
                helper.make_tensor_value_info(
                    "in", mapping.NP_TYPE_TO_TENSOR_TYPE[np.dtype(dtype)], list(in_shape)
                ),
                helper.make_tensor_value_info("indices", TensorProto.INT64, list(indices.shape)),
            ],
            outputs=[
                helper.make_tensor_value_info(
                    "out", mapping.NP_TYPE_TO_TENSOR_TYPE[np.dtype(dtype)], list(out_np.shape)
                )
            ],
        )
        model = helper.make_model(graph, producer_name="gather_test")
        verify_with_ort_with_inputs(model, [x, indices], target=target, dev=dev, dtype=dtype)

    verify_gather((4,), [1], 0, "int32")
    verify_gather((1, 4), [0], 0, "int32")
    verify_gather((4,), [[[1, 0], [0, 1]]], 0, "float32")
    verify_gather((2, 2), [[[1, 0], [0, 1]]], 1, "int32")
    verify_gather((3, 3, 3), [[[1, 0]]], -1, "int32")
    verify_gather((4, 3, 5, 6), [[2, 1, 0, 0]], 0, "float32")


@tvm.testing.parametrize_targets
def test_dynamic_gather(target, dev):
    dtype = "float32"
    in_shape = [2, 2]
    indices = 1
    axis = 1
    x = np.random.uniform(size=in_shape).astype(dtype)
    indices = np.array(indices, dtype="int64")
    out_np = np.take(x, indices, axis=axis)

    indices = helper.make_node(
        "Constant",
        inputs=[],
        outputs=["indices"],
        value=onnx.helper.make_tensor(
            name="const_indices",
            data_type=onnx.TensorProto.INT64,
            dims=[],
            vals=[1],
        ),
    )
    y = helper.make_node("Gather", ["in", "indices"], ["out"], axis=axis)

    graph = helper.make_graph(
        [indices, y],
        "gather_test",
        inputs=[
            helper.make_tensor_value_info(
                "in", mapping.NP_TYPE_TO_TENSOR_TYPE[np.dtype(dtype)], ["?", "?"]
            ),
        ],
        outputs=[
            helper.make_tensor_value_info(
                "out", mapping.NP_TYPE_TO_TENSOR_TYPE[np.dtype(dtype)], ["?"] * len(out_np.shape)
            )
        ],
    )
    model = helper.make_model(graph, producer_name="dynamic_gather_test")

    mod, params = relay.frontend.from_onnx(model)

    result = relay.create_executor("vm", mod=mod, device=dev, target=target).evaluate()(x, **params)
    tvm.testing.assert_allclose(out_np, result.numpy(), rtol=1e-5, atol=1e-5)


@tvm.testing.parametrize_targets
def test_gatherelements(target, dev):
    def verify_gatherelements(in_shape, indices, axis):
        x = np.random.uniform(size=in_shape).astype("float32")
        indices = np.array(indices, dtype="int32")

        y = helper.make_node("GatherElements", ["data", "indices"], ["output"], axis=axis)
        graph = helper.make_graph(
            [y],
            "gather_elements_test",
            inputs=[
                helper.make_tensor_value_info("data", TensorProto.FLOAT, list(in_shape)),
                helper.make_tensor_value_info("indices", TensorProto.INT32, list(indices.shape)),
            ],
            outputs=[helper.make_tensor_value_info("output", TensorProto.FLOAT, list(in_shape))],
        )
        model = helper.make_model(graph, producer_name="gather_elements_test")

        verify_with_ort_with_inputs(model, [x, indices], target=target, dev=dev)

    verify_gatherelements((4,), [3, 0, 2, 1], 0)
    verify_gatherelements((2, 2), [[1, 0], [0, 1]], 0)
    verify_gatherelements((2, 2), [[0, 0], [1, 0]], 1)
    verify_gatherelements((2, 2), [[1, 0], [0, 1]], 1)

    indices = [
        [[1, 0, 0], [1, 0, 1], [0, 1, 1]],
        [[1, 1, 1], [1, 2, 1], [1, 0, 1]],
        [[1, 2, 1], [1, 2, 1], [1, 2, 1]],
    ]

    verify_gatherelements((3, 3, 3), indices, 2)


@tvm.testing.parametrize_targets
def test_scatter(target, dev):
    def verify_scatter(in_shape, indices, axis):
        x = np.random.uniform(size=in_shape).astype("float32")
        indices = np.array(indices, dtype="int32")
        updates = np.random.uniform(size=indices.shape).astype("float32")

        y = helper.make_node(
            "ScatterElements", ["data", "indices", "updates"], ["output"], axis=axis
        )

        graph = helper.make_graph(
            [y],
            "scatter_test",
            inputs=[
                helper.make_tensor_value_info("data", TensorProto.FLOAT, list(in_shape)),
                helper.make_tensor_value_info("indices", TensorProto.INT32, list(indices.shape)),
                helper.make_tensor_value_info("updates", TensorProto.FLOAT, list(indices.shape)),
            ],
            outputs=[helper.make_tensor_value_info("output", TensorProto.FLOAT, list(in_shape))],
        )
        model = helper.make_model(graph, producer_name="scatter_test")
        verify_with_ort_with_inputs(model, [x, indices, updates], target=target, dev=dev)

    verify_scatter((4,), [1], 0)
    verify_scatter((1, 4), [[0]], 0)
    verify_scatter((4,), [2, 3], 0)
    verify_scatter((2, 2), [[1, 0], [0, 1]], 1)
    verify_scatter((3, 3, 3), [[[-1, -3]]], -1)
    verify_scatter((4, 3, 5, 6), [[[[2, 1, 0, 0]]]], 0)


@tvm.testing.parametrize_targets
def test_slice(target, dev):
    def _test_slice_iteration_v1(indata, outdata, starts, ends, axes=None):
        if axes:
            y = helper.make_node("Slice", ["in"], ["out"], axes=axes, starts=starts, ends=ends)
        else:
            y = helper.make_node("Slice", ["in"], ["out"], starts=starts, ends=ends)

        graph = helper.make_graph(
            [y],
            "slice_test",
            inputs=[helper.make_tensor_value_info("in", TensorProto.FLOAT, list(indata.shape))],
            outputs=[helper.make_tensor_value_info("out", TensorProto.FLOAT, list(outdata.shape))],
        )

        model = helper.make_model(graph, producer_name="slice_test")
        verify_with_ort_with_inputs(
            model, [indata], [outdata.shape], opset=1, target=target, dev=dev
        )

    def _test_slice_iteration_v10(indata, outdata, **attrs):
        starts = attrs["starts"]
        ends = attrs["ends"]
        axes = None if "axes" not in attrs else attrs["axes"]
        steps = None if "steps" not in attrs else attrs["steps"]
        starts = np.asarray(starts)
        ends = np.asarray(ends)
        inputs = [
            helper.make_tensor_value_info("data", TensorProto.FLOAT, list(indata.shape)),
            helper.make_tensor_value_info("starts", TensorProto.INT64, list(starts.shape)),
            helper.make_tensor_value_info("ends", TensorProto.INT64, list(ends.shape)),
        ]
        initializer = [
            helper.make_tensor("starts", TensorProto.INT64, list(starts.shape), starts),
            helper.make_tensor("ends", TensorProto.INT64, list(ends.shape), ends),
        ]
        nodes = []

        if "add_noop_to_input_attrs" in attrs:

            def add_noop_to_input_attr(attr_name, attr):
                output_name = attr_name + "_output"

                ref_shape = list(np.array(attr).shape)
                ref_shape.insert(0, 1)
                ref_shape = tuple(ref_shape)
                ref_array = np.array(ref_shape)
                ref_node = onnx.helper.make_node(
                    "Constant",
                    inputs=[],
                    outputs=["ref_in_" + attr_name],
                    value=onnx.helper.make_tensor(
                        name="const_tensor__1_" + attr_name,
                        data_type=onnx.TensorProto.INT64,
                        dims=ref_array.shape,
                        vals=ref_array.flatten().astype(int),
                    ),
                )
                in_shape = np.array(attr).shape
                in_array = np.array(in_shape)
                ref_node2 = onnx.helper.make_node(
                    "Constant",
                    inputs=[],
                    outputs=["input_shape_" + attr_name],
                    value=onnx.helper.make_tensor(
                        name="const_tensor__2_" + attr_name,
                        data_type=onnx.TensorProto.INT64,
                        dims=in_array.shape,
                        vals=in_array.flatten().astype(int),
                    ),
                )

                reshape1_node = helper.make_node(
                    "Reshape", [attr_name, "ref_in_" + attr_name], ["reshape_" + attr_name]
                )
                reshape2_node = helper.make_node(
                    "Reshape", ["reshape_" + attr_name, "input_shape_" + attr_name], [output_name]
                )
                return [ref_node, ref_node2, reshape1_node, reshape2_node]

        slice_inputs = []
        for attr_name in ["starts", "ends", "axes", "steps"]:
            if attr_name not in attrs:
                continue
            if "add_noop_to_input_attrs" in attrs and attr_name in attrs["add_noop_to_input_attrs"]:
                nodes.extend(add_noop_to_input_attr(attr_name, attrs[attr_name]))
                slice_inputs.append(attr_name + "_output")
            else:
                slice_inputs.append(attr_name)

        if axes:
            axes = np.asarray(axes)
            inputs.append(
                helper.make_tensor_value_info("axes", TensorProto.INT64, list(axes.shape))
            )
            initializer.append(
                helper.make_tensor("axes", TensorProto.INT64, list(axes.shape), axes)
            )

        if steps:
            assert axes is not None and len(axes) == len(steps)
            steps = np.asarray(steps)
            inputs.append(
                helper.make_tensor_value_info("steps", TensorProto.INT64, list(axes.shape))
            )
            initializer.append(
                helper.make_tensor("steps", TensorProto.INT64, list(steps.shape), steps)
            )

        y = helper.make_node("Slice", ["data", *slice_inputs], ["out"])

        nodes.append(y)
        graph = helper.make_graph(
            nodes,
            "slice_test",
            inputs=inputs,
            outputs=[helper.make_tensor_value_info("out", TensorProto.FLOAT, list(outdata.shape))],
            initializer=initializer,
        )
        model = helper.make_model(graph, producer_name="slice_test")
        verify_with_ort_with_inputs(
            model, [indata], opset=10, freeze_params=True, use_vm=True, target=target, dev=dev
        )

    x = np.random.randn(20, 10, 5).astype(np.float32)
    _test_slice_iteration_v1(x, x[0:3, 0:10], starts=(0, 0), ends=(3, 10), axes=(0, 1))
    _test_slice_iteration_v1(x, x[0:3, 0:10], starts=(0, 0), ends=(10, 3), axes=(1, 0))
    _test_slice_iteration_v1(x, x[:, :, 3:4], starts=(0, 0, 3), ends=(20, 10, 4))
    _test_slice_iteration_v1(x, x[:, 1:1000], starts=(1,), ends=(1000,), axes=(1,))
    _test_slice_iteration_v1(x, x[:, 0:-1], starts=(0,), ends=(-1,), axes=(1,))
    _test_slice_iteration_v10(x, x[0:3, 0:10], starts=(0, 0), ends=(3, 10), axes=(0, 1))
    _test_slice_iteration_v10(x, x[0:3, 0:10], starts=(0, 0), ends=(10, 3), axes=(1, 0))
    _test_slice_iteration_v10(x, x[:, :, 3:4], starts=(0, 0, 3), ends=(20, 10, 4))
    _test_slice_iteration_v10(x, x[:, 1:1000], starts=(1,), ends=(1000,), axes=(1,))
    _test_slice_iteration_v10(x, x[:, 0:-1], starts=(0,), ends=(-1,), axes=(1,))
    _test_slice_iteration_v10(x, x[:, 0:-1], starts=(0,), ends=(-1,), axes=(-1,))
    _test_slice_iteration_v10(
        x,
        x[0:3, 0:10],
        starts=(0, 0),
        ends=(3, 10),
        axes=(0, 1),
        add_noop_to_input_attrs=["starts"],
    )
    _test_slice_iteration_v10(
        x, x[:, :, 3:4], starts=(0, 0, 3), ends=(20, 10, 4), add_noop_to_input_attrs=["ends"]
    )
    _test_slice_iteration_v10(
        x, x[:, 1:1000], starts=(1,), ends=(1000,), axes=(1,), add_noop_to_input_attrs=["axes"]
    )
    _test_slice_iteration_v10(
        x,
        x[:, 0:-1],
        starts=(0,),
        ends=(-1,),
        axes=(1,),
        add_noop_to_input_attrs=["starts", "ends"],
    )
    _test_slice_iteration_v10(
        x,
        x[0:3, 0:10],
        starts=(0, 0),
        ends=(3, 10),
        axes=(0, 1),
        add_noop_to_input_attrs=["ends", "axes"],
    )
    _test_slice_iteration_v10(
        x,
        x[:, :, 3:4],
        starts=(0, 0, 3),
        ends=(20, 10, 4),
        add_noop_to_input_attrs=["starts", "axes"],
    )
    _test_slice_iteration_v10(
        x,
        x[:, 1:1000],
        starts=(1,),
        ends=(1000,),
        axes=(1,),
        add_noop_to_input_attrs=["starts", "ends", "axes"],
    )
    x = np.random.randn(1, 1, 1, 128).astype(np.float32)
    _test_slice_iteration_v10(
        x, x, starts=(0, 0), ends=(9223372036854775807, 9223372036854775807), axes=(0, 3)
    )

    x = np.random.randn(4, 4).astype(np.float32)
    _test_slice_iteration_v10(
        x, x[:, 1::2], starts=(1,), ends=(9223372036854775807,), axes=(1,), steps=(2,)
    )
    _test_slice_iteration_v10(
        x,
        x[0::1, 1::2],
        starts=(0, 1),
        ends=(4, 4),
        axes=(0, 1),
        steps=(1, 2),
    )


def _test_onnx_op_elementwise(
    target, dev, inshape, outfunc, npargs, dtype, opname, kwargs, opset=None
):
    indata = np.random.uniform(-1, 1, size=inshape).astype(dtype)
    outdata = outfunc(indata, **npargs)

    y = helper.make_node(opname, ["in"], ["out"], **kwargs)

    graph = helper.make_graph(
        [y],
        opname + "_test",
        inputs=[helper.make_tensor_value_info("in", TensorProto.FLOAT, list(indata.shape))],
        outputs=[helper.make_tensor_value_info("out", TensorProto.FLOAT, list(outdata.shape))],
    )

    model = helper.make_model(graph, producer_name=opname + "_test")
    verify_with_ort_with_inputs(
        model, [indata], [outdata.shape], opset=opset, dtype=dtype, target=target, dev=dev
    )


@tvm.testing.parametrize_targets
def test_floor(target, dev):
    _test_onnx_op_elementwise(target, dev, (2, 4, 5, 6), np.floor, {}, "float32", "Floor", {})


@tvm.testing.parametrize_targets
def test_ceil(target, dev):
    _test_onnx_op_elementwise(target, dev, (2, 4, 5, 6), np.ceil, {}, "float32", "Ceil", {})


@tvm.testing.parametrize_targets
def test_clip(target, dev):
    _test_onnx_op_elementwise(
        target,
        dev,
        (2, 4, 5, 6),
        np.clip,
        {"a_min": -1.0, "a_max": 1.0},
        "float32",
        "Clip",
        {"min": -1.0, "max": 1.0},
        opset=6,
    )

    _test_onnx_op_elementwise(
        target,
        dev,
        (2, 4, 5, 6),
        np.clip,
        {"a_min": -np.inf, "a_max": 1.0},
        "float32",
        "Clip",
        {"max": 1.0},
        opset=6,
    )

    _test_onnx_op_elementwise(
        target,
        dev,
        (2, 4, 5, 6),
        np.clip,
        {"a_min": -1.0, "a_max": np.inf},
        "float32",
        "Clip",
        {"min": -1.0},
        opset=6,
    )


@tvm.testing.parametrize_targets
def test_clip_min_max_as_inputs(target, dev):
    input_shape = (2, 4, 5, 6)
    nodes = [
        make_constant_node("min", onnx.TensorProto.FLOAT, (), [0.0]),
        make_constant_node("max", onnx.TensorProto.FLOAT, (), [6.0]),
    ]
    input_names = ["in", "min", "max"]
    nodes.append(helper.make_node("Clip", inputs=input_names, outputs=["out"]))
    graph = helper.make_graph(
        nodes,
        "clip_test",
        inputs=[helper.make_tensor_value_info("in", TensorProto.FLOAT, list(input_shape))],
        outputs=[helper.make_tensor_value_info("out", TensorProto.FLOAT, list(input_shape))],
    )
    model = helper.make_model(graph, producer_name="clip_test")

    verify_with_ort(model, [input_shape], out_shape=[input_shape], target=target, dev=dev)


@tvm.testing.parametrize_targets
def test_round(target, dev):
    _test_onnx_op_elementwise(target, dev, (2, 4, 5, 6), np.round, {}, "float32", "Round", {})


def _test_finite_ops(target, dev, inshape, outfunc, npargs, dtype, opname, kwargs):
    indata = np.random.choice(a=[np.nan, np.inf, -np.inf, 0.5, 1.0, 0], size=inshape).astype(dtype)

    outdata = outfunc(indata, **npargs)
    y = helper.make_node(opname, ["in"], ["out"], **kwargs)

    graph = helper.make_graph(
        [y],
        opname + "_test",
        inputs=[helper.make_tensor_value_info("in", TensorProto.FLOAT, list(indata.shape))],
        outputs=[helper.make_tensor_value_info("out", TensorProto.BOOL, list(outdata.shape))],
    )

    model = helper.make_model(graph, producer_name=opname + "_test")
    verify_with_ort_with_inputs(
        model, [indata], [outdata.shape], dtype=dtype, target=target, dev=dev
    )


@tvm.testing.parametrize_targets
def test_isinf(target, dev):
    _test_finite_ops(target, dev, (2, 4, 5, 6), np.isinf, {}, "float32", "IsInf", {})


@tvm.testing.parametrize_targets
def test_isnan(target, dev):
    _test_finite_ops(target, dev, (2, 4, 5, 6), np.isnan, {}, "float32", "IsNaN", {})


@tvm.testing.parametrize_targets
def test_gather_nd(target, dev):
    def verify_gather_nd(in_shape, indices, out_shape, dtype="float32", batch_dims=0, opset=11):
        x = np.random.uniform(size=in_shape).astype(dtype)
        indices = np.array(indices, dtype="int64")

        y = helper.make_node("GatherND", ["in", "indices"], ["out"])

        if opset >= 12:
            batch_dims_attr = helper.make_attribute("batch_dims", batch_dims)
            y.attribute.append(batch_dims_attr)

        graph = helper.make_graph(
            [y],
            "gather_test",
            inputs=[
                helper.make_tensor_value_info(
                    "in", mapping.NP_TYPE_TO_TENSOR_TYPE[np.dtype(dtype)], list(in_shape)
                ),
                helper.make_tensor_value_info("indices", TensorProto.INT64, list(indices.shape)),
            ],
            outputs=[
                helper.make_tensor_value_info(
                    "out", mapping.NP_TYPE_TO_TENSOR_TYPE[np.dtype(dtype)], list(out_shape)
                )
            ],
        )
        model = helper.make_model(graph, producer_name="gather_test")
        verify_with_ort_with_inputs(
            model, [x, indices], [out_shape], opset=opset, target=target, dev=dev
        )

    verify_gather_nd([2, 2], [[0, 0], [1, 1]], [2], "int32")
    verify_gather_nd([2, 2], [[1], [0]], [2, 2])
    verify_gather_nd([2, 2, 2], [[0, 1], [1, 0]], [2, 2])
    verify_gather_nd([2, 2, 2], [[[0, 1]], [[1, 0]]], [2, 1, 2])

    if is_version_greater_than("1.6.0"):
        verify_gather_nd([2, 2, 2], [[1], [0]], [2, 2], batch_dims=1, opset=12)
        verify_gather_nd(
            (3, 2, 2, 3, 4),
            np.random.randint(low=0, high=2, size=(3, 2, 3), dtype="int64"),
            (3, 2),
            batch_dims=2,
            opset=12,
        )


@tvm.testing.parametrize_targets
def test_onehot(target, dev):
    indices_shape = [10]
    indices_array = np.random.randint(low=0, high=9, size=indices_shape, dtype="int32")
    depth = 10
    values = np.asarray([0, 1]).astype("int32")
    out_np = np.eye(depth)[indices_array.reshape(-1)]

    onehot_node = helper.make_node("OneHot", ["indices", "depth", "values"], ["out"])

    graph = helper.make_graph(
        [onehot_node],
        "onehot_test",
        inputs=[
            helper.make_tensor_value_info("indices", TensorProto.INT32, indices_shape),
            helper.make_tensor_value_info("depth", TensorProto.INT32, [1]),
            helper.make_tensor_value_info("values", TensorProto.INT32, values.shape),
        ],
        outputs=[helper.make_tensor_value_info("out", TensorProto.INT32, out_np.shape)],
    )

    model = helper.make_model(graph, producer_name="onehot_test")

    # TODO(jwfromm): Replace test against np with test against onnxrt once we update versions.
    tvm_out = get_tvm_output_with_vm(
        model, [indices_array, np.array([depth]).astype("int32"), values], target, dev
    )
    tvm.testing.assert_allclose(out_np, tvm_out, rtol=1e-5, atol=1e-5)


@tvm.testing.parametrize_targets
def test_gemm(target, dev):
    def verify_gemm(a_shape, b_shape, c_shape=None, freeze_params=False, dtype="float32"):
        out_shape = [a_shape[0], b_shape[1]]
        a_array = np.random.uniform(size=a_shape).astype(dtype)
        b_array = np.random.uniform(size=b_shape).astype(dtype)
        input_names = ["a", "b"]
        ONNX_DTYPE = mapping.NP_TYPE_TO_TENSOR_TYPE[np.dtype(dtype)]
        input_nodes = [
            helper.make_tensor_value_info("a", ONNX_DTYPE, list(a_shape)),
            helper.make_tensor_value_info("b", ONNX_DTYPE, list(b_shape)),
        ]
        input_values = [a_array, b_array]
        if c_shape is not None:
            c_array = np.random.uniform(size=c_shape).astype(dtype)
            input_names.append("c")
            input_nodes.append(helper.make_tensor_value_info("c", ONNX_DTYPE, list(c_shape)))
            input_values.append(c_array)

        gemm_node = helper.make_node("Gemm", input_names, ["out"])

        graph = helper.make_graph(
            [gemm_node],
            "gemm_test",
            inputs=input_nodes,
            outputs=[helper.make_tensor_value_info("out", ONNX_DTYPE, list(out_shape))],
        )

        model = helper.make_model(graph, producer_name="gemm_test")
        atol = 1e-5
        rtol = 1e-5
        if dtype == "float16":
            atol = 1e-3
            rtol = 1e-3
        verify_with_ort_with_inputs(
            model,
            input_values,
            freeze_params=freeze_params,
            dtype=dtype,
            atol=atol,
            rtol=rtol,
            target=target,
            dev=dev,
        )

    verify_gemm(a_shape=(4, 3), b_shape=(3, 4))
    verify_gemm(a_shape=(4, 3), b_shape=(3, 4), c_shape=(4,))
    verify_gemm(a_shape=(4, 3), b_shape=(3, 4), c_shape=(4,), freeze_params=True)
    verify_gemm(a_shape=(4, 3), b_shape=(3, 4), c_shape=(4,), freeze_params=True, dtype="float16")


@tvm.testing.parametrize_targets
def test_matmul(target, dev):
    a_shape = (4, 3)
    b_shape = (3, 4)
    out_shape = [a_shape[0], b_shape[1]]

    a_array = np.random.uniform(size=a_shape).astype("float32")
    b_array = np.random.uniform(size=b_shape).astype("float32")

    mul_node = helper.make_node("MatMul", ["a", "b"], ["out"])

    graph = helper.make_graph(
        [mul_node],
        "matmul_test",
        inputs=[
            helper.make_tensor_value_info("a", TensorProto.FLOAT, list(a_shape)),
            helper.make_tensor_value_info("b", TensorProto.FLOAT, list(b_shape)),
        ],
        outputs=[helper.make_tensor_value_info("out", TensorProto.FLOAT, list(out_shape))],
    )

    model = helper.make_model(graph, producer_name="matmul_test")
    verify_with_ort_with_inputs(model, [a_array, b_array], target=target, dev=dev)


@tvm.testing.parametrize_targets
def test_batch_matmul(target, dev):
    def verify_batch_matmul(a_shape, b_shape, out_shape, convert_config=None):
        a_array = np.random.uniform(size=a_shape).astype("float32")
        b_array = np.random.uniform(size=b_shape).astype("float32")

        mul_node = helper.make_node("MatMul", ["a", "b"], ["out"])

        graph = helper.make_graph(
            [mul_node],
            "matmul_test",
            inputs=[
                helper.make_tensor_value_info("a", TensorProto.FLOAT, list(a_shape)),
                helper.make_tensor_value_info("b", TensorProto.FLOAT, list(b_shape)),
            ],
            outputs=[helper.make_tensor_value_info("out", TensorProto.FLOAT, out_shape)],
        )

        model = helper.make_model(graph, producer_name="matmul_test")
        verify_with_ort_with_inputs(
            model,
            [a_array, b_array],
            use_vm=True,
            target=target,
            dev=dev,
            convert_config=convert_config,
        )

    verify_batch_matmul((2, 3, 4, 3), (2, 3, 3, 4), (2, 3, 4, 4))
    verify_batch_matmul((2, 4, 3), (3, 4), (2, 4, 4))
    verify_batch_matmul((2, 3, 4, 3), (3, 4), (2, 3, 4, 4))
    # Test implicit broadcasting.
    verify_batch_matmul((4, 3), (2, 3, 4), (2, 4, 4))
    verify_batch_matmul((2, 4, 3), (1, 3, 4), (2, 4, 4))
    verify_batch_matmul((1, 4, 3), (2, 3, 4), (2, 4, 4))
    verify_batch_matmul((4, 32, 16), (16, 32), (4, 32, 32))
    verify_batch_matmul((4, 32, 16, 32), (32, 16), (4, 32, 16, 16))
    # Test transb=False
    verify_batch_matmul(
        (2, 3, 4, 3),
        (2, 3, 3, 4),
        (2, 3, 4, 4),
        convert_config={"use_nt_batch_matmul": False},
    )


@tvm.testing.parametrize_targets
def test_matmulinteger16(target, dev):
    def verify_matmulinteger16(a_shape, b_shape, out_shape):
        a_dtype = "int16"
        b_dtype = "int16"
        low = np.iinfo(np.int16).min
        high = np.iinfo(np.int16).max

        a_proto = TensorProto.INT16
        b_proto = TensorProto.INT16
        out_proto = TensorProto.INT32
        a_array = np.random.randint(low, high, size=a_shape).astype(a_dtype)
        b_array = np.random.randint(low, high, size=b_shape).astype(b_dtype)

        mul_node = helper.make_node("MatMulInteger16", ["a", "b"], ["out"], domain="com.microsoft")

        graph = helper.make_graph(
            [mul_node],
            "matmuli16_test",
            inputs=[
                helper.make_tensor_value_info("a", a_proto, list(a_shape)),
                helper.make_tensor_value_info("b", b_proto, list(b_shape)),
            ],
            outputs=[helper.make_tensor_value_info("out", out_proto, list(out_shape))],
        )

        model = helper.make_model(graph, producer_name="matmuli16_test")
        verify_with_ort_with_inputs(model, [a_array, b_array], target=target, dev=dev)

    # 2D computation to verify matmul op
    verify_matmulinteger16((4, 3), (3, 4), (4, 4))
    verify_matmulinteger16((5, 7), (7, 8), (5, 8))
    # Verify 3D matmul using batch_matmul op
    verify_matmulinteger16((2, 4, 3), (1, 3, 4), (2, 4, 4))
    verify_matmulinteger16((1, 4, 3), (2, 3, 4), (2, 4, 4))
    # Test implicit broadcasting
    verify_matmulinteger16((2, 3, 5, 3), (2, 3, 3, 5), (2, 3, 5, 5))
    verify_matmulinteger16((2, 7, 3), (3, 7), (2, 7, 7))
    verify_matmulinteger16((2, 3, 4, 3), (3, 4), (2, 3, 4, 4))


def verify_simple_dynamic_model(a_shape, b_shape, target, dev):
    def verify_model(model, a_shape, b_shape):
        a_array = np.random.uniform(size=a_shape).astype("float32")
        b_array = np.random.uniform(size=b_shape).astype("float32")
        # matmul
        out_np = np.matmul(a_array, b_array)
        # relu
        out_np[out_np < 0] = 0

        tvm_out = model(a_array, b_array).numpy()
        tvm.testing.assert_allclose(out_np, tvm_out, rtol=1e-5, atol=1e-5)

    mul_node = helper.make_node("MatMul", ["a", "b"], ["out"])
    relu_node = helper.make_node("Relu", ["out"], ["relu"])

    a_array = np.random.uniform(size=a_shape).astype("float32")
    b_array = np.random.uniform(size=b_shape).astype("float32")
    # matmul
    out_np = np.matmul(a_array, b_array)

    graph = helper.make_graph(
        [mul_node, relu_node],
        "matmul_test",
        inputs=[
            helper.make_tensor_value_info("a", TensorProto.FLOAT, list(a_shape)),
            helper.make_tensor_value_info("b", TensorProto.FLOAT, list(b_shape)),
        ],
        outputs=[helper.make_tensor_value_info("relu", TensorProto.FLOAT, list(out_np.shape))],
    )

    model = helper.make_model(graph, producer_name="matmul_test")

    a_anys = [relay.Any()] * len(a_shape)
    b_anys = [relay.Any()] * len(b_shape)

    mod, params = relay.frontend.from_onnx(model, {"a": a_anys, "b": b_anys})
    model = relay.create_executor("vm", mod=mod, device=dev, target=target).evaluate()
    verify_model(model, a_shape, b_shape)
    verify_model(model, [a * 2 for a in a_shape], [b * 2 for b in b_shape])
    verify_model(model, [a * 3 for a in a_shape], [b * 3 for b in b_shape])


# TODO(mbrookhart, electriclilies): Add CUDA as a target once batch matmul is fixed
@tvm.testing.parametrize_targets("llvm")
def test_batch_matmul_dynamic_model(target, dev):
    verify_simple_dynamic_model((2, 3, 4, 3), (2, 3, 3, 4), target, dev)
    verify_simple_dynamic_model((2, 4, 3), (3, 4), target, dev)
    verify_simple_dynamic_model((2, 3, 4, 3), (3, 4), target, dev)


@tvm.testing.parametrize_targets
def test_lrn(target, dev):
    def verify_lrn(shape, nsize, dtype, alpha=None, beta=None, bias=None):
        in_array = np.random.uniform(size=shape).astype(dtype)

        if alpha == None and beta == None and bias == None:
            alpha = 0.0001
            beta = 0.75
            bias = 1.0
            node = onnx.helper.make_node("LRN", inputs=["in"], outputs=["out"], size=nsize)
        else:
            node = onnx.helper.make_node(
                "LRN", inputs=["in"], outputs=["out"], alpha=alpha, beta=beta, bias=bias, size=nsize
            )

        graph = helper.make_graph(
            [node],
            "lrn_test",
            inputs=[helper.make_tensor_value_info("in", TensorProto.FLOAT, list(shape))],
            outputs=[helper.make_tensor_value_info("out", TensorProto.FLOAT, list(shape))],
        )
        model = helper.make_model(graph, producer_name="lrn_test")
        verify_with_ort_with_inputs(model, [in_array], target=target, dev=dev)

    verify_lrn((5, 5, 5, 5), 3, "float32")
    verify_lrn((5, 5, 5, 5), 3, "float32", alpha=0.0002, beta=0.5, bias=2.0)


@tvm.testing.parametrize_targets
def test_instance_norm(target, dev):
    def verify_instance_norm(shape, axis=1):
        x = np.random.randn(*shape).astype(np.float32)
        gamma = np.random.randn(shape[1]).astype(np.float32)
        beta = np.random.randn(shape[1]).astype(np.float32)
        epsilon = 1e-5

        node = onnx.helper.make_node(
            "InstanceNormalization",
            inputs=["x", "gamma", "beta"],
            outputs=["y"],
            epsilon=epsilon,
        )
        graph = helper.make_graph(
            [node],
            "instance_norm_test",
            inputs=[
                helper.make_tensor_value_info("x", TensorProto.FLOAT, list(shape)),
                helper.make_tensor_value_info("gamma", TensorProto.FLOAT, (shape[1],)),
                helper.make_tensor_value_info("beta", TensorProto.FLOAT, (shape[1],)),
            ],
            outputs=[helper.make_tensor_value_info("y", TensorProto.FLOAT, list(shape))],
        )
        model = helper.make_model(graph, producer_name="instance_norm_test")
        verify_with_ort_with_inputs(
            model, [x, gamma, beta], out_shape=[shape], target=target, dev=dev
        )

    verify_instance_norm((2, 3, 4, 5))
    verify_instance_norm((32, 64, 80, 64))
    verify_instance_norm((8, 6, 5))
    verify_instance_norm((8, 7, 6, 5, 4))


@tvm.testing.parametrize_targets
def test_upsample_nearest(target, dev):
    scale = 2
    in_shape = (1, 1, 3, 3)
    out_shape = (1, 1, 3 * scale, 3 * scale)
    y = helper.make_node("Upsample", ["in"], ["out"], mode="nearest", scales=[1.0, 1.0, 2.0, 2.0])

    in_array = np.random.uniform(size=in_shape).astype(np.float32)

    graph = helper.make_graph(
        [y],
        "upsample_nearest_test",
        inputs=[helper.make_tensor_value_info("in", TensorProto.FLOAT, list(in_shape))],
        outputs=[helper.make_tensor_value_info("out", TensorProto.FLOAT, list(out_shape))],
    )

    model = helper.make_model(graph, producer_name="upsample_nearest_test")
    verify_with_ort_with_inputs(model, [in_array], [out_shape], opset=7, target=target, dev=dev)


@tvm.testing.parametrize_targets
def test_upsample3d_nearest(target, dev):
    scale = 2
    in_shape = (1, 1, 3, 3, 3)
    out_shape = (1, 1, 3 * scale, 3 * scale, 3 * scale)
    y = helper.make_node(
        "Upsample", ["in"], ["out"], mode="nearest", scales=[1.0, 1.0, 2.0, 2.0, 2.0]
    )

    in_array = np.random.uniform(size=in_shape).astype(np.float32)

    graph = helper.make_graph(
        [y],
        "upsample_nearest_test",
        inputs=[helper.make_tensor_value_info("in", TensorProto.FLOAT, list(in_shape))],
        outputs=[helper.make_tensor_value_info("out", TensorProto.FLOAT, list(out_shape))],
    )

    model = helper.make_model(graph, producer_name="upsample_nearest_test")
    # Upsample is deprecated after opset 9
    verify_with_ort_with_inputs(model, [in_array], [out_shape], opset=7, target=target, dev=dev)


@tvm.testing.parametrize_targets
def test_upsample_bilinear(target, dev):
    scale = 2
    in_shape = (1, 1, 3, 3)
    out_shape = (1, 1, 3 * scale, 3 * scale)
    y = helper.make_node("Upsample", ["in"], ["out"], mode="linear", scales=[1.0, 1.0, 2.0, 2.0])

    in_array = np.random.uniform(size=in_shape).astype(np.float32)

    graph = helper.make_graph(
        [y],
        "upsample_bilinear_test",
        inputs=[helper.make_tensor_value_info("in", TensorProto.FLOAT, list(in_shape))],
        outputs=[helper.make_tensor_value_info("out", TensorProto.FLOAT, list(out_shape))],
    )

    model = helper.make_model(graph, producer_name="upsample_bilinear_test")
    verify_with_ort_with_inputs(model, [in_array], [out_shape], opset=7, target=target, dev=dev)


@tvm.testing.parametrize_targets
def test_upsample3d_trilinear(target, dev):
    scale = 2
    in_shape = (1, 1, 3, 3, 3)
    out_shape = (1, 1, 3 * scale, 3 * scale, 3 * scale)
    y = helper.make_node("Upsample", ["in", "scales"], ["out"], mode="linear")
    scales = [1.0, 1.0, 2.0, 2.0, 2.0]
    in_array = np.random.uniform(size=in_shape).astype(np.float32)
    out_array = tvm.topi.testing.resize3d_python(
        in_array,
        (scale, scale, scale),
        "NCDHW",
        "linear",
        coordinate_transformation_mode="asymmetric",
    )

    ref_array = np.array(scales)
    ref_node = helper.make_node(
        "Constant",
        inputs=[],
        outputs=["scales"],
        value=onnx.helper.make_tensor(
            name="const_tensor",
            data_type=TensorProto.FLOAT,
            dims=ref_array.shape,
            vals=ref_array.flatten().astype(float),
        ),
    )

    graph = helper.make_graph(
        [ref_node, y],
        "upsample_trilinear_test",
        inputs=[helper.make_tensor_value_info("in", TensorProto.FLOAT, list(in_shape))],
        outputs=[helper.make_tensor_value_info("out", TensorProto.FLOAT, list(out_shape))],
    )

    model = helper.make_model(graph, producer_name="upsample_trilinear_test")
    # TODO(jwfromm): Trilinear upsampling not supported in 1.0.0 onnxruntime.
    # Replace topi comparison with verify_with_ort once we update.
    tvm_out = get_tvm_output(model, in_array, target, dev, out_shape, "float32")
    tvm.testing.assert_allclose(out_array, tvm_out, rtol=1e-5, atol=1e-5)


@tvm.testing.parametrize_targets
def test_softmax(target, dev):
    def verify_softmax(inshape, axis):
        opname = "Softmax"
        indata = np.random.uniform(size=inshape).astype(np.float32)
        outshape = inshape
        y = helper.make_node(opname, ["in"], ["out"])
        if axis is not None:
            axis_attr = helper.make_attribute("axis", axis)
            y.attribute.append(axis_attr)

        graph = helper.make_graph(
            [y],
            opname + "_test",
            inputs=[helper.make_tensor_value_info("in", TensorProto.FLOAT, list(indata.shape))],
            outputs=[helper.make_tensor_value_info("out", TensorProto.FLOAT, list(outshape))],
        )

        model = helper.make_model(graph, producer_name=opname + "_test")
        verify_with_ort_with_inputs(model, [indata], target=target, dev=dev)

    verify_softmax((1, 10), None)
    verify_softmax((1, 10), 1)


@tvm.testing.parametrize_targets
def test_forward_min(target, dev):
    def verify_min(input_dim):
        dtype = "float32"

        a_np1 = np.random.uniform(size=input_dim).astype(dtype)
        a_np2 = np.random.uniform(size=input_dim).astype(dtype)
        a_np3 = np.random.uniform(size=input_dim).astype(dtype)

        min_node = helper.make_node("Min", ["a_np1", "a_np2", "a_np3"], ["out"])

        graph = helper.make_graph(
            [min_node],
            "Min_test",
            inputs=[
                helper.make_tensor_value_info("a_np1", TensorProto.FLOAT, list(input_dim)),
                helper.make_tensor_value_info("a_np2", TensorProto.FLOAT, list(input_dim)),
                helper.make_tensor_value_info("a_np3", TensorProto.FLOAT, list(input_dim)),
            ],
            outputs=[helper.make_tensor_value_info("out", TensorProto.FLOAT, list(input_dim))],
        )

        model = helper.make_model(graph, producer_name="Min_test")
        verify_with_ort_with_inputs(model, [a_np1, a_np2, a_np3], target=target, dev=dev)

    verify_min((1, 3, 20, 20))
    verify_min((20, 20))


@tvm.testing.parametrize_targets
def test_forward_max(target, dev):
    def verify_max(input_dim):
        dtype = "float32"

        a_np1 = np.random.uniform(size=input_dim).astype(dtype)
        a_np2 = np.random.uniform(size=input_dim).astype(dtype)
        a_np3 = np.random.uniform(size=input_dim).astype(dtype)

        max_node = helper.make_node("Max", ["a_np1", "a_np2", "a_np3"], ["out"])

        graph = helper.make_graph(
            [max_node],
            "Max_test",
            inputs=[
                helper.make_tensor_value_info("a_np1", TensorProto.FLOAT, list(input_dim)),
                helper.make_tensor_value_info("a_np2", TensorProto.FLOAT, list(input_dim)),
                helper.make_tensor_value_info("a_np3", TensorProto.FLOAT, list(input_dim)),
            ],
            outputs=[helper.make_tensor_value_info("out", TensorProto.FLOAT, list(input_dim))],
        )

        model = helper.make_model(graph, producer_name="Max_test")
        verify_with_ort_with_inputs(model, [a_np1, a_np2, a_np3], target=target, dev=dev)

    verify_max((1, 3, 20, 20))
    verify_max((20, 20))


@tvm.testing.parametrize_targets
def test_forward_mean(target, dev):
    def verify_mean(input_dim):
        dtype = "float32"

        a_np1 = np.random.uniform(size=input_dim).astype(dtype)
        a_np2 = np.random.uniform(size=input_dim).astype(dtype)
        a_np3 = np.random.uniform(size=input_dim).astype(dtype)

        mean_node = helper.make_node("Mean", ["a_np1", "a_np2", "a_np3"], ["out"])

        graph = helper.make_graph(
            [mean_node],
            "Mean_test",
            inputs=[
                helper.make_tensor_value_info("a_np1", TensorProto.FLOAT, list(input_dim)),
                helper.make_tensor_value_info("a_np2", TensorProto.FLOAT, list(input_dim)),
                helper.make_tensor_value_info("a_np3", TensorProto.FLOAT, list(input_dim)),
            ],
            outputs=[helper.make_tensor_value_info("out", TensorProto.FLOAT, list(input_dim))],
        )

        model = helper.make_model(graph, producer_name="Mean_test")
        verify_with_ort_with_inputs(model, [a_np1, a_np2, a_np3], target=target, dev=dev)

    verify_mean((1, 3, 20, 20))
    verify_mean((20, 20))


@tvm.testing.parametrize_targets
def test_forward_hardsigmoid(target, dev):
    def verify_hardsigmoid(input_dim, alpha, beta):
        dtype = "float32"

        a_np1 = np.random.uniform(size=input_dim).astype(dtype)

        hardsigmoid_node = helper.make_node(
            "HardSigmoid", ["a_np1"], ["out"], alpha=alpha, beta=beta
        )

        graph = helper.make_graph(
            [hardsigmoid_node],
            "HardSigmoid_test",
            inputs=[helper.make_tensor_value_info("a_np1", TensorProto.FLOAT, list(input_dim))],
            outputs=[helper.make_tensor_value_info("out", TensorProto.FLOAT, list(input_dim))],
        )

        model = helper.make_model(graph, producer_name="HardSigmoid_test")
        verify_with_ort_with_inputs(model, [a_np1], target=target, dev=dev)

    verify_hardsigmoid((1, 3, 20, 20), 0.5, 0.6)
    verify_hardsigmoid((20, 20), 0.3, 0.4)


# TODO (mbrookhart, electriclilies) Fix argmin on GPU and enable this test
@tvm.testing.known_failing_targets("cuda")
@tvm.testing.parametrize_targets
def test_forward_arg_min_max(target, dev):
    def verify_argreduce(input_dim, op_name, axis=None, keepdims=None):
        a_np1 = np.random.uniform(-10, 10, input_dim).astype(np.int32)
        out_shape = list(a_np1.shape)
        def_axis = axis if axis is not None else 0
        if keepdims == 1 or keepdims == None:
            out_shape[def_axis] = 1
        else:
            out_shape.pop(def_axis)

        node = onnx.helper.make_node(op_name, inputs=["a_np1"], outputs=["out"])

        if keepdims is not None:
            keepdims_attr = helper.make_attribute("keepdims", keepdims)
            node.attribute.append(keepdims_attr)
        if axis is not None:
            axis_attr = helper.make_attribute("axis", axis)
            node.attribute.append(axis_attr)

        graph = helper.make_graph(
            [node],
            "argreduce_test",
            inputs=[helper.make_tensor_value_info("a_np1", TensorProto.INT32, list(a_np1.shape))],
            outputs=[helper.make_tensor_value_info("out", TensorProto.INT64, list(out_shape))],
        )

        model = helper.make_model(graph, producer_name="argreduce_test")
        verify_with_ort_with_inputs(model, [a_np1], target=target, dev=dev)

    """Verify argmin and argmax"""
    verify_argreduce([3, 4, 4], "ArgMin")
    verify_argreduce([3, 4, 4], "ArgMax")
    verify_argreduce([3, 4, 4], "ArgMin", axis=1)
    verify_argreduce([3, 4, 4], "ArgMax", axis=0)
    verify_argreduce([3, 4, 4], "ArgMin", keepdims=0)
    verify_argreduce([3, 4, 4], "ArgMax", keepdims=1)
    for axis in [None, 0, 1, 2]:
        for keepdims in [None, True, False]:
            verify_argreduce([3, 4, 4], "ArgMin", axis, keepdims)
            verify_argreduce([3, 4, 4], "ArgMax", axis, keepdims)


@tvm.testing.parametrize_targets
def test_constantofshape(target, dev):
    def verify_constantofshape(input_dim, value, dtype):
        fill_node = helper.make_node(
            "ConstantOfShape",
            ["input"],
            ["output"],
            value=helper.make_tensor(
                "value", mapping.NP_TYPE_TO_TENSOR_TYPE[np.dtype(dtype)], (1,), (value,)
            ),
        )

        inputs = [helper.make_tensor_value_info("input", TensorProto.INT64, [len(input_dim)])]

        graph = helper.make_graph(
            [fill_node],
            "fill_test",
            inputs,
            outputs=[
                helper.make_tensor_value_info(
                    "output", mapping.NP_TYPE_TO_TENSOR_TYPE[np.dtype(dtype)], input_dim
                )
            ],
        )

        model = helper.make_model(graph, producer_name="fill_test")
        input_np = np.array(input_dim).astype("int64")
        verify_with_ort_with_inputs(model, [input_np], use_vm=True, target=target, dev=dev)

    verify_constantofshape((2, 3, 4, 5), 10, "float32")
    verify_constantofshape((3, 3), 0, "int32")
    verify_constantofshape((1, 2, 3), -1, "float32")


@tvm.testing.parametrize_targets
def test_pad(target, dev):
    def verify_pad(indata, pads, mode="constant", value=0.0):
        indata = np.array(indata).astype(np.float32)
        #  numpy expect result
        len_dim = len(pads) // 2
        np_pads = [(pads[i], pads[i + len_dim]) for i in range(len_dim)]
        #  onnx graph
        if mode in ["edge", "reflect"]:
            outdata = np.pad(indata, pad_width=np_pads, mode=mode)
            node = helper.make_node(
                "Pad",
                inputs=["input"],
                outputs=["output"],
                mode=mode,
                pads=pads,
            )
        else:
            outdata = np.pad(indata, pad_width=np_pads, mode="constant", constant_values=value)
            node = helper.make_node(
                "Pad", inputs=["input"], outputs=["output"], mode="constant", pads=pads, value=value
            )
        graph = helper.make_graph(
            [node],
            "pad_test",
            inputs=[helper.make_tensor_value_info("input", TensorProto.FLOAT, list(indata.shape))],
            outputs=[
                helper.make_tensor_value_info("output", TensorProto.FLOAT, list(outdata.shape))
            ],
        )
        model = helper.make_model(graph, producer_name="pad_test")
        verify_with_ort_with_inputs(
            model, [indata], [outdata.shape], dtype="float32", opset=2, target=target, dev=dev
        )

    def verify_pad_v11(indata, pads, mode="constant", value=0.0):
        indata = np.array(indata).astype(np.float32)
        #  numpy expect result
        len_dim = len(pads) // 2
        np_pads = [(pads[i], pads[i + len_dim]) for i in range(len_dim)]
        pads = np.array(pads)
        #  onnx graph
        if mode in ["edge", "reflect"]:
            inputs = [indata]
            outdata = np.pad(indata, pad_width=np_pads, mode=mode)
            node = helper.make_node("Pad", inputs=["input", "pads"], outputs=["output"], mode=mode)
            graph = helper.make_graph(
                [node],
                "pad_test",
                inputs=[
                    helper.make_tensor_value_info("input", TensorProto.FLOAT, list(indata.shape)),
                    helper.make_tensor_value_info("pads", TensorProto.INT64, (len(pads),)),
                ],
                initializer=[helper.make_tensor("pads", TensorProto.INT64, (len(pads),), pads)],
                outputs=[
                    helper.make_tensor_value_info("output", TensorProto.FLOAT, list(outdata.shape))
                ],
            )
        else:
            inputs = [indata]
            outdata = np.pad(indata, pad_width=np_pads, mode="constant", constant_values=value)
            node = helper.make_node(
                "Pad",
                inputs=["input", "pads", "constant_value"],
                outputs=["output"],
                mode="constant",
            )
            graph = helper.make_graph(
                [node],
                "pad_test",
                inputs=[
                    helper.make_tensor_value_info("input", TensorProto.FLOAT, list(indata.shape)),
                    helper.make_tensor_value_info("pads", TensorProto.INT64, (len(pads),)),
                    helper.make_tensor_value_info("constant_value", TensorProto.FLOAT, (1,)),
                ],
                initializer=[
                    helper.make_tensor("pads", TensorProto.INT64, (len(pads),), pads),
                    helper.make_tensor("constant_value", TensorProto.FLOAT, (1,), [value]),
                ],
                outputs=[
                    helper.make_tensor_value_info("output", TensorProto.FLOAT, list(outdata.shape))
                ],
            )
        model = helper.make_model(graph, producer_name="pad_test")
        verify_with_ort_with_inputs(model, inputs, opset=11, use_vm=True, target=target, dev=dev)

    verify_pad(np.random.randn(2, 2).astype(np.float32), [0, 1, 0, 0], "constant", 0.0)
    verify_pad(np.random.randn(2, 3).astype(np.float32), [1, 0, 0, 1], "constant", 0.0)
    verify_pad(np.random.randn(3, 2).astype(np.float32), [0, 0, 1, 0], "constant", 5.0)
    verify_pad(np.random.randn(1, 3, 4, 5).astype(np.float32), [0, 0, 1, 1, 0, 0, 1, 1], "edge")
    verify_pad(np.random.randn(1, 3, 4, 5).astype(np.float32), [0, 0, 1, 1, 0, 0, 1, 1], "reflect")

    verify_pad_v11(np.random.randn(2, 2).astype(np.float32), [0, 1, 0, 0], "constant", 0.0)
    verify_pad_v11(np.random.randn(2, 3).astype(np.float32), [1, 0, 0, 1], "constant", 0.0)
    verify_pad_v11(np.random.randn(3, 2).astype(np.float32), [0, 0, 1, 0], "constant", 5.0)
    verify_pad_v11(np.random.randn(1, 3, 4, 5).astype(np.float32), [0, 0, 1, 1, 0, 0, 1, 1], "edge")
    verify_pad_v11(
        np.random.randn(1, 3, 4, 5).astype(np.float32), [0, 0, 1, 1, 0, 0, 1, 1], "reflect"
    )


@tvm.testing.parametrize_targets
def test_all_reduce_funcs(target, dev):
    def verify_reduce_func(func, data, axis, keepdims):
        inshape = data.shape
        outshape = np.sum(data, axis=axis, keepdims=keepdims == 1).shape

        if axis:
            node = onnx.helper.make_node(
                func, inputs=["x"], outputs=["y"], axes=axis, keepdims=keepdims
            )
        else:
            node = onnx.helper.make_node(func, inputs=["x"], outputs=["y"], keepdims=keepdims)

        graph = helper.make_graph(
            [node],
            "reduce_test",
            inputs=[helper.make_tensor_value_info("x", TensorProto.FLOAT, list(inshape))],
            outputs=[helper.make_tensor_value_info("y", TensorProto.FLOAT, list(outshape))],
        )

        model = helper.make_model(graph, producer_name="reduce_test")

        verify_with_ort_with_inputs(
            model,
            [data],
            [outshape],
            opset=11,
            target=target,
            dev=dev,
            rtol=1e-4,
            atol=1e-4,
        )

    funcs = [
        "ReduceMax",
        "ReduceMean",
        "ReduceMin",
        "ReduceProd",
        "ReduceSum",
        "ReduceSumSquare",
        "ReduceLogSum",
        "ReduceLogSumExp",
        "ReduceL1",
        "ReduceL2",
    ]

    for func in funcs:
        for keepdims in [True, False]:
            verify_reduce_func(
                func, np.random.randn(3, 2, 2).astype(np.float32), axis=None, keepdims=keepdims
            )

            verify_reduce_func(
                func, np.random.randn(3, 2, 3).astype(np.float32), axis=None, keepdims=keepdims
            )

            verify_reduce_func(
                func, np.random.randn(3, 3, 3).astype(np.float32), axis=(1,), keepdims=keepdims
            )

            verify_reduce_func(
                func, np.random.randn(3, 3, 3, 1).astype(np.float32), axis=(1, 2), keepdims=keepdims
            )

            verify_reduce_func(
                func, np.random.randn(3, 3, 3, 1).astype(np.float32), axis=(1,), keepdims=keepdims
            )

            verify_reduce_func(
                func, np.random.randn(1, 3, 4, 1).astype(np.float32), axis=(1,), keepdims=keepdims
            )


@tvm.testing.parametrize_targets
def test_split(target, dev):
    def verify_split(indata, outdatas, split, axis=0, pass_split=True, opset=11):
        indata = np.array(indata).astype(np.float32)
        outdatas = [np.array(o).astype(np.float32) for o in outdatas]
        inputs = [helper.make_tensor_value_info("input", TensorProto.FLOAT, list(indata.shape))]
        input_names = ["input"]
        initializer = []

        if split:
            split_index = range(len(split))
        else:
            split_index = range(len(outdatas))

        if pass_split:
            if opset >= 13:
                input_names.append("split")
                np_split = np.array(split).astype(np.int64)
                inputs.append(
                    helper.make_tensor_value_info("split", TensorProto.INT64, list(np_split.shape))
                )
                # TODO(mbrookhart): Support dynamic split, edit this test case to remove split from
                # the initializer and add it back to the input data
                indata = [indata]  # , np_split]
                initializer.append(
                    helper.make_tensor("split", TensorProto.INT64, list(np_split.shape), np_split)
                )
        node = helper.make_node(
            "Split",
            inputs=input_names,
            outputs=["output_{}".format(i) for i in range(len(split_index))],
            axis=axis,
        )

        if pass_split and opset < 13:
            split_attr = helper.make_attribute("split", split)
            node.attribute.append(split_attr)

        graph = helper.make_graph(
            [node],
            "split_test",
            inputs=inputs,
            initializer=initializer,
            outputs=[
                helper.make_tensor_value_info(
                    "output_{}".format(i), TensorProto.FLOAT, list(outdatas[i].shape)
                )
                for i in range(len(split_index))
            ],
        )
        model = helper.make_model(graph, producer_name="split_test")
        verify_with_ort_with_inputs(
            model,
            indata,
            out_shape=list(range(len(split_index))),
            opset=opset,
            target=target,
            dev=dev,
            use_vm=True,
            freeze_params=(opset >= 13),
        )

    # 1D
    verify_split([1.0, 2.0, 3.0, 4.0, 5.0, 6.0], [[1.0, 2.0], [3.0, 4.0], [5.0, 6.0]], [2, 2, 2], 0)
    verify_split(
        [1.0, 2.0, 3.0, 4.0, 5.0, 6.0], [[1.0, 2.0], [3.0, 4.0], [5.0, 6.0]], [2, 2, 2], 0, False
    )
    verify_split([1.0, 2.0, 3.0, 4.0, 5.0, 6.0], [[1.0, 2.0], [3.0], [4.0, 5.0, 6.0]], [2, 1, 3], 0)
    verify_split(
        [1.0, 2.0, 3.0, 4.0, 5.0, 6.0], [[1.0, 2.0], [3.0], [4.0, 5.0, 6.0]], [2, 1, 3], 0, opset=13
    )
    # 2D
    verify_split(
        [[1.0, 2.0, 3.0, 4.0], [7.0, 8.0, 9.0, 10.0]],
        [[[1.0, 2.0], [7.0, 8.0]], [[3.0, 4.0], [9.0, 10.0]]],
        [2, 2],
        1,
    )
    verify_split(
        [[1.0, 2.0, 3.0, 4.0], [7.0, 8.0, 9.0, 10.0]],
        [[[1.0, 2.0], [7.0, 8.0]], [[3.0, 4.0], [9.0, 10.0]]],
        [2, 2],
        1,
        opset=13,
    )
    # Split evenly (unstack)
    verify_split([1, 2, 3], [[1], [2], [3]], False, 0, False)
    # Split a single value to a single value
    verify_split([1], [[1]], [1], pass_split=True)
    # Test that the default case modifies nothing when split list has length one
    verify_split([[1.0, 2.0]], [[1.0, 2.0]], [2], 1)
    verify_split([[1.0, 2.0]], [[1.0, 2.0]], [1], 0)


@tvm.testing.parametrize_targets
def test_binary_ops(target, dev):
    in_shape = (1, 2, 3, 3)
    dtype = "float32"
    out_shape = in_shape

    def verify_binary_ops(op, x, y, out_type="float32"):
        z = helper.make_node(op, ["in1", "in2"], ["out"])
        graph = helper.make_graph(
            [z],
            "_test",
            inputs=[
                helper.make_tensor_value_info("in1", TensorProto.FLOAT, x.shape),
                helper.make_tensor_value_info("in2", TensorProto.FLOAT, y.shape),
            ],
            outputs=[
                helper.make_tensor_value_info(
                    "out", mapping.NP_TYPE_TO_TENSOR_TYPE[np.dtype(out_type)], list(out_shape)
                )
            ],
        )
        model = helper.make_model(graph, producer_name="_test")
        verify_with_ort_with_inputs(model, [x, y], target=target, dev=dev)

    x = np.random.uniform(size=in_shape).astype(dtype)
    y = np.random.uniform(size=in_shape).astype(dtype)
    z = np.random.uniform(size=(3,)).astype(dtype)
    verify_binary_ops("Add", x, y)
    verify_binary_ops("Add", x, z)
    verify_binary_ops("Sub", x, y)
    verify_binary_ops("Sub", x, z)
    verify_binary_ops("Mul", x, y)
    verify_binary_ops("Mul", x, z)
    verify_binary_ops("Div", x, y)
    verify_binary_ops("Div", x, z)
    verify_binary_ops("Sum", x, y)
    verify_binary_ops("Sum", x, z)
    verify_binary_ops("Greater", x, y, "bool")
    verify_binary_ops("Greater", x, z, "bool")
    verify_binary_ops("GreaterOrEqual", x, y, "bool")
    verify_binary_ops("GreaterOrEqual", x, z, "bool")
    verify_binary_ops("Less", x, y, "bool")
    verify_binary_ops("Less", x, z, "bool")
    verify_binary_ops("LessOrEqual", x, y, "bool")
    verify_binary_ops("LessOrEqual", x, z, "bool")
    verify_binary_ops("Equal", x, y, "bool")
    verify_binary_ops("Equal", x, z, "bool")


@tvm.testing.parametrize_targets
def test_unary_ops(target, dev):
    in_shape = (1, 2, 3, 3)
    dtype = "float32"
    out_shape = in_shape

    def verify_unary_ops(op, x, rtol=1e-5, atol=1e-5, dtype="float32"):
        x = x.astype(dtype)
        ONNX_DTYPE = mapping.NP_TYPE_TO_TENSOR_TYPE[np.dtype(dtype)]
        z = helper.make_node(op, ["in1"], ["out"])
        graph = helper.make_graph(
            [z],
            "_test",
            inputs=[
                helper.make_tensor_value_info("in1", ONNX_DTYPE, list(in_shape)),
            ],
            outputs=[helper.make_tensor_value_info("out", ONNX_DTYPE, list(out_shape))],
        )
        model = helper.make_model(graph, producer_name="_test")
        verify_with_ort_with_inputs(model, [x], rtol=rtol, atol=atol, target=target, dev=dev)

    x = np.random.uniform(size=in_shape)
    verify_unary_ops("Neg", x)
    verify_unary_ops("Abs", x)
    verify_unary_ops("Reciprocal", x)
    verify_unary_ops("Reciprocal", x, dtype="float16")
    verify_unary_ops("Sqrt", x)
    verify_unary_ops("Relu", x)
    verify_unary_ops("Exp", x)
    verify_unary_ops("Log", x)
    verify_unary_ops("Log", x)
    verify_unary_ops("Acos", x)
    verify_unary_ops("Acosh", x)
    verify_unary_ops("Asin", x)
    verify_unary_ops("Asinh", x)
    verify_unary_ops("Atan", x)
    verify_unary_ops("Atanh", x)
    verify_unary_ops("Cos", x)
    verify_unary_ops("Cosh", x)
    verify_unary_ops("Sin", x)
    verify_unary_ops("Sinh", x)
    verify_unary_ops("Tan", x)
    verify_unary_ops("Tanh", x)
    verify_unary_ops("Sigmoid", x)
    verify_unary_ops("Softsign", x)


@tvm.testing.parametrize_targets
def test_leaky_relu(target, dev):
    def leaky_relu_x(x, alpha):
        return np.where(x >= 0, x, x * alpha)

    _test_onnx_op_elementwise(
        target,
        dev,
        (2, 4, 5, 6),
        leaky_relu_x,
        {"alpha": 0.25},
        "float32",
        "LeakyRelu",
        {"alpha": 0.25},
    )


@tvm.testing.parametrize_targets
def test_elu(target, dev):
    def elu_x(x, alpha):
        return np.where(x > 0, x, alpha * (np.exp(x) - 1.0))

    _test_onnx_op_elementwise(
        target, dev, (2, 4, 5, 6), elu_x, {"alpha": 0.25}, "float32", "Elu", {"alpha": 0.25}
    )


@tvm.testing.parametrize_targets
def test_selu(target, dev):
    def selu_x(x, alpha, gamma):
        return gamma * np.where(x > 0, x, alpha * (np.exp(x) - 1.0))

    _test_onnx_op_elementwise(
        target,
        dev,
        (2, 4, 5, 6),
        selu_x,
        {"alpha": 0.25, "gamma": 0.3},
        "float32",
        "Selu",
        {"alpha": 0.25, "gamma": 0.3},
    )


@tvm.testing.parametrize_targets
def test_prelu(target, dev):
    def verify_prelu(x_shape, a_shape):
        node = helper.make_node("PRelu", inputs=["X", "slope"], outputs=["Y"])

        graph = helper.make_graph(
            [node],
            "prelu_test",
            inputs=[
                helper.make_tensor_value_info("X", TensorProto.FLOAT, list(x_shape)),
                helper.make_tensor_value_info("slope", TensorProto.FLOAT, list(a_shape)),
            ],
            outputs=[helper.make_tensor_value_info("Y", TensorProto.FLOAT, list(x_shape))],
        )

        model = helper.make_model(graph, producer_name="prelu_test")

        verify_with_ort(
            model,
            [x_shape, a_shape],
            out_shape=[list(x_shape)],
            use_vm=True,
            convert_to_static=True,
            target=target,
            dev=dev,
        )

    verify_prelu([3, 4, 5, 6], [1, 4, 1, 1])
    verify_prelu([1, 8, 5, 6], [1, 8, 1, 1])
    verify_prelu([2, 12, 16, 16], [1, 12, 1, 1])
    verify_prelu([2, 12, 16, 16], [1])  # Test alpha broadcasting.
    verify_prelu([3, 1], [3, 1])  # Test non NCHW workload.


@tvm.testing.parametrize_targets
def test_ThresholdedRelu(target, dev):
    def ThresholdedRelu_x(x, alpha):
        out_np = np.clip(x, alpha, np.inf)
        out_np[out_np == alpha] = 0
        return out_np

    _test_onnx_op_elementwise(
        target,
        dev,
        (2, 4, 5, 6),
        ThresholdedRelu_x,
        {"alpha": 0.25},
        "float32",
        "ThresholdedRelu",
        {"alpha": 0.25},
    )


@tvm.testing.parametrize_targets
def test_LogSoftmax(target, dev):
    _test_onnx_op_elementwise(
        target,
        dev,
        (1, 4),
        tvm.topi.testing.log_softmax_python,
        {},
        "float32",
        "LogSoftmax",
        {"axis": 1},
    )


def check_torch_conversion(model, input_size, target, dev):
    dummy_input = torch.randn(*input_size)
    file_name = "{}.onnx".format(model.__name__)
    # Set verbose=True for more output
    torch.onnx.export(model(), dummy_input, file_name, export_params=True, verbose=False)
    onnx_model = onnx.load(file_name)
    input_data = np.random.uniform(size=input_size).astype("float32")
    verify_with_ort_with_inputs(
        onnx_model, [input_data], apply_softmax=True, target=target, dev=dev
    )


@tvm.testing.parametrize_targets
def test_resnet(target, dev):
    check_torch_conversion(torchvision.models.resnet18, (1, 3, 224, 224), target, dev)
    # check_torch_conversion(torchvision.models.resnet101, (1,3,224,224))


# def test_alexnet():
# Torch's ONNX export does not support the adaptive pooling used by AlexNet?
# check_torch_conversion(torchvision.models.alexnet, (1,3,224,224))

# Torch's ONNX export does not support the adaptive pooling used by vgg16?
# def test_vgg16():
#     check_torch_conversion(torchvision.models.vgg16, (1,3,224,224))

# TODO(@jroesch): Update Torch + ONNX to support this import.
# def test_squeezenet():
#     # Torch's ONNX export does not support the max pooling used by Squezenet
#     check_torch_conversion(torchvision.models.squeezenet1_0, (1,3,224,224))


@tvm.testing.parametrize_targets
def test_densenet(target, dev):
    check_torch_conversion(torchvision.models.densenet161, (1, 3, 224, 224), target, dev)


@tvm.testing.parametrize_targets
def test_inception(target, dev):
    check_torch_conversion(torchvision.models.inception_v3, (1, 3, 224, 224), target, dev)


# TODO(@jroesch): Update Torch + ONNX to support this import.
# def test_googlenet():
#     check_torch_conversion(torchvision.models.googlenet, (1,3,224,224))

# TODO(@jroesch): Update Torch + ONNX to support this import.
# def test_shufflenetv2():
#     check_torch_conversion(torchvision.models.shufflenetv2, (1,3,224,224))


@tvm.testing.parametrize_targets
def test_sign(target, dev):
    def Sign_x(x):
        return np.sign(x)

    _test_onnx_op_elementwise(target, dev, (3, 4, 5, 6), Sign_x, {}, "float32", "Sign", {})


@tvm.testing.parametrize_targets
def test_not(target, dev):
    def verify_not(indata, dtype):
        x = indata.astype(dtype)

        node = helper.make_node(
            "Not",
            inputs=["in"],
            outputs=["out"],
        )

        graph = helper.make_graph(
            [node],
            "not_test",
            inputs=[helper.make_tensor_value_info("in", TensorProto.BOOL, list(x.shape))],
            outputs=[helper.make_tensor_value_info("out", TensorProto.BOOL, list(x.shape))],
        )

        model = helper.make_model(graph, producer_name="not_test")
        verify_with_ort_with_inputs(model, [x], target=target, dev=dev)

    # 2d
    verify_not(indata=(np.random.randn(3, 4) > 0), dtype=bool)
    # 3d
    verify_not(indata=(np.random.randn(3, 4, 5) > 0), dtype=bool)
    # 4d
    verify_not(indata=(np.random.randn(3, 4, 5, 6) > 0), dtype=bool)


@tvm.testing.parametrize_targets
def test_and(target, dev):
    def verify_and(indata, dtype):
        x = indata[0].astype(dtype)
        y = indata[1].astype(dtype)
        outdata = np.logical_and(x, y)

        node = helper.make_node(
            "And",
            inputs=["in1", "in2"],
            outputs=["out"],
        )

        graph = helper.make_graph(
            [node],
            "and_test",
            inputs=[
                helper.make_tensor_value_info("in1", TensorProto.BOOL, list(x.shape)),
                helper.make_tensor_value_info("in2", TensorProto.BOOL, list(y.shape)),
            ],
            outputs=[helper.make_tensor_value_info("out", TensorProto.BOOL, list(outdata.shape))],
        )

        model = helper.make_model(graph, producer_name="and_test")
        verify_with_ort_with_inputs(model, [x, y], [outdata.shape], target=target, dev=dev)

    # 2d
    x = np.random.randn(3, 4) > 0
    y = np.random.randn(3, 4) > 0
    verify_and(indata=[x, y], dtype=bool)

    # 3d
    x = np.random.randn(3, 4, 5) > 0
    y = np.random.randn(3, 4, 5) > 0
    verify_and(indata=[x, y], dtype=bool)

    # 4d
    x = np.random.randn(3, 4, 5, 6) > 0
    y = np.random.randn(3, 4, 5, 6) > 0
    verify_and(indata=[x, y], dtype=bool)

    # 3d vs 1d
    x = np.random.randn(3, 4, 5) > 0
    y = np.random.randn(5) > 0
    verify_and(indata=[x, y], dtype=bool)

    # 3d vs 2d
    x = np.random.randn(3, 4, 5) > 0
    y = np.random.randn(4, 5) > 0
    verify_and(indata=[x, y], dtype=bool)


@tvm.testing.parametrize_targets
def test_tile(target, dev):
    def verify_tile_v6(indata, repeats, outdata):
        node = helper.make_node("Tile", inputs=["input", "repeats"], outputs=["out"])
        graph = helper.make_graph(
            [node],
            "tile_test",
            inputs=[
                helper.make_tensor_value_info("input", TensorProto.FLOAT, list(indata.shape)),
                helper.make_tensor_value_info("repeats", TensorProto.INT64, list(repeats.shape)),
            ],
            outputs=[helper.make_tensor_value_info("out", TensorProto.FLOAT, list(outdata.shape))],
        )

        model = helper.make_model(graph, producer_name="tile_test")
        verify_with_ort_with_inputs(
            model, [indata, repeats], use_vm=True, opset=6, target=target, dev=dev
        )

    x = np.random.rand(2, 3, 4, 5).astype(np.float32)
    repeats = np.random.randint(low=1, high=10, size=(np.ndim(x),)).astype(np.int64)
    z = np.tile(x, repeats)
    verify_tile_v6(x, repeats, z)


@tvm.testing.parametrize_targets
def test_erf(target, dev):
    def verify_erf(indata, outdata):
        node = helper.make_node("Erf", inputs=["in"], outputs=["out"])
        graph = helper.make_graph(
            [node],
            "erf_test",
            inputs=[helper.make_tensor_value_info("in", TensorProto.FLOAT, list(indata.shape))],
            outputs=[helper.make_tensor_value_info("out", TensorProto.FLOAT, list(outdata.shape))],
        )
        model = helper.make_model(graph, producer_name="erf_test")
        verify_with_ort_with_inputs(model, [indata], [outdata.shape], target=target, dev=dev)

    x = np.random.rand(2, 3, 4, 6).astype(np.float32)
    z = scipy.special.erf(x)
    verify_erf(x, z)


@tvm.testing.parametrize_targets
def test_where(target, dev):
    def verify_where(condition, x, y, dtype, outdata, dynamic=False):
        node_list = []
        where_inputs = ["condition", "x", "y"]
        if dynamic:
            shape_node = helper.make_node("Shape", ["x"], ["shape"])
            reshape_node = helper.make_node("Reshape", ["x", "shape"], ["X"])
            where_inputs[1] = "X"
            node_list += [shape_node, reshape_node]
        node = helper.make_node("Where", inputs=where_inputs, outputs=["out"])
        node_list.append(node)
        graph = helper.make_graph(
            node_list,
            "where_test",
            inputs=[
                helper.make_tensor_value_info("condition", TensorProto.BOOL, list(condition.shape)),
                helper.make_tensor_value_info("x", dtype, list(x.shape)),
                helper.make_tensor_value_info("y", dtype, list(y.shape)),
            ],
            outputs=[helper.make_tensor_value_info("out", dtype, list(outdata.shape))],
        )
        model = helper.make_model(graph, producer_name="where_test")
        verify_with_ort_with_inputs(
            model, [condition, x, y], [outdata.shape], use_vm=True, target=target, dev=dev
        )

    condition = np.array([[1, 0], [1, 1]], dtype=bool)
    x = np.array([[1, 2], [3, 4]], dtype=np.int64)
    y = np.array([[9, 8], [7, 6]], dtype=np.int64)
    outdata = np.where(condition, x, y)
    verify_where(condition, x, y, TensorProto.INT64, outdata)

    x = np.array([[1, 2], [3, 4]], dtype=np.float32)
    y = np.array([[9, 8], [7, 6]], dtype=np.float32)
    outdata = np.where(condition, x, y)
    verify_where(condition, x, y, TensorProto.FLOAT, outdata)

    x = np.array(1, dtype=np.float32)
    y = np.array([2], dtype=np.float32)
    outdata = np.where(condition, x, y)
    verify_where(condition, x, y, TensorProto.FLOAT, outdata)

    x = np.array([2], dtype=np.float32)
    y = np.array(1, dtype=np.float32)
    outdata = np.where(condition, x, y)
    verify_where(condition, x, y, TensorProto.FLOAT, outdata)

    condition = np.array(1, dtype=bool)
    x = np.array([[1, 2], [3, 4]], dtype=np.float32)
    y = np.array([[5, 6], [7, 8]], dtype=np.float32)
    outdata = np.where(condition, x, y)
    verify_where(condition, x, y, TensorProto.FLOAT, outdata)

    x = np.array([[1, 2], [3, 4]], dtype=np.float32)
    y = np.array([[1], [7]], dtype=np.float32)
    outdata = np.where(condition, x, y)
    verify_where(condition, x, y, TensorProto.FLOAT, outdata)
    verify_where(condition, x, y, TensorProto.FLOAT, outdata, dynamic=True)


@tvm.testing.parametrize_targets
def test_or(target, dev):
    def verify_or(indata, dtype):
        x = indata[0].astype(dtype)
        y = indata[1].astype(dtype)
        outdata = np.logical_or(x, y)

        node = helper.make_node(
            "Or",
            inputs=["in1", "in2"],
            outputs=["out"],
        )

        graph = helper.make_graph(
            [node],
            "or_test",
            inputs=[
                helper.make_tensor_value_info("in1", TensorProto.BOOL, list(x.shape)),
                helper.make_tensor_value_info("in2", TensorProto.BOOL, list(y.shape)),
            ],
            outputs=[helper.make_tensor_value_info("out", TensorProto.BOOL, list(outdata.shape))],
        )

        model = helper.make_model(graph, producer_name="or_test")
        verify_with_ort_with_inputs(model, [x, y], [outdata.shape], target=target, dev=dev)

    # 2d
    x = np.random.randn(3, 4) > 0
    y = np.random.randn(3, 4) > 0
    verify_or(indata=[x, y], dtype=bool)

    # 3d
    x = np.random.randn(3, 4, 5) > 0
    y = np.random.randn(3, 4, 5) > 0
    verify_or(indata=[x, y], dtype=bool)

    # 4d
    x = np.random.randn(3, 4, 5, 6) > 0
    y = np.random.randn(3, 4, 5, 6) > 0
    verify_or(indata=[x, y], dtype=bool)

    # 3d vs 1d
    x = np.random.randn(3, 4, 5) > 0
    y = np.random.randn(5) > 0
    verify_or(indata=[x, y], dtype=bool)

    # 3d vs 2d
    x = np.random.randn(3, 4, 5) > 0
    y = np.random.randn(4, 5) > 0
    verify_or(indata=[x, y], dtype=bool)


@tvm.testing.parametrize_targets
def test_batch_norm(target, dev):
    def verify_batch_norm(in_shape):
        batchnorm = onnx.helper.make_node(
            "BatchNormalization", inputs=["x", "scale", "B", "mean", "var"], outputs=["Y"]
        )

        graph = helper.make_graph(
            [batchnorm],
            "batchnorm_test",
            inputs=[
                helper.make_tensor_value_info("x", TensorProto.FLOAT, list(in_shape)),
                helper.make_tensor_value_info("scale", TensorProto.FLOAT, [in_shape[1]]),
                helper.make_tensor_value_info("B", TensorProto.FLOAT, [in_shape[1]]),
                helper.make_tensor_value_info("mean", TensorProto.FLOAT, [in_shape[1]]),
                helper.make_tensor_value_info("var", TensorProto.FLOAT, [in_shape[1]]),
            ],
            outputs=[helper.make_tensor_value_info("Y", TensorProto.FLOAT, list(in_shape))],
        )

        model = helper.make_model(graph, producer_name="batchnorm_test")
        # X, scale, b, mean, var
        inshapes = [in_shape, in_shape[1], in_shape[1], in_shape[1], in_shape[1]]
        verify_with_ort(model, inshapes, out_shape=[in_shape], target=target, dev=dev)

    verify_batch_norm([1, 3, 224, 224])
    verify_batch_norm([1, 3, 24, 24])
    verify_batch_norm([16, 3, 24, 24])
    verify_batch_norm([16, 16, 24, 24])
    verify_batch_norm([16, 16, 10, 10])


@tvm.testing.parametrize_targets
def test_batch_norm_dynamic_subgraph(target, dev):
    def verify_batch_norm_dynamic_subgraph(in_shape, o_shape):

        batchnorm = onnx.helper.make_node(
            "BatchNormalization", inputs=["x", "scale", "B", "mean", "var"], outputs=["Y"]
        )

        shape_node = helper.make_node("Shape", ["Y"], ["shape"])
        reshape_node = helper.make_node("Reshape", ["in", "shape"], ["out"])
        graph = helper.make_graph(
            [batchnorm, shape_node, reshape_node],
            "batchnorm_test",
            inputs=[
                helper.make_tensor_value_info("x", TensorProto.FLOAT, list(in_shape)),
                helper.make_tensor_value_info("in", TensorProto.FLOAT, list(o_shape)),
                helper.make_tensor_value_info("scale", TensorProto.FLOAT, [in_shape[1]]),
                helper.make_tensor_value_info("B", TensorProto.FLOAT, [in_shape[1]]),
                helper.make_tensor_value_info("mean", TensorProto.FLOAT, [in_shape[1]]),
                helper.make_tensor_value_info("var", TensorProto.FLOAT, [in_shape[1]]),
            ],
            outputs=[helper.make_tensor_value_info("out", TensorProto.FLOAT, list(in_shape))],
        )

        model = helper.make_model(graph, producer_name="batchnorm_test")

        # X, inp, scale, b, mean, var
        inshapes = [in_shape, o_shape, in_shape[1], in_shape[1], in_shape[1], in_shape[1]]
        verify_with_ort(model, inshapes, out_shape=[in_shape], use_vm=True, target=target, dev=dev)

    verify_batch_norm_dynamic_subgraph([16, 16, 10, 10], [160, 160])


@tvm.testing.parametrize_targets
def test_conv(target, dev):
    def verify_conv(
        x_shape,
        w_shape,
        y_shape,
        padding,
        kernel_shape,
        strides,
        dilations,
        group=1,
        auto_pad="NOTSET",
        unset_pad=False,
    ):
        if unset_pad:
            node = helper.make_node(
                "Conv",
                inputs=["x", "W"],
                outputs=["y"],
                kernel_shape=kernel_shape,
                # Default values for other attributes:
                strides=strides,
                dilations=dilations,
                group=group,
            )
        elif padding is None:
            ## autopadding with unset default attributes
            kwargs = {}
            if not all([s == 1 for s in strides]):
                kwargs["strides"] = strides
            if not all([d == 1 for d in dilations]):
                kwargs["dilations"] = dilations

            node = helper.make_node(
                "Conv",
                inputs=["x", "W"],
                outputs=["y"],
                # Default values for other attributes:
                auto_pad=auto_pad,
                group=group,
                **kwargs,
            )
        else:
            node = helper.make_node(
                "Conv",
                inputs=["x", "W"],
                outputs=["y"],
                kernel_shape=kernel_shape,
                # Default values for other attributes:
                strides=strides,
                dilations=dilations,
                group=group,
                pads=padding,
            )

        graph = helper.make_graph(
            [node],
            "conv_test",
            inputs=[
                helper.make_tensor_value_info("x", TensorProto.FLOAT, list(x_shape)),
                helper.make_tensor_value_info("W", TensorProto.FLOAT, list(w_shape)),
            ],
            outputs=[helper.make_tensor_value_info("y", TensorProto.FLOAT, list(y_shape))],
        )

        model = helper.make_model(graph, producer_name="conv_test")

        verify_with_ort(
            model,
            [x_shape, w_shape],
            [y_shape],
            use_vm=True,
            convert_to_static=True,
            target=target,
            dev=dev,
        )

    def repeat(N, D):
        return tuple([N for _ in range(D)])

    for D in [1, 2, 3]:
        # Convolution with padding
        verify_conv(
            (1, 1) + repeat(5, D),
            (1, 1) + repeat(3, D),
            (1, 1) + repeat(5, D),
            2 * repeat(1, D),
            repeat(3, D),
            repeat(1, D),
            repeat(1, D),
        )
        # Convolution with asymmetric padding
        verify_conv(
            (1, 1) + repeat(5, D),
            (1, 1) + repeat(3, D),
            (1, 1) + repeat(4, D),
            repeat(0, D) + repeat(1, D),
            repeat(3, D),
            repeat(1, D),
            repeat(1, D),
        )
        # Convolution without padding
        verify_conv(
            (1, 1) + repeat(5, D),
            (1, 1) + repeat(3, D),
            (1, 1) + repeat(3, D),
            2 * repeat(0, D),
            repeat(3, D),
            repeat(1, D),
            repeat(1, D),
        )
        # Convolution with autopadding
        verify_conv(
            (1, 1) + repeat(5, D),
            (1, 1) + repeat(3, D),
            (1, 1) + repeat(5, D),
            None,
            repeat(3, D),
            repeat(1, D),
            repeat(1, D),
            auto_pad="SAME_UPPER",
        )
        # Convolution with valid autopadding
        verify_conv(
            (1, 1) + repeat(5, D),
            (1, 1) + repeat(3, D),
            (1, 1) + repeat(3, D),
            None,
            repeat(3, D),
            repeat(1, D),
            repeat(1, D),
            auto_pad="VALID",
        )
        # Convolution with unset padding
        verify_conv(
            (1, 1) + repeat(5, D),
            (1, 1) + repeat(3, D),
            (1, 1) + repeat(3, D),
            2 * repeat(0, D),
            repeat(3, D),
            repeat(1, D),
            repeat(1, D),
            True,
        )
        # Convolution with non uniform stride
        verify_conv(
            (1, 1) + repeat(5, D),
            (1, 1) + repeat(3, D),
            (1, 1) + repeat(3, D),
            None,
            repeat(3, D),
            repeat(2, D),
            repeat(1, D),
            auto_pad="SAME_UPPER",
        )
        # Convolution with dilation
        verify_conv(
            (1, 1) + repeat(5, D),
            (1, 1) + repeat(3, D),
            (1, 1) + repeat(5, D),
            2 * repeat(2, D),
            repeat(3, D),
            repeat(1, D),
            repeat(2, D),
        )

    # TODO(jwfromm): Merge with other tests once group_conv3d is supported.
    for D in [1, 2]:
        # Group Convolution
        verify_conv(
            (1, 8) + repeat(5, D),
            (8, 1) + repeat(3, D),
            (1, 8) + repeat(5, D),
            2 * repeat(1, D),
            repeat(3, D),
            repeat(1, D),
            repeat(1, D),
            group=8,
        )


@tvm.testing.parametrize_targets
def test_convtranspose(target, dev):
    def verify_convtranspose_with_padding(
        x_shape,
        w_shape,
        padding,
        kernel_shape,
        strides,
        dilations,
        auto_pad="NOTSET",
        unset_pad=False,
        group=1,
    ):
        node = helper.make_node(
            "ConvTranspose",
            inputs=["x", "W"],
            outputs=["y"],
            kernel_shape=kernel_shape,
            # Default values for other attributes:
            strides=strides,
            dilations=dilations,
        )
        if not unset_pad:
            if padding is None:
                pad_attr = helper.make_attribute("auto_pad", auto_pad)
            else:
                pad_attr = helper.make_attribute("pads", padding)
            node.attribute.append(pad_attr)

        if group is not None:
            group_attr = helper.make_attribute("group", group)
            node.attribute.append(group_attr)

        graph = helper.make_graph(
            [node],
            "convtranspose_test",
            inputs=[
                helper.make_tensor_value_info("x", TensorProto.FLOAT, list(x_shape)),
                helper.make_tensor_value_info("W", TensorProto.FLOAT, list(w_shape)),
            ],
            outputs=[helper.make_tensor_value_info("y", TensorProto.FLOAT, ["?"] * len(x_shape))],
        )

        model = helper.make_model(graph, producer_name="convtranspose_pad_test")

        verify_with_ort(
            model, [x_shape, w_shape], use_vm=True, convert_to_static=True, target=target, dev=dev
        )

    def verify_convtranspose(x_shape, w_shape, y_shape, p, group=1):
        node = onnx.helper.make_node(
            "ConvTranspose",
            inputs=["x", "W"],
            outputs=["y"],
            strides=[3, 2],
            kernel_shape=[3, 3],
            pads=p,
        )

        if group is not None:
            group_attr = helper.make_attribute("group", group)
            node.attribute.append(group_attr)

        graph = helper.make_graph(
            [node],
            "verify_convtranspose_test",
            inputs=[
                helper.make_tensor_value_info("x", TensorProto.FLOAT, list(x_shape)),
                helper.make_tensor_value_info("W", TensorProto.FLOAT, list(w_shape)),
            ],
            outputs=[helper.make_tensor_value_info("y", TensorProto.FLOAT, list(y_shape))],
        )

        model = helper.make_model(graph, producer_name="convtranspose_test")
        verify_with_ort(model, [x_shape, w_shape], y_shape, opset=11, target=target, dev=dev)

    # Convolution Transpose with padding
    # (1, 1, 3, 3) input tensor
    # (1, 2, 3, 3) tensor for convolution weights
    # (1, 2, 7, 3) output tensor
    # [1, 2, 1, 2] list for pads
    verify_convtranspose((1, 1, 3, 3), (1, 2, 3, 3), (1, 2, 7, 3), [1, 2, 1, 2])
    # Test undefined groups.
    verify_convtranspose((1, 1, 3, 3), (1, 2, 3, 3), (1, 2, 7, 3), [1, 2, 1, 2], group=None)

    def repeat(N, D):
        return tuple([N for _ in range(D)])

    # Once onnxruntime update is complete
    for D in [1, 2, 3]:
        # Convolution with padding
        verify_convtranspose_with_padding(
            (1, 1) + repeat(5, D),
            (1, 1) + repeat(3, D),
            2 * repeat(1, D),
            repeat(3, D),
            repeat(1, D),
            repeat(1, D),
        )
        # Convolution without padding
        verify_convtranspose_with_padding(
            (1, 1) + repeat(5, D),
            (1, 1) + repeat(3, D),
            2 * repeat(0, D),
            repeat(3, D),
            repeat(1, D),
            repeat(1, D),
        )
        # Convolution with unset padding
        verify_convtranspose_with_padding(
            (1, 1) + repeat(5, D),
            (1, 1) + repeat(3, D),
            2 * repeat(0, D),
            repeat(3, D),
            repeat(1, D),
            repeat(1, D),
            True,
        )
        # Convolution with autopadding
        verify_convtranspose_with_padding(
            (1, 1) + repeat(5, D),
            (1, 1) + repeat(3, D),
            None,
            repeat(3, D),
            repeat(1, D),
            repeat(1, D),
            auto_pad="SAME_UPPER",
        )
        # Convolution with valid autopadding
        verify_convtranspose_with_padding(
            (1, 1) + repeat(5, D),
            (1, 1) + repeat(3, D),
            None,
            repeat(3, D),
            repeat(1, D),
            repeat(1, D),
            auto_pad="VALID",
        )
        # Convolution with non uniform stride
        verify_convtranspose_with_padding(
            (1, 1) + repeat(5, D),
            (1, 1) + repeat(3, D),
            None,
            repeat(3, D),
            repeat(2, D),
            repeat(1, D),
            auto_pad="SAME_UPPER",
        )
        # Convolution with dilation
        # TODO(mbrookhart): Relay doesn't currently support convtranspose with dilation
        # verify_convtranspose_with_padding(
        #     (1, 1) + repeat(5, D),
        #     (1, 1) + repeat(3, D),
        #     2 * repeat(2, D),
        #     repeat(3, D),
        #     repeat(1, D),
        #     repeat(2, D),
        # )


@tvm.testing.parametrize_targets
def test_unsqueeze_constant(target, dev):
    from torch.nn import Linear, Module, Sequential

    class Flatten(Module):
        def forward(self, input):
            return input.view(input.size(0), -1)

    import tempfile

    with tempfile.NamedTemporaryFile() as fp:
        file_name = fp.name
        input_size = (1, 16, 32, 32)
        dummy_input = torch.randn(*input_size)
        layer = Sequential(Flatten(), Linear(16 * 32 * 32, 64))
        torch.onnx.export(layer, dummy_input, file_name, export_params=True)

        onnx_model = onnx.load(file_name)
        relay.frontend.from_onnx(onnx_model, {"0": input_size})


@tvm.testing.parametrize_targets
def test_pooling(target, dev):
    def verify_pooling(x_shape, kernel_shape, strides, pads, out_shape, mode, auto_pad="NOTSET"):
        x_np = np.random.uniform(size=x_shape).astype("float32")

        if mode == "max":
            node_type = "MaxPool"
        elif mode == "average":
            node_type = "AveragePool"
        else:
            raise ValueError("Pool method {} is not supported.".format(mode))

        pool_node = helper.make_node(
            node_type, inputs=["x"], outputs=["y"], kernel_shape=kernel_shape, strides=strides
        )

        if pads is None:
            pad_attr = helper.make_attribute("auto_pad", auto_pad)
        else:
            pad_attr = helper.make_attribute("pads", pads)
        pool_node.attribute.append(pad_attr)

        if mode == "max":
            storage_attr = helper.make_attribute("storage_order", 0)
            pool_node.attribute.append(storage_attr)

        graph = helper.make_graph(
            [pool_node],
            "pooling_test",
            inputs=[helper.make_tensor_value_info("x", TensorProto.FLOAT, list(x_shape))],
            outputs=[helper.make_tensor_value_info("y", TensorProto.FLOAT, list(out_shape))],
        )

        model = helper.make_model(graph, producer_name="pooling_test")
        verify_with_ort(
            model,
            [x_shape],
            [out_shape],
            use_vm=False,
            convert_to_static=True,
            target=target,
            dev=dev,
        )

    for mode in ["max", "average"]:
        # Pool1D
        verify_pooling(
            x_shape=[1, 1, 32],
            kernel_shape=[3],
            strides=[1],
            pads=[1, 1],
            out_shape=[1, 1, 32],
            mode=mode,
        )
        # Pool2D
        verify_pooling(
            x_shape=[1, 1, 32, 32],
            kernel_shape=[3, 3],
            strides=[1, 1],
            pads=[1, 1, 1, 1],
            out_shape=[1, 1, 32, 32],
            mode=mode,
        )

        # Pool1D with stride
        verify_pooling(
            x_shape=[1, 1, 32],
            kernel_shape=[3],
            strides=[2],
            pads=[1, 1],
            out_shape=[1, 1, 16],
            mode=mode,
        )
        # Pool2D with stride
        verify_pooling(
            x_shape=[1, 1, 32, 32],
            kernel_shape=[3, 3],
            strides=[2, 2],
            pads=[1, 1, 1, 1],
            out_shape=[1, 1, 16, 16],
            mode=mode,
        )

        # Pool1D with stride and autopadding
        verify_pooling(
            x_shape=[1, 1, 32],
            kernel_shape=[3],
            strides=[2],
            pads=None,
            out_shape=[1, 1, 16],
            mode=mode,
            auto_pad="SAME_UPPER",
        )
        # Pool2D with stride and autopadding
        verify_pooling(
            x_shape=[1, 1, 32, 32],
            kernel_shape=[3, 3],
            strides=[2, 2],
            pads=None,
            out_shape=[1, 1, 16, 16],
            mode=mode,
            auto_pad="SAME_UPPER",
        )

        # Pool3D with stride
        verify_pooling(
            x_shape=[1, 1, 32, 32, 32],
            kernel_shape=[3, 3, 3],
            strides=[2, 2, 2],
            pads=[1, 1, 1, 1, 1, 1],
            out_shape=[1, 1, 16, 16, 16],
            mode=mode,
        )

        # Pool3D with stride and autopadding
        verify_pooling(
            x_shape=[1, 1, 32, 32, 32],
            kernel_shape=[3, 3, 3],
            strides=[2, 2, 2],
            pads=None,
            out_shape=[1, 1, 16, 16, 16],
            mode=mode,
            auto_pad="SAME_UPPER",
        )


@tvm.testing.parametrize_targets
def test_global_pooling(target, dev):
    def verify_global_pooling(x_shape, mode):
        out_shape = x_shape[:2] + [1] * (len(x_shape) - 2)

        if mode == "max":
            node_type = "GlobalMaxPool"
        elif mode == "average":
            node_type = "GlobalAveragePool"
        else:
            raise ValueError("Pool method {} is not supported.".format(mode))

        pool_node = helper.make_node(node_type, inputs=["x"], outputs=["y"])

        graph = helper.make_graph(
            [pool_node],
            "global_pooling_test",
            inputs=[helper.make_tensor_value_info("x", TensorProto.FLOAT, list(x_shape))],
            outputs=[helper.make_tensor_value_info("y", TensorProto.FLOAT, list(out_shape))],
        )

        model = helper.make_model(graph, producer_name="global_pooling_test")
        verify_with_ort(
            model,
            [x_shape],
            [out_shape],
            use_vm=False,
            convert_to_static=True,
            target=target,
            dev=dev,
        )

    # Test each pooling mode across all N-D inputs.
    for mode in ["average", "max"]:
        # 1D Pooling (NCW)
        verify_global_pooling([1, 8, 8], mode)
        verify_global_pooling([4, 1, 4], mode)
        # 2D Pooling (NCHW)
        verify_global_pooling([1, 8, 8, 8], mode)
        verify_global_pooling([4, 1, 6, 4], mode)
        # 3D Pooling (NCDHW)
        verify_global_pooling([1, 8, 6, 8, 8], mode)
        verify_global_pooling([4, 1, 2, 6, 4], mode)


@tvm.testing.parametrize_targets
def test_qlinear_average_pool(target, dev):
    def verify_qlinear_average_pool(
        x_shape, kernel_shape, strides, pads, out_shape, auto_pad="NOTSET"
    ):
        input_nodes = [
            helper.make_tensor_value_info("X", TensorProto.FLOAT, list(x_shape)),
        ]

        output_nodes = [
            helper.make_tensor_value_info("Y", TensorProto.FLOAT, list(out_shape)),
        ]

        input_names = ["X"]

        node = helper.make_node(
            "AveragePool",
            inputs=input_names,
            outputs=["Y"],
            kernel_shape=kernel_shape,
            strides=strides,
        )

        if pads is None:
            pad_attr = helper.make_attribute("auto_pad", auto_pad)
        else:
            pad_attr = helper.make_attribute("pads", pads)
        node.attribute.append(pad_attr)

        graph = helper.make_graph(
            [node],
            "qlinear_average_pool_test",
            inputs=input_nodes,
            outputs=output_nodes,
        )

        model = helper.make_model(graph, producer_name="qlinear_average_pool_Test")
        quantize_and_verify_with_ort(model, input_names, [x_shape], target, dev)

    # Pool1D
    verify_qlinear_average_pool(
        x_shape=[1, 1, 32],
        kernel_shape=[3],
        strides=[1],
        pads=[1, 1],
        out_shape=[1, 1, 32],
    )
    # Pool2D
    verify_qlinear_average_pool(
        x_shape=[1, 1, 32, 32],
        kernel_shape=[3, 3],
        strides=[1, 1],
        pads=[1, 1, 1, 1],
        out_shape=[1, 1, 32, 32],
    )

    # Pool1D with stride
    verify_qlinear_average_pool(
        x_shape=[1, 1, 32],
        kernel_shape=[3],
        strides=[2],
        pads=[1, 1],
        out_shape=[1, 1, 16],
    )
    # Pool2D with stride
    verify_qlinear_average_pool(
        x_shape=[1, 1, 32, 32],
        kernel_shape=[3, 3],
        strides=[2, 2],
        pads=[1, 1, 1, 1],
        out_shape=[1, 1, 16, 16],
    )

    # Pool1D with stride and autopadding
    verify_qlinear_average_pool(
        x_shape=[1, 1, 32],
        kernel_shape=[3],
        strides=[2],
        pads=None,
        out_shape=[1, 1, 16],
        auto_pad="SAME_UPPER",
    )
    # Pool2D with stride and autopadding
    verify_qlinear_average_pool(
        x_shape=[1, 1, 32, 32],
        kernel_shape=[3, 3],
        strides=[2, 2],
        pads=None,
        out_shape=[1, 1, 16, 16],
        auto_pad="SAME_UPPER",
    )

    # Pool3D with stride
    verify_qlinear_average_pool(
        x_shape=[1, 1, 32, 32, 32],
        kernel_shape=[3, 3, 3],
        strides=[2, 2, 2],
        pads=[1, 1, 1, 1, 1, 1],
        out_shape=[1, 1, 16, 16, 16],
    )

    # Pool3D with stride and autopadding
    verify_qlinear_average_pool(
        x_shape=[1, 1, 32, 32, 32],
        kernel_shape=[3, 3, 3],
        strides=[2, 2, 2],
        pads=None,
        out_shape=[1, 1, 16, 16, 16],
        auto_pad="SAME_UPPER",
    )


@tvm.testing.parametrize_targets
def test_qlinear_global_average_pool(target, dev):
    def verify_qlinear_global_average_pool(x_shape):
        out_shape = x_shape[:2] + [1] * (len(x_shape) - 2)

        node_type = "GlobalAveragePool"

        input_names = ["X"]

        pool_node = helper.make_node(node_type, inputs=input_names, outputs=["Y"])

        graph = helper.make_graph(
            [pool_node],
            "qlinear_global_average_pool_test",
            inputs=[helper.make_tensor_value_info("X", TensorProto.FLOAT, list(x_shape))],
            outputs=[helper.make_tensor_value_info("Y", TensorProto.FLOAT, list(out_shape))],
        )

        model = helper.make_model(graph, producer_name="qlinear_global_average_pool_test")
        quantize_and_verify_with_ort(model, input_names, [x_shape], target, dev)

    # 1D Pooling (NCW)
    verify_qlinear_global_average_pool([1, 8, 8])
    verify_qlinear_global_average_pool([4, 1, 4])

    # 2D Pooling (NCHW)
    verify_qlinear_global_average_pool([1, 8, 8, 8])
    verify_qlinear_global_average_pool([4, 1, 6, 4])

    # 3D Pooling (NCDHW)
    verify_qlinear_global_average_pool([1, 8, 6, 8, 8])
    verify_qlinear_global_average_pool([4, 1, 2, 6, 4])


@tvm.testing.parametrize_targets
def test_mod(target, dev):
    def verify_mod(x_shape, y_shape, fmod, out_shape, dtype="float32"):
        x_np = np.random.uniform(-100.0, 100.0, x_shape).astype(dtype)
        y_np = np.random.uniform(-100.0, 100.0, y_shape).astype(dtype)
        y_np = np.where(y_np == 0, 1, y_np)  # remove 0's to avoid division by zero error

        mod_node = helper.make_node("Mod", inputs=["x", "y"], outputs=["z"], fmod=fmod)

        onnx_dtype = TensorProto.FLOAT if dtype == "float32" else TensorProto.INT32
        graph = helper.make_graph(
            [mod_node],
            "mod_test",
            inputs=[
                helper.make_tensor_value_info("x", onnx_dtype, list(x_shape)),
                helper.make_tensor_value_info("y", onnx_dtype, list(y_shape)),
            ],
            outputs=[helper.make_tensor_value_info("z", onnx_dtype, list(out_shape))],
        )
        model = helper.make_model(graph, producer_name="mod_test")
        verify_with_ort_with_inputs(model, [x_np, y_np], [out_shape], target=target, dev=dev)

    # Mod
    verify_mod(
        x_shape=[1, 32, 32], y_shape=[1, 1, 32], fmod=0, out_shape=(1, 32, 32), dtype="int32"
    )
    verify_mod(
        x_shape=[1, 32, 32, 32],
        y_shape=[1, 32, 32, 32],
        fmod=0,
        out_shape=(1, 32, 32, 32),
        dtype="int32",
    )

    # fmod
    verify_mod(
        x_shape=[1, 32, 32], y_shape=[1, 32, 32], fmod=1, out_shape=(1, 32, 32), dtype="int32"
    )
    verify_mod(x_shape=[1, 1, 32, 32], y_shape=[1, 32, 32, 32], fmod=1, out_shape=(1, 32, 32, 32))
    verify_mod(x_shape=[1, 32, 32, 32], y_shape=[1, 1, 32, 32], fmod=1, out_shape=(1, 32, 32, 32))
    verify_mod(
        x_shape=[1, 32, 32, 32],
        y_shape=[1, 32, 32, 32],
        fmod=1,
        out_shape=(1, 32, 32, 32),
        dtype="int32",
    )
    verify_mod(x_shape=[1, 32, 32, 32], y_shape=[1, 32, 32, 32], fmod=1, out_shape=(1, 32, 32, 32))


@tvm.testing.parametrize_targets
def test_xor(target, dev):
    def verify_xor(x_shape, y_shape):
        x_np = np.random.choice(a=[False, True], size=x_shape).astype("bool")
        y_np = np.random.choice(a=[False, True], size=y_shape).astype("bool")

        np_out = np.logical_xor(x_np, y_np)
        out_shape = np_out.shape

        xor_node = helper.make_node("Xor", inputs=["x", "y"], outputs=["z"])

        onnx_dtype = TensorProto.BOOL
        graph = helper.make_graph(
            [xor_node],
            "xor_test",
            inputs=[
                helper.make_tensor_value_info("x", onnx_dtype, list(x_shape)),
                helper.make_tensor_value_info("y", onnx_dtype, list(y_shape)),
            ],
            outputs=[helper.make_tensor_value_info("z", onnx_dtype, list(out_shape))],
        )
        model = helper.make_model(graph, producer_name="xor_test")
        verify_with_ort_with_inputs(model, [x_np, y_np], [out_shape], target=target, dev=dev)

    # XOR
    verify_xor(x_shape=[1, 32, 32], y_shape=[1, 32, 32])

    # Xor broadcast
    verify_xor(x_shape=[1, 32, 32], y_shape=[1, 1, 32])


@tvm.testing.parametrize_targets
def test_max_roi_pool(target, dev):
    def verify_max_roi_pool(x_shape, rois_shape, pooled_shape, spatial_scale, out_shape):
        if spatial_scale is None:
            pool_node = helper.make_node(
                "MaxRoiPool", inputs=["x", "rois"], outputs=["y"], pooled_shape=pooled_shape
            )
        else:
            pool_node = helper.make_node(
                "MaxRoiPool",
                inputs=["x", "rois"],
                outputs=["y"],
                pooled_shape=pooled_shape,
                spatial_scale=spatial_scale,
            )

        graph = helper.make_graph(
            [pool_node],
            "pool_test",
            inputs=[
                helper.make_tensor_value_info("x", TensorProto.FLOAT, list(x_shape)),
                helper.make_tensor_value_info("rois", TensorProto.FLOAT, list(rois_shape)),
            ],
            outputs=[helper.make_tensor_value_info("y", TensorProto.FLOAT, list(out_shape))],
        )

        model = helper.make_model(graph, producer_name="pool_test")
        verify_with_ort(model, [x_shape, rois_shape], [out_shape], target=target, dev=dev)

    verify_max_roi_pool(
        x_shape=[1, 3, 6, 6],
        rois_shape=[3, 5],
        pooled_shape=[1, 1],
        spatial_scale=None,
        out_shape=[3, 3, 1, 1],
    )

    verify_max_roi_pool(
        x_shape=[1, 3, 10, 10],
        rois_shape=[4, 5],
        pooled_shape=[2, 2],
        spatial_scale=2.0,
        out_shape=[4, 3, 2, 2],
    )


@tvm.testing.parametrize_targets
def test_lppool(target, dev):
    def verify_lppool(x_shape, kernel_shape, p, strides, pads, out_shape, auto_pad="NOTSET"):
        kwargs = {}
        if p is not None:
            kwargs["p"] = p
        if pads is None:
            pool_node = helper.make_node(
                "LpPool",
                inputs=["x"],
                outputs=["y"],
                kernel_shape=kernel_shape,
                auto_pad=auto_pad,
                strides=strides,
                **kwargs,
            )
        else:
            pool_node = helper.make_node(
                "LpPool",
                inputs=["x"],
                outputs=["y"],
                kernel_shape=kernel_shape,
                pads=pads,
                strides=strides,
                **kwargs,
            )

        graph = helper.make_graph(
            [pool_node],
            "lppool_test",
            inputs=[helper.make_tensor_value_info("x", TensorProto.FLOAT, list(x_shape))],
            outputs=[helper.make_tensor_value_info("y", TensorProto.FLOAT, list(out_shape))],
        )

        model = helper.make_model(graph, producer_name="lppool_test")
        verify_with_ort(
            model,
            [x_shape],
            [out_shape],
            use_vm=True,
            convert_to_static=True,
            target=target,
            dev=dev,
        )

    # Pool1D
    verify_lppool(
        x_shape=[1, 1, 32], kernel_shape=[3], p=2, strides=[1], pads=[1, 1], out_shape=[1, 1, 32]
    )

    # Pool2D
    verify_lppool(
        x_shape=[1, 1, 32, 32],
        kernel_shape=[3, 3],
        p=2,
        strides=[1, 1],
        pads=[1, 1, 1, 1],
        out_shape=[1, 1, 32, 32],
    )

    # Pool1D with stride
    verify_lppool(
        x_shape=[1, 1, 32], kernel_shape=[3], p=2, strides=[2], pads=[1, 1], out_shape=[1, 1, 16]
    )

    # Pool2D with stride
    verify_lppool(
        x_shape=[1, 1, 32, 32],
        kernel_shape=[3, 3],
        p=2,
        strides=[2, 2],
        pads=[1, 1, 1, 1],
        out_shape=[1, 1, 16, 16],
    )

    # Pool1D with stride and autopadding
    verify_lppool(
        x_shape=[1, 1, 32],
        kernel_shape=[3],
        p=2,
        strides=[2],
        pads=None,
        out_shape=[1, 1, 16],
        auto_pad="SAME_UPPER",
    )

    # Pool2D with stride and autopadding
    verify_lppool(
        x_shape=[1, 1, 32, 32],
        kernel_shape=[3, 3],
        p=2,
        strides=[2, 2],
        pads=None,
        out_shape=[1, 1, 16, 16],
        auto_pad="SAME_UPPER",
    )

    # Pool3D with stride
    verify_lppool(
        x_shape=[1, 1, 32, 32, 32],
        kernel_shape=[3, 3, 3],
        p=2,
        strides=[2, 2, 2],
        pads=[1, 1, 1, 1, 1, 1],
        out_shape=[1, 1, 16, 16, 16],
    )

    # Pool3D with stride and autopadding
    verify_lppool(
        x_shape=[1, 1, 32, 32, 32],
        kernel_shape=[3, 3, 3],
        p=2,
        strides=[2, 2, 2],
        pads=None,
        out_shape=[1, 1, 16, 16, 16],
        auto_pad="SAME_UPPER",
    )
    # Pool2D with empty p
    verify_lppool(
        x_shape=[1, 1, 32, 32],
        kernel_shape=[3, 3],
        p=None,
        strides=[1, 1],
        pads=[1, 1, 1, 1],
        out_shape=[1, 1, 32, 32],
    )


def verify_global_lppool(x_shape, p, out_shape, target, dev):
    pool_node = helper.make_node(
        "GlobalLpPool",
        inputs=["x"],
        outputs=["y"],
        p=p,
    )

    graph = helper.make_graph(
        [pool_node],
        "global_lppool_test",
        inputs=[helper.make_tensor_value_info("x", TensorProto.FLOAT, list(x_shape))],
        outputs=[helper.make_tensor_value_info("y", TensorProto.FLOAT, list(out_shape))],
    )

    model = helper.make_model(graph, producer_name="global_lppool_test")
    verify_with_ort(
        model, [x_shape], out_shape, use_vm=True, convert_to_static=True, target=target, dev=dev
    )


@tvm.testing.parametrize_targets
def test_global_lppool(target, dev):

    # LpPool1D
    verify_global_lppool(x_shape=[1, 15, 16], p=2, out_shape=[1, 15, 1], target=target, dev=dev)

    # LpPool2D
    verify_global_lppool(
        x_shape=[1, 15, 32, 32], p=2, out_shape=[1, 15, 1, 1], target=target, dev=dev
    )

    # LpPool2D
    verify_global_lppool(
        x_shape=[1, 15, 32, 32], p=3, out_shape=[1, 15, 1, 1], target=target, dev=dev
    )

    # LpPool3D
    verify_global_lppool(
        x_shape=[1, 15, 3, 32, 32], p=2, out_shape=[1, 15, 1, 1, 1], target=target, dev=dev
    )


def verify_rnn(
    seq_length,
    batch_size,
    input_size,
    hidden_size,
    rnn_type="LSTM",
    use_bias=False,
    activations=None,
    alphas=None,
    betas=None,
    use_initial_state=False,
    use_peep=False,
    linear_before_reset=False,
    directions=1,
    rtol=1e-5,
    atol=1e-5,
    target=None,
    dev=None,
):
    if rnn_type == "LSTM":
        multiplier = 4
    elif rnn_type == "GRU":
        multiplier = 3
    else:
        raise NotImplementedError(f"{rnn_type} RNNs not yet supported.")

    if directions not in [1, 2]:
        raise ValueError(f"Direction should be either 1 or 2 (for bidirectional LSTMs)")

    def get_inputs():
        input_names = []
        input_values = []
        input_tensors = []

        def register(np_arr, name, shape=None):
            input_values.append(np_arr)
            input_names.append(name)

            # Map of numpy dtypes to the protobuf equivalent
            dtype_map = {
                "float32": TensorProto.FLOAT,
                "int32": TensorProto.INT32,
                "int8": TensorProto.INT8,
            }

            if np_arr.dtype.name not in dtype_map:
                raise ValueError(f"Unknown dtype we don't know how to handle {np.dtype.name}")
            if shape is None:
                shape = list(np_arr.shape)
            proto_type = dtype_map[np_arr.dtype.name]
            input_tensors.append(helper.make_tensor_value_info(name, proto_type, shape))

        x_np = np.random.uniform(size=(seq_length, batch_size, input_size)).astype("float32")
        w_np = np.random.uniform(size=(directions, multiplier * hidden_size, input_size)).astype(
            "float32"
        )
        r_np = np.random.uniform(size=(directions, multiplier * hidden_size, hidden_size)).astype(
            "float32"
        )
        register(x_np, "X")
        register(w_np, "W")
        register(r_np, "R")

        if use_bias:
            b_np = np.random.uniform(size=(directions, multiplier * 2 * hidden_size)).astype(
                "float32"
            )
            register(b_np, "B")

        if use_initial_state:
            assert use_bias == True, "Initial states must have bias specified."
            sequence_np = np.repeat(seq_length, batch_size).astype("int32")
            register(sequence_np, "sequence_lens")

            initial_h_np = np.random.uniform(size=(directions, batch_size, hidden_size)).astype(
                "float32"
            )
            register(initial_h_np, "initial_h")

            if rnn_type == "LSTM":
                initial_c_np = np.random.uniform(size=(directions, batch_size, hidden_size)).astype(
                    "float32"
                )
                register(initial_c_np, "initial_c")

        if use_peep and rnn_type == "LSTM":
            assert use_initial_state == True, "Peepholes require initial state to be specified."
            p_np = np.random.uniform(size=(directions, 3 * hidden_size)).astype("float32")
            register(p_np, "P")

        return input_names, input_tensors, input_values

    input_names, input_tensors, input_values = get_inputs()

    def get_outputs():
        output_names = []
        graph_outputs = []
        output_shapes = []

        def register(name, shape, proto_type):
            output_names.append(name)
            graph_outputs.append(helper.make_tensor_value_info(name, proto_type, list(shape)))
            output_shapes.append(list(shape))

        register("Y", [seq_length, directions, batch_size, hidden_size], TensorProto.FLOAT)
        register("Y_h", [directions, batch_size, hidden_size], TensorProto.FLOAT)

        if rnn_type == "LSTM":
            register("Y_c", [directions, batch_size, hidden_size], TensorProto.FLOAT)

        return output_names, graph_outputs, output_shapes

    output_names, graph_outputs, output_shapes = get_outputs()

    rnn_node = helper.make_node(
        rnn_type, inputs=input_names, outputs=output_names, hidden_size=hidden_size
    )
    if activations is not None:
        activations_attr = helper.make_attribute("activations", activations)
        rnn_node.attribute.append(activations_attr)
    if directions == 2:
        direction_attr = helper.make_attribute("direction", "bidirectional")
        rnn_node.attribute.append(direction_attr)
    if alphas is not None:
        alphas_attr = helper.make_attribute("activation_alpha", alphas)
        rnn_node.attribute.append(alphas_attr)
    if betas is not None:
        betas_attr = helper.make_attribute("activation_beta", betas)
        rnn_node.attribute.append(betas_attr)
    if linear_before_reset and rnn_type == "GRU":
        lbr_attr = helper.make_attribute("linear_before_reset", 1)
        rnn_node.attribute.append(lbr_attr)

    graph = helper.make_graph([rnn_node], "rnn_test", inputs=input_tensors, outputs=graph_outputs)

    model = helper.make_model(graph, producer_name="rnn_test")

    verify_with_ort_with_inputs(
        model, input_values, output_shapes, atol=atol, rtol=rtol, target=target, dev=dev
    )


@tvm.testing.parametrize_targets
def test_lstm(target, dev):
    for directions in [1, 2]:
        # No bias.
        verify_rnn(
            seq_length=2,
            batch_size=1,
            input_size=16,
            hidden_size=32,
            use_bias=False,
            rnn_type="LSTM",
            directions=directions,
            target=target,
            dev=dev,
        )
        # large batch.
        verify_rnn(
            seq_length=4,
            batch_size=8,
            input_size=16,
            hidden_size=32,
            use_bias=True,
            rnn_type="LSTM",
            directions=directions,
            target=target,
            dev=dev,
        )
        # Non power of two.
        verify_rnn(
            seq_length=3,
            batch_size=3,
            input_size=16,
            hidden_size=40,
            use_bias=True,
            rnn_type="LSTM",
            directions=directions,
            target=target,
            dev=dev,
        )
        # Long sequence.
        verify_rnn(
            seq_length=8,
            batch_size=1,
            input_size=16,
            hidden_size=32,
            use_bias=True,
            rnn_type="LSTM",
            directions=directions,
            target=target,
            dev=dev,
        )
        # Large hidden.
        verify_rnn(
            seq_length=2,
            batch_size=1,
            input_size=16,
            hidden_size=128,
            use_bias=True,
            rnn_type="LSTM",
            directions=directions,
            target=target,
            dev=dev,
        )
        # Large input.
        verify_rnn(
            seq_length=2,
            batch_size=1,
            input_size=64,
            hidden_size=32,
            use_bias=True,
            rnn_type="LSTM",
            directions=directions,
            target=target,
            dev=dev,
        )

        # Different activation testing.
        # Default value hardsigmoid.
        verify_rnn(
            seq_length=2,
            batch_size=1,
            input_size=16,
            hidden_size=32,
            use_bias=False,
            activations=["HardSigmoid", "Tanh", "Tanh"] * directions,
            rnn_type="LSTM",
            directions=directions,
            target=target,
            dev=dev,
        )
        # Multiple parametrized activations.
        verify_rnn(
            seq_length=2,
            batch_size=1,
            input_size=16,
            hidden_size=32,
            use_bias=False,
            activations=["HardSigmoid", "LeakyRelu", "Tanh"] * directions,
            alphas=[2.0, 0.5, 0.0] * directions,
            betas=[0.3, 0.0, 0.0] * directions,
            rnn_type="LSTM",
            directions=directions,
            target=target,
            dev=dev,
        )
        # All parametrized with new Affine activation.
        verify_rnn(
            seq_length=2,
            batch_size=1,
            input_size=16,
            hidden_size=32,
            use_bias=False,
            activations=["HardSigmoid", "LeakyRelu", "Affine"] * directions,
            alphas=[2.0, 0.5, 0.8] * directions,
            betas=[0.3, 0.1, 0.0] * directions,
            rnn_type="LSTM",
            directions=directions,
            target=target,
            dev=dev,
        )

        # Testing with initial state and peepholes
        verify_rnn(
            seq_length=2,
            batch_size=1,
            input_size=16,
            hidden_size=32,
            use_bias=True,
            use_initial_state=True,
            rnn_type="LSTM",
            directions=directions,
            target=target,
            dev=dev,
        )

        verify_rnn(
            seq_length=2,
            batch_size=1,
            input_size=16,
            hidden_size=32,
            use_bias=True,
            use_initial_state=True,
            use_peep=True,
            rnn_type="LSTM",
            directions=directions,
            target=target,
            dev=dev,
        )


@tvm.testing.parametrize_targets
def test_gru(target, dev):
    # Set seed for test reproduction
    np.random.seed(137)
    for directions in [1, 2]:
        # No bias.
        verify_rnn(
            seq_length=2,
            batch_size=1,
            input_size=16,
            hidden_size=32,
            use_bias=False,
            rnn_type="GRU",
            directions=directions,
            rtol=1e-6,
            atol=1e-6,
            target=target,
            dev=dev,
        )
        # large batch. linear before reset
        verify_rnn(
            seq_length=4,
            batch_size=8,
            input_size=16,
            hidden_size=32,
            use_bias=True,
            rnn_type="GRU",
            linear_before_reset=True,
            directions=directions,
            target=target,
            dev=dev,
        )
        # Non power of two.
        verify_rnn(
            seq_length=3,
            batch_size=3,
            input_size=16,
            hidden_size=40,
            use_bias=True,
            rnn_type="GRU",
            directions=directions,
            rtol=1e-6,
            atol=1e-6,
            target=target,
            dev=dev,
        )
        # Long sequence.
        verify_rnn(
            seq_length=8,
            batch_size=1,
            input_size=16,
            hidden_size=32,
            use_bias=True,
            rnn_type="GRU",
            directions=directions,
            rtol=1e-6,
            atol=1e-6,
            target=target,
            dev=dev,
        )
        # Large hidden.
        verify_rnn(
            seq_length=2,
            batch_size=1,
            input_size=16,
            hidden_size=128,
            use_bias=True,
            rnn_type="GRU",
            directions=directions,
            rtol=1e-6,
            atol=1e-6,
            target=target,
            dev=dev,
        )
        # Large input.
        verify_rnn(
            seq_length=2,
            batch_size=1,
            input_size=64,
            hidden_size=32,
            use_bias=True,
            rnn_type="GRU",
            directions=directions,
            rtol=1e-6,
            atol=1e-6,
            target=target,
            dev=dev,
        )

        # Different activation testing.
        # Default value hardsigmoid.
        verify_rnn(
            seq_length=2,
            batch_size=1,
            input_size=16,
            hidden_size=32,
            use_bias=False,
            activations=["HardSigmoid", "Softsign"] * directions,
            rnn_type="GRU",
            directions=directions,
            rtol=1e-6,
            atol=1e-6,
            target=target,
            dev=dev,
        )
        # Multiple parametrized activations.
        verify_rnn(
            seq_length=2,
            batch_size=1,
            input_size=16,
            hidden_size=32,
            use_bias=False,
            activations=["HardSigmoid", "LeakyRelu"] * directions,
            alphas=[2.0, 0.5] * directions,
            betas=[0.3, 0.0] * directions,
            rnn_type="GRU",
            directions=directions,
            rtol=1e-8,
            atol=1e-8,
            target=target,
            dev=dev,
        )
        # All parametrized with new Affine activation.
        verify_rnn(
            seq_length=2,
            batch_size=1,
            input_size=16,
            hidden_size=32,
            use_bias=False,
            activations=["HardSigmoid", "Affine"] * directions,
            alphas=[2.0, 0.8] * directions,
            betas=[0.3, 0.1] * directions,
            rnn_type="GRU",
            directions=directions,
            rtol=1e-8,
            atol=1e-8,
            target=target,
            dev=dev,
        )

        # Testing with initial state
        verify_rnn(
            seq_length=2,
            batch_size=1,
            input_size=16,
            hidden_size=32,
            use_bias=True,
            use_initial_state=True,
            rnn_type="GRU",
            directions=directions,
            rtol=1e-6,
            atol=1e-6,
            target=target,
            dev=dev,
        )


@tvm.testing.parametrize_targets
def test_resize(target, dev):
    def verify(ishape, oshape, scales, mode, coord_trans="asymmetric", alpha=0.5, exclude=False):
        nodes = [
            make_constant_node("roi", onnx.TensorProto.FLOAT, (0,), []),
            make_constant_node("scales", onnx.TensorProto.FLOAT, (len(scales),), scales),
        ]
        input_names = ["X", "roi", "scales"]

        if oshape != []:
            nodes.append(
                make_constant_node("sizes", onnx.TensorProto.INT64, (len(oshape),), oshape)
            )
            input_names.append("sizes")
        nodes.append(
            helper.make_node(
                "Resize",
                inputs=input_names,
                outputs=["Y"],
                mode=mode,
                coordinate_transformation_mode=coord_trans,
                cubic_coeff_a=alpha,
                exclude_outside=exclude,
            )
        )

        if oshape == []:
            oshape = [round(dim * scale) for (dim, scale) in zip(ishape, scales)]
        graph = helper.make_graph(
            nodes,
            "resize_test",
            inputs=[helper.make_tensor_value_info("X", TensorProto.FLOAT, ishape)],
            outputs=[helper.make_tensor_value_info("Y", TensorProto.FLOAT, oshape)],
        )

        model = helper.make_model(graph, producer_name="resize_test")

        verify_with_ort(
            model,
            [ishape],
            [oshape],
            use_vm=True,
            opset=11,
            freeze_params=True,
            target=target,
            dev=dev,
        )

    for ndim in [1, 2, 3]:
        method = "nearest"
        for coord_trans in ["asymmetric", "align_corners", "half_pixel"]:
            # upsampling
            verify([1, 16] + [32] * ndim, [1, 16] + [64] * ndim, [], method, coord_trans)
            # downsampling
            verify([1, 16] + [32] * ndim, [1, 16] + [16] * ndim, [], method, coord_trans)
            # scales are specified instead of sizes
            verify([1, 16] + [32] * ndim, [], [1, 1] + [0.5] * ndim, method, coord_trans)
            verify([1, 16] + [32] * ndim, [], [1, 1] + [2] * ndim, method, coord_trans)

        method = "linear"
        # upsampling
        verify([1, 16] + [32] * ndim, [1, 16] + [64] * ndim, [], method)
        # downsampling
        verify([1, 16] + [32] * ndim, [1, 16] + [16] * ndim, [], method)
        # scales are specified instead of sizes
        verify([1, 16] + [32] * ndim, [], [1, 1] + [0.5] * ndim, method)
        verify([1, 16] + [32] * ndim, [], [1, 1] + [2] * ndim, method)

        if ndim == 2:
            # ONNX Runtime only supports cubic interpolation for 2D images
            method = "cubic"
            for alpha in [0.5, 0.75]:
                for exclude in [True, False]:
                    # upsampling
                    verify(
                        [1, 16] + [32] * ndim,
                        [1, 16] + [64] * ndim,
                        [],
                        method,
                        alpha=alpha,
                        exclude=exclude,
                    )
                    # downsampling
                    verify(
                        [1, 16] + [32] * ndim,
                        [1, 16] + [16] * ndim,
                        [],
                        method,
                        alpha=alpha,
                        exclude=exclude,
                    )
                    # scales are specified instead of sizes
                    verify(
                        [1, 16] + [32] * ndim,
                        [],
                        [1, 1] + [0.5] * ndim,
                        method,
                        alpha=alpha,
                        exclude=exclude,
                    )
                    verify(
                        [1, 16] + [32] * ndim,
                        [],
                        [1, 1] + [2] * ndim,
                        method,
                        alpha=alpha,
                        exclude=exclude,
                    )

    def verify_opset_10(ishape, scales, mode):
        nodes = [
            make_constant_node("scales", onnx.TensorProto.FLOAT, (len(scales),), scales),
        ]
        input_names = ["X", "scales"]
        nodes.append(
            helper.make_node(
                "Resize",
                inputs=input_names,
                outputs=["Y"],
                mode=mode,
            )
        )

        oshape = [round(dim * scale) for (dim, scale) in zip(ishape, scales)]
        graph = helper.make_graph(
            nodes,
            "resize_test",
            inputs=[helper.make_tensor_value_info("X", TensorProto.FLOAT, ishape)],
            outputs=[helper.make_tensor_value_info("Y", TensorProto.FLOAT, oshape)],
        )

        model = helper.make_model(graph, producer_name="resize_test")
        verify_with_ort(
            model,
            [ishape],
            [oshape],
            use_vm=True,
            freeze_params=True,
            opset=10,
            target=target,
            dev=dev,
        )

    verify_opset_10([1, 16, 32, 32], [1, 1, 2, 2], "nearest")
    verify_opset_10([1, 16, 32, 32], [1, 1, 0.5, 0.5], "linear")


@tvm.testing.parametrize_targets
def test_nonzero(target, dev):
    def verify_nonzero(indata, outdata, dtype):
        node = helper.make_node(
            "NonZero",
            inputs=["X"],
            outputs=["Y"],
        )

        graph = helper.make_graph(
            [node],
            "nonzero_test",
            inputs=[helper.make_tensor_value_info("X", TensorProto.INT64, list(indata.shape))],
            outputs=[helper.make_tensor_value_info("Y", TensorProto.INT64, list(outdata.shape))],
        )

        model = helper.make_model(graph, producer_name="nonzero_test")

        verify_with_ort_with_inputs(
            model, [indata], dtype="int64", use_vm=True, opset=9, target=target, dev=dev
        )

    input_data = np.array([[1, 0], [1, 1]], dtype=np.int64)
    result = np.array((np.nonzero(input_data)))  # expected output [[0, 1, 1], [0, 0, 1]]
    verify_nonzero(input_data, result, dtype=np.int64)

    input_data = np.array([[3, 0, 0], [0, 4, 0], [5, 6, 0]], dtype=np.int64)
    result = np.array((np.nonzero(input_data)))  # expected output [[0, 1, 2, 2], [0, 1, 0, 1]]
    verify_nonzero(input_data, result, dtype=np.int64)


@tvm.testing.parametrize_targets
def test_topk(target, dev):
    def verify_topk(input_dims, K, axis=-1):
        output_dims = list(input_dims)
        output_dims[axis] = K

        node = helper.make_node(
            "TopK", inputs=["X", "K"], outputs=["Values", "Indicies"], axis=axis
        )

        graph = helper.make_graph(
            [node],
            "topk_test",
            inputs=[
                helper.make_tensor_value_info("X", TensorProto.FLOAT, list(input_dims)),
                helper.make_tensor_value_info(
                    "K",
                    TensorProto.INT64,
                    [
                        1,
                    ],
                ),
            ],
            outputs=[
                helper.make_tensor_value_info("Values", TensorProto.FLOAT, output_dims),
                helper.make_tensor_value_info("Indicies", TensorProto.INT64, output_dims),
            ],
        )

        model = helper.make_model(graph, producer_name="topk_test")

        indata = np.random.uniform(-10, 10, input_dims).astype(np.float32)
        verify_with_ort_with_inputs(
            model, [indata, np.array([K])], use_vm=True, target=target, dev=dev
        )

    for n in [12, 32]:
        for shape in [[n], [n, n], [n, n, n]]:
            for k in [1, 5, 10]:
                verify_topk(shape, k)

        verify_topk([n, n, n], 5, 0)
        verify_topk([n, n, n], 5, 1)
        verify_topk([n, n, n], 5, 2)


@tvm.testing.parametrize_targets
def test_roi_align(target, dev):
    def verify_roi_align(
        input_dims,
        num_roi,
        output_height,
        output_width,
        sampling_ratio=0,
        spatial_scale=1.0,
        mode="avg",
    ):
        output_dims = [num_roi, input_dims[1], output_height, output_width]

        node = helper.make_node(
            "RoiAlign",
            inputs=["X", "rois", "batch_indicies"],
            outputs=["Y"],
            mode=mode,
            output_height=output_height,
            output_width=output_width,
            sampling_ratio=sampling_ratio,
            spatial_scale=spatial_scale,
        )

        graph = helper.make_graph(
            [node],
            "roialign_test",
            inputs=[
                helper.make_tensor_value_info("X", TensorProto.FLOAT, list(input_dims)),
                helper.make_tensor_value_info("rois", TensorProto.FLOAT, [num_roi, 4]),
                helper.make_tensor_value_info(
                    "batch_indicies",
                    TensorProto.INT64,
                    [
                        num_roi,
                    ],
                ),
            ],
            outputs=[helper.make_tensor_value_info("Y", TensorProto.FLOAT, output_dims)],
        )

        model = helper.make_model(graph, producer_name="roialign_test")

        np_data = np.random.uniform(size=input_dims).astype("float32")
        np_rois = np.random.uniform(size=[num_roi, 4]).astype("float32") * input_dims[2]
        np_batch_indicies = np.random.randint(low=0, high=input_dims[0], size=num_roi)

        verify_with_ort_with_inputs(
            model,
            [np_data, np_rois, np_batch_indicies],
            out_shape=[output_dims],
            target=target,
            dev=dev,
        )

    verify_roi_align((1, 4, 16, 16), 32, 7, 7, sampling_ratio=0, spatial_scale=1.0)
    verify_roi_align((4, 4, 16, 32), 32, 7, 7, sampling_ratio=0, spatial_scale=1.0)
    verify_roi_align((1, 8, 16, 16), 32, 7, 7, sampling_ratio=0, spatial_scale=1.0)
    verify_roi_align((1, 4, 8, 8), 32, 7, 7, sampling_ratio=0, spatial_scale=1.0)
    verify_roi_align((1, 4, 16, 16), 16, 5, 7, sampling_ratio=0, spatial_scale=1.0)
    verify_roi_align((1, 4, 16, 12), 8, 7, 3, sampling_ratio=0, spatial_scale=1.0)
    verify_roi_align((1, 4, 16, 16), 32, 7, 7, sampling_ratio=0, spatial_scale=0.5)
    verify_roi_align((3, 4, 12, 16), 32, 7, 7, sampling_ratio=0, spatial_scale=1.5)
    verify_roi_align((5, 4, 16, 14), 32, 7, 7, sampling_ratio=1, spatial_scale=1.0)
    verify_roi_align((1, 4, 16, 16), 32, 7, 7, sampling_ratio=2, spatial_scale=1.0)

    # ONNX implementation of roi_align with max mode is incorrect, so we don't compare outputs here.


@tvm.testing.parametrize_targets
def test_non_max_suppression(target, dev):
    def verify_nms(
        boxes, scores, max_output_boxes_per_class, iou_threshold, score_threshold, output_dims
    ):
        input_names = ["boxes", "scores", "max_output_boxes_per_class", "iou_threshold"]
        input_nodes = [
            helper.make_tensor_value_info("boxes", TensorProto.FLOAT, boxes.shape),
            helper.make_tensor_value_info("scores", TensorProto.FLOAT, scores.shape),
            helper.make_tensor_value_info(
                "max_output_boxes_per_class", TensorProto.INT64, max_output_boxes_per_class.shape
            ),
            helper.make_tensor_value_info("iou_threshold", TensorProto.FLOAT, iou_threshold.shape),
        ]
        inputs = [boxes, scores, max_output_boxes_per_class, iou_threshold]
        if score_threshold is not None:
            input_names.append("score_threshold")
            input_nodes.append(
                helper.make_tensor_value_info(
                    "score_threshold", TensorProto.FLOAT, score_threshold.shape
                )
            )
            inputs.append(score_threshold)
        node = helper.make_node(
            "NonMaxSuppression",
            inputs=input_names,
            outputs=["Y"],
            center_point_box=0,
        )

        graph = helper.make_graph(
            [node],
            "nms_test",
            inputs=input_nodes,
            outputs=[helper.make_tensor_value_info("Y", TensorProto.INT64, output_dims)],
        )

        model = helper.make_model(graph, producer_name="nms_test")

        verify_with_ort_with_inputs(model, inputs, use_vm=True, target=target, dev=dev)

    boxes = np.array(
        [
            [
                [0.0, 0.0, 0.3, 0.3],
                [0.0, 0.0, 0.4, 0.4],
                [0.0, 0.0, 0.5, 0.5],
                [0.5, 0.5, 0.9, 0.9],
                [0.5, 0.5, 1.0, 1.0],
            ],
            [
                [0.0, 0.0, 0.3, 0.3],
                [0.0, 0.0, 0.4, 0.4],
                [0.5, 0.5, 0.95, 0.95],
                [0.5, 0.5, 0.96, 0.96],
                [0.5, 0.5, 1.0, 1.0],
            ],
        ]
    ).astype("float32")

    scores = np.array(
        [
            [[0.1, 0.2, 0.6, 0.3, 0.9], [0.1, 0.2, 0.6, 0.3, 0.9]],
            [[0.1, 0.2, 0.6, 0.3, 0.9], [0.1, 0.2, 0.6, 0.3, 0.9]],
        ]
    ).astype("float32")
    max_output_boxes_per_class = np.array(2).astype("int64")
    iou_threshold = np.array(0.8).astype("float32")
    output_dims = [8, 3]
    verify_nms(boxes, scores, max_output_boxes_per_class, iou_threshold, None, output_dims)

    boxes = np.array(
        [
            [
                [0.0, 0.0, 1.0, 1.0],
                [0.0, 0.1, 1.0, 1.1],
                [0.0, -0.1, 1.0, 0.9],
                [0.0, 10.0, 1.0, 11.0],
                [0.0, 10.1, 1.0, 11.1],
                [0.0, 100.0, 1.0, 101.0],
            ]
        ]
    ).astype(np.float32)
    scores = np.array([[[0.9, 0.75, 0.6, 0.95, 0.5, 0.3]]]).astype(np.float32)
    max_output_boxes_per_class = np.array([3]).astype(np.int64)
    iou_threshold = np.array([0.5]).astype(np.float32)
    score_threshold = np.array([0.4]).astype(np.float32)
    output_dims = [2, 3]
    verify_nms(
        boxes, scores, max_output_boxes_per_class, iou_threshold, score_threshold, output_dims
    )


@tvm.testing.parametrize_targets
def test_loop(target, dev):
    def verify_cond_loop():
        y_in = helper.make_tensor_value_info("y_in", TensorProto.FLOAT, [1])
        y_out = helper.make_tensor_value_info("y_out", TensorProto.FLOAT, [1])
        scan_out = helper.make_tensor_value_info("scan_out", TensorProto.FLOAT, [1])
        cond_in = helper.make_tensor_value_info("cond_in", TensorProto.BOOL, [])
        cond_out = helper.make_tensor_value_info("cond_out", TensorProto.BOOL, [])
        iter_count = helper.make_tensor_value_info("iter_count", TensorProto.INT64, [])

        y = np.array([-2]).astype(np.float32)

        five_const_node = helper.make_node(
            "Constant",
            inputs=[],
            outputs=["five"],
            value=helper.make_tensor(
                name="const_tensor_five", data_type=TensorProto.FLOAT, dims=(), vals=[5]
            ),
        )

        iter_cast_node = helper.make_node(
            "Cast", inputs=["iter_count"], outputs=["iter_cast"], to=onnx.TensorProto.FLOAT
        )

        y_add_node = helper.make_node("Add", inputs=["y_in", "iter_cast"], outputs=["y_out"])

        less_node = helper.make_node("Less", inputs=["y_out", "five"], outputs=["cond_less"])

        squeeze_node = helper.make_node("Squeeze", inputs=["cond_less"], outputs=["cond_squeeze"])

        cond_cast_node = helper.make_node(
            "Cast", inputs=["cond_squeeze"], outputs=["cond_out"], to=onnx.TensorProto.BOOL
        )

        scan_identity_node = helper.make_node("Identity", inputs=["y_out"], outputs=["scan_out"])

        loop_body = helper.make_graph(
            [
                five_const_node,
                iter_cast_node,
                y_add_node,
                less_node,
                squeeze_node,
                cond_cast_node,
                scan_identity_node,
            ],
            "loop_body",
            [iter_count, cond_in, y_in],
            [cond_out, y_out, scan_out],
        )

        loop_node = helper.make_node(
            "Loop",
            inputs=["trip_count", "cond", "y"],
            outputs=["res_y", "res_scan"],
            body=loop_body,
        )

        trip_count = np.array(5).astype(np.int64)
        res_y = np.array([13]).astype(np.float32)
        cond = np.array(1).astype(bool)
        loop_graph = onnx.helper.make_graph(
            [loop_node],
            "loop_outer",
            inputs=[
                onnx.helper.make_tensor_value_info("trip_count", onnx.TensorProto.INT64, []),
                onnx.helper.make_tensor_value_info("cond", onnx.TensorProto.BOOL, []),
                onnx.helper.make_tensor_value_info("y", onnx.TensorProto.FLOAT, [1]),
            ],
            outputs=[
                onnx.helper.make_tensor_value_info("res_y", onnx.TensorProto.FLOAT, [1]),
                onnx.helper.make_tensor_value_info("res_scan", onnx.TensorProto.FLOAT, [5, 1]),
            ],
        )
        loop_model = onnx.helper.make_model(loop_graph)

        # Set a high trip count so that condition trips first.
        trip_count = np.array(40).astype(np.int64)
        cond = np.array(1).astype(bool)
        input_vals = [trip_count, cond, y]
        verify_with_ort_with_inputs(
            loop_model,
            input_vals,
            use_vm=True,
            freeze_params=True,
            opset=11,
            target=target,
            dev=dev,
        )

    def verify_count_loop():
        y_in = helper.make_tensor_value_info("y_in", TensorProto.FLOAT, [])
        y_out = helper.make_tensor_value_info("y_out", TensorProto.FLOAT, [])
        scan_out = helper.make_tensor_value_info("scan_out", TensorProto.FLOAT, [])
        cond_in = helper.make_tensor_value_info("cond_in", TensorProto.BOOL, [])
        cond_out = helper.make_tensor_value_info("cond_out", TensorProto.BOOL, [])
        iter_count = helper.make_tensor_value_info("iter_count", TensorProto.INT64, [])

        y = np.array(-2).astype(np.float32)

        iter_cast_node = helper.make_node(
            "Cast", inputs=["iter_count"], outputs=["iter_cast"], to=onnx.TensorProto.FLOAT
        )

        y_add_node = helper.make_node("Add", inputs=["y_in", "iter_cast"], outputs=["y_out"])

        identity_node = helper.make_node("Identity", inputs=["cond_in"], outputs=["cond_out"])

        scan_identity_node = helper.make_node("Identity", inputs=["y_out"], outputs=["scan_out"])

        loop_body = helper.make_graph(
            [identity_node, iter_cast_node, y_add_node, scan_identity_node],
            "loop_body",
            [iter_count, cond_in, y_in],
            [cond_out, y_out, scan_out],
        )

        loop_node = helper.make_node(
            "Loop",
            inputs=["trip_count", "cond", "y"],
            outputs=["res_y", "res_scan"],
            body=loop_body,
        )

        trip_count = np.array(5).astype(np.int64)
        res_y = np.array([13]).astype(np.float32)
        cond = np.array(1).astype(bool)
        loop_graph = onnx.helper.make_graph(
            [loop_node],
            "loop_outer",
            inputs=[
                onnx.helper.make_tensor_value_info("trip_count", onnx.TensorProto.INT64, []),
                onnx.helper.make_tensor_value_info("cond", onnx.TensorProto.BOOL, []),
                onnx.helper.make_tensor_value_info("y", onnx.TensorProto.FLOAT, []),
            ],
            outputs=[
                onnx.helper.make_tensor_value_info("res_y", onnx.TensorProto.FLOAT, []),
                onnx.helper.make_tensor_value_info("res_scan", onnx.TensorProto.FLOAT, [5]),
            ],
        )
        loop_model = onnx.helper.make_model(loop_graph)

        trip_count = np.array(5).astype(np.int64)
        cond = np.array(1).astype(bool)
        input_vals = [trip_count, cond, y]
        verify_with_ort_with_inputs(
            loop_model,
            input_vals,
            use_vm=True,
            freeze_params=True,
            opset=11,
            target=target,
            dev=dev,
        )

    def verify_tensor_loop(shapeless_output=False):
        y_in = helper.make_tensor_value_info("y_in", TensorProto.FLOAT, [3, 3, 3, 3])
        y_out = helper.make_tensor_value_info("y_out", TensorProto.FLOAT, [3, 3, 3, 3])
        scan_out = helper.make_tensor_value_info("scan_out", TensorProto.FLOAT, [3, 3, 3, 3])
        cond_in = helper.make_tensor_value_info("cond_in", TensorProto.BOOL, [])
        cond_out = helper.make_tensor_value_info("cond_out", TensorProto.BOOL, [])
        iter_count = helper.make_tensor_value_info("iter_count", TensorProto.INT64, [])

        y = np.random.normal(size=[3, 3, 3, 3]).astype(np.float32)

        iter_cast_node = helper.make_node(
            "Cast", inputs=["iter_count"], outputs=["iter_cast"], to=onnx.TensorProto.FLOAT
        )

        y_add_node = helper.make_node("Add", inputs=["y_in", "iter_cast"], outputs=["y_out"])

        identity_node = helper.make_node("Identity", inputs=["cond_in"], outputs=["cond_out"])

        scan_identity_node = helper.make_node("Identity", inputs=["y_out"], outputs=["scan_out"])

        loop_body = helper.make_graph(
            [identity_node, iter_cast_node, y_add_node, scan_identity_node],
            "loop_body",
            [iter_count, cond_in, y_in],
            [cond_out, y_out, scan_out],
        )

        loop_node = helper.make_node(
            "Loop",
            inputs=["trip_count", "cond", "y"],
            outputs=["res_y", "res_scan"],
            body=loop_body,
        )

        trip_count = np.array(5).astype(np.int64)
        cond = np.array(1).astype(bool)

        # Allow testing of malformed nodes since pytorch likes to create these.
        if shapeless_output:
            scan_shape = None
        else:
            scan_shape = [5, 3, 3, 3, 3]

        loop_graph = onnx.helper.make_graph(
            [loop_node],
            "loop_outer",
            inputs=[
                onnx.helper.make_tensor_value_info("trip_count", onnx.TensorProto.INT64, []),
                onnx.helper.make_tensor_value_info("cond", onnx.TensorProto.BOOL, []),
                onnx.helper.make_tensor_value_info("y", onnx.TensorProto.FLOAT, [3, 3, 3, 3]),
            ],
            outputs=[
                onnx.helper.make_tensor_value_info("res_y", onnx.TensorProto.FLOAT, [3, 3, 3, 3]),
                onnx.helper.make_tensor_value_info("res_scan", onnx.TensorProto.FLOAT, scan_shape),
            ],
        )
        loop_model = onnx.helper.make_model(loop_graph)

        trip_count = np.array(5).astype(np.int64)
        cond = np.array(1).astype(bool)
        input_vals = [trip_count, cond, y]
        verify_with_ort_with_inputs(
            loop_model,
            input_vals,
            use_vm=True,
            freeze_params=True,
            convert_to_static=True,
            opset=11,
            target=target,
            dev=dev,
        )

    # Test a loop that exits once a condition is met.
    verify_cond_loop()
    # Test a loop that exits after a fixed number of iterations with scalar outputs.
    verify_count_loop()
    # Test a loop that uses an array output.
    verify_tensor_loop()
    # Test a loop that is malformed and has no output shape defined.
    verify_tensor_loop(shapeless_output=True)


@tvm.testing.parametrize_targets
def test_if(target, dev):
    def verify_if(cond_array, num_outputs):
        # Given a bool scalar input cond.
        # return constant tensor x if cond is True, otherwise return constant tensor y.

        def append_constant_nodes(nodes, outputs, expected, name):
            outputs.append(onnx.helper.make_tensor_value_info(name, onnx.TensorProto.FLOAT, [5]))

            expected.append(np.random.randn(5).astype("float32"))

            nodes.append(
                onnx.helper.make_node(
                    "Constant",
                    inputs=[],
                    outputs=[name],
                    value=numpy_helper.from_array(expected[-1]),
                )
            )

        if_outputs = []
        graph_outputs = []

        then_nodes, then_outs, then_expected = [], [], []
        else_nodes, else_outs, else_expected = [], [], []

        for i in range(num_outputs):
            append_constant_nodes(then_nodes, then_outs, then_expected, "then_out{}".format(i))
            append_constant_nodes(else_nodes, else_outs, else_expected, "else_out{}".format(i))

            if_outputs.append("res{}".format(i))
            graph_outputs.append(
                onnx.helper.make_tensor_value_info("res{}".format(i), onnx.TensorProto.FLOAT, [5]),
            )

        then_body = onnx.helper.make_graph(then_nodes, "then_body", [], then_outs)
        else_body = onnx.helper.make_graph(else_nodes, "else_body", [], else_outs)

        if_node = onnx.helper.make_node(
            "If", inputs=["cond"], outputs=if_outputs, then_branch=then_body, else_branch=else_body
        )

        if_graph = onnx.helper.make_graph(
            [if_node],
            "if_outer",
            inputs=[
                onnx.helper.make_tensor_value_info("cond", onnx.TensorProto.BOOL, []),
            ],
            outputs=graph_outputs,
        )

        if_model = onnx.helper.make_model(if_graph)
        if cond_array:
            cond = np.array([1]).astype("bool")
        else:
            cond = np.array(1).astype("bool")
        correct_out = then_expected if cond else else_expected

        # TODO(jwfromm): Onnxruntime 1.0.0 is buggy with If statements. Replace this with
        # verify_with_ort once we update versions.
        tvm_out = get_tvm_output_with_vm(if_model, [cond], target, dev, freeze_params=True)
        if not isinstance(tvm_out, list):
            tvm_out = [tvm_out]
        for i in range(len(tvm_out)):
            tvm.testing.assert_allclose(correct_out[i], tvm_out[i], rtol=1e-05, atol=1e-05)

    # Confirm that if works with cond as an array or scalar.
    verify_if(cond_array=False, num_outputs=1)
    verify_if(cond_array=False, num_outputs=2)
    verify_if(cond_array=True, num_outputs=1)
    verify_if(cond_array=True, num_outputs=2)


@tvm.testing.parametrize_targets
def test_size(target, dev):
    def verify_size(indata):
        node = helper.make_node(
            "Size",
            inputs=["X"],
            outputs=["Y"],
        )

        graph = helper.make_graph(
            [node],
            "size_test",
            inputs=[helper.make_tensor_value_info("X", TensorProto.INT64, list(indata.shape))],
            outputs=[helper.make_tensor_value_info("Y", TensorProto.INT64, [])],
        )

        model = helper.make_model(graph, producer_name="size_test")

        verify_with_ort_with_inputs(
            model, [indata], dtype="int64", use_vm=True, opset=11, target=target, dev=dev
        )

    input_data = np.array([[1, 0], [1, 1]], dtype=np.int64)
    verify_size(input_data)

    input_data = np.array([[3, 0, 0], [0, 4, 0], [5, 6, 0]], dtype=np.int64)
    verify_size(input_data)


@tvm.testing.parametrize_targets
def test_maxunpool(target, dev):
    def verify_maxunpool(data, indices, kernel_shape, strides, output_shape=None, pads=None):
        input_names = ["xT", "xI"]
        input_info = [
            helper.make_tensor_value_info("xT", TensorProto.FLOAT, list(data.shape)),
            helper.make_tensor_value_info("xI", TensorProto.INT64, list(indices.shape)),
        ]
        input_values = [data, indices]
        if output_shape is not None:
            input_names.append("output_shape")
            input_info.append(
                helper.make_tensor_value_info(
                    "output_shape", TensorProto.INT64, list(output_shape.shape)
                )
            )
            input_values.append(output_shape)
        else:
            # Compute expected output shape
            output_shape = np.asarray(([1, 1] + list(strides))) * np.asarray(list(data.shape))
            output_shape += np.asarray(([0, 0] + list(kernel_shape))) - np.asarray(
                ([0, 0] + list(strides))
            )
            if pads is not None:
                output_shape -= np.asarray(
                    [0, 0] + list(np.sum(np.reshape(list(pads), [-1, 2]), axis=-1))
                )
        output_shape = [int(i) for i in output_shape]

        node = helper.make_node(
            "MaxUnpool", inputs=input_names, outputs=["y"], kernel_shape=kernel_shape
        )

        if pads is not None:
            pad_attr = helper.make_attribute("pads", pads)
            node.attribute.append(pad_attr)

        if strides is not None:
            strides_attr = helper.make_attribute("strides", strides)
            node.attribute.append(strides_attr)

        graph = helper.make_graph(
            [node],
            "maxunpool_test",
            inputs=input_info,
            outputs=[helper.make_tensor_value_info("y", TensorProto.FLOAT, output_shape)],
        )

        model = helper.make_model(graph, producer_name="size_test")

        verify_with_ort_with_inputs(
            model, input_values, use_vm=True, opset=11, target=target, dev=dev
        )

    # Basic test
    xT = np.array([[[[5, 6], [7, 8]]]], dtype=np.float32)
    xI = np.array([[[[0, 7], [13, 15]]]], dtype=np.int64)
    verify_maxunpool(xT, xI, [2, 2], strides=[2, 2])
    # Small stride
    verify_maxunpool(xT, xI, [2, 2], strides=[1, 1])
    # Big kernel
    verify_maxunpool(xT, xI, [3, 3], strides=[2, 2])
    # With output shape
    output_shape = np.array((1, 1, 5, 5), dtype=np.int64)
    verify_maxunpool(xT, xI, [2, 2], strides=[2, 2], output_shape=output_shape)
    # With explicit reverse padding
    pads = np.asarray([1, 1, 1, 1]).astype(np.int64)
    verify_maxunpool(xT, xI, [2, 2], strides=[2, 2], pads=pads)


@tvm.testing.parametrize_targets
def test_softplus(target, dev):
    def verify_softplus(indata):
        node = helper.make_node(
            "Softplus",
            inputs=["X"],
            outputs=["Y"],
        )

        graph = helper.make_graph(
            [node],
            "softplus_test",
            inputs=[helper.make_tensor_value_info("X", TensorProto.FLOAT, list(indata.shape))],
            outputs=[helper.make_tensor_value_info("Y", TensorProto.FLOAT, list(indata.shape))],
        )

        model = helper.make_model(graph, producer_name="softplus_test")

        verify_with_ort_with_inputs(
            model, [indata], dtype="float32", use_vm=True, opset=11, target=target, dev=dev
        )

    # Simple case with all signs.
    input_data = np.array([[-1, 0, 1]], dtype=np.float32)
    verify_softplus(input_data)
    # More fancy case.
    input_data = np.random.randn(1, 32, 32, 3).astype("float32")
    verify_softplus(input_data)


@tvm.testing.parametrize_targets
def test_cumsum(target, dev):
    def verify_cumsum(indata, axis, exclusive=0, reverse=0, type="float32"):
        cumsum_node = onnx.helper.make_node(
            "CumSum",
            inputs=["X", "axis"],
            outputs=["Y"],
        )
        if exclusive != 0:
            exclusive_attr = helper.make_attribute("exclusive", exclusive)
            cumsum_node.attribute.append(exclusive_attr)
        if reverse != 0:
            reverse_attr = helper.make_attribute("reverse", reverse)
            cumsum_node.attribute.append(reverse_attr)
        nodes = [
            make_constant_node("axis", onnx.TensorProto.INT32, [1], [axis]),
            cumsum_node,
        ]
        if type == "float32":
            tensor_type = TensorProto.FLOAT
        else:
            tensor_type = TensorProto.INT32
            type = "int32"

        graph = helper.make_graph(
            nodes,
            "cumsum_test",
            inputs=[
                helper.make_tensor_value_info("X", tensor_type, list(indata.shape)),
            ],
            outputs=[helper.make_tensor_value_info("Y", tensor_type, list(indata.shape))],
        )

        model = helper.make_model(graph, producer_name="cumsum_test")

        verify_with_ort_with_inputs(
            model, [indata], dtype=type, use_vm=True, opset=11, target=target, dev=dev
        )

    data = (
        np.array(
            [
                1.0,
                2.0,
                3.0,
                4.0,
                5.0,
                6.0,
                7.0,
                8.0,
                9.0,
                10.0,
                11.0,
                12.0,
            ]
        )
        .astype(np.float32)
        .reshape((3, 4))
    )

    verify_cumsum(data, 0)
    verify_cumsum(data, 1)
    verify_cumsum(data, 0, 1, 0)
    verify_cumsum(data, 1, 1, 0)
    verify_cumsum(data, 0, 0, 1)
    verify_cumsum(data, 1, 0, 1)
    verify_cumsum(data, 1, 1, 1)
    data = np.random.randn(1, 32, 32, 3).astype("float32")
    verify_cumsum(data, 1)
    data = np.random.randn(1, 32, 32, 3).astype("int32")
    verify_cumsum(data, 0, type="int32")
    verify_cumsum(data, 1, type="int32")
    verify_cumsum(data, 0, 1, 0, type="int32")
    verify_cumsum(data, 1, 1, 0, type="int32")
    verify_cumsum(data, 0, 0, 1, type="int32")
    verify_cumsum(data, 1, 0, 1, type="int32")
    verify_cumsum(data, 1, 1, 1, type="int32")


@tvm.testing.parametrize_targets
def test_eyelike(target, dev):
    def verify_eyelike(indata):
        node = helper.make_node(
            "EyeLike",
            inputs=["X"],
            outputs=["Y"],
        )

        graph = helper.make_graph(
            [node],
            "eyelike_test",
            inputs=[helper.make_tensor_value_info("X", TensorProto.FLOAT, list(indata.shape))],
            outputs=[helper.make_tensor_value_info("Y", TensorProto.FLOAT, list(indata.shape))],
        )

        model = helper.make_model(graph, producer_name="eyelike_test")

        verify_with_ort_with_inputs(
            model, [indata], dtype="float32", opset=9, target=target, dev=dev
        )

    input_data = np.zeros((5, 5), dtype=np.float32)
    verify_eyelike(input_data)


"""
  The following parametrized tests loads the tests that ONNX ships as
  serialized ONNX files, inputs, and outputs. The goal of this test
  is to ensure the ONNX importer is in line with the ONNX specification.
  To allow these tests to run in CI before all pass, a number of tests that
  are not yet supported are skipped.
"""

onnx_test_node_dir = os.path.join(os.path.dirname(onnx.__file__), "backend", "test", "data", "node")

onnx_test_folders = sorted(
    dirname
    for dirname in os.listdir(onnx_test_node_dir)
    if dirname.startswith("test") and os.path.isdir(os.path.join(onnx_test_node_dir, dirname))
)

unsupported_onnx_tests = [
    "test_cast_BFLOAT16_to_FLOAT",
    "test_cast_DOUBLE_to_FLOAT16",
    "test_cast_FLOAT_to_BFLOAT16",
    "test_cast_FLOAT_to_STRING",
    "test_cast_STRING_to_FLOAT",
    "test_convtranspose_dilations",
    "test_convtranspose_output_shape",
    "test_cumsum_1d",
    "test_cumsum_1d_exclusive",
    "test_cumsum_1d_reverse",
    "test_cumsum_1d_reverse_exclusive",
    "test_cumsum_2d_axis_0",
    "test_cumsum_2d_axis_1",
    "test_cumsum_2d_negative_axis",
    "test_det_2d",
    "test_det_nd",
    "test_dropout_default",
    "test_dropout_default_mask",
    "test_dropout_default_mask_ratio",
    "test_dropout_default_ratio",
    "test_if_seq",
    "test_loop11",
    "test_loop13_seq",
    "test_matmulinteger",
    "test_maxpool_2d_same_lower",
    "test_maxpool_2d_same_upper",
    "test_maxpool_with_argmax_2d_precomputed_pads",
    "test_maxpool_with_argmax_2d_precomputed_strides",
    "test_maxunpool_export_with_output_shape",
    "test_mvn",
    # This test fails llvm with a lowering error:
    "test_nllloss_NCd1d2d3_none_no_weight_negative_ii_expanded",
    "test_qlinearmatmul_3D",
    "test_range_float_type_positive_delta_expanded",
    "test_range_int32_type_negative_delta_expanded",
    "test_reduce_sum_default_axes_keepdims_example",
    "test_reduce_sum_default_axes_keepdims_random",
    "test_reduce_sum_do_not_keepdims_example",
    "test_reduce_sum_do_not_keepdims_random",
    "test_reduce_sum_empty_axes_input_noop_example",
    "test_reduce_sum_empty_axes_input_noop_random",
    "test_reduce_sum_keepdims_example",
    "test_reduce_sum_keepdims_random",
    "test_reduce_sum_negative_axes_keepdims_example",
    "test_reduce_sum_negative_axes_keepdims_random",
    "test_rnn_seq_length",
    "test_round",
    "test_sequence_insert_at_back",
    "test_sequence_insert_at_front",
    "test_simple_rnn_defaults",
    "test_simple_rnn_with_initial_bias",
    "test_split_variable_parts_1d",
    "test_split_variable_parts_2d",
    "test_split_variable_parts_default_axis",
    "test_split_zero_size_splits",
    "test_strnormalizer_export_monday_casesensintive_lower",
    "test_strnormalizer_export_monday_casesensintive_nochangecase",
    "test_strnormalizer_export_monday_casesensintive_upper",
    "test_strnormalizer_export_monday_empty_output",
    "test_strnormalizer_export_monday_insensintive_upper_twodim",
    "test_strnormalizer_nostopwords_nochangecase",
    "test_tfidfvectorizer_tf_batch_onlybigrams_skip0",
    "test_tfidfvectorizer_tf_batch_onlybigrams_skip5",
    "test_tfidfvectorizer_tf_batch_uniandbigrams_skip5",
    "test_tfidfvectorizer_tf_only_bigrams_skip0",
    "test_tfidfvectorizer_tf_onlybigrams_levelempty",
    "test_tfidfvectorizer_tf_onlybigrams_skip5",
    "test_tfidfvectorizer_tf_uniandbigrams_skip5",
    "test_training_dropout",
    "test_training_dropout_default",
    "test_training_dropout_default_mask",
    "test_training_dropout_mask",
    "test_training_dropout_zero_ratio",
    "test_training_dropout_zero_ratio_mask",
    # These unsqueeze tests work, but take 2+ hrs to run
    "test_unsqueeze_three_axes",
    "test_unsqueeze_two_axes",
    "test_unsqueeze_unsorted_axes",
    "test_unique_sorted_with_axis",
    "test_unique_sorted_with_axis_3d",
    "test_unique_sorted_with_negative_axis",
    "test_upsample_nearest",
]


target_skips = {
    "cuda": [
        "test_range_float_type_positive_delta_expanded",
        "test_range_int32_type_positive_delta_expanded",
        "test_mod_mixed_sign_float16",
        "test_qlinearconv",
        "test_resize_upsample_sizes_nearest",
    ]
}


@pytest.mark.parametrize("onnx_test", onnx_test_folders)
@tvm.testing.parametrize_targets
def test_onnx_nodes(target, dev, onnx_test):
    target_kind = tvm.target.Target(target).kind.name

    if onnx_test in unsupported_onnx_tests:
        pytest.skip(f"Onnx test '{onnx_test}' not yet supported by TVM")

    target_specific_skips = target_skips.get(target_kind, [])
    if onnx_test in target_specific_skips:
        pytest.skip(f"Onnx test '{onnx_test}' not yet supported by TVM on {target_kind} targets")

    test_dir = os.path.join(onnx_test_node_dir, onnx_test)

    atol = 1e-5
    rtol = 1e-5
    if "roialign" in test_dir:
        # for some reason the ONNX test crops the
        # roialign results to 4 decimal places
        atol = 1e-4

    if "_sce_" in test_dir:
        # complicated loss functions like SoftmaxCrossEntropy can have minor variations
        # in accuracy depending on implementation
        atol = 1e-4

    onnx_model = onnx.load(test_dir + "/model.onnx")
    inputs = []
    outputs = []
    for dataset in glob.glob(test_dir + "/*/"):
        tensors = sorted(glob.glob(dataset + "/*.pb"))
        for tensor in tensors:
            new_tensor = onnx.TensorProto()
            with open(tensor, "rb") as f:
                new_tensor.ParseFromString(f.read())
            if "input" in tensor.split("/")[-1]:
                inputs.append(numpy_helper.to_array(new_tensor))
            elif "output" in tensor.split("/")[-1]:
                outputs.append(numpy_helper.to_array(new_tensor))
            else:
                raise ImportError(str(tensor) + " not labeled as an import or an output")

    tvm_val = get_tvm_output_with_vm(onnx_model, inputs, target, dev)
    if len(outputs) == 1:
        tvm.testing.assert_allclose(outputs[0], tvm_val, rtol=rtol, atol=atol)
    else:
        for output, val in zip(outputs, tvm_val):
            tvm.testing.assert_allclose(output, val, rtol=rtol, atol=atol)


def test_wrong_input():
    node = helper.make_node(
        "Softplus",
        inputs=["X"],
        outputs=["Y"],
    )

    graph = helper.make_graph(
        [node],
        "softplus_test",
        inputs=[helper.make_tensor_value_info("X", TensorProto.FLOAT, list([5]))],
        outputs=[helper.make_tensor_value_info("Y", TensorProto.FLOAT, list([5]))],
    )
    model = helper.make_model(graph, producer_name="softplus_test")

    # Check that the graph can import correctly with proper shape definitions.
    correct_shape_dict = {"X": [5]}
    relay.frontend.from_onnx(model, shape=correct_shape_dict)

    # Check that an assertion is triggered when an input not in the graph is provided.
    wrong_shape_dict = {"Z": [5]}
    with pytest.raises(AssertionError):
        relay.frontend.from_onnx(model, shape=wrong_shape_dict)


@tvm.testing.parametrize_targets
def test_aten(target, dev):
    torch.set_grad_enabled(False)

    def _convert_to_onnx(model, inputs):
        file_name = "{}.onnx".format("aten_model")
        torch.onnx.export(
            model,
            inputs,
            file_name,
            export_params=True,
            verbose=False,
            opset_version=10,
            operator_export_type=torch.onnx.OperatorExportTypes.ONNX_ATEN,
        )
        onnx_model = onnx.load(file_name)
        assert 's: "embedding_bag"' in str(onnx_model)
        return onnx_model

    def verify_embedding_bag(num_embedding, embedding_dim, data_shape, num_bags=None):
        dummy_data = torch.randint(0, num_embedding - 1, data_shape)
        tvm_inputs = [dummy_data.numpy()]
        model = torch.nn.EmbeddingBag(num_embedding, embedding_dim)
        onnx_model = _convert_to_onnx(model, dummy_data)
        torch_out = model(dummy_data)
        tvm_out = get_tvm_output_with_vm(
            onnx_model,
            tvm_inputs,
            freeze_params=True,
            convert_to_static=True,
            target=target,
            dev=dev,
        )
        tvm.testing.assert_allclose(torch_out.numpy(), tvm_out, atol=5e-7)

    verify_embedding_bag(10, 3, [2, 10])
    verify_embedding_bag(32, 2, [3, 3])


@tvm.testing.parametrize_targets
def test_index_put(target, dev):
    class _index_put_model(torch.nn.Module):
        def __init__(self, indices, values, accumulate):
            super(_index_put_model, self).__init__()
            self.indices = indices
            self.values = values
            self.accumulate = accumulate

        def forward(self, x):
            return x.index_put(self.indices, self.values, self.accumulate)

    def _convert_to_onnx(model, dummy_data):
        file_name = "{}.onnx".format("aten_model")
        torch.onnx.export(
            model,
            dummy_data,
            file_name,
            export_params=True,
            verbose=False,
            opset_version=11,
            operator_export_type=torch.onnx.OperatorExportTypes.ONNX_ATEN_FALLBACK,
        )
        onnx_model = onnx.load(file_name)
        return onnx_model

    def verify_index_put(data_shape, indices, accumulate):
        dummy_data = torch.ones(data_shape)
        tvm_inputs = [dummy_data.numpy()]
        values = torch.rand(indices[0].size())
        model = _index_put_model(indices, values, accumulate)
        onnx_model = _convert_to_onnx(model, dummy_data)
        torch_out = model(dummy_data)

        tvm_out = get_tvm_output_with_vm(
            onnx_model, tvm_inputs, target, dev, freeze_params=True, convert_to_static=True
        )
        tvm.testing.assert_allclose(torch_out.numpy(), tvm_out)

    shape = (3, 5)
    xidx = torch.tensor([0, 1, 2, 2])
    yidx = torch.tensor([0, 1, 3, 4])
    verify_index_put(shape, [xidx, yidx], True)

    shape = (3, 5, 3)
    xidx = torch.tensor([0, 1, 2, 2, 0])
    yidx = torch.tensor([0, 1, 3, 4, 0])
    zidx = torch.tensor([0, 1, 1, 2, 0])
    verify_index_put(shape, [xidx, yidx, zidx], False)

    def verify_index_put_slice(data_shape, value_shape, accumulate):
        dummy_data = torch.ones(data_shape)
        tvm_inputs = [dummy_data.numpy()]
        indices = []
        index_shape = [1] * len(value_shape)
        index_shape[0] = -1
        for i in range(len(value_shape)):
            indices.append(torch.arange(0, value_shape[i]).reshape(tuple(index_shape)))
            index_shape.pop()
        values = torch.rand(value_shape)

        model = _index_put_model(indices, values, accumulate)
        onnx_model = _convert_to_onnx(model, dummy_data)
        torch_out = model(dummy_data)

        tvm_out = get_tvm_output_with_vm(
            onnx_model, tvm_inputs, target, dev, freeze_params=True, convert_to_static=True
        )
        tvm.testing.assert_allclose(torch_out.numpy(), tvm_out)

    verify_index_put_slice((3, 3), (2, 2), False)
    verify_index_put_slice((2, 3, 4), (1, 2, 3), True)
    verify_index_put_slice((2, 3, 4, 5), (1, 2, 3, 1), False)


@tvm.testing.parametrize_targets
def test_reverse_sequence(target, dev):
    def verify_reverse_sequence(x, sequence_lens, batch_axis, time_axis):
        node = onnx.helper.make_node(
            "ReverseSequence",
            inputs=["x", "sequence_lens"],
            outputs=["y"],
            time_axis=time_axis,
            batch_axis=batch_axis,
        )

        graph = helper.make_graph(
            [node],
            "reverse_sequence_test",
            inputs=[
                helper.make_tensor_value_info("x", TensorProto.FLOAT, list(x.shape)),
                helper.make_tensor_value_info(
                    "sequence_lens", TensorProto.INT64, list(sequence_lens.shape)
                ),
            ],
            outputs=[helper.make_tensor_value_info("y", TensorProto.FLOAT, list(x.shape))],
        )

        model = helper.make_model(graph, producer_name="reverse_sequence_test")
        verify_with_ort_with_inputs(model, [x, sequence_lens], [x.shape], target=target, dev=dev)

    x = np.array(
        [[0, 1, 2, 3], [4, 5, 6, 7], [8, 9, 10, 11], [12, 13, 14, 15]],
        dtype=np.float32,
    )
    sequence_lens = np.array([1, 2, 3, 4], dtype=np.int64)
    verify_reverse_sequence(x, sequence_lens, 0, 1)

    sequence_lens = np.array([4, 3, 2, 1], dtype=np.int64)
    verify_reverse_sequence(x, sequence_lens, 1, 0)


@tvm.testing.known_failing_targets("cuda")
@tvm.testing.parametrize_targets
def test_qlinearconv(target, dev):
    def verify_qlinearconv(
        x_shape,
        w_shape,
        y_shape,
        padding,
        kernel_shape,
        strides,
        dilations,
        auto_pad="NOTSET",
        bias=False,
    ):

        x_array = np.random.randint(low=0, high=255, size=x_shape).astype("uint8")
        w_array = np.random.uniform(low=0, high=255, size=w_shape).astype("uint8")

        initializer = [
            helper.make_tensor("x_scale", TensorProto.FLOAT, (), [np.random.rand()]),
            helper.make_tensor("x_zero_point", TensorProto.UINT8, (), [np.random.randint(0, 255)]),
            helper.make_tensor("w_scale", TensorProto.FLOAT, (), [np.random.rand()]),
            helper.make_tensor("w_zero_point", TensorProto.UINT8, (), [np.random.randint(0, 255)]),
            helper.make_tensor("y_scale", TensorProto.FLOAT, (), [np.random.rand()]),
            helper.make_tensor("y_zero_point", TensorProto.UINT8, (), [np.random.randint(0, 255)]),
        ]

        input_nodes = [
            helper.make_tensor_value_info("x", TensorProto.UINT8, list(x_shape)),
            helper.make_tensor_value_info("w", TensorProto.UINT8, list(w_shape)),
        ]
        input_names = [
            "x",
            "x_scale",
            "x_zero_point",
            "w",
            "w_scale",
            "w_zero_point",
            "y_scale",
            "y_zero_point",
        ]
        input_values = [x_array, w_array]

        if bias is True:
            b_shape = w_shape[0:1]
            b_array = np.random.randint(low=0, high=65536, size=b_shape).astype("int32")
            input_nodes.append(helper.make_tensor_value_info("B", TensorProto.INT32, list(b_shape)))
            input_names.append("B")
            input_values.append(b_array)

        if padding is None:
            ## autopadding with unset default attributes
            kwargs = {}
            if not all([s == 1 for s in strides]):
                kwargs["strides"] = strides
            if not all([d == 1 for d in dilations]):
                kwargs["dilations"] = dilations

            node = helper.make_node(
                "QLinearConv",
                inputs=input_names,
                outputs=["y"],
                # Default values for other attributes:
                auto_pad=auto_pad,
                **kwargs,
            )
        else:
            node = helper.make_node(
                "QLinearConv",
                inputs=input_names,
                outputs=["y"],
                kernel_shape=kernel_shape,
                # Default values for other attributes:
                strides=strides,
                dilations=dilations,
                # groups=1
                pads=padding,
            )

        graph = helper.make_graph(
            [node],
            "conv_test",
            inputs=input_nodes,
            outputs=[helper.make_tensor_value_info("y", TensorProto.UINT8, list(y_shape))],
            initializer=initializer,
        )
        model = helper.make_model(graph, producer_name="qlinearconv_test")
        # opt_level=1 will cause error
        verify_with_ort_with_inputs(model, input_values, opt_level=2, target=target, dev=dev)

    def repeat(N, D):
        return tuple([N for _ in range(D)])

    # only support QLinearConv2d because only support qnn.conv2d
    D = 2

    # Convolution with padding
    verify_qlinearconv(
        (1, 1) + repeat(5, D),
        (1, 1) + repeat(3, D),
        (1, 1) + repeat(5, D),
        2 * repeat(1, D),
        repeat(3, D),
        repeat(1, D),
        repeat(1, D),
    )

    # Convolution with bias
    verify_qlinearconv(
        (1, 1) + repeat(5, D),
        (1, 1) + repeat(3, D),
        (1, 1) + repeat(5, D),
        2 * repeat(1, D),
        repeat(3, D),
        repeat(1, D),
        repeat(1, D),
        bias=True,
    )

    # Convolution with asymmetric padding
    verify_qlinearconv(
        (1, 1) + repeat(5, D),
        (1, 1) + repeat(3, D),
        (1, 1) + repeat(4, D),
        repeat(0, D) + repeat(1, D),
        repeat(3, D),
        repeat(1, D),
        repeat(1, D),
    )
    # Convolution without padding
    verify_qlinearconv(
        (1, 1) + repeat(5, D),
        (1, 1) + repeat(3, D),
        (1, 1) + repeat(3, D),
        2 * repeat(0, D),
        repeat(3, D),
        repeat(1, D),
        repeat(1, D),
    )
    # Convolution with autopadding
    verify_qlinearconv(
        (1, 1) + repeat(5, D),
        (1, 1) + repeat(3, D),
        (1, 1) + repeat(5, D),
        None,
        repeat(3, D),
        repeat(1, D),
        repeat(1, D),
        auto_pad="SAME_UPPER",
    )
    # Convolution with valid autopadding
    verify_qlinearconv(
        (1, 1) + repeat(5, D),
        (1, 1) + repeat(3, D),
        (1, 1) + repeat(3, D),
        None,
        repeat(3, D),
        repeat(1, D),
        repeat(1, D),
        auto_pad="VALID",
    )
    # Convolution with non uniform stride
    verify_qlinearconv(
        (1, 1) + repeat(5, D),
        (1, 1) + repeat(3, D),
        (1, 1) + repeat(3, D),
        None,
        repeat(3, D),
        repeat(2, D),
        repeat(1, D),
        auto_pad="SAME_UPPER",
    )
    # Convolution with dilation
    verify_qlinearconv(
        (1, 1) + repeat(5, D),
        (1, 1) + repeat(3, D),
        (1, 1) + repeat(5, D),
        2 * repeat(2, D),
        repeat(3, D),
        repeat(1, D),
        repeat(2, D),
    )


@tvm.testing.parametrize_targets
def test_qlinearconcat(target, dev):
    def verify_qlinearconcat(shapes, out_shape, axis=None):
        input_names = []
        input_values = []
        input_nodes = []
        for i in range(len(shapes)):
            tensor_name = chr(ord("a") + i)
            shape = shapes[i]
            node = helper.make_tensor_value_info(tensor_name, TensorProto.FLOAT, list(shape))

            input_names.append(tensor_name)
            input_values.append(np.random.random(shape).astype("float32"))
            input_nodes.append(node)

        node = helper.make_node("Concat", input_names, ["C"])
        if axis is not None:
            axis_attr = helper.make_attribute("axis", axis)
            node.attribute.append(axis_attr)
        graph = helper.make_graph(
            [node],
            "qlinearconcat_test",
            inputs=input_nodes,
            outputs=[helper.make_tensor_value_info("C", TensorProto.FLOAT, list(out_shape))],
        )
        model = helper.make_model(graph, producer_name="qlinearconcat_test")
        quantize_and_verify_with_ort(model, input_names, shapes, target, dev)

    verify_qlinearconcat([[2, 1], [2, 1]], [4, 1], 0)
    verify_qlinearconcat([[2, 1], [2, 1]], [2, 2], 1)
    verify_qlinearconcat([[1, 2], [2, 2], [3, 2]], [6, 2], 0)


@tvm.testing.parametrize_targets
def test_qlinearadd(target, dev):
    def verify_qlinearadd(a_shape, b_shape, c_shape):

        a_array = np.random.random(a_shape).astype("float32")
        b_array = np.random.random(b_shape).astype("float32")

        input_nodes = [
            helper.make_tensor_value_info("a", TensorProto.FLOAT, list(a_shape)),
            helper.make_tensor_value_info("b", TensorProto.FLOAT, list(b_shape)),
        ]
        input_names = [
            "a",
            "b",
        ]
        input_values = [a_array, b_array]

        node = helper.make_node("Add", ["a", "b"], ["C"])
        graph = helper.make_graph(
            [node],
            "qlinearadd_test",
            inputs=input_nodes,
            outputs=[helper.make_tensor_value_info("C", TensorProto.FLOAT, list(c_shape))],
        )
        model = helper.make_model(graph, producer_name="qlinearadd_test")
        quantize_and_verify_with_ort(model, input_names, [a_shape, b_shape], target, dev)

    verify_qlinearadd([4, 2], [4, 2], [4, 2])
    verify_qlinearadd([4, 2], [2], [4, 2])
    verify_qlinearadd([5, 1, 7], [2, 7], [5, 2, 7])


@tvm.testing.parametrize_targets
def test_qlinearmul(target, dev):
    def verify_qlinearmul(a_shape, b_shape, c_shape):

        a_array = np.random.random(a_shape).astype("float32")
        b_array = np.random.random(b_shape).astype("float32")

        input_nodes = [
            helper.make_tensor_value_info("a", TensorProto.FLOAT, list(a_shape)),
            helper.make_tensor_value_info("b", TensorProto.FLOAT, list(b_shape)),
        ]
        input_names = [
            "a",
            "b",
        ]
        input_values = [a_array, b_array]

        node = helper.make_node("Mul", input_names, ["C"])
        graph = helper.make_graph(
            [node],
            "qlinearmul_test",
            inputs=input_nodes,
            outputs=[helper.make_tensor_value_info("C", TensorProto.FLOAT, list(c_shape))],
        )
        model = helper.make_model(graph, producer_name="qlinearmul_test")
        quantize_and_verify_with_ort(model, input_names, [a_shape, b_shape], target, dev)

    verify_qlinearmul([7], [7], [7])
    verify_qlinearmul([4, 2], [4, 2], [4, 2])
    verify_qlinearmul([4, 2], [2], [4, 2])
    verify_qlinearmul([5, 1, 7], [2, 7], [5, 2, 7])


@tvm.testing.parametrize_targets
def test_qlinearleakyrelu(target, dev):
    def verify_qlinearleakyrelu(inshape, kwargs):

        in_array = np.random.random(inshape).astype("float32")
        node = helper.make_node("LeakyRelu", ["X"], ["Y"], **kwargs)

        graph = helper.make_graph(
            [node],
            "qlinearRelu_test",
            inputs=[helper.make_tensor_value_info("X", TensorProto.FLOAT, list(in_array.shape))],
            outputs=[helper.make_tensor_value_info("Y", TensorProto.FLOAT, list(in_array.shape))],
        )
        model = helper.make_model(graph, producer_name="qlinearRelu_test")
        quantize_and_verify_with_ort(model, ["X"], [in_array.shape], target, dev)

    verify_qlinearleakyrelu([2, 4, 5, 6], {"alpha": 0.25})
    verify_qlinearleakyrelu([6, 5, 6, 7], {"alpha": 0.35})
    verify_qlinearleakyrelu([5, 1, 4, 6], {"alpha": 0.65})


@tvm.testing.parametrize_targets
def test_qlinearsigmoid(target, dev):
    def verify_qlinearsigmoid(a_shape):

        a_array = np.random.random(a_shape).astype("float32")

        input_nodes = [helper.make_tensor_value_info("a", TensorProto.FLOAT, list(a_shape))]

        input_values = [a_array]

        node = helper.make_node("Sigmoid", ["a"], ["B"])
        graph = helper.make_graph(
            [node],
            "qlinearsigmoid_test",
            inputs=input_nodes,
            outputs=[helper.make_tensor_value_info("B", TensorProto.FLOAT, list(a_shape))],
        )
        model = helper.make_model(graph, producer_name="qlinearsigmoid_test")
        quantize_and_verify_with_ort(model, ["a"], [a_shape], target, dev)

    verify_qlinearsigmoid([4, 2])
    verify_qlinearsigmoid([5])
    verify_qlinearsigmoid([3, 4, 5])
    verify_qlinearsigmoid([])


@tvm.testing.parametrize_targets
def test_random_uniform(target, dev):
    def get_random_uniform(shape, dtype="float32", high=1.0, low=0.0, seed=None):
        ONNX_DTYPE = mapping.NP_TYPE_TO_TENSOR_TYPE[np.dtype(dtype)]
        node = helper.make_node(
            "RandomUniform", [], ["out"], shape=shape, dtype=ONNX_DTYPE, high=high, low=low
        )
        if seed is not None:
            seed_attr = helper.make_attribute("seed", seed)
            node.attribute.append(seed_attr)

        graph = helper.make_graph(
            [node],
            "random_uniform_test",
            inputs=[],
            outputs=[helper.make_tensor_value_info("out", ONNX_DTYPE, shape)],
        )
        model = helper.make_model(graph, producer_name="random_uniform_test")
        return get_tvm_output_with_vm(model, [], target=target, dev=dev)

    # Check that function runs and produces proper shape.
    vals = get_random_uniform([10], dtype="float32")
    assert list(vals.shape) == [10]
    assert vals.dtype == "float32"

    # Test N-D tensor generation.
    vals = get_random_uniform([1, 3, 100, 100], dtype="float32")
    assert list(vals.shape) == [1, 3, 100, 100]

    # Check that bounds aren't exceeded.
    vals = get_random_uniform(shape=[100], high=100.0, low=-100.0)
    assert list(vals.shape) == [100]
    assert all(vals >= -100) and all(vals <= 100)

    # Check that a fixed seed produces the same values when run twice.
    vals_1 = get_random_uniform(shape=[10], seed=1)
    vals_2 = get_random_uniform(shape=[10], seed=1)
    assert all(vals_1 == vals_2)

    # Test against an expected output with a fixed seed.
    real = get_random_uniform(shape=[10], seed=5.0)
    expected = np.asarray(
        [
            0.043976,
            0.96656,
            0.292199,
            0.904297,
            0.25167,
            0.521778,
            0.778985,
            0.085463,
            0.939846,
            0.194201,
        ]
    )
    tvm.testing.assert_allclose(real, expected, rtol=1e-5)


@tvm.testing.parametrize_targets
def test_random_uniform_like(target, dev):
    def get_random_uniform_like(input, shape, dtype=None, high=1.0, low=0.0, seed=None):
        node = helper.make_node("RandomUniformLike", ["in"], ["out"], high=high, low=low)
        if seed is not None:
            seed_attr = helper.make_attribute("seed", seed)
            node.attribute.append(seed_attr)

        ONNX_DTYPE = None
        if dtype is not None:
            ONNX_DTYPE = mapping.NP_TYPE_TO_TENSOR_TYPE[np.dtype(dtype)]
            dtype_attr = helper.make_attribute("dtype", ONNX_DTYPE)
            node.attribute.append(dtype_attr)
        else:
            dtype = input.dtype
            ONNX_DTYPE = mapping.NP_TYPE_TO_TENSOR_TYPE[np.dtype(dtype)]

        graph = helper.make_graph(
            [node],
            "random_uniform_test",
            inputs=[helper.make_tensor_value_info("in", ONNX_DTYPE, shape)],
            outputs=[helper.make_tensor_value_info("out", ONNX_DTYPE, shape)],
        )
        model = helper.make_model(graph, producer_name="random_uniform_like_test")
        return get_tvm_output_with_vm(model, [input], target=target, dev=dev)

    # Check that function runs and produces proper shape and dtype.
    shape = [10]
    input = np.random.random(shape).astype("float32")
    vals = get_random_uniform_like(input, shape, dtype="float32")
    assert list(vals.shape) == [10]
    assert vals.dtype == "float32"

    # Test N-D tensor generation.
    shape = [1, 3, 100, 100]
    input = np.random.random(shape).astype("float32")
    vals = get_random_uniform_like(input, shape, dtype="float64")
    assert list(vals.shape) == shape
    assert vals.dtype == "float64"

    # Check that bounds aren't exceeded.
    shape = [100]
    input = np.random.random(shape).astype("float64")
    vals = get_random_uniform_like(input, shape, high=100.0, low=-100.0)
    assert list(vals.shape) == shape
    assert all(vals >= -100) and all(vals <= 100)

    # Test against an expected output with a fixed seed.
    shape = [10]
    input = np.random.random(shape).astype("float32")
    real = get_random_uniform_like(input, shape=[10], seed=5.0)
    expected = np.asarray(
        [
            0.043976,
            0.96656,
            0.292199,
            0.904297,
            0.25167,
            0.521778,
            0.778985,
            0.085463,
            0.939846,
            0.194201,
        ]
    )
    tvm.testing.assert_allclose(real, expected, rtol=1e-5)


@tvm.testing.parametrize_targets
def test_random_normal(target, dev):
    def get_random_normal(shape, dtype="float32", scale=1.0, mean=0.0, seed=None):
        ONNX_DTYPE = mapping.NP_TYPE_TO_TENSOR_TYPE[np.dtype(dtype)]
        node = helper.make_node(
            "RandomNormal", [], ["out"], shape=shape, dtype=ONNX_DTYPE, scale=scale, mean=mean
        )
        if seed is not None:
            seed_attr = helper.make_attribute("seed", seed)
            node.attribute.append(seed_attr)

        graph = helper.make_graph(
            [node],
            "random_normal_test",
            inputs=[],
            outputs=[helper.make_tensor_value_info("out", ONNX_DTYPE, shape)],
        )
        model = helper.make_model(graph, producer_name="random_normal_test")
        return get_tvm_output_with_vm(model, [], target=target, dev=dev)

    # Test N-D tensor generation.
    vals = get_random_normal([1, 3, 100, 100], dtype="float32")
    assert list(vals.shape) == [1, 3, 100, 100]
    tvm.testing.assert_allclose(vals.mean(), 0.0, rtol=0.1, atol=0.1)
    tvm.testing.assert_allclose(np.std(vals), 1.0, rtol=0.1, atol=0.1)

    # Test mean=2.0 scale=10.0
    vals = get_random_normal([1, 3, 100, 100], mean=2.0, scale=10.0, dtype="float32")
    assert list(vals.shape) == [1, 3, 100, 100]
    tvm.testing.assert_allclose(vals.mean(), 2.0, rtol=0.1, atol=0.1)
    tvm.testing.assert_allclose(np.std(vals), 10.0, rtol=0.1, atol=0.1)

    # Check that a fixed seed produces the same values when run twice.
    vals_1 = get_random_normal(shape=[10], seed=1.0)
    vals_2 = get_random_normal(shape=[10], seed=1.0)
    assert all(vals_1 == vals_2)


@tvm.testing.parametrize_targets
def test_random_normal_like(target, dev):
    def get_random_normal_like(input, shape, dtype="float32", scale=1.0, mean=0.0, seed=None):
        ONNX_DTYPE = mapping.NP_TYPE_TO_TENSOR_TYPE[np.dtype(dtype)]
        node = helper.make_node(
            "RandomNormalLike", ["in"], ["out"], dtype=ONNX_DTYPE, scale=scale, mean=mean
        )
        if seed is not None:
            seed_attr = helper.make_attribute("seed", seed)
            node.attribute.append(seed_attr)

        graph = helper.make_graph(
            [node],
            "random_normal_like_test",
            inputs=[helper.make_tensor_value_info("in", ONNX_DTYPE, shape)],
            outputs=[helper.make_tensor_value_info("out", ONNX_DTYPE, shape)],
        )
        model = helper.make_model(graph, producer_name="random_normal_like_test")
        return get_tvm_output_with_vm(model, [input], target=target, dev=dev)

    # Test N-D tensor generation.
    shape = [1, 3, 100, 100]
    input = np.random.random(shape).astype("float32")
    vals = get_random_normal_like(input, [1, 3, 100, 100], dtype="float32")
    assert list(vals.shape) == [1, 3, 100, 100]
    tvm.testing.assert_allclose(vals.mean(), 0.0, rtol=0.1, atol=0.1)
    tvm.testing.assert_allclose(np.std(vals), 1.0, rtol=0.1, atol=0.1)

    # Test mean=2.0 scale=10.0
    shape = [1, 3, 100, 100]
    input = np.random.random(shape).astype("float32")
    vals = get_random_normal_like(input, [1, 3, 100, 100], mean=2.0, scale=10.0, dtype="float32")
    assert list(vals.shape) == [1, 3, 100, 100]
    tvm.testing.assert_allclose(vals.mean(), 2.0, rtol=0.1, atol=0.1)
    tvm.testing.assert_allclose(np.std(vals), 10.0, rtol=0.1, atol=0.1)


@tvm.testing.parametrize_targets
def test_convinteger(target, dev):
    def verify_convinteger(
        x_shape,
        w_shape,
        y_shape,
        padding,
        kernel_shape,
        strides,
        dilations,
        auto_pad="NOTSET",
        dtype="uint8",
    ):
        x_array = np.random.randint(low=0, high=255, size=x_shape).astype(dtype)
        w_array = np.random.uniform(low=0, high=255, size=w_shape).astype(dtype)
        x_zero_point_array = np.random.randint(0, 255, size=[1]).astype(dtype)
        w_zero_point_array = np.random.randint(0, 255, size=[1]).astype(dtype)

        ONNX_DTYPE = mapping.NP_TYPE_TO_TENSOR_TYPE[np.dtype(dtype)]
        input_nodes = [
            helper.make_tensor_value_info("x", ONNX_DTYPE, list(x_shape)),
            helper.make_tensor_value_info("w", ONNX_DTYPE, list(w_shape)),
        ]
        initializer = [
            helper.make_tensor("x_zero_point", ONNX_DTYPE, [], x_zero_point_array),
            helper.make_tensor("w_zero_point", ONNX_DTYPE, [], w_zero_point_array),
        ]
        input_names = ["x", "w", "x_zero_point", "w_zero_point"]
        input_values = [x_array, w_array]

        if padding is None:
            ## autopadding with unset default attributes
            kwargs = {}
            if not all([s == 1 for s in strides]):
                kwargs["strides"] = strides
            if not all([d == 1 for d in dilations]):
                kwargs["dilations"] = dilations

            node = helper.make_node(
                "ConvInteger",
                inputs=input_names,
                outputs=["y"],
                # Default values for other attributes:
                auto_pad=auto_pad,
                **kwargs,
            )
        else:
            node = helper.make_node(
                "ConvInteger",
                inputs=input_names,
                outputs=["y"],
                kernel_shape=kernel_shape,
                # Default values for other attributes:
                strides=strides,
                dilations=dilations,
                # groups=1
                pads=padding,
            )

        graph = helper.make_graph(
            [node],
            "convinteger_test",
            inputs=input_nodes,
            initializer=initializer,
            outputs=[helper.make_tensor_value_info("y", TensorProto.INT32, list(y_shape))],
        )
        model = helper.make_model(graph, producer_name="convinteger_test")
        # opt_level=1 will cause error
        verify_with_ort_with_inputs(model, input_values, target=target, dev=dev, opt_level=2)

    def repeat(N, D):
        return tuple([N for _ in range(D)])

    # only support 2D ConvInteger because we only support qnn.conv2d for now.
    D = 2

    # Convolution with padding
    verify_convinteger(
        (1, 1) + repeat(5, D),
        (1, 1) + repeat(3, D),
        (1, 1) + repeat(5, D),
        2 * repeat(1, D),
        repeat(3, D),
        repeat(1, D),
        repeat(1, D),
    )

    # Convolution with asymmetric padding
    verify_convinteger(
        (1, 1) + repeat(5, D),
        (1, 1) + repeat(3, D),
        (1, 1) + repeat(4, D),
        repeat(0, D) + repeat(1, D),
        repeat(3, D),
        repeat(1, D),
        repeat(1, D),
    )
    # Convolution without padding
    verify_convinteger(
        (1, 1) + repeat(5, D),
        (1, 1) + repeat(3, D),
        (1, 1) + repeat(3, D),
        2 * repeat(0, D),
        repeat(3, D),
        repeat(1, D),
        repeat(1, D),
    )
    # Convolution with autopadding
    verify_convinteger(
        (1, 1) + repeat(5, D),
        (1, 1) + repeat(3, D),
        (1, 1) + repeat(5, D),
        None,
        repeat(3, D),
        repeat(1, D),
        repeat(1, D),
        auto_pad="SAME_UPPER",
    )
    # Convolution with valid autopadding
    verify_convinteger(
        (1, 1) + repeat(5, D),
        (1, 1) + repeat(3, D),
        (1, 1) + repeat(3, D),
        None,
        repeat(3, D),
        repeat(1, D),
        repeat(1, D),
        auto_pad="VALID",
    )
    # Convolution with non uniform stride
    verify_convinteger(
        (1, 1) + repeat(5, D),
        (1, 1) + repeat(3, D),
        (1, 1) + repeat(3, D),
        None,
        repeat(3, D),
        repeat(2, D),
        repeat(1, D),
        auto_pad="SAME_UPPER",
    )
    # Convolution with dilation
    verify_convinteger(
        (1, 1) + repeat(5, D),
        (1, 1) + repeat(3, D),
        (1, 1) + repeat(5, D),
        2 * repeat(2, D),
        repeat(3, D),
        repeat(1, D),
        repeat(2, D),
    )


@tvm.testing.parametrize_targets
<<<<<<< HEAD
def test_trilu(target, dev):
    def verify_trilu(in_shape, k, upper):
        trilu_node = helper.make_node("Trilu", inputs=["x", "k"], outputs=["out"], upper=upper)
        graph = helper.make_graph(
            [trilu_node],
            "trilu_test",
            inputs=[
                helper.make_tensor_value_info("x", TensorProto.FLOAT, list(in_shape)),
                helper.make_tensor_value_info("k", TensorProto.INT64, list((1,))),
            ],
            outputs=[helper.make_tensor_value_info("out", TensorProto.FLOAT, list(in_shape))],
        )

        model = helper.make_model(graph, producer_name="trilu_test")
        input_array = np.random.rand(*in_shape).astype("float32")
        verify_with_ort_with_inputs(
            model, [input_array, np.asarray(k)], target=target, dev=dev, use_vm=True
        )

    in_shape = (4, 5)
    verify_trilu(in_shape, [4], 0)
    verify_trilu(in_shape, [5], 0)
    verify_trilu(in_shape, [5], 1)
    verify_trilu(in_shape, [-1], 0)
    verify_trilu(in_shape, [-1], 1)
    verify_trilu(in_shape, [-7], 0)
    verify_trilu(in_shape, [-7], 1)
    verify_trilu(in_shape, [6], 0)
    verify_trilu(in_shape, [6], 1)

    in_shape = (3, 1, 5)
    verify_trilu(in_shape, [0], 0)
    verify_trilu(in_shape, [1], 1)
    verify_trilu(in_shape, [6], 0)
    verify_trilu(in_shape, [6], 1)

    in_shape = (3, 5, 5)
    verify_trilu(in_shape, [0], 0)
    verify_trilu(in_shape, [0], 1)
    verify_trilu(in_shape, [-1], 0)
    verify_trilu(in_shape, [-1], 1)
=======
def test_scan(target, dev):
    def verify_scan(
        input_shapes,
        output_shapes,
        num_scan_inputs,
        scan_input_axes,
        scan_input_directions,
        scan_output_axes,
        scan_output_directions,
        opset,
    ):
        import copy

        body_input_shapes = copy.deepcopy(input_shapes)
        num_state_inputs = len(input_shapes) - num_scan_inputs

        if opset == 8:
            for i in range(len(input_shapes)):
                body_input_shapes[i].pop(0)
            for i in range(num_state_inputs, len(input_shapes)):
                body_input_shapes[i].pop(0)
        else:
            for i in range(num_state_inputs, len(input_shapes)):
                body_input_shapes[i].pop(scan_input_axes[i - num_state_inputs])

        initial0 = onnx.helper.make_tensor_value_info(
            "initial0", onnx.TensorProto.FLOAT, body_input_shapes[0]
        )
        initial1 = onnx.helper.make_tensor_value_info(
            "initial1", onnx.TensorProto.FLOAT, body_input_shapes[1]
        )
        input0 = onnx.helper.make_tensor_value_info(
            "input0", onnx.TensorProto.FLOAT, body_input_shapes[2]
        )
        input1 = onnx.helper.make_tensor_value_info(
            "input1", onnx.TensorProto.FLOAT, body_input_shapes[3]
        )
        input2 = onnx.helper.make_tensor_value_info(
            "input2", onnx.TensorProto.FLOAT, body_input_shapes[4]
        )
        state0 = onnx.helper.make_tensor_value_info(
            "state0", onnx.TensorProto.FLOAT, body_input_shapes[0]
        )
        scan_out0 = onnx.helper.make_tensor_value_info(
            "scan_out0", onnx.TensorProto.FLOAT, body_input_shapes[0]
        )
        matmul_out = onnx.helper.make_tensor_value_info(
            "matmul_out", onnx.TensorProto.FLOAT, body_input_shapes[1]
        )
        state1 = onnx.helper.make_tensor_value_info(
            "state1", onnx.TensorProto.FLOAT, body_input_shapes[1]
        )
        scan_out1 = onnx.helper.make_tensor_value_info(
            "scan_out1", onnx.TensorProto.FLOAT, body_input_shapes[1]
        )
        add_node = onnx.helper.make_node(
            "Add",
            inputs=["initial0", "input0"],
            outputs=["state0"],
        )
        id_node_0 = onnx.helper.make_node(
            "Identity",
            inputs=["state0"],
            outputs=["scan_out0"],
        )
        matmul_node = onnx.helper.make_node(
            "MatMul",
            inputs=["input1", "input2"],
            outputs=["matmul_out"],
        )
        sub_node = onnx.helper.make_node(
            "Sub",
            inputs=["initial1", "matmul_out"],
            outputs=["state1"],
        )
        id_node_1 = onnx.helper.make_node(
            "Identity",
            inputs=["state1"],
            outputs=["scan_out1"],
        )
        scan_body = onnx.helper.make_graph(
            [add_node, id_node_0, matmul_node, sub_node, id_node_1],
            "scan_body",
            [initial0, initial1, input0, input1, input2],
            [state0, state1, scan_out0, scan_out1],
        )
        # create scan op node
        scan_node = None
        if opset == 8:
            scan_node = onnx.helper.make_node(
                "Scan",
                inputs=["", "init0", "init1", "in0", "in1", "in2"],
                outputs=["s0", "s1", "scan0", "scan1"],
                num_scan_inputs=num_scan_inputs,
                body=scan_body,
            )
        else:
            scan_node = onnx.helper.make_node(
                "Scan",
                inputs=["init0", "init1", "in0", "in1", "in2"],
                outputs=["s0", "s1", "scan0", "scan1"],
                num_scan_inputs=num_scan_inputs,
                body=scan_body,
                scan_input_axes=scan_input_axes,
                scan_input_directions=scan_input_directions,
                scan_output_axes=scan_output_axes,
                scan_output_directions=scan_output_directions,
            )
        input_info = [
            helper.make_tensor_value_info("init0", TensorProto.FLOAT, input_shapes[0]),
            helper.make_tensor_value_info("init1", TensorProto.FLOAT, input_shapes[1]),
            helper.make_tensor_value_info("in0", TensorProto.FLOAT, input_shapes[2]),
            helper.make_tensor_value_info("in1", TensorProto.FLOAT, input_shapes[3]),
            helper.make_tensor_value_info("in2", TensorProto.FLOAT, input_shapes[4]),
        ]
        out_info = [
            helper.make_tensor_value_info("s0", TensorProto.FLOAT, output_shapes[0]),
            helper.make_tensor_value_info("s1", TensorProto.FLOAT, output_shapes[1]),
            helper.make_tensor_value_info("scan0", TensorProto.FLOAT, output_shapes[2]),
            helper.make_tensor_value_info("scan1", TensorProto.FLOAT, output_shapes[3]),
        ]
        graph = helper.make_graph(
            nodes=[scan_node],
            name="scan_test",
            inputs=input_info,
            outputs=out_info,
        )
        model = onnx.helper.make_model(graph, producer_name="scan-test")
        init0 = np.random.uniform(low=0, high=255, size=input_shapes[0]).astype(np.float32)
        init1 = np.random.uniform(low=0, high=255, size=input_shapes[1]).astype(np.float32)
        in0 = np.random.uniform(low=0, high=255, size=input_shapes[2]).astype(np.float32)
        in1 = np.random.uniform(low=0, high=255, size=input_shapes[3]).astype(np.float32)
        in2 = np.random.uniform(low=0, high=255, size=input_shapes[4]).astype(np.float32)
        input_values = [init0, init1, in0, in1, in2]

        verify_with_ort_with_inputs(
            model,
            input_values,
            target=target,
            dev=dev,
            opt_level=2,
            use_vm=True,
            opset=opset,
        )

    # opset 8
    input_shapes = [[2, 6, 7, 8], [2, 3, 3], [2, 5, 6, 7, 8], [2, 5, 3, 4], [2, 5, 4, 3]]
    output_shapes = [[2, 6, 7, 8], [2, 3, 3], [2, 5, 6, 7, 8], [2, 5, 3, 3]]
    # input_shapes, output_shapes, num_scan_inputs, scan_input_axes, scan_input_directions,
    # scan_output_axes, scan_output_directions, opset
    verify_scan(input_shapes, output_shapes, 3, [0] * 3, [0] * 3, [0] * 2, [0] * 2, 8)
    # opset 9
    input_shapes = [[6, 7, 8], [3, 3], [5, 6, 7, 8], [5, 3, 4], [5, 4, 3]]
    output_shapes = [[6, 7, 8], [3, 3], [5, 6, 7, 8], [5, 3, 3]]
    verify_scan(input_shapes, output_shapes, 3, [0] * 3, [0] * 3, [0] * 2, [0] * 2, 9)

    input_shapes = [[6, 7, 8], [3, 3], [5, 6, 7, 8], [3, 4, 5], [4, 5, 3]]
    output_shapes = [[6, 7, 8], [3, 3], [6, 5, 7, 8], [3, 5, 3]]
    verify_scan(input_shapes, output_shapes, 3, [0, 2, 1], [1] * 3, [1] * 2, [1] * 2, 9)
    # Negative axes
    input_shapes = [[6, 7, 8], [3, 3], [5, 6, 7, 8], [3, 4, 5], [4, 5, 3]]
    output_shapes = [[6, 7, 8], [3, 3], [6, 5, 7, 8], [3, 5, 3]]
    verify_scan(input_shapes, output_shapes, 3, [-4, -1, -2], [1] * 3, [-3, -2], [1] * 2, 9)
>>>>>>> 4c47676d


if __name__ == "__main__":
    test_flatten()
    test_reshape()
    test_shape()
    test_expand()
    test_power()
    test_squeeze()
    test_unsqueeze()
    test_slice()
    test_floor()
    test_ceil()
    test_round()
    test_isinf()
    test_isnan()
    test_clip()
    test_clip_min_max_as_inputs()
    test_onehot()
    test_gemm()
    test_matmul()
    test_matmulinteger16()
    test_gather()
    test_gatherelements()
    test_gather_nd()
    test_scatter()
    test_lrn()
    test_instance_norm()
    test_upsample_nearest()
    test_upsample_bilinear()
    test_forward_min()
    test_forward_max()
    test_forward_mean()
    test_forward_hardsigmoid()
    test_forward_arg_min_max()
    test_softmax()
    test_constantofshape()
    test_all_reduce_funcs()
    test_pad()
    test_split()
    test_binary_ops()
    test_unary_ops()
    test_leaky_relu()
    test_elu()
    test_selu()
    test_prelu()
    test_ThresholdedRelu()
    test_LogSoftmax()
    test_resnet()
    test_inception()
    test_densenet()
    test_sign()
    test_not()
    test_and()
    test_tile()
    test_erf()
    test_where()
    test_or()
    test_depth_to_space()
    test_space_to_depth()
    test_batch_norm()
    test_batch_norm_dynamic_subgraph()
    test_conv()
    test_convtranspose()
    test_unsqueeze_constant()
    test_pooling()
    test_lppool()
    test_lstm()
    test_gru()
    test_resize()
    test_nonzero()
    test_topk()
    test_mod()
    test_xor()
    test_max_roi_pool()
    test_roi_align()
    test_range()
    test_loop()
    test_size()
    test_maxunpool()
    test_softplus()
    test_cumsum()
    test_wrong_input()
    test_aten()
    test_index_put()
    test_reverse_sequence()
    test_eyelike()
    test_qlinearconcat()
    test_qlinearconv()
    test_random_uniform()
    test_convinteger()
    test_batch_matmul()
    test_global_lppool()
<<<<<<< HEAD
    test_trilu()
=======
    test_scan()
    test_random_uniform_like()
    test_random_normal()
    test_random_normal_like()
>>>>>>> 4c47676d
<|MERGE_RESOLUTION|>--- conflicted
+++ resolved
@@ -5972,7 +5972,6 @@
 
 
 @tvm.testing.parametrize_targets
-<<<<<<< HEAD
 def test_trilu(target, dev):
     def verify_trilu(in_shape, k, upper):
         trilu_node = helper.make_node("Trilu", inputs=["x", "k"], outputs=["out"], upper=upper)
@@ -6014,7 +6013,8 @@
     verify_trilu(in_shape, [0], 1)
     verify_trilu(in_shape, [-1], 0)
     verify_trilu(in_shape, [-1], 1)
-=======
+
+    
 def test_scan(target, dev):
     def verify_scan(
         input_shapes,
@@ -6178,7 +6178,6 @@
     input_shapes = [[6, 7, 8], [3, 3], [5, 6, 7, 8], [3, 4, 5], [4, 5, 3]]
     output_shapes = [[6, 7, 8], [3, 3], [6, 5, 7, 8], [3, 5, 3]]
     verify_scan(input_shapes, output_shapes, 3, [-4, -1, -2], [1] * 3, [-3, -2], [1] * 2, 9)
->>>>>>> 4c47676d
 
 
 if __name__ == "__main__":
@@ -6272,11 +6271,8 @@
     test_convinteger()
     test_batch_matmul()
     test_global_lppool()
-<<<<<<< HEAD
     test_trilu()
-=======
     test_scan()
     test_random_uniform_like()
     test_random_normal()
-    test_random_normal_like()
->>>>>>> 4c47676d
+    test_random_normal_like()