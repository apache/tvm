# Licensed to the Apache Software Foundation (ASF) under one
# or more contributor license agreements.  See the NOTICE file
# distributed with this work for additional information
# regarding copyright ownership.  The ASF licenses this file
# to you under the Apache License, Version 2.0 (the
# "License"); you may not use this file except in compliance
# with the License.  You may obtain a copy of the License at
#
#   http://www.apache.org/licenses/LICENSE-2.0
#
# Unless required by applicable law or agreed to in writing,
# software distributed under the License is distributed on an
# "AS IS" BASIS, WITHOUT WARRANTIES OR CONDITIONS OF ANY
# KIND, either express or implied.  See the License for the
# specific language governing permissions and limitations
# under the License.
import os
import re

import numpy as np
import pytest
import scipy
import torch
import torchvision
import tvm
import tvm.testing
import tvm.topi.testing
from tvm import relay
from tvm.contrib import graph_executor

import onnx
from onnx import TensorProto, helper, mapping, numpy_helper


def get_input_data_shape_dict(graph_def, input_data):
    if isinstance(input_data, list):
        input_names = {}
        shape_dict = {}
        for i, _ in enumerate(input_data):
            input_names[i] = graph_def.graph.input[i].name
            shape_dict[input_names[i]] = input_data[i].shape
    else:
        input_names = graph_def.graph.input[0].name
        shape_dict = {input_names: input_data.shape}

    return input_names, shape_dict


def get_tvm_output_with_vm(
    graph_def, input_data, target, device, opset=None, freeze_params=False, convert_to_static=False
):
    """Generic function to execute and get tvm output with vm executor"""
    if not isinstance(input_data, list):
        input_data = [input_data]
    _, shape_dict = get_input_data_shape_dict(graph_def, input_data)

    mod, params = relay.frontend.from_onnx(
        graph_def, shape_dict, opset=opset, freeze_params=freeze_params
    )

    if convert_to_static:
        mod = relay.transform.DynamicToStatic()(mod)

    ex = relay.create_executor("vm", mod=mod, device=device, target=target)
    result = ex.evaluate()(*input_data, **params)
    if isinstance(result, tvm.runtime.NDArray):
        return result.numpy()
    return [r.numpy() for r in result]


def get_tvm_output(
    graph_def,
    input_data,
    target,
    device,
    output_shape=None,
    output_dtype="float32",
    opset=None,
    opt_level=1,
):
    """Generic function to execute and get tvm output"""
    # TODO: Resolve the issues and remove the following lines
    target = "llvm"
    device = tvm.cpu(0)

    input_names, shape_dict = get_input_data_shape_dict(graph_def, input_data)

    mod, params = relay.frontend.from_onnx(graph_def, shape_dict, opset=opset)

    with tvm.transform.PassContext(opt_level=opt_level):
        graph, lib, params = relay.build(mod, target, params=params)

    m = graph_executor.create(graph, lib, device)
    # set inputs
    if isinstance(input_data, list):
        for i, e in enumerate(input_names):
            # Its possible for some onnx inputs to not be needed in the tvm
            # module, confirm its present before setting.
            try:
                m.set_input(input_names[i], tvm.nd.array(input_data[i].astype(input_data[i].dtype)))
            except:
                continue
    else:
        m.set_input(input_names, tvm.nd.array(input_data.astype(input_data.dtype)))

    m.set_input(**params)
    # execute
    m.run()
    # get outputs
    if isinstance(output_shape, list):
        tvm_output_list = []
        for i, _ in enumerate(output_shape):
            tvm_output = m.get_output(i)
            tvm_output_list.append(tvm_output.numpy())
        return tvm_output_list
    else:
        tvm_output = m.get_output(0)
        return tvm_output.numpy()


def get_onnxruntime_output(model, inputs):
    import onnxruntime.backend

    rep = onnxruntime.backend.prepare(model.SerializeToString(), "CPU")
    if isinstance(inputs, list) and len(inputs) == 1:
        inp = inputs[0]
    else:
        inp = inputs
    output = rep.run(inp)
    # Unpack output if there's only a single value.
    if len(output) == 1:
        output = output[0]
    return output


def verify_with_ort_with_inputs(
    model,
    inputs,
    out_shape=None,
    targets=None,
    use_vm=False,
    opset=None,
    freeze_params=False,
    convert_to_static=False,
    dtype="float32",
    rtol=1e-5,
    atol=1e-5,
    apply_softmax=False,
    opt_level=1,
):
    if opset is not None:
        model.opset_import[0].version = opset

    ort_out = get_onnxruntime_output(model, inputs)

    if targets is None:
        targets = [tgt for (tgt, _) in tvm.testing.enabled_targets()]

    for target in targets:
        dev = tvm.device(target, 0)
        if use_vm:
            tvm_out = get_tvm_output_with_vm(
                model,
                inputs,
                target,
                dev,
                opset=opset,
                freeze_params=freeze_params,
                convert_to_static=convert_to_static,
            )
        else:
            tvm_out = get_tvm_output(
                model, inputs, target, dev, out_shape, dtype, opset=opset, opt_level=opt_level
            )
        if not isinstance(tvm_out, list):
            tvm_out = [tvm_out]
        if not isinstance(ort_out, list):
            ort_out = [ort_out]
        for tvm_val, ort_val in zip(tvm_out, ort_out):
            if apply_softmax:
                ort_val = scipy.special.softmax(ort_val)
                tvm_val = scipy.special.softmax(tvm_val)
            tvm.testing.assert_allclose(ort_val, tvm_val, rtol=rtol, atol=atol)
            assert ort_val.dtype == tvm_val.dtype


def verify_with_ort(
    model,
    input_shapes,
    out_shape=None,
    targets=None,
    use_vm=False,
    opset=None,
    freeze_params=False,
    convert_to_static=False,
    dtype="float32",
    rtol=1e-5,
    atol=1e-5,
):
    inputs = [np.random.uniform(size=ishape).astype(dtype) for ishape in input_shapes]
    verify_with_ort_with_inputs(
        model,
        inputs,
        out_shape=out_shape,
        targets=targets,
        use_vm=use_vm,
        opset=opset,
        freeze_params=freeze_params,
        convert_to_static=convert_to_static,
        dtype=dtype,
        rtol=rtol,
        atol=atol,
    )


def make_constant_node(name, data_type, dims, vals):
    return helper.make_node(
        "Constant",
        inputs=[],
        outputs=[name],
        value=helper.make_tensor(name=name, data_type=data_type, dims=dims, vals=vals),
    )


def is_version_greater_than(ver):
    return "".join(re.findall(r"(\d+\.)(\d+\.)(\d)", onnx.__version__)[0]) > "".join(
        re.findall(r"(\d+\.)(\d+\.)(\d)", ver)[0]
    )


@tvm.testing.uses_gpu
def test_reshape():
    in_shape = (4, 3, 3, 4)
    ref_shape = (6, 2, 4, 3)

    ref_array = np.array(ref_shape)
    ref_node = onnx.helper.make_node(
        "Constant",
        inputs=[],
        outputs=["ref_in"],
        value=onnx.helper.make_tensor(
            name="const_tensor",
            data_type=onnx.TensorProto.INT32,
            dims=ref_array.shape,
            vals=ref_array.flatten().astype(int),
        ),
    )
    reshape_node = helper.make_node("Reshape", ["in", "ref_in"], ["out"])

    graph = helper.make_graph(
        [ref_node, reshape_node],
        "reshape_test",
        inputs=[helper.make_tensor_value_info("in", TensorProto.FLOAT, list(in_shape))],
        outputs=[helper.make_tensor_value_info("out", TensorProto.FLOAT, list(ref_shape))],
    )

    model = helper.make_model(graph, producer_name="reshape_test")

    for target, dev in tvm.testing.enabled_targets():
        x = np.random.uniform(size=in_shape).astype("int32")
        tvm_out = get_tvm_output(model, x, target, dev, ref_shape, "float32")
        tvm.testing.assert_allclose(ref_shape, tvm_out.shape)


@tvm.testing.uses_gpu
def test_double_reshape():
    in_shape = (4, 3, 3, 4)
    ref_shape = (6, 2, 4, 3)

    ref_array = np.array(ref_shape)
    ref_node = onnx.helper.make_node(
        "Constant",
        inputs=[],
        outputs=["ref_in"],
        value=onnx.helper.make_tensor(
            name="const_tensor",
            data_type=onnx.TensorProto.INT32,
            dims=ref_array.shape,
            vals=ref_array.flatten().astype(int),
        ),
    )
    reshape_node1 = helper.make_node("Reshape", ["in", "ref_in"], ["out1"])
    reshape_node2 = helper.make_node("Reshape", ["in", "ref_in"], ["out2"])
    add_node = helper.make_node("Add", ["out1", "out2"], ["out"])

    graph = helper.make_graph(
        [ref_node, reshape_node1, reshape_node2, add_node],
        "reshape_test",
        inputs=[helper.make_tensor_value_info("in", TensorProto.FLOAT, list(in_shape))],
        outputs=[helper.make_tensor_value_info("out", TensorProto.FLOAT, list(ref_shape))],
    )

    model = helper.make_model(graph, producer_name="reshape_test")

    for target, dev in tvm.testing.enabled_targets():
        x = np.random.uniform(size=in_shape).astype("int32")
        tvm_out = get_tvm_output(model, x, target, dev, ref_shape, "float32")
        tvm.testing.assert_allclose(ref_shape, tvm_out.shape)


@tvm.testing.uses_gpu
def test_expand():
    def _test_expand(name, data, shape, ref_data, dtype="int32"):
        shape_array = np.array(shape)
        if dtype == "int32":
            shape_node = onnx.helper.make_node(
                "Constant",
                inputs=[],
                outputs=["shape"],
                value=onnx.helper.make_tensor(
                    name="const_tensor",
                    data_type=onnx.TensorProto.INT32,
                    dims=shape_array.shape,
                    vals=shape_array.flatten().astype("int32"),
                ),
            )
        elif dtype == "int64":
            shape_node = onnx.helper.make_node(
                "Constant",
                inputs=[],
                outputs=["shape"],
                value=onnx.helper.make_tensor(
                    name="const_tensor",
                    data_type=onnx.TensorProto.INT64,
                    dims=shape_array.shape,
                    vals=shape_array.flatten().astype("int64"),
                ),
            )
        else:
            raise "Invalid dtype"
        expand_node = helper.make_node("Expand", ["in", "shape"], ["out"])

        graph = helper.make_graph(
            [shape_node, expand_node],
            "expand_test",
            inputs=[helper.make_tensor_value_info("in", TensorProto.FLOAT, list(data.shape))],
            outputs=[helper.make_tensor_value_info("out", TensorProto.FLOAT, list(ref_data.shape))],
        )

        model = helper.make_model(graph, producer_name=name)

        for target, dev in tvm.testing.enabled_targets():
            tvm_out = get_tvm_output_with_vm(model, data, target, dev, freeze_params=True)
            tvm.testing.assert_allclose(ref_data, tvm_out)

    in_shape = (3, 1)
    shape = (3, 4)
    data = np.random.uniform(size=in_shape).astype(np.float32)
    ref_data = np.tile(data, 4)
    _test_expand("expand_with_dim_unchanged_test", data, shape, ref_data, "int32")
    _test_expand("expand_with_dim_unchanged_test", data, shape, ref_data, "int64")

    in_shape = (3, 1)
    shape = (2, 1, 6)
    data = np.random.uniform(size=in_shape).astype(np.float32)
    ref_data = data * np.ones(shape, dtype=np.float32)
    _test_expand("expand_with_dim_changed_test", data, shape, ref_data, "int32")
    _test_expand("expand_with_dim_changed_test", data, shape, ref_data, "int64")


def verify_depth_to_space(inshape, outshape, mode, blockSize):
    node = onnx.helper.make_node("DepthToSpace", inputs=["x"], outputs=["y"], blocksize=blockSize)

    graph = helper.make_graph(
        [node],
        "depth_to_space_test",
        inputs=[helper.make_tensor_value_info("x", TensorProto.FLOAT, list(inshape))],
        outputs=[helper.make_tensor_value_info("y", TensorProto.FLOAT, list(outshape))],
    )

    model = helper.make_model(graph, producer_name="depth_to_space_test")

    verify_with_ort(model, [inshape], [outshape])


@tvm.testing.uses_gpu
def test_depth_to_space():
    # current onnx.checker use OpSet-1 version of DepthToSpace, which doesn't have a mode argument.
    # TO-DO, we can add mode arguement to test CRD mode and DCR mode
    # in the future when we update to a newer onnx version.
    verify_depth_to_space((1, 8, 2, 3), (1, 2, 4, 6), mode="CRD", blockSize=2)


def verify_space_to_depth(inshape, outshape, blockSize):
    node = onnx.helper.make_node("SpaceToDepth", inputs=["x"], outputs=["y"], blocksize=blockSize)

    graph = helper.make_graph(
        [node],
        "space_to_depth_test",
        inputs=[helper.make_tensor_value_info("x", TensorProto.FLOAT, list(inshape))],
        outputs=[helper.make_tensor_value_info("y", TensorProto.FLOAT, list(outshape))],
    )

    model = helper.make_model(graph, producer_name="space_to_depth_test")

    verify_with_ort(model, [inshape], [outshape])


@tvm.testing.uses_gpu
def test_space_to_depth():
    verify_space_to_depth((1, 1, 4, 6), (1, 4, 2, 3), 2)


@tvm.testing.uses_gpu
def test_shape():
    in_shape = (4, 3, 3, 4)
    ref_shape = (6, 2, 4, 3)

    ref_array = np.array(ref_shape)
    ref_node = onnx.helper.make_node(
        "Constant",
        inputs=[],
        outputs=["ref_in"],
        value=onnx.helper.make_tensor(
            name="const_tensor",
            data_type=onnx.TensorProto.INT32,
            dims=ref_array.shape,
            vals=ref_array.flatten().astype(int),
        ),
    )
    reshape_node = helper.make_node("Reshape", ["in", "ref_in"], ["out"])

    shape_node = helper.make_node("Shape", ["out"], ["final_out"])

    graph = helper.make_graph(
        [ref_node, reshape_node, shape_node],
        "shape_test",
        inputs=[helper.make_tensor_value_info("in", TensorProto.FLOAT, list(in_shape))],
        outputs=[helper.make_tensor_value_info("final_out", TensorProto.FLOAT, list(ref_shape))],
    )

    model = helper.make_model(graph, producer_name="shape_test")

    for target, dev in tvm.testing.enabled_targets():
        x = np.random.uniform(size=in_shape).astype("int32")
        tvm_out = get_tvm_output(model, x, target, dev, ref_shape, "int32")
        tvm.testing.assert_allclose(ref_shape, tvm_out)


def _test_power_iteration(x_shape, y_shape):
    if isinstance(y_shape, int):
        y_shape = [y_shape]

    x = np.random.uniform(size=x_shape).astype(np.float32)
    y = np.random.uniform(size=y_shape).astype(np.float32)

    np_res = np.power(x, y).astype(np.float32)

    res = helper.make_node("Pow", ["x", "y"], ["out"])

    graph = helper.make_graph(
        [res],
        "power_test",
        inputs=[
            helper.make_tensor_value_info("x", TensorProto.FLOAT, list(x_shape)),
            helper.make_tensor_value_info("y", TensorProto.FLOAT, list(y_shape)),
        ],
        outputs=[helper.make_tensor_value_info("out", TensorProto.FLOAT, list(np_res.shape))],
    )

    model = helper.make_model(graph, producer_name="power_test")

    for target, dev in tvm.testing.enabled_targets():
        tvm_out = get_tvm_output(model, [x, y], target, dev, np_res.shape)
        tvm.testing.assert_allclose(np_res, tvm_out, rtol=1e-5, atol=1e-5)


@tvm.testing.uses_gpu
def test_power():
    _test_power_iteration((1, 3), (1))
    _test_power_iteration((2, 3), (2, 3))
    _test_power_iteration((2, 3), (1, 3))


def verify_range(start, limit, delta, dtype):
    dtype_map = {
        "float32": TensorProto.FLOAT,
        "int32": TensorProto.INT32,
        "int64": TensorProto.INT64,
    }
    dtype_onnx = dtype_map[dtype]
    y = helper.make_node("Range", ["start", "limit", "delta"], ["output"])
    graph = helper.make_graph(
        [y],
        "range_test",
        inputs=[
            helper.make_tensor_value_info("start", dtype_onnx, []),
            helper.make_tensor_value_info("limit", dtype_onnx, []),
            helper.make_tensor_value_info("delta", dtype_onnx, []),
        ],
        outputs=[
            helper.make_tensor_value_info(
                "output", dtype_onnx, np.arange(start, limit, delta).shape
            )
        ],
    )
    model = helper.make_model(graph, producer_name="range_test")
    inputs = [np.array(x).astype(dtype) for x in [start, limit, delta]]
    verify_with_ort_with_inputs(model, inputs, use_vm=True)


@tvm.testing.uses_gpu
def test_range():
    for t in ["float32", "int32", "int64"]:
        verify_range(0, 10, 1, t)
        verify_range(2, 8, 2, t)
        verify_range(-3, 6, 4, t)
        verify_range(-2, -7, -1, t)


@tvm.testing.uses_gpu
def test_squeeze():
    in_shape = (1, 3, 1, 3, 1, 1)
    out_shape = (3, 3)
    y = helper.make_node("Squeeze", ["in"], ["out"], axes=[0, 2, 4, 5])

    graph = helper.make_graph(
        [y],
        "squeeze_test",
        inputs=[helper.make_tensor_value_info("in", TensorProto.FLOAT, list(in_shape))],
        outputs=[helper.make_tensor_value_info("out", TensorProto.FLOAT, list(out_shape))],
    )

    model = helper.make_model(graph, producer_name="squeeze_test")
    x = np.random.uniform(size=in_shape).astype("float32")
    verify_with_ort_with_inputs(model, [x], [out_shape], opset=11)


@tvm.testing.uses_gpu
def test_flatten():

    in_shape = (1, 3, 4, 4)
    axis = 1
    ref_shape = (1, 48)

    flatten_node = helper.make_node("Flatten", ["in"], ["out"], axis=axis)

    graph = helper.make_graph(
        [flatten_node],
        "flatten_test",
        inputs=[helper.make_tensor_value_info("in", TensorProto.FLOAT, list(in_shape))],
        outputs=[helper.make_tensor_value_info("out", TensorProto.FLOAT, list(ref_shape))],
    )

    model = helper.make_model(graph, producer_name="flatten_test")
    verify_with_ort(model, [in_shape])


@tvm.testing.uses_gpu
def test_unsqueeze():
    in_shape = (3, 3)
    axis = (0, 3, 4)
    out_shape = (1, 3, 3, 1, 1)
    y = helper.make_node("Unsqueeze", ["in"], ["out"], axes=list(axis))

    graph = helper.make_graph(
        [y],
        "squeeze_test",
        inputs=[helper.make_tensor_value_info("in", TensorProto.FLOAT, list(in_shape))],
        outputs=[helper.make_tensor_value_info("out", TensorProto.FLOAT, list(out_shape))],
    )

    model = helper.make_model(graph, producer_name="squeeze_test")
    verify_with_ort(model, [in_shape], opset=11)


def verify_gather(in_shape, indices, axis, dtype):
    x = np.random.uniform(size=in_shape).astype(dtype)
    indices = np.array(indices, dtype="int64")
    out_np = np.take(x, indices, axis=axis)

    y = helper.make_node("Gather", ["in", "indices"], ["out"], axis=axis)

    graph = helper.make_graph(
        [y],
        "gather_test",
        inputs=[
            helper.make_tensor_value_info(
                "in", mapping.NP_TYPE_TO_TENSOR_TYPE[np.dtype(dtype)], list(in_shape)
            ),
            helper.make_tensor_value_info("indices", TensorProto.INT64, list(indices.shape)),
        ],
        outputs=[
            helper.make_tensor_value_info(
                "out", mapping.NP_TYPE_TO_TENSOR_TYPE[np.dtype(dtype)], list(out_np.shape)
            )
        ],
    )
    model = helper.make_model(graph, producer_name="gather_test")
    verify_with_ort_with_inputs(model, [x, indices], dtype=dtype)


@tvm.testing.uses_gpu
def test_gather():
    verify_gather((4,), [1], 0, "int32")
    verify_gather((1, 4), [0], 0, "int32")
    verify_gather((4,), [[[1, 0], [0, 1]]], 0, "float32")
    verify_gather((2, 2), [[[1, 0], [0, 1]]], 1, "int32")
    verify_gather((3, 3, 3), [[[1, 0]]], -1, "int32")
    verify_gather((4, 3, 5, 6), [[2, 1, 0, 0]], 0, "float32")


@tvm.testing.uses_gpu
def test_dynamic_gather():
    dtype = "float32"
    in_shape = [2, 2]
    indices = 1
    axis = 1
    x = np.random.uniform(size=in_shape).astype(dtype)
    indices = np.array(indices, dtype="int64")
    out_np = np.take(x, indices, axis=axis)

    indices = helper.make_node(
        "Constant",
        inputs=[],
        outputs=["indices"],
        value=onnx.helper.make_tensor(
            name="const_indices",
            data_type=onnx.TensorProto.INT64,
            dims=[],
            vals=[1],
        ),
    )
    y = helper.make_node("Gather", ["in", "indices"], ["out"], axis=axis)

    graph = helper.make_graph(
        [indices, y],
        "gather_test",
        inputs=[
            helper.make_tensor_value_info(
                "in", mapping.NP_TYPE_TO_TENSOR_TYPE[np.dtype(dtype)], ["?", "?"]
            ),
        ],
        outputs=[
            helper.make_tensor_value_info(
                "out", mapping.NP_TYPE_TO_TENSOR_TYPE[np.dtype(dtype)], ["?"] * len(out_np.shape)
            )
        ],
    )
    model = helper.make_model(graph, producer_name="dynamic_gather_test")

    mod, params = relay.frontend.from_onnx(model)

    for target, device in tvm.testing.enabled_targets():
        ex = relay.create_executor("vm", mod=mod, device=device, target=target)
        result = ex.evaluate()(x, **params)
        tvm.testing.assert_allclose(out_np, result.numpy(), rtol=1e-5, atol=1e-5)


def verify_gatherelements(in_shape, indices, axis):
    x = np.random.uniform(size=in_shape).astype("float32")
    indices = np.array(indices, dtype="int32")

    y = helper.make_node("GatherElements", ["data", "indices"], ["output"], axis=axis)
    graph = helper.make_graph(
        [y],
        "gather_elements_test",
        inputs=[
            helper.make_tensor_value_info("data", TensorProto.FLOAT, list(in_shape)),
            helper.make_tensor_value_info("indices", TensorProto.INT32, list(indices.shape)),
        ],
        outputs=[helper.make_tensor_value_info("output", TensorProto.FLOAT, list(in_shape))],
    )
    model = helper.make_model(graph, producer_name="gather_elements_test")

    verify_with_ort_with_inputs(model, [x, indices])


@tvm.testing.uses_gpu
def test_gatherelements():
    verify_gatherelements((4,), [3, 0, 2, 1], 0)
    verify_gatherelements((2, 2), [[1, 0], [0, 1]], 0)
    verify_gatherelements((2, 2), [[0, 0], [1, 0]], 1)
    verify_gatherelements((2, 2), [[1, 0], [0, 1]], 1)

    indices = [
        [[1, 0, 0], [1, 0, 1], [0, 1, 1]],
        [[1, 1, 1], [1, 2, 1], [1, 0, 1]],
        [[1, 2, 1], [1, 2, 1], [1, 2, 1]],
    ]

    verify_gatherelements((3, 3, 3), indices, 2)


def verify_scatter(in_shape, indices, axis):
    x = np.random.uniform(size=in_shape).astype("float32")
    indices = np.array(indices, dtype="int32")
    updates = np.random.uniform(size=indices.shape).astype("float32")

    y = helper.make_node("ScatterElements", ["data", "indices", "updates"], ["output"], axis=axis)

    graph = helper.make_graph(
        [y],
        "scatter_test",
        inputs=[
            helper.make_tensor_value_info("data", TensorProto.FLOAT, list(in_shape)),
            helper.make_tensor_value_info("indices", TensorProto.INT32, list(indices.shape)),
            helper.make_tensor_value_info("updates", TensorProto.FLOAT, list(indices.shape)),
        ],
        outputs=[helper.make_tensor_value_info("output", TensorProto.FLOAT, list(in_shape))],
    )
    model = helper.make_model(graph, producer_name="scatter_test")
    verify_with_ort_with_inputs(model, [x, indices, updates])


@tvm.testing.uses_gpu
def test_scatter():
    verify_scatter((4,), [1], 0)
    verify_scatter((1, 4), [[0]], 0)
    verify_scatter((4,), [2, 3], 0)
    verify_scatter((2, 2), [[1, 0], [0, 1]], 1)
    verify_scatter((3, 3, 3), [[[-1, -3]]], -1)
    verify_scatter((4, 3, 5, 6), [[[[2, 1, 0, 0]]]], 0)


def _test_slice_iteration_v1(indata, outdata, starts, ends, axes=None):
    if axes:
        y = helper.make_node("Slice", ["in"], ["out"], axes=axes, starts=starts, ends=ends)
    else:
        y = helper.make_node("Slice", ["in"], ["out"], starts=starts, ends=ends)

    graph = helper.make_graph(
        [y],
        "slice_test",
        inputs=[helper.make_tensor_value_info("in", TensorProto.FLOAT, list(indata.shape))],
        outputs=[helper.make_tensor_value_info("out", TensorProto.FLOAT, list(outdata.shape))],
    )

    model = helper.make_model(graph, producer_name="slice_test")
    verify_with_ort_with_inputs(model, [indata], [outdata.shape], opset=1)


def _test_slice_iteration_v10(indata, outdata, **attrs):
    starts = attrs["starts"]
    ends = attrs["ends"]
    axes = None if "axes" not in attrs else attrs["axes"]
    steps = None if "steps" not in attrs else attrs["steps"]
    starts = np.asarray(starts)
    ends = np.asarray(ends)
    inputs = [
        helper.make_tensor_value_info("data", TensorProto.FLOAT, list(indata.shape)),
        helper.make_tensor_value_info("starts", TensorProto.INT64, list(starts.shape)),
        helper.make_tensor_value_info("ends", TensorProto.INT64, list(ends.shape)),
    ]
    initializer = [
        helper.make_tensor("starts", TensorProto.INT64, list(starts.shape), starts),
        helper.make_tensor("ends", TensorProto.INT64, list(ends.shape), ends),
    ]
    nodes = []

    if "add_noop_to_input_attrs" in attrs:

        def add_noop_to_input_attr(attr_name, attr):
            output_name = attr_name + "_output"

            ref_shape = list(np.array(attr).shape)
            ref_shape.insert(0, 1)
            ref_shape = tuple(ref_shape)
            ref_array = np.array(ref_shape)
            ref_node = onnx.helper.make_node(
                "Constant",
                inputs=[],
                outputs=["ref_in_" + attr_name],
                value=onnx.helper.make_tensor(
                    name="const_tensor__1_" + attr_name,
                    data_type=onnx.TensorProto.INT64,
                    dims=ref_array.shape,
                    vals=ref_array.flatten().astype(int),
                ),
            )
            in_shape = np.array(attr).shape
            in_array = np.array(in_shape)
            ref_node2 = onnx.helper.make_node(
                "Constant",
                inputs=[],
                outputs=["input_shape_" + attr_name],
                value=onnx.helper.make_tensor(
                    name="const_tensor__2_" + attr_name,
                    data_type=onnx.TensorProto.INT64,
                    dims=in_array.shape,
                    vals=in_array.flatten().astype(int),
                ),
            )

            reshape1_node = helper.make_node(
                "Reshape", [attr_name, "ref_in_" + attr_name], ["reshape_" + attr_name]
            )
            reshape2_node = helper.make_node(
                "Reshape", ["reshape_" + attr_name, "input_shape_" + attr_name], [output_name]
            )
            return [ref_node, ref_node2, reshape1_node, reshape2_node]

    slice_inputs = []
    for attr_name in ["starts", "ends", "axes", "steps"]:
        if attr_name not in attrs:
            continue
        if "add_noop_to_input_attrs" in attrs and attr_name in attrs["add_noop_to_input_attrs"]:
            nodes.extend(add_noop_to_input_attr(attr_name, attrs[attr_name]))
            slice_inputs.append(attr_name + "_output")
        else:
            slice_inputs.append(attr_name)

    if axes:
        axes = np.asarray(axes)
        inputs.append(helper.make_tensor_value_info("axes", TensorProto.INT64, list(axes.shape)))
        initializer.append(helper.make_tensor("axes", TensorProto.INT64, list(axes.shape), axes))

    if steps:
        assert axes is not None and len(axes) == len(steps)
        steps = np.asarray(steps)
        inputs.append(helper.make_tensor_value_info("steps", TensorProto.INT64, list(axes.shape)))
        initializer.append(helper.make_tensor("steps", TensorProto.INT64, list(steps.shape), steps))

    y = helper.make_node("Slice", ["data", *slice_inputs], ["out"])

    nodes.append(y)
    graph = helper.make_graph(
        nodes,
        "slice_test",
        inputs=inputs,
        outputs=[helper.make_tensor_value_info("out", TensorProto.FLOAT, list(outdata.shape))],
        initializer=initializer,
    )
    model = helper.make_model(graph, producer_name="slice_test")
    verify_with_ort_with_inputs(model, [indata], opset=10, freeze_params=True, use_vm=True)


@tvm.testing.uses_gpu
def test_slice():
    x = np.random.randn(20, 10, 5).astype(np.float32)
    _test_slice_iteration_v1(x, x[0:3, 0:10], starts=(0, 0), ends=(3, 10), axes=(0, 1))
    _test_slice_iteration_v1(x, x[:, :, 3:4], starts=(0, 0, 3), ends=(20, 10, 4))
    _test_slice_iteration_v1(x, x[:, 1:1000], starts=(1,), ends=(1000,), axes=(1,))
    _test_slice_iteration_v1(x, x[:, 0:-1], starts=(0,), ends=(-1,), axes=(1,))
    _test_slice_iteration_v10(x, x[0:3, 0:10], starts=(0, 0), ends=(3, 10), axes=(0, 1))
    _test_slice_iteration_v10(x, x[:, :, 3:4], starts=(0, 0, 3), ends=(20, 10, 4))
    _test_slice_iteration_v10(x, x[:, 1:1000], starts=(1,), ends=(1000,), axes=(1,))
    _test_slice_iteration_v10(x, x[:, 0:-1], starts=(0,), ends=(-1,), axes=(1,))
    _test_slice_iteration_v10(
        x,
        x[0:3, 0:10],
        starts=(0, 0),
        ends=(3, 10),
        axes=(0, 1),
        add_noop_to_input_attrs=["starts"],
    )
    _test_slice_iteration_v10(
        x, x[:, :, 3:4], starts=(0, 0, 3), ends=(20, 10, 4), add_noop_to_input_attrs=["ends"]
    )
    _test_slice_iteration_v10(
        x, x[:, 1:1000], starts=(1,), ends=(1000,), axes=(1,), add_noop_to_input_attrs=["axes"]
    )
    _test_slice_iteration_v10(
        x,
        x[:, 0:-1],
        starts=(0,),
        ends=(-1,),
        axes=(1,),
        add_noop_to_input_attrs=["starts", "ends"],
    )
    _test_slice_iteration_v10(
        x,
        x[0:3, 0:10],
        starts=(0, 0),
        ends=(3, 10),
        axes=(0, 1),
        add_noop_to_input_attrs=["ends", "axes"],
    )
    _test_slice_iteration_v10(
        x,
        x[:, :, 3:4],
        starts=(0, 0, 3),
        ends=(20, 10, 4),
        add_noop_to_input_attrs=["starts", "axes"],
    )
    _test_slice_iteration_v10(
        x,
        x[:, 1:1000],
        starts=(1,),
        ends=(1000,),
        axes=(1,),
        add_noop_to_input_attrs=["starts", "ends", "axes"],
    )
    x = np.random.randn(1, 1, 1, 128).astype(np.float32)
    _test_slice_iteration_v10(
        x, x, starts=(0, 0), ends=(9223372036854775807, 9223372036854775807), axes=(0, 3)
    )

    x = np.random.randn(4, 4).astype(np.float32)
    _test_slice_iteration_v10(
        x, x[:, 1::2], starts=(1,), ends=(9223372036854775807,), axes=(1,), steps=(2,)
    )
    _test_slice_iteration_v10(
        x,
        x[0::1, 1::2],
        starts=(0, 1),
        ends=(4, 4),
        axes=(0, 1),
        steps=(1, 2),
    )


def _test_onnx_op_elementwise(inshape, outfunc, npargs, dtype, opname, kwargs, opset=None):
    indata = np.random.uniform(-1, 1, size=inshape).astype(dtype)
    outdata = outfunc(indata, **npargs)

    y = helper.make_node(opname, ["in"], ["out"], **kwargs)

    graph = helper.make_graph(
        [y],
        opname + "_test",
        inputs=[helper.make_tensor_value_info("in", TensorProto.FLOAT, list(indata.shape))],
        outputs=[helper.make_tensor_value_info("out", TensorProto.FLOAT, list(outdata.shape))],
    )

    model = helper.make_model(graph, producer_name=opname + "_test")
    verify_with_ort_with_inputs(model, [indata], [outdata.shape], opset=opset, dtype=dtype)


@tvm.testing.uses_gpu
def test_floor():
    _test_onnx_op_elementwise((2, 4, 5, 6), np.floor, {}, "float32", "Floor", {})


@tvm.testing.uses_gpu
def test_ceil():
    _test_onnx_op_elementwise((2, 4, 5, 6), np.ceil, {}, "float32", "Ceil", {})


@tvm.testing.uses_gpu
def test_clip():
    _test_onnx_op_elementwise(
        (2, 4, 5, 6),
        np.clip,
        {"a_min": -1.0, "a_max": 1.0},
        "float32",
        "Clip",
        {"min": -1.0, "max": 1.0},
        opset=6,
    )

    _test_onnx_op_elementwise(
        (2, 4, 5, 6),
        np.clip,
        {"a_min": -np.inf, "a_max": 1.0},
        "float32",
        "Clip",
        {"max": 1.0},
        opset=6,
    )

    _test_onnx_op_elementwise(
        (2, 4, 5, 6),
        np.clip,
        {"a_min": -1.0, "a_max": np.inf},
        "float32",
        "Clip",
        {"min": -1.0},
        opset=6,
    )


@tvm.testing.uses_gpu
def test_clip_min_max_as_inputs():
    input_shape = (2, 4, 5, 6)
    nodes = [
        make_constant_node("min", onnx.TensorProto.FLOAT, (), [0.0]),
        make_constant_node("max", onnx.TensorProto.FLOAT, (), [6.0]),
    ]
    input_names = ["in", "min", "max"]
    nodes.append(helper.make_node("Clip", inputs=input_names, outputs=["out"]))
    graph = helper.make_graph(
        nodes,
        "clip_test",
        inputs=[helper.make_tensor_value_info("in", TensorProto.FLOAT, list(input_shape))],
        outputs=[helper.make_tensor_value_info("out", TensorProto.FLOAT, list(input_shape))],
    )
    model = helper.make_model(graph, producer_name="clip_test")

    verify_with_ort(model, [input_shape], out_shape=[input_shape])


@tvm.testing.uses_gpu
def test_round():
    _test_onnx_op_elementwise((2, 4, 5, 6), np.round, {}, "float32", "Round", {})


def _test_finite_ops(inshape, outfunc, npargs, dtype, opname, kwargs):
    indata = np.random.choice(a=[np.nan, np.inf, -np.inf, 0.5, 1.0, 0], size=inshape).astype(dtype)

    outdata = outfunc(indata, **npargs)
    y = helper.make_node(opname, ["in"], ["out"], **kwargs)

    graph = helper.make_graph(
        [y],
        opname + "_test",
        inputs=[helper.make_tensor_value_info("in", TensorProto.FLOAT, list(indata.shape))],
        outputs=[helper.make_tensor_value_info("out", TensorProto.BOOL, list(outdata.shape))],
    )

    model = helper.make_model(graph, producer_name=opname + "_test")
    verify_with_ort_with_inputs(model, [indata], [outdata.shape], dtype=dtype)


@tvm.testing.uses_gpu
def test_isinf():
    _test_finite_ops((2, 4, 5, 6), np.isinf, {}, "float32", "IsInf", {})


@tvm.testing.uses_gpu
def test_isnan():
    _test_finite_ops((2, 4, 5, 6), np.isnan, {}, "float32", "IsNaN", {})


def verify_gather_nd(in_shape, indices, out_shape, dtype="float32", batch_dims=0, opset=11):
    x = np.random.uniform(size=in_shape).astype(dtype)
    indices = np.array(indices, dtype="int64")

    y = helper.make_node("GatherND", ["in", "indices"], ["out"])

    if opset >= 12:
        batch_dims_attr = helper.make_attribute("batch_dims", batch_dims)
        y.attribute.append(batch_dims_attr)

    graph = helper.make_graph(
        [y],
        "gather_test",
        inputs=[
            helper.make_tensor_value_info(
                "in", mapping.NP_TYPE_TO_TENSOR_TYPE[np.dtype(dtype)], list(in_shape)
            ),
            helper.make_tensor_value_info("indices", TensorProto.INT64, list(indices.shape)),
        ],
        outputs=[
            helper.make_tensor_value_info(
                "out", mapping.NP_TYPE_TO_TENSOR_TYPE[np.dtype(dtype)], list(out_shape)
            )
        ],
    )
    model = helper.make_model(graph, producer_name="gather_test")
    verify_with_ort_with_inputs(model, [x, indices], [out_shape], opset=opset)


@tvm.testing.uses_gpu
def test_gather_nd():
    verify_gather_nd([2, 2], [[0, 0], [1, 1]], [2], "int32")
    verify_gather_nd([2, 2], [[1], [0]], [2, 2])
    verify_gather_nd([2, 2, 2], [[0, 1], [1, 0]], [2, 2])
    verify_gather_nd([2, 2, 2], [[[0, 1]], [[1, 0]]], [2, 1, 2])

    if is_version_greater_than("1.6.0"):
        verify_gather_nd([2, 2, 2], [[1], [0]], [2, 2], batch_dims=1, opset=12)
        verify_gather_nd(
            (3, 2, 2, 3, 4),
            np.random.randint(low=0, high=2, size=(3, 2, 3), dtype="int64"),
            (3, 2),
            batch_dims=2,
            opset=12,
        )


@tvm.testing.uses_gpu
def test_onehot():
    indices_shape = [10]
    indices_array = np.random.randint(low=0, high=9, size=indices_shape, dtype="int32")
    depth = 10
    values = np.asarray([0, 1]).astype("int32")
    out_np = np.eye(depth)[indices_array.reshape(-1)]

    onehot_node = helper.make_node("OneHot", ["indices", "depth", "values"], ["out"])

    graph = helper.make_graph(
        [onehot_node],
        "onehot_test",
        inputs=[
            helper.make_tensor_value_info("indices", TensorProto.INT32, indices_shape),
            helper.make_tensor_value_info("depth", TensorProto.INT32, [1]),
            helper.make_tensor_value_info("values", TensorProto.INT32, values.shape),
        ],
        outputs=[helper.make_tensor_value_info("out", TensorProto.INT32, out_np.shape)],
    )

    model = helper.make_model(graph, producer_name="onehot_test")

    # TODO(jwfromm): Replace test against np with test against onnxrt once we update versions.
    for target, dev in tvm.testing.enabled_targets():
        tvm_out = get_tvm_output_with_vm(
            model, [indices_array, np.array([depth]).astype("int32"), values], target, dev
        )
        tvm.testing.assert_allclose(out_np, tvm_out, rtol=1e-5, atol=1e-5)


def verify_gemm(a_shape, b_shape, c_shape=None, freeze_params=False, dtype="float32"):
    out_shape = [a_shape[0], b_shape[1]]
    a_array = np.random.uniform(size=a_shape).astype(dtype)
    b_array = np.random.uniform(size=b_shape).astype(dtype)
    input_names = ["a", "b"]
    ONNX_DTYPE = mapping.NP_TYPE_TO_TENSOR_TYPE[np.dtype(dtype)]
    input_nodes = [
        helper.make_tensor_value_info("a", ONNX_DTYPE, list(a_shape)),
        helper.make_tensor_value_info("b", ONNX_DTYPE, list(b_shape)),
    ]
    input_values = [a_array, b_array]
    if c_shape is not None:
        c_array = np.random.uniform(size=c_shape).astype(dtype)
        input_names.append("c")
        input_nodes.append(helper.make_tensor_value_info("c", ONNX_DTYPE, list(c_shape)))
        input_values.append(c_array)

    gemm_node = helper.make_node("Gemm", input_names, ["out"])

    graph = helper.make_graph(
        [gemm_node],
        "gemm_test",
        inputs=input_nodes,
        outputs=[helper.make_tensor_value_info("out", ONNX_DTYPE, list(out_shape))],
    )

    model = helper.make_model(graph, producer_name="gemm_test")
    verify_with_ort_with_inputs(model, input_values, freeze_params=freeze_params, dtype=dtype)


@tvm.testing.uses_gpu
def test_gemm():
    verify_gemm(a_shape=(4, 3), b_shape=(3, 4))
    verify_gemm(a_shape=(4, 3), b_shape=(3, 4), c_shape=(4,))
    verify_gemm(a_shape=(4, 3), b_shape=(3, 4), c_shape=(4,), freeze_params=True)
    verify_gemm(a_shape=(4, 3), b_shape=(3, 4), c_shape=(4,), freeze_params=True, dtype="float16")


@tvm.testing.uses_gpu
def test_matmul():
    a_shape = (4, 3)
    b_shape = (3, 4)
    out_shape = [a_shape[0], b_shape[1]]

    a_array = np.random.uniform(size=a_shape).astype("float32")
    b_array = np.random.uniform(size=b_shape).astype("float32")

    mul_node = helper.make_node("MatMul", ["a", "b"], ["out"])

    graph = helper.make_graph(
        [mul_node],
        "matmul_test",
        inputs=[
            helper.make_tensor_value_info("a", TensorProto.FLOAT, list(a_shape)),
            helper.make_tensor_value_info("b", TensorProto.FLOAT, list(b_shape)),
        ],
        outputs=[helper.make_tensor_value_info("out", TensorProto.FLOAT, list(out_shape))],
    )

    model = helper.make_model(graph, producer_name="matmul_test")
    verify_with_ort_with_inputs(model, [a_array, b_array])


def verify_batch_matmul(a_shape, b_shape, out_shape, target, dev):
    a_array = np.random.uniform(size=a_shape).astype("float32")
    b_array = np.random.uniform(size=b_shape).astype("float32")

    mul_node = helper.make_node("MatMul", ["a", "b"], ["out"])

    graph = helper.make_graph(
        [mul_node],
        "matmul_test",
        inputs=[
            helper.make_tensor_value_info("a", TensorProto.FLOAT, list(a_shape)),
            helper.make_tensor_value_info("b", TensorProto.FLOAT, list(b_shape)),
        ],
        outputs=[helper.make_tensor_value_info("out", TensorProto.FLOAT, out_shape)],
    )

    model = helper.make_model(graph, producer_name="matmul_test")
    verify_with_ort_with_inputs(model, [a_array, b_array], use_vm=True, targets=[target])


@tvm.testing.uses_gpu
def test_batch_matmul(target, dev):
    verify_batch_matmul((2, 3, 4, 3), (2, 3, 3, 4), (2, 3, 4, 4), target, dev)
    verify_batch_matmul((2, 4, 3), (3, 4), (2, 4, 4), target, dev)
    verify_batch_matmul((2, 3, 4, 3), (3, 4), (2, 3, 4, 4), target, dev)
    # Test implicit broadcasting.
    verify_batch_matmul((4, 3), (2, 3, 4), (2, 4, 4), target, dev)
    verify_batch_matmul((2, 4, 3), (1, 3, 4), (2, 4, 4), target, dev)
    verify_batch_matmul((1, 4, 3), (2, 3, 4), (2, 4, 4), target, dev)
    verify_batch_matmul((4, 32, 16), (16, 32), (4, 32, 32), target, dev)
    verify_batch_matmul((4, 32, 16, 32), (32, 16), (4, 32, 16, 16), target, dev)


def verify_simple_dynamic_model(a_shape, b_shape, target, dev):
    def verify_model(ex, a_shape, b_shape):
        a_array = np.random.uniform(size=a_shape).astype("float32")
        b_array = np.random.uniform(size=b_shape).astype("float32")
        # matmul
        out_np = np.matmul(a_array, b_array)
        # relu
        out_np[out_np < 0] = 0

        tvm_out = ex.evaluate()(a_array, b_array).numpy()
        tvm.testing.assert_allclose(out_np, tvm_out, rtol=1e-5, atol=1e-5)

    mul_node = helper.make_node("MatMul", ["a", "b"], ["out"])
    relu_node = helper.make_node("Relu", ["out"], ["relu"])

    a_array = np.random.uniform(size=a_shape).astype("float32")
    b_array = np.random.uniform(size=b_shape).astype("float32")
    # matmul
    out_np = np.matmul(a_array, b_array)

    graph = helper.make_graph(
        [mul_node, relu_node],
        "matmul_test",
        inputs=[
            helper.make_tensor_value_info("a", TensorProto.FLOAT, list(a_shape)),
            helper.make_tensor_value_info("b", TensorProto.FLOAT, list(b_shape)),
        ],
        outputs=[helper.make_tensor_value_info("relu", TensorProto.FLOAT, list(out_np.shape))],
    )

    model = helper.make_model(graph, producer_name="matmul_test")

    a_anys = [relay.Any()] * len(a_shape)
    b_anys = [relay.Any()] * len(b_shape)

    mod, params = relay.frontend.from_onnx(model, {"a": a_anys, "b": b_anys})
    ex = relay.create_executor("vm", mod=mod, device=dev, target=target)
    verify_model(ex, a_shape, b_shape)
    verify_model(ex, [a * 2 for a in a_shape], [b * 2 for b in b_shape])
    verify_model(ex, [a * 3 for a in a_shape], [b * 3 for b in b_shape])


# TODO(mbrookhart, electriclilies): Add CUDA as a target once batch matmul is fixed
@tvm.testing.parametrize_targets("llvm")
def test_batch_matmul_dynamic_model(target, dev):
    verify_simple_dynamic_model((2, 3, 4, 3), (2, 3, 3, 4), target, dev)
    verify_simple_dynamic_model((2, 4, 3), (3, 4), target, dev)
    verify_simple_dynamic_model((2, 3, 4, 3), (3, 4), target, dev)


def verify_lrn(shape, nsize, dtype, alpha=None, beta=None, bias=None):
    in_array = np.random.uniform(size=shape).astype(dtype)

    if alpha == None and beta == None and bias == None:
        alpha = 0.0001
        beta = 0.75
        bias = 1.0
        node = onnx.helper.make_node("LRN", inputs=["in"], outputs=["out"], size=nsize)
    else:
        node = onnx.helper.make_node(
            "LRN", inputs=["in"], outputs=["out"], alpha=alpha, beta=beta, bias=bias, size=nsize
        )

    graph = helper.make_graph(
        [node],
        "lrn_test",
        inputs=[helper.make_tensor_value_info("in", TensorProto.FLOAT, list(shape))],
        outputs=[helper.make_tensor_value_info("out", TensorProto.FLOAT, list(shape))],
    )
    model = helper.make_model(graph, producer_name="lrn_test")
    verify_with_ort_with_inputs(model, [in_array])


@tvm.testing.uses_gpu
def test_lrn():
    verify_lrn((5, 5, 5, 5), 3, "float32")
    verify_lrn((5, 5, 5, 5), 3, "float32", alpha=0.0002, beta=0.5, bias=2.0)


def verify_instance_norm(shape, axis=1):
    x = np.random.randn(*shape).astype(np.float32)
    gamma = np.random.randn(shape[1]).astype(np.float32)
    beta = np.random.randn(shape[1]).astype(np.float32)
    epsilon = 1e-5

    node = onnx.helper.make_node(
        "InstanceNormalization",
        inputs=["x", "gamma", "beta"],
        outputs=["y"],
        epsilon=epsilon,
    )
    graph = helper.make_graph(
        [node],
        "instance_norm_test",
        inputs=[
            helper.make_tensor_value_info("x", TensorProto.FLOAT, list(shape)),
            helper.make_tensor_value_info("gamma", TensorProto.FLOAT, (shape[1],)),
            helper.make_tensor_value_info("beta", TensorProto.FLOAT, (shape[1],)),
        ],
        outputs=[helper.make_tensor_value_info("y", TensorProto.FLOAT, list(shape))],
    )
    model = helper.make_model(graph, producer_name="instance_norm_test")
    verify_with_ort_with_inputs(model, [x, gamma, beta], out_shape=[shape])


@tvm.testing.uses_gpu
def test_instance_norm():
    verify_instance_norm((2, 3, 4, 5))
    verify_instance_norm((32, 64, 80, 64))
    verify_instance_norm((8, 6, 5))
    verify_instance_norm((8, 7, 6, 5, 4))


def verify_upsample_nearest():
    scale = 2
    in_shape = (1, 1, 3, 3)
    out_shape = (1, 1, 3 * scale, 3 * scale)
    y = helper.make_node("Upsample", ["in"], ["out"], mode="nearest", scales=[1.0, 1.0, 2.0, 2.0])

    in_array = np.random.uniform(size=in_shape).astype(np.float32)

    graph = helper.make_graph(
        [y],
        "upsample_nearest_test",
        inputs=[helper.make_tensor_value_info("in", TensorProto.FLOAT, list(in_shape))],
        outputs=[helper.make_tensor_value_info("out", TensorProto.FLOAT, list(out_shape))],
    )

    model = helper.make_model(graph, producer_name="upsample_nearest_test")
    verify_with_ort_with_inputs(model, [in_array], [out_shape], opset=7)


def verify_upsample3d_nearest():
    scale = 2
    in_shape = (1, 1, 3, 3, 3)
    out_shape = (1, 1, 3 * scale, 3 * scale, 3 * scale)
    y = helper.make_node(
        "Upsample", ["in"], ["out"], mode="nearest", scales=[1.0, 1.0, 2.0, 2.0, 2.0]
    )

    in_array = np.random.uniform(size=in_shape).astype(np.float32)

    graph = helper.make_graph(
        [y],
        "upsample_nearest_test",
        inputs=[helper.make_tensor_value_info("in", TensorProto.FLOAT, list(in_shape))],
        outputs=[helper.make_tensor_value_info("out", TensorProto.FLOAT, list(out_shape))],
    )

    model = helper.make_model(graph, producer_name="upsample_nearest_test")
    # Upsample is deprecated after opset 9
    verify_with_ort_with_inputs(model, [in_array], [out_shape], opset=7)


def verify_upsample_bilinear():
    scale = 2
    in_shape = (1, 1, 3, 3)
    out_shape = (1, 1, 3 * scale, 3 * scale)
    y = helper.make_node("Upsample", ["in"], ["out"], mode="linear", scales=[1.0, 1.0, 2.0, 2.0])

    in_array = np.random.uniform(size=in_shape).astype(np.float32)

    graph = helper.make_graph(
        [y],
        "upsample_bilinear_test",
        inputs=[helper.make_tensor_value_info("in", TensorProto.FLOAT, list(in_shape))],
        outputs=[helper.make_tensor_value_info("out", TensorProto.FLOAT, list(out_shape))],
    )

    model = helper.make_model(graph, producer_name="upsample_bilinear_test")
    verify_with_ort_with_inputs(model, [in_array], [out_shape], opset=7)


def verify_upsample3d_trilinear():
    scale = 2
    in_shape = (1, 1, 3, 3, 3)
    out_shape = (1, 1, 3 * scale, 3 * scale, 3 * scale)
    y = helper.make_node("Upsample", ["in", "scales"], ["out"], mode="linear")
    scales = [1.0, 1.0, 2.0, 2.0, 2.0]
    in_array = np.random.uniform(size=in_shape).astype(np.float32)
    out_array = tvm.topi.testing.resize3d_python(
        in_array,
        (scale, scale, scale),
        "NCDHW",
        "linear",
        coordinate_transformation_mode="asymmetric",
    )

    ref_array = np.array(scales)
    ref_node = helper.make_node(
        "Constant",
        inputs=[],
        outputs=["scales"],
        value=onnx.helper.make_tensor(
            name="const_tensor",
            data_type=TensorProto.FLOAT,
            dims=ref_array.shape,
            vals=ref_array.flatten().astype(float),
        ),
    )

    graph = helper.make_graph(
        [ref_node, y],
        "upsample_trilinear_test",
        inputs=[helper.make_tensor_value_info("in", TensorProto.FLOAT, list(in_shape))],
        outputs=[helper.make_tensor_value_info("out", TensorProto.FLOAT, list(out_shape))],
    )

    model = helper.make_model(graph, producer_name="upsample_trilinear_test")
    # TODO(jwfromm): Trilinear upsampling not supported in 1.0.0 onnxruntime.
    # Replace topi comparison with verify_with_ort once we update.
    for target, dev in tvm.testing.enabled_targets():
        tvm_out = get_tvm_output(model, in_array, target, dev, out_shape, "float32")
        tvm.testing.assert_allclose(out_array, tvm_out, rtol=1e-5, atol=1e-5)


@tvm.testing.uses_gpu
def test_upsample():
    verify_upsample_nearest()
    verify_upsample_bilinear()
    verify_upsample3d_nearest()
    verify_upsample3d_trilinear()


def verify_softmax(inshape, axis):
    opname = "Softmax"
    indata = np.random.uniform(size=inshape).astype(np.float32)
    outshape = inshape
    y = helper.make_node(opname, ["in"], ["out"])
    if axis is not None:
        axis_attr = helper.make_attribute("axis", axis)
        y.attribute.append(axis_attr)

    graph = helper.make_graph(
        [y],
        opname + "_test",
        inputs=[helper.make_tensor_value_info("in", TensorProto.FLOAT, list(indata.shape))],
        outputs=[helper.make_tensor_value_info("out", TensorProto.FLOAT, list(outshape))],
    )

    model = helper.make_model(graph, producer_name=opname + "_test")
    verify_with_ort_with_inputs(model, [indata])


@tvm.testing.uses_gpu
def test_softmax():
    verify_softmax((1, 10), None)
    verify_softmax((1, 10), 1)


def verify_min(input_dim):
    dtype = "float32"

    a_np1 = np.random.uniform(size=input_dim).astype(dtype)
    a_np2 = np.random.uniform(size=input_dim).astype(dtype)
    a_np3 = np.random.uniform(size=input_dim).astype(dtype)

    min_node = helper.make_node("Min", ["a_np1", "a_np2", "a_np3"], ["out"])

    graph = helper.make_graph(
        [min_node],
        "Min_test",
        inputs=[
            helper.make_tensor_value_info("a_np1", TensorProto.FLOAT, list(input_dim)),
            helper.make_tensor_value_info("a_np2", TensorProto.FLOAT, list(input_dim)),
            helper.make_tensor_value_info("a_np3", TensorProto.FLOAT, list(input_dim)),
        ],
        outputs=[helper.make_tensor_value_info("out", TensorProto.FLOAT, list(input_dim))],
    )

    model = helper.make_model(graph, producer_name="Min_test")
    verify_with_ort_with_inputs(model, [a_np1, a_np2, a_np3])


@tvm.testing.uses_gpu
def test_forward_min():
    verify_min((1, 3, 20, 20))
    verify_min((20, 20))


def verify_max(input_dim):
    dtype = "float32"

    a_np1 = np.random.uniform(size=input_dim).astype(dtype)
    a_np2 = np.random.uniform(size=input_dim).astype(dtype)
    a_np3 = np.random.uniform(size=input_dim).astype(dtype)

    max_node = helper.make_node("Max", ["a_np1", "a_np2", "a_np3"], ["out"])

    graph = helper.make_graph(
        [max_node],
        "Max_test",
        inputs=[
            helper.make_tensor_value_info("a_np1", TensorProto.FLOAT, list(input_dim)),
            helper.make_tensor_value_info("a_np2", TensorProto.FLOAT, list(input_dim)),
            helper.make_tensor_value_info("a_np3", TensorProto.FLOAT, list(input_dim)),
        ],
        outputs=[helper.make_tensor_value_info("out", TensorProto.FLOAT, list(input_dim))],
    )

    model = helper.make_model(graph, producer_name="Max_test")
    verify_with_ort_with_inputs(model, [a_np1, a_np2, a_np3])


@tvm.testing.uses_gpu
def test_forward_max():
    verify_max((1, 3, 20, 20))
    verify_max((20, 20))


def verify_mean(input_dim):
    dtype = "float32"

    a_np1 = np.random.uniform(size=input_dim).astype(dtype)
    a_np2 = np.random.uniform(size=input_dim).astype(dtype)
    a_np3 = np.random.uniform(size=input_dim).astype(dtype)

    mean_node = helper.make_node("Mean", ["a_np1", "a_np2", "a_np3"], ["out"])

    graph = helper.make_graph(
        [mean_node],
        "Mean_test",
        inputs=[
            helper.make_tensor_value_info("a_np1", TensorProto.FLOAT, list(input_dim)),
            helper.make_tensor_value_info("a_np2", TensorProto.FLOAT, list(input_dim)),
            helper.make_tensor_value_info("a_np3", TensorProto.FLOAT, list(input_dim)),
        ],
        outputs=[helper.make_tensor_value_info("out", TensorProto.FLOAT, list(input_dim))],
    )

    model = helper.make_model(graph, producer_name="Mean_test")
    verify_with_ort_with_inputs(model, [a_np1, a_np2, a_np3])


@tvm.testing.uses_gpu
def test_forward_mean():
    verify_mean((1, 3, 20, 20))
    verify_mean((20, 20))


def verify_hardsigmoid(input_dim, alpha, beta):
    dtype = "float32"

    a_np1 = np.random.uniform(size=input_dim).astype(dtype)

    hardsigmoid_node = helper.make_node("HardSigmoid", ["a_np1"], ["out"], alpha=alpha, beta=beta)

    graph = helper.make_graph(
        [hardsigmoid_node],
        "HardSigmoid_test",
        inputs=[helper.make_tensor_value_info("a_np1", TensorProto.FLOAT, list(input_dim))],
        outputs=[helper.make_tensor_value_info("out", TensorProto.FLOAT, list(input_dim))],
    )

    model = helper.make_model(graph, producer_name="HardSigmoid_test")
    verify_with_ort_with_inputs(model, [a_np1])


@tvm.testing.uses_gpu
def test_forward_hardsigmoid():
    verify_hardsigmoid((1, 3, 20, 20), 0.5, 0.6)
    verify_hardsigmoid((20, 20), 0.3, 0.4)


def verify_argreduce(input_dim, op_name, axis=None, keepdims=None):
    a_np1 = np.random.uniform(-10, 10, input_dim).astype(np.int32)
    out_shape = list(a_np1.shape)
    def_axis = axis if axis is not None else 0
    if keepdims == 1 or keepdims == None:
        out_shape[def_axis] = 1
    else:
        out_shape.pop(def_axis)

    node = onnx.helper.make_node(op_name, inputs=["a_np1"], outputs=["out"])

    if keepdims is not None:
        keepdims_attr = helper.make_attribute("keepdims", keepdims)
        node.attribute.append(keepdims_attr)
    if axis is not None:
        axis_attr = helper.make_attribute("axis", axis)
        node.attribute.append(axis_attr)

    graph = helper.make_graph(
        [node],
        "argreduce_test",
        inputs=[helper.make_tensor_value_info("a_np1", TensorProto.INT32, list(a_np1.shape))],
        outputs=[helper.make_tensor_value_info("out", TensorProto.INT64, list(out_shape))],
    )

    model = helper.make_model(graph, producer_name="argreduce_test")
    verify_with_ort_with_inputs(model, [a_np1])


# TODO (mbrookhart, electriclilies) Fix argmin on GPU and enable this test
# @tvm.testing.uses_gpu
def test_forward_arg_min_max():
    """Verify argmin and argmax"""
    verify_argreduce([3, 4, 4], "ArgMin")
    verify_argreduce([3, 4, 4], "ArgMax")
    verify_argreduce([3, 4, 4], "ArgMin", axis=1)
    verify_argreduce([3, 4, 4], "ArgMax", axis=0)
    verify_argreduce([3, 4, 4], "ArgMin", keepdims=0)
    verify_argreduce([3, 4, 4], "ArgMax", keepdims=1)
    for axis in [None, 0, 1, 2]:
        for keepdims in [None, True, False]:
            verify_argreduce([3, 4, 4], "ArgMin", axis, keepdims)
            verify_argreduce([3, 4, 4], "ArgMax", axis, keepdims)


def verify_constantofshape(input_dim, value, dtype):
    fill_node = helper.make_node(
        "ConstantOfShape",
        ["input"],
        ["output"],
        value=helper.make_tensor(
            "value", mapping.NP_TYPE_TO_TENSOR_TYPE[np.dtype(dtype)], (1,), (value,)
        ),
    )

    inputs = [helper.make_tensor_value_info("input", TensorProto.INT64, [len(input_dim)])]

    graph = helper.make_graph(
        [fill_node],
        "fill_test",
        inputs,
        outputs=[
            helper.make_tensor_value_info(
                "output", mapping.NP_TYPE_TO_TENSOR_TYPE[np.dtype(dtype)], input_dim
            )
        ],
    )

    model = helper.make_model(graph, producer_name="fill_test")
    input_np = np.array(input_dim).astype("int64")
    verify_with_ort_with_inputs(model, [input_np], use_vm=True)


@tvm.testing.uses_gpu
def test_constantofshape():
    verify_constantofshape((2, 3, 4, 5), 10, "float32")
    verify_constantofshape((3, 3), 0, "int32")
    verify_constantofshape((1, 2, 3), -1, "float32")


def verify_pad(indata, pads, mode="constant", value=0.0):
    indata = np.array(indata).astype(np.float32)
    #  numpy expect result
    len_dim = len(pads) // 2
    np_pads = [(pads[i], pads[i + len_dim]) for i in range(len_dim)]
    #  onnx graph
    if mode in ["edge", "reflect"]:
        outdata = np.pad(indata, pad_width=np_pads, mode=mode)
        node = helper.make_node(
            "Pad",
            inputs=["input"],
            outputs=["output"],
            mode=mode,
            pads=pads,
        )
    else:
        outdata = np.pad(indata, pad_width=np_pads, mode="constant", constant_values=value)
        node = helper.make_node(
            "Pad", inputs=["input"], outputs=["output"], mode="constant", pads=pads, value=value
        )
    graph = helper.make_graph(
        [node],
        "pad_test",
        inputs=[helper.make_tensor_value_info("input", TensorProto.FLOAT, list(indata.shape))],
        outputs=[helper.make_tensor_value_info("output", TensorProto.FLOAT, list(outdata.shape))],
    )
    model = helper.make_model(graph, producer_name="pad_test")
    verify_with_ort_with_inputs(model, [indata], [outdata.shape], dtype="float32", opset=2)


def verify_pad_v11(indata, pads, mode="constant", value=0.0):
    indata = np.array(indata).astype(np.float32)
    #  numpy expect result
    len_dim = len(pads) // 2
    np_pads = [(pads[i], pads[i + len_dim]) for i in range(len_dim)]
    pads = np.array(pads)
    #  onnx graph
    if mode in ["edge", "reflect"]:
        inputs = [indata]
        outdata = np.pad(indata, pad_width=np_pads, mode=mode)
        node = helper.make_node("Pad", inputs=["input", "pads"], outputs=["output"], mode=mode)
        graph = helper.make_graph(
            [node],
            "pad_test",
            inputs=[
                helper.make_tensor_value_info("input", TensorProto.FLOAT, list(indata.shape)),
                helper.make_tensor_value_info("pads", TensorProto.INT64, (len(pads),)),
            ],
            initializer=[helper.make_tensor("pads", TensorProto.INT64, (len(pads),), pads)],
            outputs=[
                helper.make_tensor_value_info("output", TensorProto.FLOAT, list(outdata.shape))
            ],
        )
    else:
        inputs = [indata]
        outdata = np.pad(indata, pad_width=np_pads, mode="constant", constant_values=value)
        node = helper.make_node(
            "Pad", inputs=["input", "pads", "constant_value"], outputs=["output"], mode="constant"
        )
        graph = helper.make_graph(
            [node],
            "pad_test",
            inputs=[
                helper.make_tensor_value_info("input", TensorProto.FLOAT, list(indata.shape)),
                helper.make_tensor_value_info("pads", TensorProto.INT64, (len(pads),)),
                helper.make_tensor_value_info("constant_value", TensorProto.FLOAT, (1,)),
            ],
            initializer=[
                helper.make_tensor("pads", TensorProto.INT64, (len(pads),), pads),
                helper.make_tensor("constant_value", TensorProto.FLOAT, (1,), [value]),
            ],
            outputs=[
                helper.make_tensor_value_info("output", TensorProto.FLOAT, list(outdata.shape))
            ],
        )
    model = helper.make_model(graph, producer_name="pad_test")
    verify_with_ort_with_inputs(model, inputs, opset=11, use_vm=True)


@tvm.testing.uses_gpu
def test_pad():
    verify_pad(np.random.randn(2, 2).astype(np.float32), [0, 1, 0, 0], "constant", 0.0)
    verify_pad(np.random.randn(2, 3).astype(np.float32), [1, 0, 0, 1], "constant", 0.0)
    verify_pad(np.random.randn(3, 2).astype(np.float32), [0, 0, 1, 0], "constant", 5.0)
    verify_pad(np.random.randn(1, 3, 4, 5).astype(np.float32), [0, 0, 1, 1, 0, 0, 1, 1], "edge")
    verify_pad(np.random.randn(1, 3, 4, 5).astype(np.float32), [0, 0, 1, 1, 0, 0, 1, 1], "reflect")

    verify_pad_v11(np.random.randn(2, 2).astype(np.float32), [0, 1, 0, 0], "constant", 0.0)
    verify_pad_v11(np.random.randn(2, 3).astype(np.float32), [1, 0, 0, 1], "constant", 0.0)
    verify_pad_v11(np.random.randn(3, 2).astype(np.float32), [0, 0, 1, 0], "constant", 5.0)
    verify_pad_v11(np.random.randn(1, 3, 4, 5).astype(np.float32), [0, 0, 1, 1, 0, 0, 1, 1], "edge")
    verify_pad_v11(
        np.random.randn(1, 3, 4, 5).astype(np.float32), [0, 0, 1, 1, 0, 0, 1, 1], "reflect"
    )


def verify_reduce_func(func, data, axis, keepdims):
    inshape = data.shape
    outshape = np.sum(data, axis=axis, keepdims=keepdims == 1).shape

    if axis:
        node = onnx.helper.make_node(
            func, inputs=["x"], outputs=["y"], axes=axis, keepdims=keepdims
        )
    else:
        node = onnx.helper.make_node(func, inputs=["x"], outputs=["y"], keepdims=keepdims)

    graph = helper.make_graph(
        [node],
        "reduce_test",
        inputs=[helper.make_tensor_value_info("x", TensorProto.FLOAT, list(inshape))],
        outputs=[helper.make_tensor_value_info("y", TensorProto.FLOAT, list(outshape))],
    )

    model = helper.make_model(graph, producer_name="reduce_test")

    verify_with_ort_with_inputs(model, [data], [outshape], opset=11)


@tvm.testing.uses_gpu
def test_all_reduce_funcs():
    funcs = [
        "ReduceMax",
        "ReduceMean",
        "ReduceMin",
        "ReduceProd",
        "ReduceSum",
        "ReduceSumSquare",
        "ReduceLogSum",
        "ReduceLogSumExp",
        "ReduceL1",
        "ReduceL2",
    ]

    for func in funcs:
        for keepdims in [True, False]:
            verify_reduce_func(
                func, np.random.randn(3, 2, 2).astype(np.float32), axis=None, keepdims=keepdims
            )

            verify_reduce_func(
                func, np.random.randn(3, 2, 3).astype(np.float32), axis=None, keepdims=keepdims
            )

            verify_reduce_func(
                func, np.random.randn(3, 3, 3).astype(np.float32), axis=(1,), keepdims=keepdims
            )

            verify_reduce_func(
                func, np.random.randn(3, 3, 3, 1).astype(np.float32), axis=(1, 2), keepdims=keepdims
            )

            verify_reduce_func(
                func, np.random.randn(3, 3, 3, 1).astype(np.float32), axis=(1,), keepdims=keepdims
            )

            verify_reduce_func(
                func, np.random.randn(1, 3, 4, 1).astype(np.float32), axis=(1,), keepdims=keepdims
            )


def verify_split(indata, outdatas, split, axis=0, pass_split=True, opset=11):
    indata = np.array(indata).astype(np.float32)
    outdatas = [np.array(o).astype(np.float32) for o in outdatas]
    inputs = [helper.make_tensor_value_info("input", TensorProto.FLOAT, list(indata.shape))]
    input_names = ["input"]
    initializer = []

    if split:
        split_index = range(len(split))
    else:
        split_index = range(len(outdatas))

    if pass_split:
        if opset >= 13:
            input_names.append("split")
            np_split = np.array(split).astype(np.int64)
            inputs.append(
                helper.make_tensor_value_info("split", TensorProto.INT64, list(np_split.shape))
            )
            indata = [indata, np_split]
            initializer.append(
                helper.make_tensor("split", TensorProto.INT64, list(np_split.shape), np_split)
            )
    node = helper.make_node(
        "Split",
        inputs=input_names,
        outputs=["output_{}".format(i) for i in range(len(split_index))],
        axis=axis,
    )

    if pass_split and opset < 13:
        split_attr = helper.make_attribute("split", split)
        node.attribute.append(split_attr)

    graph = helper.make_graph(
        [node],
        "split_test",
        inputs=inputs,
        initializer=initializer,
        outputs=[
            helper.make_tensor_value_info(
                "output_{}".format(i), TensorProto.FLOAT, list(outdatas[i].shape)
            )
            for i in range(len(split_index))
        ],
    )
    model = helper.make_model(graph, producer_name="split_test")
    verify_with_ort_with_inputs(model, indata, out_shape=list(range(len(split_index))), opset=opset)


@tvm.testing.uses_gpu
def test_split():
    # 1D
    verify_split([1.0, 2.0, 3.0, 4.0, 5.0, 6.0], [[1.0, 2.0], [3.0, 4.0], [5.0, 6.0]], [2, 2, 2], 0)
    verify_split(
        [1.0, 2.0, 3.0, 4.0, 5.0, 6.0], [[1.0, 2.0], [3.0, 4.0], [5.0, 6.0]], [2, 2, 2], 0, False
    )
    verify_split([1.0, 2.0, 3.0, 4.0, 5.0, 6.0], [[1.0, 2.0], [3.0], [4.0, 5.0, 6.0]], [2, 1, 3], 0)
    # 2D
    verify_split(
        [[1.0, 2.0, 3.0, 4.0], [7.0, 8.0, 9.0, 10.0]],
        [[[1.0, 2.0], [7.0, 8.0]], [[3.0, 4.0], [9.0, 10.0]]],
        [2, 2],
        1,
    )
    # Split evenly (unstack)
    verify_split([1, 2, 3], [[1], [2], [3]], False, 0, False)
    # Split a single value to a single value
    verify_split([1], [[1]], [1], pass_split=True)


@tvm.testing.uses_gpu
def test_binary_ops():
    in_shape = (1, 2, 3, 3)
    dtype = "float32"
    out_shape = in_shape

    def verify_binary_ops(op, x, y, out_type="float32"):
        z = helper.make_node(op, ["in1", "in2"], ["out"])
        graph = helper.make_graph(
            [z],
            "_test",
            inputs=[
                helper.make_tensor_value_info("in1", TensorProto.FLOAT, x.shape),
                helper.make_tensor_value_info("in2", TensorProto.FLOAT, y.shape),
            ],
            outputs=[
                helper.make_tensor_value_info(
                    "out", mapping.NP_TYPE_TO_TENSOR_TYPE[np.dtype(out_type)], list(out_shape)
                )
            ],
        )
        model = helper.make_model(graph, producer_name="_test")
        verify_with_ort_with_inputs(model, [x, y])

    x = np.random.uniform(size=in_shape).astype(dtype)
    y = np.random.uniform(size=in_shape).astype(dtype)
    z = np.random.uniform(size=(3,)).astype(dtype)
    verify_binary_ops("Add", x, y)
    verify_binary_ops("Add", x, z)
    verify_binary_ops("Sub", x, y)
    verify_binary_ops("Sub", x, z)
    verify_binary_ops("Mul", x, y)
    verify_binary_ops("Mul", x, z)
    verify_binary_ops("Div", x, y)
    verify_binary_ops("Div", x, z)
    verify_binary_ops("Sum", x, y)
    verify_binary_ops("Sum", x, z)
    verify_binary_ops("Greater", x, y, "bool")
    verify_binary_ops("Greater", x, z, "bool")
    verify_binary_ops("Less", x, y, "bool")
    verify_binary_ops("Less", x, z, "bool")
    verify_binary_ops("Equal", x, y, "bool")
    verify_binary_ops("Equal", x, z, "bool")


@tvm.testing.uses_gpu
def test_unary_ops():
    in_shape = (1, 2, 3, 3)
    dtype = "float32"
    out_shape = in_shape

    def verify_unary_ops(op, x, rtol=1e-5, atol=1e-5, dtype="float32"):
        x = x.astype(dtype)
        ONNX_DTYPE = mapping.NP_TYPE_TO_TENSOR_TYPE[np.dtype(dtype)]
        z = helper.make_node(op, ["in1"], ["out"])
        graph = helper.make_graph(
            [z],
            "_test",
            inputs=[
                helper.make_tensor_value_info("in1", ONNX_DTYPE, list(in_shape)),
            ],
            outputs=[helper.make_tensor_value_info("out", ONNX_DTYPE, list(out_shape))],
        )
        model = helper.make_model(graph, producer_name="_test")
        verify_with_ort_with_inputs(model, [x], rtol=rtol, atol=atol)

    x = np.random.uniform(size=in_shape)
    verify_unary_ops("Neg", x)
    verify_unary_ops("Abs", x)
    verify_unary_ops("Reciprocal", x)
    verify_unary_ops("Reciprocal", x, dtype="float16")
    verify_unary_ops("Sqrt", x)
    verify_unary_ops("Relu", x)
    verify_unary_ops("Exp", x)
    verify_unary_ops("Log", x)
    verify_unary_ops("Log", x)
    verify_unary_ops("Acos", x)
    verify_unary_ops("Acosh", x)
    verify_unary_ops("Asin", x)
    verify_unary_ops("Asinh", x)
    verify_unary_ops("Atan", x)
    verify_unary_ops("Atanh", x)
    verify_unary_ops("Cos", x)
    verify_unary_ops("Cosh", x)
    verify_unary_ops("Sin", x)
    verify_unary_ops("Sinh", x)
    verify_unary_ops("Tan", x)
    verify_unary_ops("Tanh", x)
    verify_unary_ops("Sigmoid", x)
    verify_unary_ops("Softsign", x)


@tvm.testing.uses_gpu
def test_leaky_relu():
    def leaky_relu_x(x, alpha):
        return np.where(x >= 0, x, x * alpha)

    _test_onnx_op_elementwise(
        (2, 4, 5, 6), leaky_relu_x, {"alpha": 0.25}, "float32", "LeakyRelu", {"alpha": 0.25}
    )


@tvm.testing.uses_gpu
def test_elu():
    def elu_x(x, alpha):
        return np.where(x > 0, x, alpha * (np.exp(x) - 1.0))

    _test_onnx_op_elementwise(
        (2, 4, 5, 6), elu_x, {"alpha": 0.25}, "float32", "Elu", {"alpha": 0.25}
    )


@tvm.testing.uses_gpu
def test_selu():
    def selu_x(x, alpha, gamma):
        return gamma * np.where(x > 0, x, alpha * (np.exp(x) - 1.0))

    _test_onnx_op_elementwise(
        (2, 4, 5, 6),
        selu_x,
        {"alpha": 0.25, "gamma": 0.3},
        "float32",
        "Selu",
        {"alpha": 0.25, "gamma": 0.3},
    )


@tvm.testing.uses_gpu
def test_prelu():
    def verify_prelu(x_shape, a_shape):
        node = helper.make_node("PRelu", inputs=["X", "slope"], outputs=["Y"])

        graph = helper.make_graph(
            [node],
            "prelu_test",
            inputs=[
                helper.make_tensor_value_info("X", TensorProto.FLOAT, list(x_shape)),
                helper.make_tensor_value_info("slope", TensorProto.FLOAT, list(a_shape)),
            ],
            outputs=[helper.make_tensor_value_info("Y", TensorProto.FLOAT, list(x_shape))],
        )

        model = helper.make_model(graph, producer_name="prelu_test")

        verify_with_ort(
            model,
            [x_shape, a_shape],
            out_shape=[list(x_shape)],
            use_vm=True,
            convert_to_static=True,
        )

    verify_prelu([3, 4, 5, 6], [1, 4, 1, 1])
    verify_prelu([1, 8, 5, 6], [1, 8, 1, 1])
    verify_prelu([2, 12, 16, 16], [1, 12, 1, 1])
    verify_prelu([2, 12, 16, 16], [1])  # Test alpha broadcasting.
    verify_prelu([3, 1], [3, 1])  # Test non NCHW workload.


@tvm.testing.uses_gpu
def test_ThresholdedRelu():
    def ThresholdedRelu_x(x, alpha):
        out_np = np.clip(x, alpha, np.inf)
        out_np[out_np == alpha] = 0
        return out_np

    _test_onnx_op_elementwise(
        (2, 4, 5, 6),
        ThresholdedRelu_x,
        {"alpha": 0.25},
        "float32",
        "ThresholdedRelu",
        {"alpha": 0.25},
    )


@tvm.testing.uses_gpu
def test_LogSoftmax():
    _test_onnx_op_elementwise(
        (1, 4), tvm.topi.testing.log_softmax_python, {}, "float32", "LogSoftmax", {"axis": 1}
    )


def check_torch_conversion(model, input_size):
    dummy_input = torch.randn(*input_size)
    file_name = "{}.onnx".format(model.__name__)
    # Set verbose=True for more output
    torch.onnx.export(model(), dummy_input, file_name, export_params=True, verbose=False)
    onnx_model = onnx.load(file_name)
    input_data = np.random.uniform(size=input_size).astype("float32")
    verify_with_ort_with_inputs(onnx_model, [input_data], apply_softmax=True)


@tvm.testing.uses_gpu
def test_resnet():
    check_torch_conversion(torchvision.models.resnet18, (1, 3, 224, 224))
    # check_torch_conversion(torchvision.models.resnet101, (1,3,224,224))


# def test_alexnet():
# Torch's ONNX export does not support the adaptive pooling used by AlexNet?
# check_torch_conversion(torchvision.models.alexnet, (1,3,224,224))

# Torch's ONNX export does not support the adaptive pooling used by vgg16?
# def test_vgg16():
#     check_torch_conversion(torchvision.models.vgg16, (1,3,224,224))

# TODO(@jroesch): Update Torch + ONNX to support this import.
# def test_squeezenet():
#     # Torch's ONNX export does not support the max pooling used by Squezenet
#     check_torch_conversion(torchvision.models.squeezenet1_0, (1,3,224,224))


@tvm.testing.uses_gpu
def test_densenet():
    check_torch_conversion(torchvision.models.densenet161, (1, 3, 224, 224))


@tvm.testing.uses_gpu
def test_inception():
    check_torch_conversion(torchvision.models.inception_v3, (1, 3, 224, 224))


# TODO(@jroesch): Update Torch + ONNX to support this import.
# def test_googlenet():
#     check_torch_conversion(torchvision.models.googlenet, (1,3,224,224))

# TODO(@jroesch): Update Torch + ONNX to support this import.
# def test_shufflenetv2():
#     check_torch_conversion(torchvision.models.shufflenetv2, (1,3,224,224))


@tvm.testing.uses_gpu
def test_sign():
    def Sign_x(x):
        return np.sign(x)

    _test_onnx_op_elementwise((3, 4, 5, 6), Sign_x, {}, "float32", "Sign", {})


def verify_not(indata, dtype):
    x = indata.astype(dtype)

    node = helper.make_node(
        "Not",
        inputs=["in"],
        outputs=["out"],
    )

    graph = helper.make_graph(
        [node],
        "not_test",
        inputs=[helper.make_tensor_value_info("in", TensorProto.BOOL, list(x.shape))],
        outputs=[helper.make_tensor_value_info("out", TensorProto.BOOL, list(x.shape))],
    )

    model = helper.make_model(graph, producer_name="not_test")
    verify_with_ort_with_inputs(model, [x])


@tvm.testing.uses_gpu
def test_not():
    # 2d
    verify_not(indata=(np.random.randn(3, 4) > 0), dtype=bool)
    # 3d
    verify_not(indata=(np.random.randn(3, 4, 5) > 0), dtype=bool)
    # 4d
    verify_not(indata=(np.random.randn(3, 4, 5, 6) > 0), dtype=bool)


def verify_and(indata, dtype):
    x = indata[0].astype(dtype)
    y = indata[1].astype(dtype)
    outdata = np.logical_and(x, y)

    node = helper.make_node(
        "And",
        inputs=["in1", "in2"],
        outputs=["out"],
    )

    graph = helper.make_graph(
        [node],
        "and_test",
        inputs=[
            helper.make_tensor_value_info("in1", TensorProto.BOOL, list(x.shape)),
            helper.make_tensor_value_info("in2", TensorProto.BOOL, list(y.shape)),
        ],
        outputs=[helper.make_tensor_value_info("out", TensorProto.BOOL, list(outdata.shape))],
    )

    model = helper.make_model(graph, producer_name="and_test")
    verify_with_ort_with_inputs(model, [x, y], [outdata.shape])


@tvm.testing.uses_gpu
def test_and():
    # 2d
    x = np.random.randn(3, 4) > 0
    y = np.random.randn(3, 4) > 0
    verify_and(indata=[x, y], dtype=bool)

    # 3d
    x = np.random.randn(3, 4, 5) > 0
    y = np.random.randn(3, 4, 5) > 0
    verify_and(indata=[x, y], dtype=bool)

    # 4d
    x = np.random.randn(3, 4, 5, 6) > 0
    y = np.random.randn(3, 4, 5, 6) > 0
    verify_and(indata=[x, y], dtype=bool)

    # 3d vs 1d
    x = np.random.randn(3, 4, 5) > 0
    y = np.random.randn(5) > 0
    verify_and(indata=[x, y], dtype=bool)

    # 3d vs 2d
    x = np.random.randn(3, 4, 5) > 0
    y = np.random.randn(4, 5) > 0
    verify_and(indata=[x, y], dtype=bool)


def verify_tile_v6(indata, repeats, outdata):
    node = helper.make_node("Tile", inputs=["input", "repeats"], outputs=["out"])
    graph = helper.make_graph(
        [node],
        "tile_test",
        inputs=[
            helper.make_tensor_value_info("input", TensorProto.FLOAT, list(indata.shape)),
            helper.make_tensor_value_info("repeats", TensorProto.INT64, list(repeats.shape)),
        ],
        outputs=[helper.make_tensor_value_info("out", TensorProto.FLOAT, list(outdata.shape))],
    )

    model = helper.make_model(graph, producer_name="tile_test")
    verify_with_ort_with_inputs(model, [indata, repeats], use_vm=True, opset=6)


@tvm.testing.uses_gpu
def test_tile():
    x = np.random.rand(2, 3, 4, 5).astype(np.float32)
    repeats = np.random.randint(low=1, high=10, size=(np.ndim(x),)).astype(np.int64)
    z = np.tile(x, repeats)
    verify_tile_v6(x, repeats, z)


def verify_erf(indata, outdata):
    node = helper.make_node("Erf", inputs=["in"], outputs=["out"])
    graph = helper.make_graph(
        [node],
        "erf_test",
        inputs=[helper.make_tensor_value_info("in", TensorProto.FLOAT, list(indata.shape))],
        outputs=[helper.make_tensor_value_info("out", TensorProto.FLOAT, list(outdata.shape))],
    )
    model = helper.make_model(graph, producer_name="erf_test")
    verify_with_ort_with_inputs(model, [indata], [outdata.shape])


@tvm.testing.uses_gpu
def test_erf():
    x = np.random.rand(2, 3, 4, 6).astype(np.float32)
    z = scipy.special.erf(x)
    verify_erf(x, z)


def verify_where(condition, x, y, dtype, outdata, dynamic=False):
    node_list = []
    where_inputs = ["condition", "x", "y"]
    if dynamic:
        shape_node = helper.make_node("Shape", ["x"], ["shape"])
        reshape_node = helper.make_node("Reshape", ["x", "shape"], ["X"])
        where_inputs[1] = "X"
        node_list += [shape_node, reshape_node]
    node = helper.make_node("Where", inputs=where_inputs, outputs=["out"])
    node_list.append(node)
    graph = helper.make_graph(
        node_list,
        "where_test",
        inputs=[
            helper.make_tensor_value_info("condition", TensorProto.BOOL, list(condition.shape)),
            helper.make_tensor_value_info("x", dtype, list(x.shape)),
            helper.make_tensor_value_info("y", dtype, list(y.shape)),
        ],
        outputs=[helper.make_tensor_value_info("out", dtype, list(outdata.shape))],
    )
    model = helper.make_model(graph, producer_name="where_test")
    verify_with_ort_with_inputs(model, [condition, x, y], [outdata.shape], use_vm=True)


@tvm.testing.uses_gpu
def test_where():
    condition = np.array([[1, 0], [1, 1]], dtype=bool)
    x = np.array([[1, 2], [3, 4]], dtype=np.int64)
    y = np.array([[9, 8], [7, 6]], dtype=np.int64)
    outdata = np.where(condition, x, y)
    verify_where(condition, x, y, TensorProto.INT64, outdata)

    x = np.array([[1, 2], [3, 4]], dtype=np.float32)
    y = np.array([[9, 8], [7, 6]], dtype=np.float32)
    outdata = np.where(condition, x, y)
    verify_where(condition, x, y, TensorProto.FLOAT, outdata)

    x = np.array(1, dtype=np.float32)
    y = np.array([2], dtype=np.float32)
    outdata = np.where(condition, x, y)
    verify_where(condition, x, y, TensorProto.FLOAT, outdata)

    x = np.array([2], dtype=np.float32)
    y = np.array(1, dtype=np.float32)
    outdata = np.where(condition, x, y)
    verify_where(condition, x, y, TensorProto.FLOAT, outdata)

    condition = np.array(1, dtype=bool)
    x = np.array([[1, 2], [3, 4]], dtype=np.float32)
    y = np.array([[5, 6], [7, 8]], dtype=np.float32)
    outdata = np.where(condition, x, y)
    verify_where(condition, x, y, TensorProto.FLOAT, outdata)

    x = np.array([[1, 2], [3, 4]], dtype=np.float32)
    y = np.array([[1], [7]], dtype=np.float32)
    outdata = np.where(condition, x, y)
    verify_where(condition, x, y, TensorProto.FLOAT, outdata)
    verify_where(condition, x, y, TensorProto.FLOAT, outdata, dynamic=True)


def verify_or(indata, dtype):
    x = indata[0].astype(dtype)
    y = indata[1].astype(dtype)
    outdata = np.logical_or(x, y)

    node = helper.make_node(
        "Or",
        inputs=["in1", "in2"],
        outputs=["out"],
    )

    graph = helper.make_graph(
        [node],
        "or_test",
        inputs=[
            helper.make_tensor_value_info("in1", TensorProto.BOOL, list(x.shape)),
            helper.make_tensor_value_info("in2", TensorProto.BOOL, list(y.shape)),
        ],
        outputs=[helper.make_tensor_value_info("out", TensorProto.BOOL, list(outdata.shape))],
    )

    model = helper.make_model(graph, producer_name="or_test")
    verify_with_ort_with_inputs(model, [x, y], [outdata.shape])


@tvm.testing.uses_gpu
def test_or():
    # 2d
    x = np.random.randn(3, 4) > 0
    y = np.random.randn(3, 4) > 0
    verify_or(indata=[x, y], dtype=bool)

    # 3d
    x = np.random.randn(3, 4, 5) > 0
    y = np.random.randn(3, 4, 5) > 0
    verify_or(indata=[x, y], dtype=bool)

    # 4d
    x = np.random.randn(3, 4, 5, 6) > 0
    y = np.random.randn(3, 4, 5, 6) > 0
    verify_or(indata=[x, y], dtype=bool)

    # 3d vs 1d
    x = np.random.randn(3, 4, 5) > 0
    y = np.random.randn(5) > 0
    verify_or(indata=[x, y], dtype=bool)

    # 3d vs 2d
    x = np.random.randn(3, 4, 5) > 0
    y = np.random.randn(4, 5) > 0
    verify_or(indata=[x, y], dtype=bool)


@tvm.testing.uses_gpu
def test_batch_norm():
    def verify_batch_norm(in_shape):
        batchnorm = onnx.helper.make_node(
            "BatchNormalization", inputs=["x", "scale", "B", "mean", "var"], outputs=["Y"]
        )

        graph = helper.make_graph(
            [batchnorm],
            "batchnorm_test",
            inputs=[
                helper.make_tensor_value_info("x", TensorProto.FLOAT, list(in_shape)),
                helper.make_tensor_value_info("scale", TensorProto.FLOAT, [in_shape[1]]),
                helper.make_tensor_value_info("B", TensorProto.FLOAT, [in_shape[1]]),
                helper.make_tensor_value_info("mean", TensorProto.FLOAT, [in_shape[1]]),
                helper.make_tensor_value_info("var", TensorProto.FLOAT, [in_shape[1]]),
            ],
            outputs=[helper.make_tensor_value_info("Y", TensorProto.FLOAT, list(in_shape))],
        )

        model = helper.make_model(graph, producer_name="batchnorm_test")
        # X, scale, b, mean, var
        inshapes = [in_shape, in_shape[1], in_shape[1], in_shape[1], in_shape[1]]
        verify_with_ort(model, inshapes, out_shape=[in_shape])

    verify_batch_norm([1, 3, 224, 224])
    verify_batch_norm([1, 3, 24, 24])
    verify_batch_norm([16, 3, 24, 24])
    verify_batch_norm([16, 16, 24, 24])
    verify_batch_norm([16, 16, 10, 10])


@tvm.testing.uses_gpu
def test_batch_norm_dynamic_subgraph():
    def verify_batch_norm_dynamic_subgraph(in_shape, o_shape):

        batchnorm = onnx.helper.make_node(
            "BatchNormalization", inputs=["x", "scale", "B", "mean", "var"], outputs=["Y"]
        )

        shape_node = helper.make_node("Shape", ["Y"], ["shape"])
        reshape_node = helper.make_node("Reshape", ["in", "shape"], ["out"])
        graph = helper.make_graph(
            [batchnorm, shape_node, reshape_node],
            "batchnorm_test",
            inputs=[
                helper.make_tensor_value_info("x", TensorProto.FLOAT, list(in_shape)),
                helper.make_tensor_value_info("in", TensorProto.FLOAT, list(o_shape)),
                helper.make_tensor_value_info("scale", TensorProto.FLOAT, [in_shape[1]]),
                helper.make_tensor_value_info("B", TensorProto.FLOAT, [in_shape[1]]),
                helper.make_tensor_value_info("mean", TensorProto.FLOAT, [in_shape[1]]),
                helper.make_tensor_value_info("var", TensorProto.FLOAT, [in_shape[1]]),
            ],
            outputs=[helper.make_tensor_value_info("out", TensorProto.FLOAT, list(in_shape))],
        )

        model = helper.make_model(graph, producer_name="batchnorm_test")

        # X, inp, scale, b, mean, var
        inshapes = [in_shape, o_shape, in_shape[1], in_shape[1], in_shape[1], in_shape[1]]
        verify_with_ort(model, inshapes, out_shape=[in_shape], use_vm=True)

    verify_batch_norm_dynamic_subgraph([16, 16, 10, 10], [160, 160])


def verify_conv(
    x_shape,
    w_shape,
    y_shape,
    padding,
    kernel_shape,
    strides,
    dilations,
    group=1,
    auto_pad="NOTSET",
    unset_pad=False,
):
    if unset_pad:
        node = helper.make_node(
            "Conv",
            inputs=["x", "W"],
            outputs=["y"],
            kernel_shape=kernel_shape,
            # Default values for other attributes:
            strides=strides,
            dilations=dilations,
            group=group,
        )
    elif padding is None:
        ## autopadding with unset default attributes
        kwargs = {}
        if not all([s == 1 for s in strides]):
            kwargs["strides"] = strides
        if not all([d == 1 for d in dilations]):
            kwargs["dilations"] = dilations

        node = helper.make_node(
            "Conv",
            inputs=["x", "W"],
            outputs=["y"],
            # Default values for other attributes:
            auto_pad=auto_pad,
            group=group,
            **kwargs,
        )
    else:
        node = helper.make_node(
            "Conv",
            inputs=["x", "W"],
            outputs=["y"],
            kernel_shape=kernel_shape,
            # Default values for other attributes:
            strides=strides,
            dilations=dilations,
            group=group,
            pads=padding,
        )

    graph = helper.make_graph(
        [node],
        "conv_test",
        inputs=[
            helper.make_tensor_value_info("x", TensorProto.FLOAT, list(x_shape)),
            helper.make_tensor_value_info("W", TensorProto.FLOAT, list(w_shape)),
        ],
        outputs=[helper.make_tensor_value_info("y", TensorProto.FLOAT, list(y_shape))],
    )

    model = helper.make_model(graph, producer_name="conv_test")

    verify_with_ort(model, [x_shape, w_shape], [y_shape], use_vm=True, convert_to_static=True)


@tvm.testing.uses_gpu
def test_conv():
    def repeat(N, D):
        return tuple([N for _ in range(D)])

    for D in [1, 2, 3]:
        # Convolution with padding
        verify_conv(
            (1, 1) + repeat(5, D),
            (1, 1) + repeat(3, D),
            (1, 1) + repeat(5, D),
            2 * repeat(1, D),
            repeat(3, D),
            repeat(1, D),
            repeat(1, D),
        )
        # Convolution with assymetric padding
        verify_conv(
            (1, 1) + repeat(5, D),
            (1, 1) + repeat(3, D),
            (1, 1) + repeat(4, D),
            repeat(0, D) + repeat(1, D),
            repeat(3, D),
            repeat(1, D),
            repeat(1, D),
        )
        # Convolution without padding
        verify_conv(
            (1, 1) + repeat(5, D),
            (1, 1) + repeat(3, D),
            (1, 1) + repeat(3, D),
            2 * repeat(0, D),
            repeat(3, D),
            repeat(1, D),
            repeat(1, D),
        )
        # Convolution with autopadding
        verify_conv(
            (1, 1) + repeat(5, D),
            (1, 1) + repeat(3, D),
            (1, 1) + repeat(5, D),
            None,
            repeat(3, D),
            repeat(1, D),
            repeat(1, D),
            auto_pad="SAME_UPPER",
        )
        # Convolution with valid autopadding
        verify_conv(
            (1, 1) + repeat(5, D),
            (1, 1) + repeat(3, D),
            (1, 1) + repeat(3, D),
            None,
            repeat(3, D),
            repeat(1, D),
            repeat(1, D),
            auto_pad="VALID",
        )
        # Convolution with unset padding
        verify_conv(
            (1, 1) + repeat(5, D),
            (1, 1) + repeat(3, D),
            (1, 1) + repeat(3, D),
            2 * repeat(0, D),
            repeat(3, D),
            repeat(1, D),
            repeat(1, D),
            True,
        )
        # Convolution with non uniform stride
        verify_conv(
            (1, 1) + repeat(5, D),
            (1, 1) + repeat(3, D),
            (1, 1) + repeat(3, D),
            None,
            repeat(3, D),
            repeat(2, D),
            repeat(1, D),
            auto_pad="SAME_UPPER",
        )
        # Convolution with dilation
        verify_conv(
            (1, 1) + repeat(5, D),
            (1, 1) + repeat(3, D),
            (1, 1) + repeat(5, D),
            2 * repeat(2, D),
            repeat(3, D),
            repeat(1, D),
            repeat(2, D),
        )

    # TODO(jwfromm): Merge with other tests once group_conv3d is supported.
    for D in [1, 2]:
        # Group Convolution
        verify_conv(
            (1, 8) + repeat(5, D),
            (8, 1) + repeat(3, D),
            (1, 8) + repeat(5, D),
            2 * repeat(1, D),
            repeat(3, D),
            repeat(1, D),
            repeat(1, D),
            group=8,
        )


def verify_convtranspose_with_padding(
    x_shape,
    w_shape,
    y_shape,
    padding,
    kernel_shape,
    strides,
    dilations,
    auto_pad="NOTSET",
    unset_pad=False,
    group=1,
):
    node = helper.make_node(
        "ConvTranspose",
        inputs=["x", "W"],
        outputs=["y"],
        kernel_shape=kernel_shape,
        # Default values for other attributes:
        strides=strides,
        dilations=dilations,
    )
    if not unset_pad:
        if padding is None:
            pad_attr = helper.make_attribute("auto_pad", auto_pad)
        else:
            pad_attr = helper.make_attribute("pads", padding)
        node.attribute.append(pad_attr)

    if group is not None:
        group_attr = helper.make_attribute("group", group)
        node.attribute.append(group_attr)

    graph = helper.make_graph(
        [node],
        "convtranspose_test",
        inputs=[
            helper.make_tensor_value_info("x", TensorProto.FLOAT, list(x_shape)),
            helper.make_tensor_value_info("W", TensorProto.FLOAT, list(w_shape)),
        ],
        outputs=[helper.make_tensor_value_info("y", TensorProto.FLOAT, list(y_shape))],
    )

    model = helper.make_model(graph, producer_name="convtranspose_pad_test")

    verify_with_ort(model, [x_shape, w_shape], [y_shape], use_vm=True, convert_to_static=True)


def verify_convtranspose(x_shape, w_shape, y_shape, p, group=1):
    node = onnx.helper.make_node(
        "ConvTranspose",
        inputs=["x", "W"],
        outputs=["y"],
        strides=[3, 2],
        kernel_shape=[3, 3],
        pads=p,
    )

    if group is not None:
        group_attr = helper.make_attribute("group", group)
        node.attribute.append(group_attr)

    graph = helper.make_graph(
        [node],
        "verify_convtranspose_test",
        inputs=[
            helper.make_tensor_value_info("x", TensorProto.FLOAT, list(x_shape)),
            helper.make_tensor_value_info("W", TensorProto.FLOAT, list(w_shape)),
        ],
        outputs=[helper.make_tensor_value_info("y", TensorProto.FLOAT, list(y_shape))],
    )

    model = helper.make_model(graph, producer_name="convtranspose_test")
    verify_with_ort(model, [x_shape, w_shape], y_shape)


@tvm.testing.uses_gpu
def test_convtranspose():
    # Convolution Transpose with padding
    # (1, 1, 3, 3) input tensor
    # (1, 2, 3, 3) tensor for convolution weights
    # (1, 2, 7, 3) output tensor
    # [1, 2, 1, 2] list for pads
    verify_convtranspose((1, 1, 3, 3), (1, 2, 3, 3), (1, 2, 7, 3), [1, 2, 1, 2])
    # Test undefined groups.
    verify_convtranspose((1, 1, 3, 3), (1, 2, 3, 3), (1, 2, 7, 3), [1, 2, 1, 2], group=None)

    def repeat(N, D):
        return tuple([N for _ in range(D)])

    # TODO(mbrookhart): onnxruntime in CI only supports 2D,
    # find something else to test 1D and 3D against
    for D in [2]:
        # Convolution with padding
        verify_convtranspose_with_padding(
            (1, 1) + repeat(5, D),
            (1, 1) + repeat(3, D),
            (1, 1) + repeat(5, D),
            2 * repeat(1, D),
            repeat(3, D),
            repeat(1, D),
            repeat(1, D),
        )
        # Convolution without padding
        verify_convtranspose_with_padding(
            (1, 1) + repeat(5, D),
            (1, 1) + repeat(3, D),
            (1, 1) + repeat(7, D),
            2 * repeat(0, D),
            repeat(3, D),
            repeat(1, D),
            repeat(1, D),
        )
        # Convolution with autopadding
        verify_convtranspose_with_padding(
            (1, 1) + repeat(5, D),
            (1, 1) + repeat(3, D),
            (1, 1) + repeat(5, D),
            None,
            repeat(3, D),
            repeat(1, D),
            repeat(1, D),
            auto_pad="SAME_UPPER",
        )
        # Convolution with valid autopadding
        verify_convtranspose_with_padding(
            (1, 1) + repeat(5, D),
            (1, 1) + repeat(3, D),
            (1, 1) + repeat(7, D),
            None,
            repeat(3, D),
            repeat(1, D),
            repeat(1, D),
            auto_pad="VALID",
        )
        # Convolution with unset padding
        verify_convtranspose_with_padding(
            (1, 1) + repeat(5, D),
            (1, 1) + repeat(3, D),
            (1, 1) + repeat(7, D),
            2 * repeat(0, D),
            repeat(3, D),
            repeat(1, D),
            repeat(1, D),
            True,
        )
        # Convolution with non uniform stride
        verify_convtranspose_with_padding(
            (1, 1) + repeat(5, D),
            (1, 1) + repeat(3, D),
            (1, 1) + repeat(9, D),
            None,
            repeat(3, D),
            repeat(2, D),
            repeat(1, D),
            auto_pad="SAME_UPPER",
        )
        # Convolution with dilation
        # TODO(mbrookhart): Relay doesn't currently support convtranspose with dilation
        # verify_convtranspose_with_padding(
        #     (1, 1) + repeat(5, D),
        #     (1, 1) + repeat(3, D),
        #     (1, 1) + repeat(5, D),
        #     2 * repeat(2, D),
        #     repeat(3, D),
        #     repeat(1, D),
        #     repeat(2, D),
        # )


@tvm.testing.uses_gpu
def test_unsqueeze_constant():
    from torch.nn import Linear, Module, Sequential

    class Flatten(Module):
        def forward(self, input):
            return input.view(input.size(0), -1)

    import tempfile

    with tempfile.NamedTemporaryFile() as fp:
        file_name = fp.name
        input_size = (1, 16, 32, 32)
        dummy_input = torch.randn(*input_size)
        layer = Sequential(Flatten(), Linear(16 * 32 * 32, 64))
        torch.onnx.export(layer, dummy_input, file_name, export_params=True)

        onnx_model = onnx.load(file_name)
        relay.frontend.from_onnx(onnx_model, {"0": input_size})


def verify_pooling(x_shape, kernel_shape, strides, pads, out_shape, mode, auto_pad="NOTSET"):
    x_np = np.random.uniform(size=x_shape).astype("float32")

    if mode == "max":
        node_type = "MaxPool"
    elif mode == "average":
        node_type = "AveragePool"
    else:
        raise ValueError("Pool method {} is not supported.".format(mode))

    pool_node = helper.make_node(
        node_type, inputs=["x"], outputs=["y"], kernel_shape=kernel_shape, strides=strides
    )

    if pads is None:
        pad_attr = helper.make_attribute("auto_pad", auto_pad)
    else:
        pad_attr = helper.make_attribute("pads", pads)
    pool_node.attribute.append(pad_attr)

    if mode == "max":
        storage_attr = helper.make_attribute("storage_order", 0)
        pool_node.attribute.append(storage_attr)

    graph = helper.make_graph(
        [pool_node],
        "pooling_test",
        inputs=[helper.make_tensor_value_info("x", TensorProto.FLOAT, list(x_shape))],
        outputs=[helper.make_tensor_value_info("y", TensorProto.FLOAT, list(out_shape))],
    )

    model = helper.make_model(graph, producer_name="pooling_test")
    verify_with_ort(model, [x_shape], [out_shape], use_vm=False, convert_to_static=True)


@tvm.testing.uses_gpu
def test_pooling():
    for mode in ["max", "average"]:
        # Pool1D
        verify_pooling(
            x_shape=[1, 1, 32],
            kernel_shape=[3],
            strides=[1],
            pads=[1, 1],
            out_shape=[1, 1, 32],
            mode=mode,
        )
        # Pool2D
        verify_pooling(
            x_shape=[1, 1, 32, 32],
            kernel_shape=[3, 3],
            strides=[1, 1],
            pads=[1, 1, 1, 1],
            out_shape=[1, 1, 32, 32],
            mode=mode,
        )

        # Pool1D with stride
        verify_pooling(
            x_shape=[1, 1, 32],
            kernel_shape=[3],
            strides=[2],
            pads=[1, 1],
            out_shape=[1, 1, 16],
            mode=mode,
        )
        # Pool2D with stride
        verify_pooling(
            x_shape=[1, 1, 32, 32],
            kernel_shape=[3, 3],
            strides=[2, 2],
            pads=[1, 1, 1, 1],
            out_shape=[1, 1, 16, 16],
            mode=mode,
        )

        # Pool1D with stride and autopadding
        verify_pooling(
            x_shape=[1, 1, 32],
            kernel_shape=[3],
            strides=[2],
            pads=None,
            out_shape=[1, 1, 16],
            mode=mode,
            auto_pad="SAME_UPPER",
        )
        # Pool2D with stride and autopadding
        verify_pooling(
            x_shape=[1, 1, 32, 32],
            kernel_shape=[3, 3],
            strides=[2, 2],
            pads=None,
            out_shape=[1, 1, 16, 16],
            mode=mode,
            auto_pad="SAME_UPPER",
        )

        # Pool3D with stride
        verify_pooling(
            x_shape=[1, 1, 32, 32, 32],
            kernel_shape=[3, 3, 3],
            strides=[2, 2, 2],
            pads=[1, 1, 1, 1, 1, 1],
            out_shape=[1, 1, 16, 16, 16],
            mode=mode,
        )

        # Pool3D with stride and autopadding
        verify_pooling(
            x_shape=[1, 1, 32, 32, 32],
            kernel_shape=[3, 3, 3],
            strides=[2, 2, 2],
            pads=None,
            out_shape=[1, 1, 16, 16, 16],
            mode=mode,
            auto_pad="SAME_UPPER",
        )


def verify_global_pooling(x_shape, mode):
    out_shape = x_shape[:2] + [1] * (len(x_shape) - 2)

    if mode == "max":
        node_type = "GlobalMaxPool"
    elif mode == "average":
        node_type = "GlobalAveragePool"
    else:
        raise ValueError("Pool method {} is not supported.".format(mode))

    pool_node = helper.make_node(node_type, inputs=["x"], outputs=["y"])

    graph = helper.make_graph(
        [pool_node],
        "global_pooling_test",
        inputs=[helper.make_tensor_value_info("x", TensorProto.FLOAT, list(x_shape))],
        outputs=[helper.make_tensor_value_info("y", TensorProto.FLOAT, list(out_shape))],
    )

    model = helper.make_model(graph, producer_name="global_pooling_test")
    verify_with_ort(model, [x_shape], [out_shape], use_vm=False, convert_to_static=True)


@tvm.testing.uses_gpu
def test_global_pooling():
    # Test each pooling mode across all N-D inputs.
    for mode in ["average", "max"]:
        # 1D Pooling (NCW)
        verify_global_pooling([1, 8, 8], mode)
        verify_global_pooling([4, 1, 4], mode)
        # 2D Pooling (NCHW)
        verify_global_pooling([1, 8, 8, 8], mode)
        verify_global_pooling([4, 1, 6, 4], mode)
        # 3D Pooling (NCDHW)
        verify_global_pooling([1, 8, 6, 8, 8], mode)
        verify_global_pooling([4, 1, 2, 6, 4], mode)


def verify_mod(x_shape, y_shape, fmod, out_shape, dtype="float32"):
    x_np = np.random.uniform(-100.0, 100.0, x_shape).astype(dtype)
    y_np = np.random.uniform(-100.0, 100.0, y_shape).astype(dtype)
    y_np = np.where(y_np == 0, 1, y_np)  # remove 0's to avoid division by zero error

    mod_node = helper.make_node("Mod", inputs=["x", "y"], outputs=["z"], fmod=fmod)

    onnx_dtype = TensorProto.FLOAT if dtype == "float32" else TensorProto.INT32
    graph = helper.make_graph(
        [mod_node],
        "mod_test",
        inputs=[
            helper.make_tensor_value_info("x", onnx_dtype, list(x_shape)),
            helper.make_tensor_value_info("y", onnx_dtype, list(y_shape)),
        ],
        outputs=[helper.make_tensor_value_info("z", onnx_dtype, list(out_shape))],
    )
    model = helper.make_model(graph, producer_name="mod_test")
    verify_with_ort_with_inputs(model, [x_np, y_np], [out_shape])


@tvm.testing.uses_gpu
def test_mod():
    # Mod
    verify_mod(
        x_shape=[1, 32, 32], y_shape=[1, 1, 32], fmod=0, out_shape=(1, 32, 32), dtype="int32"
    )
    verify_mod(
        x_shape=[1, 32, 32, 32],
        y_shape=[1, 32, 32, 32],
        fmod=0,
        out_shape=(1, 32, 32, 32),
        dtype="int32",
    )

    # fmod
    verify_mod(
        x_shape=[1, 32, 32], y_shape=[1, 32, 32], fmod=1, out_shape=(1, 32, 32), dtype="int32"
    )
    verify_mod(x_shape=[1, 1, 32, 32], y_shape=[1, 32, 32, 32], fmod=1, out_shape=(1, 32, 32, 32))
    verify_mod(x_shape=[1, 32, 32, 32], y_shape=[1, 1, 32, 32], fmod=1, out_shape=(1, 32, 32, 32))
    verify_mod(
        x_shape=[1, 32, 32, 32],
        y_shape=[1, 32, 32, 32],
        fmod=1,
        out_shape=(1, 32, 32, 32),
        dtype="int32",
    )
    verify_mod(x_shape=[1, 32, 32, 32], y_shape=[1, 32, 32, 32], fmod=1, out_shape=(1, 32, 32, 32))


def verify_xor(x_shape, y_shape):
    x_np = np.random.choice(a=[False, True], size=x_shape).astype("bool")
    y_np = np.random.choice(a=[False, True], size=y_shape).astype("bool")

    np_out = np.logical_xor(x_np, y_np)
    out_shape = np_out.shape

    xor_node = helper.make_node("Xor", inputs=["x", "y"], outputs=["z"])

    onnx_dtype = TensorProto.BOOL
    graph = helper.make_graph(
        [xor_node],
        "xor_test",
        inputs=[
            helper.make_tensor_value_info("x", onnx_dtype, list(x_shape)),
            helper.make_tensor_value_info("y", onnx_dtype, list(y_shape)),
        ],
        outputs=[helper.make_tensor_value_info("z", onnx_dtype, list(out_shape))],
    )
    model = helper.make_model(graph, producer_name="xor_test")
    verify_with_ort_with_inputs(model, [x_np, y_np], [out_shape])


@tvm.testing.uses_gpu
def test_xor():
    # XOR
    verify_xor(x_shape=[1, 32, 32], y_shape=[1, 32, 32])

    # Xor broadcast
    verify_xor(x_shape=[1, 32, 32], y_shape=[1, 1, 32])


def verify_max_roi_pool(x_shape, rois_shape, pooled_shape, spatial_scale, out_shape):
    if spatial_scale is None:
        pool_node = helper.make_node(
            "MaxRoiPool", inputs=["x", "rois"], outputs=["y"], pooled_shape=pooled_shape
        )
    else:
        pool_node = helper.make_node(
            "MaxRoiPool",
            inputs=["x", "rois"],
            outputs=["y"],
            pooled_shape=pooled_shape,
            spatial_scale=spatial_scale,
        )

    graph = helper.make_graph(
        [pool_node],
        "pool_test",
        inputs=[
            helper.make_tensor_value_info("x", TensorProto.FLOAT, list(x_shape)),
            helper.make_tensor_value_info("rois", TensorProto.FLOAT, list(rois_shape)),
        ],
        outputs=[helper.make_tensor_value_info("y", TensorProto.FLOAT, list(out_shape))],
    )

    model = helper.make_model(graph, producer_name="pool_test")
    verify_with_ort(model, [x_shape, rois_shape], [out_shape])


@tvm.testing.uses_gpu
def test_max_roi_pool():
    verify_max_roi_pool(
        x_shape=[1, 3, 6, 6],
        rois_shape=[3, 5],
        pooled_shape=[1, 1],
        spatial_scale=None,
        out_shape=[3, 3, 1, 1],
    )

    verify_max_roi_pool(
        x_shape=[1, 3, 10, 10],
        rois_shape=[4, 5],
        pooled_shape=[2, 2],
        spatial_scale=2.0,
        out_shape=[4, 3, 2, 2],
    )


def verify_lppool(x_shape, kernel_shape, p, strides, pads, out_shape, auto_pad="NOTSET"):
    if pads is None:
        pool_node = helper.make_node(
            "LpPool",
            inputs=["x"],
            outputs=["y"],
            kernel_shape=kernel_shape,
            p=p,
            auto_pad=auto_pad,
            strides=strides,
        )
    else:
        pool_node = helper.make_node(
            "LpPool",
            inputs=["x"],
            outputs=["y"],
            kernel_shape=kernel_shape,
            p=p,
            pads=pads,
            strides=strides,
        )

    graph = helper.make_graph(
        [pool_node],
        "lppool_test",
        inputs=[helper.make_tensor_value_info("x", TensorProto.FLOAT, list(x_shape))],
        outputs=[helper.make_tensor_value_info("y", TensorProto.FLOAT, list(out_shape))],
    )

    model = helper.make_model(graph, producer_name="lppool_test")
    verify_with_ort(model, [x_shape], [out_shape], use_vm=True, convert_to_static=True)


@tvm.testing.uses_gpu
def test_lppool():
    # Pool1D
    verify_lppool(
        x_shape=[1, 1, 32], kernel_shape=[3], p=2, strides=[1], pads=[1, 1], out_shape=[1, 1, 32]
    )

    # Pool2D
    verify_lppool(
        x_shape=[1, 1, 32, 32],
        kernel_shape=[3, 3],
        p=2,
        strides=[1, 1],
        pads=[1, 1, 1, 1],
        out_shape=[1, 1, 32, 32],
    )

    # Pool1D with stride
    verify_lppool(
        x_shape=[1, 1, 32], kernel_shape=[3], p=2, strides=[2], pads=[1, 1], out_shape=[1, 1, 16]
    )

    # Pool2D with stride
    verify_lppool(
        x_shape=[1, 1, 32, 32],
        kernel_shape=[3, 3],
        p=2,
        strides=[2, 2],
        pads=[1, 1, 1, 1],
        out_shape=[1, 1, 16, 16],
    )

    # Pool1D with stride and autopadding
    verify_lppool(
        x_shape=[1, 1, 32],
        kernel_shape=[3],
        p=2,
        strides=[2],
        pads=None,
        out_shape=[1, 1, 16],
        auto_pad="SAME_UPPER",
    )

    # Pool2D with stride and autopadding
    verify_lppool(
        x_shape=[1, 1, 32, 32],
        kernel_shape=[3, 3],
        p=2,
        strides=[2, 2],
        pads=None,
        out_shape=[1, 1, 16, 16],
        auto_pad="SAME_UPPER",
    )

    # Pool3D with stride
    verify_lppool(
        x_shape=[1, 1, 32, 32, 32],
        kernel_shape=[3, 3, 3],
        p=2,
        strides=[2, 2, 2],
        pads=[1, 1, 1, 1, 1, 1],
        out_shape=[1, 1, 16, 16, 16],
    )

    # Pool3D with stride and autopadding
    verify_lppool(
        x_shape=[1, 1, 32, 32, 32],
        kernel_shape=[3, 3, 3],
        p=2,
        strides=[2, 2, 2],
        pads=None,
        out_shape=[1, 1, 16, 16, 16],
        auto_pad="SAME_UPPER",
    )


def verify_rnn(
    seq_length,
    batch_size,
    input_size,
    hidden_size,
    rnn_type="LSTM",
    use_bias=False,
    activations=None,
    alphas=None,
    betas=None,
    use_initial_state=False,
    use_peep=False,
    linear_before_reset=False,
    directions=1,
):
    if rnn_type == "LSTM":
        multiplier = 4
    elif rnn_type == "GRU":
        multiplier = 3
    else:
        raise NotImplementedError(f"{rnn_type} RNNs not yet supported.")

    if directions not in [1, 2]:
        raise ValueError(f"Direction should be either 1 or 2 (for bidirectional LSTMs)")

    def get_inputs():
        input_names = []
        input_values = []
        input_tensors = []

        def register(np_arr, name, shape=None):
            input_values.append(np_arr)
            input_names.append(name)

            # Map of numpy dtypes to the protobuf equivalent
            dtype_map = {
                "float32": TensorProto.FLOAT,
                "int32": TensorProto.INT32,
                "int8": TensorProto.INT8,
            }

            if np_arr.dtype.name not in dtype_map:
                raise ValueError(f"Unknown dtype we don't know how to handle {np.dtype.name}")
            if shape is None:
                shape = list(np_arr.shape)
            proto_type = dtype_map[np_arr.dtype.name]
            input_tensors.append(helper.make_tensor_value_info(name, proto_type, shape))

        x_np = np.random.uniform(size=(seq_length, batch_size, input_size)).astype("float32")
        w_np = np.random.uniform(size=(directions, multiplier * hidden_size, input_size)).astype(
            "float32"
        )
        r_np = np.random.uniform(size=(directions, multiplier * hidden_size, hidden_size)).astype(
            "float32"
        )
        register(x_np, "X")
        register(w_np, "W")
        register(r_np, "R")

        if use_bias:
            b_np = np.random.uniform(size=(directions, multiplier * 2 * hidden_size)).astype(
                "float32"
            )
            register(b_np, "B")

        if use_initial_state:
            assert use_bias == True, "Initial states must have bias specified."
            sequence_np = np.repeat(seq_length, batch_size).astype("int32")
            register(sequence_np, "sequence_lens")

            initial_h_np = np.random.uniform(size=(directions, batch_size, hidden_size)).astype(
                "float32"
            )
            register(initial_h_np, "initial_h")

            if rnn_type == "LSTM":
                initial_c_np = np.random.uniform(size=(directions, batch_size, hidden_size)).astype(
                    "float32"
                )
                register(initial_c_np, "initial_c")

        if use_peep and rnn_type == "LSTM":
            assert use_initial_state == True, "Peepholes require initial state to be specified."
            p_np = np.random.uniform(size=(directions, 3 * hidden_size)).astype("float32")
            register(p_np, "P")

        return input_names, input_tensors, input_values

    input_names, input_tensors, input_values = get_inputs()

    def get_outputs():
        output_names = []
        graph_outputs = []
        output_shapes = []

        def register(name, shape, proto_type):
            output_names.append(name)
            graph_outputs.append(helper.make_tensor_value_info(name, proto_type, list(shape)))
            output_shapes.append(list(shape))

        register("Y", [seq_length, directions, batch_size, hidden_size], TensorProto.FLOAT)
        register("Y_h", [directions, batch_size, hidden_size], TensorProto.FLOAT)

        if rnn_type == "LSTM":
            register("Y_c", [directions, batch_size, hidden_size], TensorProto.FLOAT)

        return output_names, graph_outputs, output_shapes

    output_names, graph_outputs, output_shapes = get_outputs()

    rnn_node = helper.make_node(
        rnn_type, inputs=input_names, outputs=output_names, hidden_size=hidden_size
    )
    if activations is not None:
        activations_attr = helper.make_attribute("activations", activations)
        rnn_node.attribute.append(activations_attr)
    if directions == 2:
        direction_attr = helper.make_attribute("direction", "bidirectional")
        rnn_node.attribute.append(direction_attr)
    if alphas is not None:
        alphas_attr = helper.make_attribute("activation_alpha", alphas)
        rnn_node.attribute.append(alphas_attr)
    if betas is not None:
        betas_attr = helper.make_attribute("activation_beta", betas)
        rnn_node.attribute.append(betas_attr)
    if linear_before_reset and rnn_type == "GRU":
        lbr_attr = helper.make_attribute("linear_before_reset", 1)
        rnn_node.attribute.append(lbr_attr)

    graph = helper.make_graph([rnn_node], "rnn_test", inputs=input_tensors, outputs=graph_outputs)

    model = helper.make_model(graph, producer_name="rnn_test")

    verify_with_ort_with_inputs(model, input_values, output_shapes, atol=1e-2, rtol=1e-2)


@tvm.testing.uses_gpu
def test_lstm():
    for directions in [1, 2]:
        # No bias.
        verify_rnn(
            seq_length=2,
            batch_size=1,
            input_size=16,
            hidden_size=32,
            use_bias=False,
            rnn_type="LSTM",
            directions=directions,
        )
        # large batch.
        verify_rnn(
            seq_length=4,
            batch_size=8,
            input_size=16,
            hidden_size=32,
            use_bias=True,
            rnn_type="LSTM",
            directions=directions,
        )
        # Non power of two.
        verify_rnn(
            seq_length=3,
            batch_size=3,
            input_size=16,
            hidden_size=40,
            use_bias=True,
            rnn_type="LSTM",
            directions=directions,
        )
        # Long sequence.
        verify_rnn(
            seq_length=8,
            batch_size=1,
            input_size=16,
            hidden_size=32,
            use_bias=True,
            rnn_type="LSTM",
            directions=directions,
        )
        # Large hidden.
        verify_rnn(
            seq_length=2,
            batch_size=1,
            input_size=16,
            hidden_size=128,
            use_bias=True,
            rnn_type="LSTM",
            directions=directions,
        )
        # Large input.
        verify_rnn(
            seq_length=2,
            batch_size=1,
            input_size=64,
            hidden_size=32,
            use_bias=True,
            rnn_type="LSTM",
            directions=directions,
        )

        # Different activation testing.
        # Default value hardsigmoid.
        verify_rnn(
            seq_length=2,
            batch_size=1,
            input_size=16,
            hidden_size=32,
            use_bias=False,
            activations=["HardSigmoid", "Tanh", "Tanh"] * directions,
            rnn_type="LSTM",
            directions=directions,
        )
        # Multiple parameterized activations.
        verify_rnn(
            seq_length=2,
            batch_size=1,
            input_size=16,
            hidden_size=32,
            use_bias=False,
            activations=["HardSigmoid", "LeakyRelu", "Tanh"] * directions,
            alphas=[2.0, 0.5, 0.0] * directions,
            betas=[0.3, 0.0, 0.0] * directions,
            rnn_type="LSTM",
            directions=directions,
        )
        # All parameterized with new Affine activation.
        verify_rnn(
            seq_length=2,
            batch_size=1,
            input_size=16,
            hidden_size=32,
            use_bias=False,
            activations=["HardSigmoid", "LeakyRelu", "Affine"] * directions,
            alphas=[2.0, 0.5, 0.8] * directions,
            betas=[0.3, 0.1, 0.0] * directions,
            rnn_type="LSTM",
            directions=directions,
        )

        # Testing with initial state and peepholes
        verify_rnn(
            seq_length=2,
            batch_size=1,
            input_size=16,
            hidden_size=32,
            use_bias=True,
            use_initial_state=True,
            rnn_type="LSTM",
            directions=directions,
        )

        verify_rnn(
            seq_length=2,
            batch_size=1,
            input_size=16,
            hidden_size=32,
            use_bias=True,
            use_initial_state=True,
            use_peep=True,
            rnn_type="LSTM",
            directions=directions,
        )


@tvm.testing.uses_gpu
def test_gru():
    for directions in [1, 2]:
        # No bias.
        verify_rnn(
            seq_length=2,
            batch_size=1,
            input_size=16,
            hidden_size=32,
            use_bias=False,
            rnn_type="GRU",
            directions=directions,
        )
        # large batch.
        verify_rnn(
            seq_length=4,
            batch_size=8,
            input_size=16,
            hidden_size=32,
            use_bias=True,
            rnn_type="GRU",
            linear_before_reset=True,
            directions=directions,
        )
        # Non power of two.
        verify_rnn(
            seq_length=3,
            batch_size=3,
            input_size=16,
            hidden_size=40,
            use_bias=True,
            rnn_type="GRU",
            directions=directions,
        )
        # Long sequence.
        verify_rnn(
            seq_length=8,
            batch_size=1,
            input_size=16,
            hidden_size=32,
            use_bias=True,
            rnn_type="GRU",
            directions=directions,
        )
        # Large hidden.
        verify_rnn(
            seq_length=2,
            batch_size=1,
            input_size=16,
            hidden_size=128,
            use_bias=True,
            rnn_type="GRU",
            directions=directions,
        )
        # Large input.
        verify_rnn(
            seq_length=2,
            batch_size=1,
            input_size=64,
            hidden_size=32,
            use_bias=True,
            rnn_type="GRU",
            directions=directions,
        )

        # Different activation testing.
        # Default value hardsigmoid.
        verify_rnn(
            seq_length=2,
            batch_size=1,
            input_size=16,
            hidden_size=32,
            use_bias=False,
            activations=["HardSigmoid", "Softsign"] * directions,
            rnn_type="GRU",
            directions=directions,
        )
        # Multiple parameterized activations.
        verify_rnn(
            seq_length=2,
            batch_size=1,
            input_size=16,
            hidden_size=32,
            use_bias=False,
            activations=["HardSigmoid", "LeakyRelu"] * directions,
            alphas=[2.0, 0.5] * directions,
            betas=[0.3, 0.0] * directions,
            rnn_type="GRU",
            directions=directions,
        )
        # All parameterized with new Affine activation.
        verify_rnn(
            seq_length=2,
            batch_size=1,
            input_size=16,
            hidden_size=32,
            use_bias=False,
            activations=["HardSigmoid", "Affine"] * directions,
            alphas=[2.0, 0.8] * directions,
            betas=[0.3, 0.1] * directions,
            rnn_type="GRU",
            directions=directions,
        )

        # Testing with initial state
        verify_rnn(
            seq_length=2,
            batch_size=1,
            input_size=16,
            hidden_size=32,
            use_bias=True,
            use_initial_state=True,
            rnn_type="GRU",
            directions=directions,
        )


@tvm.testing.uses_gpu
def test_resize():
    def verify(ishape, oshape, scales, mode, coord_trans="asymmetric", alpha=0.5, exclude=False):
        nodes = [
            make_constant_node("roi", onnx.TensorProto.FLOAT, (0,), []),
            make_constant_node("scales", onnx.TensorProto.FLOAT, (len(scales),), scales),
        ]
        input_names = ["X", "roi", "scales"]
        if oshape != []:
            nodes.append(
                make_constant_node("sizes", onnx.TensorProto.INT64, (len(oshape),), oshape)
            )
            input_names.append("sizes")
        nodes.append(
            helper.make_node(
                "Resize",
                inputs=input_names,
                outputs=["Y"],
                mode=mode,
                coordinate_transformation_mode=coord_trans,
                cubic_coeff_a=alpha,
                exclude_outside=exclude,
            )
        )

        if oshape == []:
            oshape = [round(dim * scale) for (dim, scale) in zip(ishape, scales)]
        graph = helper.make_graph(
            nodes,
            "resize_test",
            inputs=[helper.make_tensor_value_info("X", TensorProto.FLOAT, ishape)],
            outputs=[helper.make_tensor_value_info("Y", TensorProto.FLOAT, oshape)],
        )

        model = helper.make_model(graph, producer_name="resize_test")

        verify_with_ort(model, [ishape], [oshape], use_vm=True, opset=11, freeze_params=True)

    for ndim in [1, 2, 3]:
        method = "nearest"
        for coord_trans in ["asymmetric", "align_corners", "half_pixel"]:
            # upsampling
            verify([1, 16] + [32] * ndim, [1, 16] + [64] * ndim, [], method, coord_trans)
            # downsampling
            verify([1, 16] + [32] * ndim, [1, 16] + [16] * ndim, [], method, coord_trans)
            # scales are specified instead of sizes
            verify([1, 16] + [32] * ndim, [], [1, 1] + [0.5] * ndim, method, coord_trans)
            verify([1, 16] + [32] * ndim, [], [1, 1] + [2] * ndim, method, coord_trans)

        if ndim == 2:
            ## TODO(mbrookhart): ONNX Runtime in CI only supports 2D linear resize
            ## Remove this condition when updating CI
            method = "linear"
            # upsampling
            verify([1, 16] + [32] * ndim, [1, 16] + [64] * ndim, [], method)
            # downsampling
            verify([1, 16] + [32] * ndim, [1, 16] + [16] * ndim, [], method)
            # scales are specified instead of sizes
            verify([1, 16] + [32] * ndim, [], [1, 1] + [0.5] * ndim, method)
            verify([1, 16] + [32] * ndim, [], [1, 1] + [2] * ndim, method)

        if ndim == 2:
            # ONNX Runtime only supports cubic interpolation for 2D images
            method = "cubic"
            for alpha in [0.5, 0.75]:
                for exclude in [True, False]:
                    # upsampling
                    verify(
                        [1, 16] + [32] * ndim,
                        [1, 16] + [64] * ndim,
                        [],
                        method,
                        alpha=alpha,
                        exclude=exclude,
                    )
                    # downsampling
                    verify(
                        [1, 16] + [32] * ndim,
                        [1, 16] + [16] * ndim,
                        [],
                        method,
                        alpha=alpha,
                        exclude=exclude,
                    )
                    # scales are specified instead of sizes
                    verify(
                        [1, 16] + [32] * ndim,
                        [],
                        [1, 1] + [0.5] * ndim,
                        method,
                        alpha=alpha,
                        exclude=exclude,
                    )
                    verify(
                        [1, 16] + [32] * ndim,
                        [],
                        [1, 1] + [2] * ndim,
                        method,
                        alpha=alpha,
                        exclude=exclude,
                    )

    def verify_opset_10(ishape, scales, mode):
        nodes = [
            make_constant_node("scales", onnx.TensorProto.FLOAT, (len(scales),), scales),
        ]
        input_names = ["X", "scales"]
        nodes.append(
            helper.make_node(
                "Resize",
                inputs=input_names,
                outputs=["Y"],
                mode=mode,
            )
        )

        oshape = [round(dim * scale) for (dim, scale) in zip(ishape, scales)]
        graph = helper.make_graph(
            nodes,
            "resize_test",
            inputs=[helper.make_tensor_value_info("X", TensorProto.FLOAT, ishape)],
            outputs=[helper.make_tensor_value_info("Y", TensorProto.FLOAT, oshape)],
        )

        model = helper.make_model(graph, producer_name="resize_test")
        verify_with_ort(model, [ishape], [oshape], use_vm=True, freeze_params=True, opset=10)

    verify_opset_10([1, 16, 32, 32], [1, 1, 2, 2], "nearest")
    verify_opset_10([1, 16, 32, 32], [1, 1, 0.5, 0.5], "linear")


@tvm.testing.uses_gpu
def test_nonzero():
    def verify_nonzero(indata, outdata, dtype):
        node = helper.make_node(
            "NonZero",
            inputs=["X"],
            outputs=["Y"],
        )

        graph = helper.make_graph(
            [node],
            "nonzero_test",
            inputs=[helper.make_tensor_value_info("X", TensorProto.INT64, list(indata.shape))],
            outputs=[helper.make_tensor_value_info("Y", TensorProto.INT64, list(outdata.shape))],
        )

        model = helper.make_model(graph, producer_name="nonzero_test")

        verify_with_ort_with_inputs(model, [indata], dtype="int64", use_vm=True, opset=9)

    input_data = np.array([[1, 0], [1, 1]], dtype=np.int64)
    result = np.array((np.nonzero(input_data)))  # expected output [[0, 1, 1], [0, 0, 1]]
    verify_nonzero(input_data, result, dtype=np.int64)

    input_data = np.array([[3, 0, 0], [0, 4, 0], [5, 6, 0]], dtype=np.int64)
    result = np.array((np.nonzero(input_data)))  # expected output [[0, 1, 2, 2], [0, 1, 0, 1]]
    verify_nonzero(input_data, result, dtype=np.int64)


@tvm.testing.uses_gpu
def test_topk():
    def verify_topk(input_dims, K, axis=-1):
        output_dims = list(input_dims)
        output_dims[axis] = K

        node = helper.make_node(
            "TopK", inputs=["X", "K"], outputs=["Values", "Indicies"], axis=axis
        )

        graph = helper.make_graph(
            [node],
            "topk_test",
            inputs=[
                helper.make_tensor_value_info("X", TensorProto.FLOAT, list(input_dims)),
                helper.make_tensor_value_info(
                    "K",
                    TensorProto.INT64,
                    [
                        1,
                    ],
                ),
            ],
            outputs=[
                helper.make_tensor_value_info("Values", TensorProto.FLOAT, output_dims),
                helper.make_tensor_value_info("Indicies", TensorProto.INT64, output_dims),
            ],
        )

        model = helper.make_model(graph, producer_name="topk_test")

        indata = np.random.uniform(-10, 10, input_dims).astype(np.float32)
        verify_with_ort_with_inputs(model, [indata, np.array([K])], use_vm=True)

    for n in [12, 32]:
        for shape in [[n], [n, n], [n, n, n]]:
            for k in [1, 5, 10]:
                verify_topk(shape, k)

        verify_topk([n, n, n], 5, 0)
        verify_topk([n, n, n], 5, 1)
        verify_topk([n, n, n], 5, 2)


@tvm.testing.uses_gpu
def test_roi_align():
    def verify_roi_align(
        input_dims,
        num_roi,
        output_height,
        output_width,
        sampling_ratio=0,
        spatial_scale=1.0,
        mode="avg",
    ):
        output_dims = [num_roi, input_dims[1], output_height, output_width]

        node = helper.make_node(
            "RoiAlign",
            inputs=["X", "rois", "batch_indicies"],
            outputs=["Y"],
            mode=mode,
            output_height=output_height,
            output_width=output_width,
            sampling_ratio=sampling_ratio,
            spatial_scale=spatial_scale,
        )

        graph = helper.make_graph(
            [node],
            "roialign_test",
            inputs=[
                helper.make_tensor_value_info("X", TensorProto.FLOAT, list(input_dims)),
                helper.make_tensor_value_info("rois", TensorProto.FLOAT, [num_roi, 4]),
                helper.make_tensor_value_info(
                    "batch_indicies",
                    TensorProto.INT64,
                    [
                        num_roi,
                    ],
                ),
            ],
            outputs=[helper.make_tensor_value_info("Y", TensorProto.FLOAT, output_dims)],
        )

        model = helper.make_model(graph, producer_name="roialign_test")

        np_data = np.random.uniform(size=input_dims).astype("float32")
        np_rois = np.random.uniform(size=[num_roi, 4]).astype("float32") * input_dims[2]
        np_batch_indicies = np.random.randint(low=0, high=input_dims[0], size=num_roi)

        verify_with_ort_with_inputs(
            model, [np_data, np_rois, np_batch_indicies], out_shape=[output_dims]
        )

    verify_roi_align((1, 4, 16, 16), 32, 7, 7, sampling_ratio=0, spatial_scale=1.0)
    verify_roi_align((4, 4, 16, 32), 32, 7, 7, sampling_ratio=0, spatial_scale=1.0)
    verify_roi_align((1, 8, 16, 16), 32, 7, 7, sampling_ratio=0, spatial_scale=1.0)
    verify_roi_align((1, 4, 8, 8), 32, 7, 7, sampling_ratio=0, spatial_scale=1.0)
    verify_roi_align((1, 4, 16, 16), 16, 5, 7, sampling_ratio=0, spatial_scale=1.0)
    verify_roi_align((1, 4, 16, 12), 8, 7, 3, sampling_ratio=0, spatial_scale=1.0)
    verify_roi_align((1, 4, 16, 16), 32, 7, 7, sampling_ratio=0, spatial_scale=0.5)
    verify_roi_align((3, 4, 12, 16), 32, 7, 7, sampling_ratio=0, spatial_scale=1.5)
    verify_roi_align((5, 4, 16, 14), 32, 7, 7, sampling_ratio=1, spatial_scale=1.0)
    verify_roi_align((1, 4, 16, 16), 32, 7, 7, sampling_ratio=2, spatial_scale=1.0)

    # ONNX implementation of roi_align with max mode is incorrect, so we don't compare outputs here.


@tvm.testing.uses_gpu
def test_non_max_suppression():
    def verify_nms(
        boxes, scores, max_output_boxes_per_class, iou_threshold, score_threshold, output_dims
    ):
        input_names = ["boxes", "scores", "max_output_boxes_per_class", "iou_threshold"]
        input_nodes = [
            helper.make_tensor_value_info("boxes", TensorProto.FLOAT, boxes.shape),
            helper.make_tensor_value_info("scores", TensorProto.FLOAT, scores.shape),
            helper.make_tensor_value_info(
                "max_output_boxes_per_class", TensorProto.INT64, max_output_boxes_per_class.shape
            ),
            helper.make_tensor_value_info("iou_threshold", TensorProto.FLOAT, iou_threshold.shape),
        ]
        inputs = [boxes, scores, max_output_boxes_per_class, iou_threshold]
        if score_threshold is not None:
            input_names.append("score_threshold")
            input_nodes.append(
                helper.make_tensor_value_info(
                    "score_threshold", TensorProto.FLOAT, score_threshold.shape
                )
            )
            inputs.append(score_threshold)
        node = helper.make_node(
            "NonMaxSuppression",
            inputs=input_names,
            outputs=["Y"],
            center_point_box=0,
        )

        graph = helper.make_graph(
            [node],
            "nms_test",
            inputs=input_nodes,
            outputs=[helper.make_tensor_value_info("Y", TensorProto.INT64, output_dims)],
        )

        model = helper.make_model(graph, producer_name="nms_test")

        verify_with_ort_with_inputs(model, inputs, use_vm=True)

    boxes = np.array(
        [
            [
                [0.0, 0.0, 0.3, 0.3],
                [0.0, 0.0, 0.4, 0.4],
                [0.0, 0.0, 0.5, 0.5],
                [0.5, 0.5, 0.9, 0.9],
                [0.5, 0.5, 1.0, 1.0],
            ],
            [
                [0.0, 0.0, 0.3, 0.3],
                [0.0, 0.0, 0.4, 0.4],
                [0.5, 0.5, 0.95, 0.95],
                [0.5, 0.5, 0.96, 0.96],
                [0.5, 0.5, 1.0, 1.0],
            ],
        ]
    ).astype("float32")

    scores = np.array(
        [
            [[0.1, 0.2, 0.6, 0.3, 0.9], [0.1, 0.2, 0.6, 0.3, 0.9]],
            [[0.1, 0.2, 0.6, 0.3, 0.9], [0.1, 0.2, 0.6, 0.3, 0.9]],
        ]
    ).astype("float32")
    max_output_boxes_per_class = np.array(2).astype("int64")
    iou_threshold = np.array(0.8).astype("float32")
    output_dims = [8, 3]
    verify_nms(boxes, scores, max_output_boxes_per_class, iou_threshold, None, output_dims)

    boxes = np.array(
        [
            [
                [0.0, 0.0, 1.0, 1.0],
                [0.0, 0.1, 1.0, 1.1],
                [0.0, -0.1, 1.0, 0.9],
                [0.0, 10.0, 1.0, 11.0],
                [0.0, 10.1, 1.0, 11.1],
                [0.0, 100.0, 1.0, 101.0],
            ]
        ]
    ).astype(np.float32)
    scores = np.array([[[0.9, 0.75, 0.6, 0.95, 0.5, 0.3]]]).astype(np.float32)
    max_output_boxes_per_class = np.array([3]).astype(np.int64)
    iou_threshold = np.array([0.5]).astype(np.float32)
    score_threshold = np.array([0.4]).astype(np.float32)
    output_dims = [2, 3]
    verify_nms(
        boxes, scores, max_output_boxes_per_class, iou_threshold, score_threshold, output_dims
    )


def verify_cond_loop():
    y_in = helper.make_tensor_value_info("y_in", TensorProto.FLOAT, [1])
    y_out = helper.make_tensor_value_info("y_out", TensorProto.FLOAT, [1])
    scan_out = helper.make_tensor_value_info("scan_out", TensorProto.FLOAT, [1])
    cond_in = helper.make_tensor_value_info("cond_in", TensorProto.BOOL, [])
    cond_out = helper.make_tensor_value_info("cond_out", TensorProto.BOOL, [])
    iter_count = helper.make_tensor_value_info("iter_count", TensorProto.INT64, [])

    y = np.array([-2]).astype(np.float32)

    five_const_node = helper.make_node(
        "Constant",
        inputs=[],
        outputs=["five"],
        value=helper.make_tensor(
            name="const_tensor_five", data_type=TensorProto.FLOAT, dims=(), vals=[5]
        ),
    )

    iter_cast_node = helper.make_node(
        "Cast", inputs=["iter_count"], outputs=["iter_cast"], to=onnx.TensorProto.FLOAT
    )

    y_add_node = helper.make_node("Add", inputs=["y_in", "iter_cast"], outputs=["y_out"])

    less_node = helper.make_node("Less", inputs=["y_out", "five"], outputs=["cond_less"])

    squeeze_node = helper.make_node("Squeeze", inputs=["cond_less"], outputs=["cond_squeeze"])

    cond_cast_node = helper.make_node(
        "Cast", inputs=["cond_squeeze"], outputs=["cond_out"], to=onnx.TensorProto.BOOL
    )

    scan_identity_node = helper.make_node("Identity", inputs=["y_out"], outputs=["scan_out"])

    loop_body = helper.make_graph(
        [
            five_const_node,
            iter_cast_node,
            y_add_node,
            less_node,
            squeeze_node,
            cond_cast_node,
            scan_identity_node,
        ],
        "loop_body",
        [iter_count, cond_in, y_in],
        [cond_out, y_out, scan_out],
    )

    loop_node = helper.make_node(
        "Loop", inputs=["trip_count", "cond", "y"], outputs=["res_y", "res_scan"], body=loop_body
    )

    trip_count = np.array(5).astype(np.int64)
    res_y = np.array([13]).astype(np.float32)
    cond = np.array(1).astype(bool)
    loop_graph = onnx.helper.make_graph(
        [loop_node],
        "loop_outer",
        inputs=[
            onnx.helper.make_tensor_value_info("trip_count", onnx.TensorProto.INT64, []),
            onnx.helper.make_tensor_value_info("cond", onnx.TensorProto.BOOL, []),
            onnx.helper.make_tensor_value_info("y", onnx.TensorProto.FLOAT, [1]),
        ],
        outputs=[
            onnx.helper.make_tensor_value_info("res_y", onnx.TensorProto.FLOAT, [1]),
            onnx.helper.make_tensor_value_info("res_scan", onnx.TensorProto.FLOAT, [5, 1]),
        ],
    )
    loop_model = onnx.helper.make_model(loop_graph)

    # Set a high trip count so that condition trips first.
    trip_count = np.array(40).astype(np.int64)
    cond = np.array(1).astype(bool)
    input_vals = [trip_count, cond, y]
    verify_with_ort_with_inputs(loop_model, input_vals, use_vm=True, freeze_params=True)


def verify_count_loop():
    y_in = helper.make_tensor_value_info("y_in", TensorProto.FLOAT, [])
    y_out = helper.make_tensor_value_info("y_out", TensorProto.FLOAT, [])
    scan_out = helper.make_tensor_value_info("scan_out", TensorProto.FLOAT, [])
    cond_in = helper.make_tensor_value_info("cond_in", TensorProto.BOOL, [])
    cond_out = helper.make_tensor_value_info("cond_out", TensorProto.BOOL, [])
    iter_count = helper.make_tensor_value_info("iter_count", TensorProto.INT64, [])

    y = np.array(-2).astype(np.float32)

    iter_cast_node = helper.make_node(
        "Cast", inputs=["iter_count"], outputs=["iter_cast"], to=onnx.TensorProto.FLOAT
    )

    y_add_node = helper.make_node("Add", inputs=["y_in", "iter_cast"], outputs=["y_out"])

    identity_node = helper.make_node("Identity", inputs=["cond_in"], outputs=["cond_out"])

    scan_identity_node = helper.make_node("Identity", inputs=["y_out"], outputs=["scan_out"])

    loop_body = helper.make_graph(
        [identity_node, iter_cast_node, y_add_node, scan_identity_node],
        "loop_body",
        [iter_count, cond_in, y_in],
        [cond_out, y_out, scan_out],
    )

    loop_node = helper.make_node(
        "Loop", inputs=["trip_count", "cond", "y"], outputs=["res_y", "res_scan"], body=loop_body
    )

    trip_count = np.array(5).astype(np.int64)
    res_y = np.array([13]).astype(np.float32)
    cond = np.array(1).astype(bool)
    loop_graph = onnx.helper.make_graph(
        [loop_node],
        "loop_outer",
        inputs=[
            onnx.helper.make_tensor_value_info("trip_count", onnx.TensorProto.INT64, []),
            onnx.helper.make_tensor_value_info("cond", onnx.TensorProto.BOOL, []),
            onnx.helper.make_tensor_value_info("y", onnx.TensorProto.FLOAT, []),
        ],
        outputs=[
            onnx.helper.make_tensor_value_info("res_y", onnx.TensorProto.FLOAT, []),
            onnx.helper.make_tensor_value_info("res_scan", onnx.TensorProto.FLOAT, [5]),
        ],
    )
    loop_model = onnx.helper.make_model(loop_graph)

    trip_count = np.array(5).astype(np.int64)
    cond = np.array(1).astype(bool)
    input_vals = [trip_count, cond, y]
    verify_with_ort_with_inputs(loop_model, input_vals, use_vm=True, freeze_params=True)


def verify_tensor_loop():
    y_in = helper.make_tensor_value_info("y_in", TensorProto.FLOAT, [3, 3, 3, 3])
    y_out = helper.make_tensor_value_info("y_out", TensorProto.FLOAT, [3, 3, 3, 3])
    scan_out = helper.make_tensor_value_info("scan_out", TensorProto.FLOAT, [3, 3, 3, 3])
    cond_in = helper.make_tensor_value_info("cond_in", TensorProto.BOOL, [])
    cond_out = helper.make_tensor_value_info("cond_out", TensorProto.BOOL, [])
    iter_count = helper.make_tensor_value_info("iter_count", TensorProto.INT64, [])

    y = np.random.normal(size=[3, 3, 3, 3]).astype(np.float32)

    iter_cast_node = helper.make_node(
        "Cast", inputs=["iter_count"], outputs=["iter_cast"], to=onnx.TensorProto.FLOAT
    )

    y_add_node = helper.make_node("Add", inputs=["y_in", "iter_cast"], outputs=["y_out"])

    identity_node = helper.make_node("Identity", inputs=["cond_in"], outputs=["cond_out"])

    scan_identity_node = helper.make_node("Identity", inputs=["y_out"], outputs=["scan_out"])

    loop_body = helper.make_graph(
        [identity_node, iter_cast_node, y_add_node, scan_identity_node],
        "loop_body",
        [iter_count, cond_in, y_in],
        [cond_out, y_out, scan_out],
    )

    loop_node = helper.make_node(
        "Loop", inputs=["trip_count", "cond", "y"], outputs=["res_y", "res_scan"], body=loop_body
    )

    trip_count = np.array(5).astype(np.int64)
    cond = np.array(1).astype(bool)
    loop_graph = onnx.helper.make_graph(
        [loop_node],
        "loop_outer",
        inputs=[
            onnx.helper.make_tensor_value_info("trip_count", onnx.TensorProto.INT64, []),
            onnx.helper.make_tensor_value_info("cond", onnx.TensorProto.BOOL, []),
            onnx.helper.make_tensor_value_info("y", onnx.TensorProto.FLOAT, [3, 3, 3, 3]),
        ],
        outputs=[
            onnx.helper.make_tensor_value_info("res_y", onnx.TensorProto.FLOAT, [3, 3, 3, 3]),
            onnx.helper.make_tensor_value_info("res_scan", onnx.TensorProto.FLOAT, [5, 3, 3, 3, 3]),
        ],
    )
    loop_model = onnx.helper.make_model(loop_graph)

    trip_count = np.array(5).astype(np.int64)
    cond = np.array(1).astype(bool)
    input_vals = [trip_count, cond, y]
    verify_with_ort_with_inputs(
        loop_model, input_vals, use_vm=True, freeze_params=True, convert_to_static=True
    )


def test_loop():
    # Test a loop that exits once a condition is met.
    verify_cond_loop()
    # Test a loop that exits after a fixed number of iterations with scalar outputs.
    verify_count_loop()
    # Test a loop that uses an array output.
    verify_tensor_loop()


def verify_if(cond_array, num_outputs):
    # Given a bool scalar input cond.
    # return constant tensor x if cond is True, otherwise return constant tensor y.

    def append_constant_nodes(nodes, outputs, expected, name):
        outputs.append(onnx.helper.make_tensor_value_info(name, onnx.TensorProto.FLOAT, [5]))

        expected.append(np.random.randn(5).astype("float32"))

        nodes.append(
            onnx.helper.make_node(
                "Constant", inputs=[], outputs=[name], value=numpy_helper.from_array(expected[-1])
            )
        )

    if_outputs = []
    graph_outputs = []

    then_nodes, then_outs, then_expected = [], [], []
    else_nodes, else_outs, else_expected = [], [], []

    for i in range(num_outputs):
        append_constant_nodes(then_nodes, then_outs, then_expected, "then_out{}".format(i))
        append_constant_nodes(else_nodes, else_outs, else_expected, "else_out{}".format(i))

        if_outputs.append("res{}".format(i))
        graph_outputs.append(
            onnx.helper.make_tensor_value_info("res{}".format(i), onnx.TensorProto.FLOAT, [5]),
        )

    then_body = onnx.helper.make_graph(then_nodes, "then_body", [], then_outs)
    else_body = onnx.helper.make_graph(else_nodes, "else_body", [], else_outs)

    if_node = onnx.helper.make_node(
        "If", inputs=["cond"], outputs=if_outputs, then_branch=then_body, else_branch=else_body
    )

    if_graph = onnx.helper.make_graph(
        [if_node],
        "if_outer",
        inputs=[
            onnx.helper.make_tensor_value_info("cond", onnx.TensorProto.BOOL, []),
        ],
        outputs=graph_outputs,
    )

    if_model = onnx.helper.make_model(if_graph)
    if cond_array:
        cond = np.array([1]).astype("bool")
    else:
        cond = np.array(1).astype("bool")
    correct_out = then_expected if cond else else_expected

    # TODO(jwfromm): Onnxruntime 1.0.0 is buggy with If statements. Replace this with
    # verify_with_ort once we update versions.
    for target, dev in tvm.testing.enabled_targets():
        tvm_out = get_tvm_output_with_vm(if_model, [cond], target, dev, freeze_params=True)
        if not isinstance(tvm_out, list):
            tvm_out = [tvm_out]
        for i in range(len(tvm_out)):
            tvm.testing.assert_allclose(correct_out[i], tvm_out[i], rtol=1e-05, atol=1e-05)


@tvm.testing.uses_gpu
def test_if():
    # Confirm that if works with cond as an array or scalar.
    verify_if(cond_array=False, num_outputs=1)
    verify_if(cond_array=False, num_outputs=2)
    verify_if(cond_array=True, num_outputs=1)
    verify_if(cond_array=True, num_outputs=2)


@tvm.testing.uses_gpu
def test_size():
    def verify_size(indata):
        node = helper.make_node(
            "Size",
            inputs=["X"],
            outputs=["Y"],
        )

        graph = helper.make_graph(
            [node],
            "size_test",
            inputs=[helper.make_tensor_value_info("X", TensorProto.INT64, list(indata.shape))],
            outputs=[helper.make_tensor_value_info("Y", TensorProto.INT64, [])],
        )

        model = helper.make_model(graph, producer_name="size_test")

        verify_with_ort_with_inputs(model, [indata], dtype="int64", use_vm=True, opset=11)

    input_data = np.array([[1, 0], [1, 1]], dtype=np.int64)
    verify_size(input_data)

    input_data = np.array([[3, 0, 0], [0, 4, 0], [5, 6, 0]], dtype=np.int64)
    verify_size(input_data)


@tvm.testing.uses_gpu
def test_maxunpool():
    def verify_maxunpool(data, indices, kernel_shape, strides, output_shape=None, pads=None):
        input_names = ["xT", "xI"]
        input_info = [
            helper.make_tensor_value_info("xT", TensorProto.FLOAT, list(data.shape)),
            helper.make_tensor_value_info("xI", TensorProto.INT64, list(indices.shape)),
        ]
        input_values = [data, indices]
        if output_shape is not None:
            input_names.append("output_shape")
            input_info.append(
                helper.make_tensor_value_info(
                    "output_shape", TensorProto.INT64, list(output_shape.shape)
                )
            )
            input_values.append(output_shape)
        else:
            # Compute expected output shape
            output_shape = np.asarray(([1, 1] + list(strides))) * np.asarray(list(data.shape))
            output_shape += np.asarray(([0, 0] + list(kernel_shape))) - np.asarray(
                ([0, 0] + list(strides))
            )
            if pads is not None:
                output_shape -= np.asarray(
                    [0, 0] + list(np.sum(np.reshape(list(pads), [-1, 2]), axis=-1))
                )
        output_shape = [int(i) for i in output_shape]

        node = helper.make_node(
            "MaxUnpool", inputs=input_names, outputs=["y"], kernel_shape=kernel_shape
        )

        if pads is not None:
            pad_attr = helper.make_attribute("pads", pads)
            node.attribute.append(pad_attr)

        if strides is not None:
            strides_attr = helper.make_attribute("strides", strides)
            node.attribute.append(strides_attr)

        graph = helper.make_graph(
            [node],
            "maxunpool_test",
            inputs=input_info,
            outputs=[helper.make_tensor_value_info("y", TensorProto.FLOAT, output_shape)],
        )

        model = helper.make_model(graph, producer_name="size_test")

        verify_with_ort_with_inputs(model, input_values, use_vm=True, opset=11)

    # Basic test
    xT = np.array([[[[5, 6], [7, 8]]]], dtype=np.float32)
    xI = np.array([[[[0, 7], [13, 15]]]], dtype=np.int64)
    verify_maxunpool(xT, xI, [2, 2], strides=[2, 2])
    # Small stride
    verify_maxunpool(xT, xI, [2, 2], strides=[1, 1])
    # Big kernel
    verify_maxunpool(xT, xI, [3, 3], strides=[2, 2])
    # With output shape
    output_shape = np.array((1, 1, 5, 5), dtype=np.int64)
    verify_maxunpool(xT, xI, [2, 2], strides=[2, 2], output_shape=output_shape)
    # With explicit reverse padding
    pads = np.asarray([1, 1, 1, 1]).astype(np.int64)
    verify_maxunpool(xT, xI, [2, 2], strides=[2, 2], pads=pads)


@tvm.testing.uses_gpu
def test_softplus():
    def verify_softplus(indata):
        node = helper.make_node(
            "Softplus",
            inputs=["X"],
            outputs=["Y"],
        )

        graph = helper.make_graph(
            [node],
            "softplus_test",
            inputs=[helper.make_tensor_value_info("X", TensorProto.FLOAT, list(indata.shape))],
            outputs=[helper.make_tensor_value_info("Y", TensorProto.FLOAT, list(indata.shape))],
        )

        model = helper.make_model(graph, producer_name="softplus_test")

        verify_with_ort_with_inputs(model, [indata], dtype="float32", use_vm=True, opset=11)

    # Simple case with all signs.
    input_data = np.array([[-1, 0, 1]], dtype=np.float32)
    verify_softplus(input_data)
    # More fancy case.
    input_data = np.random.randn(1, 32, 32, 3).astype("float32")
    verify_softplus(input_data)


@tvm.testing.uses_gpu
def test_cumsum():
    def verify_cumsum(indata, axis, exclusive=0, reverse=0, type="float32"):
        cumsum_node = onnx.helper.make_node(
            "CumSum",
            inputs=["X", "axis"],
            outputs=["Y"],
        )
        if exclusive != 0:
            exclusive_attr = helper.make_attribute("exclusive", exclusive)
            cumsum_node.attribute.append(exclusive_attr)
        if reverse != 0:
            reverse_attr = helper.make_attribute("reverse", reverse)
            cumsum_node.attribute.append(reverse_attr)
        nodes = [
            make_constant_node("axis", onnx.TensorProto.INT32, [1], [axis]),
            cumsum_node,
        ]
        if type == "float32":
            tensor_type = TensorProto.FLOAT
        else:
            tensor_type = TensorProto.INT32
            type = "int32"

        graph = helper.make_graph(
            nodes,
            "cumsum_test",
            inputs=[
                helper.make_tensor_value_info("X", tensor_type, list(indata.shape)),
            ],
            outputs=[helper.make_tensor_value_info("Y", tensor_type, list(indata.shape))],
        )

        model = helper.make_model(graph, producer_name="cumsum_test")

        verify_with_ort_with_inputs(model, [indata], dtype=type, use_vm=True, opset=11)

    data = (
        np.array(
            [
                1.0,
                2.0,
                3.0,
                4.0,
                5.0,
                6.0,
                7.0,
                8.0,
                9.0,
                10.0,
                11.0,
                12.0,
            ]
        )
        .astype(np.float32)
        .reshape((3, 4))
    )

    verify_cumsum(data, 0)
    verify_cumsum(data, 1)
    verify_cumsum(data, 0, 1, 0)
    verify_cumsum(data, 1, 1, 0)
    verify_cumsum(data, 0, 0, 1)
    verify_cumsum(data, 1, 0, 1)
    verify_cumsum(data, 1, 1, 1)
    data = np.random.randn(1, 32, 32, 3).astype("float32")
    verify_cumsum(data, 1)
    data = np.random.randn(1, 32, 32, 3).astype("int32")
    verify_cumsum(data, 0, type="int32")
    verify_cumsum(data, 1, type="int32")
    verify_cumsum(data, 0, 1, 0, type="int32")
    verify_cumsum(data, 1, 1, 0, type="int32")
    verify_cumsum(data, 0, 0, 1, type="int32")
    verify_cumsum(data, 1, 0, 1, type="int32")
    verify_cumsum(data, 1, 1, 1, type="int32")


@tvm.testing.uses_gpu
def test_eyelike():
    def verify_eyelike(indata):
        node = helper.make_node(
            "EyeLike",
            inputs=["X"],
            outputs=["Y"],
        )

        graph = helper.make_graph(
            [node],
            "eyelike_test",
            inputs=[helper.make_tensor_value_info("X", TensorProto.FLOAT, list(indata.shape))],
            outputs=[helper.make_tensor_value_info("Y", TensorProto.FLOAT, list(indata.shape))],
        )

        model = helper.make_model(graph, producer_name="eyelike_test")

        verify_with_ort_with_inputs(model, [indata], dtype="float32", opset=9)

    input_data = np.zeros((5, 5), dtype=np.float32)
    verify_eyelike(input_data)


"""
  The following parameterized tests loads the tests that ONNX ships as
  serialized ONNX files, inputs, and outputs. The goal of this test
  is to ensure the ONNX importer is in line with the ONNX specification.
  To allow these tests to run in CI before all pass, a number of tests that
  are not yet supported are skipped.
"""

from onnx import numpy_helper

f = onnx.__file__
import glob

onnx_test_folders = sorted(glob.glob("/".join(f.split("/")[0:-1]) + "/backend/test/data/node/*/"))

unsupported_onnx_tests = [
    "test_cast_DOUBLE_to_FLOAT16/",
    "test_cast_FLOAT_to_STRING/",
    "test_cast_STRING_to_FLOAT/",
    "test_compress_0/",
    "test_compress_1/",
    "test_compress_default_axis/",
    "test_compress_negative_axis/",
    "test_convtranspose_dilations/",
    "test_convtranspose_output_shape/",
    "test_cumsum_1d/",
    "test_cumsum_1d_exclusive/",
    "test_cumsum_1d_reverse/",
    "test_cumsum_1d_reverse_exclusive/",
    "test_cumsum_2d_axis_0/",
    "test_cumsum_2d_axis_1/",
    "test_cumsum_2d_negative_axis/",
    "test_det_2d/",
    "test_det_nd/",
    "test_matmulinteger/",
    "test_maxpool_2d_same_lower/",
    "test_maxpool_2d_same_upper/",
    "test_maxpool_with_argmax_2d_precomputed_pads/",
    "test_maxpool_with_argmax_2d_precomputed_strides/",
    "test_maxunpool_export_with_output_shape/",
    "test_mvn/",
    "test_qlinearmatmul_2D/",
    "test_qlinearmatmul_3D/",
    "test_resize_tf_crop_and_resize/",
    ## For these three tests, ONNX 1.6.0 has incorrect graphs, they pass with ONNX 1.7.0
    "test_resize_upsample_sizes_nearest_ceil_half_pixel/",
    "test_resize_upsample_sizes_nearest_floor_align_corners/",
    "test_resize_upsample_sizes_nearest_round_prefer_ceil_asymmetric/",
    "test_rnn_seq_length/",
    "test_round/",
    "test_scan9_sum/",
    "test_scan_sum/",
    "test_simple_rnn_defaults/",
    "test_simple_rnn_with_initial_bias/",
    "test_strnormalizer_export_monday_casesensintive_lower/",
    "test_strnormalizer_export_monday_casesensintive_nochangecase/",
    "test_strnormalizer_export_monday_casesensintive_upper/",
    "test_strnormalizer_export_monday_empty_output/",
    "test_strnormalizer_export_monday_insensintive_upper_twodim/",
    "test_strnormalizer_nostopwords_nochangecase/",
    "test_tfidfvectorizer_tf_batch_onlybigrams_skip0/",
    "test_tfidfvectorizer_tf_batch_onlybigrams_skip5/",
    "test_tfidfvectorizer_tf_batch_uniandbigrams_skip5/",
    "test_tfidfvectorizer_tf_only_bigrams_skip0/",
    "test_tfidfvectorizer_tf_onlybigrams_levelempty/",
    "test_tfidfvectorizer_tf_onlybigrams_skip5/",
    "test_tfidfvectorizer_tf_uniandbigrams_skip5/",
    "test_unique_sorted_with_axis/",
    "test_unique_sorted_with_axis_3d/",
    "test_unique_sorted_with_negative_axis/",
    "test_upsample_nearest/",
]


targets = [tgt for (tgt, _) in tvm.testing.enabled_targets()]

target_skips = {
    "cuda": [
        "test_mod_mixed_sign_float16/",
        "test_qlinearconv/",
        "test_resize_upsample_sizes_nearest/",
    ]
}


@pytest.mark.parametrize("target", targets)
@pytest.mark.parametrize("test", onnx_test_folders)
def test_onnx_nodes(test, target):
    if target in target_skips:
        for failure in target_skips[target]:
            if failure in test:
                pytest.skip()
                break
    for failure in unsupported_onnx_tests:
        if failure in test:
            pytest.skip()
            break
    atol = 1e-5
    rtol = 1e-5
    if "roialign" in test:
        # for some reason the ONNX test crops the
        # roialign results to 4 decimal places
        atol = 1e-4
    onnx_model = onnx.load(test + "/model.onnx")
    inputs = []
    outputs = []
    for dataset in glob.glob(test + "/*/"):
        tensors = sorted(glob.glob(dataset + "/*.pb"))
        for tensor in tensors:
            new_tensor = onnx.TensorProto()
            with open(tensor, "rb") as f:
                new_tensor.ParseFromString(f.read())
            if "input" in tensor.split("/")[-1]:
                inputs.append(numpy_helper.to_array(new_tensor))
            elif "output" in tensor.split("/")[-1]:
                outputs.append(numpy_helper.to_array(new_tensor))
            else:
                raise ImportError(str(tensor) + " not labeled as an import or an output")

    dev = tvm.device(target, 0)
    tvm_val = get_tvm_output_with_vm(onnx_model, inputs, target, dev)
    if len(outputs) == 1:
        tvm.testing.assert_allclose(outputs[0], tvm_val, rtol=rtol, atol=atol)
    else:
        for output, val in zip(outputs, tvm_val):
            tvm.testing.assert_allclose(output, val, rtol=rtol, atol=atol)


def test_wrong_input():
    node = helper.make_node(
        "Softplus",
        inputs=["X"],
        outputs=["Y"],
    )

    graph = helper.make_graph(
        [node],
        "softplus_test",
        inputs=[helper.make_tensor_value_info("X", TensorProto.FLOAT, list([5]))],
        outputs=[helper.make_tensor_value_info("Y", TensorProto.FLOAT, list([5]))],
    )
    model = helper.make_model(graph, producer_name="softplus_test")

    # Check that the graph can import correctly with proper shape definitions.
    correct_shape_dict = {"X": [5]}
    relay.frontend.from_onnx(model, shape=correct_shape_dict)

    # Check that an assertion is triggered when an input not in the graph is provided.
    wrong_shape_dict = {"Z": [5]}
    with pytest.raises(AssertionError):
        relay.frontend.from_onnx(model, shape=wrong_shape_dict)


def test_aten():
    torch.set_grad_enabled(False)

    def _convert_to_onnx(model, inputs):
        file_name = "{}.onnx".format("aten_model")
        torch.onnx.export(
            model,
            inputs,
            file_name,
            export_params=True,
            verbose=False,
            opset_version=10,
            operator_export_type=torch.onnx.OperatorExportTypes.ONNX_ATEN,
        )
        onnx_model = onnx.load(file_name)
        assert 's: "embedding_bag"' in str(onnx_model)
        return onnx_model

    def verify_embedding_bag(num_embedding, embedding_dim, data_shape, num_bags=None):
        dummy_data = torch.randint(0, num_embedding - 1, data_shape)
        tvm_inputs = [dummy_data.numpy()]
        model = torch.nn.EmbeddingBag(num_embedding, embedding_dim)
        onnx_model = _convert_to_onnx(model, dummy_data)
        torch_out = model(dummy_data)
        for target, ctx in tvm.testing.enabled_targets():
            tvm_out = get_tvm_output_with_vm(
                onnx_model, tvm_inputs, target, ctx, freeze_params=True, convert_to_static=True
            )
            tvm.testing.assert_allclose(torch_out.numpy(), tvm_out)

    verify_embedding_bag(10, 3, [2, 10])
    verify_embedding_bag(32, 2, [3, 3])


def verify_reverse_sequence(x, sequence_lens, batch_axis, time_axis):
    node = onnx.helper.make_node(
        "ReverseSequence",
        inputs=["x", "sequence_lens"],
        outputs=["y"],
        time_axis=time_axis,
        batch_axis=batch_axis,
    )

    graph = helper.make_graph(
        [node],
        "reverse_sequence_test",
        inputs=[
            helper.make_tensor_value_info("x", TensorProto.FLOAT, list(x.shape)),
            helper.make_tensor_value_info(
                "sequence_lens", TensorProto.INT64, list(sequence_lens.shape)
            ),
        ],
        outputs=[helper.make_tensor_value_info("y", TensorProto.FLOAT, list(x.shape))],
    )

    model = helper.make_model(graph, producer_name="reverse_sequence_test")
    verify_with_ort_with_inputs(model, [x, sequence_lens], [x.shape])


@tvm.testing.uses_gpu
def test_reverse_sequence():
    x = np.array(
        [[0, 1, 2, 3], [4, 5, 6, 7], [8, 9, 10, 11], [12, 13, 14, 15]],
        dtype=np.float32,
    )
    sequence_lens = np.array([1, 2, 3, 4], dtype=np.int64)
    verify_reverse_sequence(x, sequence_lens, 0, 1)

    sequence_lens = np.array([4, 3, 2, 1], dtype=np.int64)
    verify_reverse_sequence(x, sequence_lens, 1, 0)


def verify_qlinearconv(
    x_shape,
    w_shape,
    y_shape,
    padding,
    kernel_shape,
    strides,
    dilations,
    auto_pad="NOTSET",
    bias=False,
):

    x_array = np.random.randint(low=0, high=255, size=x_shape).astype("uint8")
    w_array = np.random.uniform(low=0, high=255, size=w_shape).astype("uint8")

    initializer = [
        helper.make_tensor("x_scale", TensorProto.FLOAT, (), [np.random.rand()]),
        helper.make_tensor("x_zero_point", TensorProto.UINT8, (), [np.random.randint(0, 255)]),
        helper.make_tensor("w_scale", TensorProto.FLOAT, (), [np.random.rand()]),
        helper.make_tensor("w_zero_point", TensorProto.UINT8, (), [np.random.randint(0, 255)]),
        helper.make_tensor("y_scale", TensorProto.FLOAT, (), [np.random.rand()]),
        helper.make_tensor("y_zero_point", TensorProto.UINT8, (), [np.random.randint(0, 255)]),
    ]

    input_nodes = [
        helper.make_tensor_value_info("x", TensorProto.UINT8, list(x_shape)),
        helper.make_tensor_value_info("w", TensorProto.UINT8, list(w_shape)),
    ]
    input_names = [
        "x",
        "x_scale",
        "x_zero_point",
        "w",
        "w_scale",
        "w_zero_point",
        "y_scale",
        "y_zero_point",
    ]
    input_values = [x_array, w_array]

    if bias is True:
        b_shape = w_shape[0:1]
        b_array = np.random.randint(low=0, high=65536, size=b_shape).astype("int32")
        input_nodes.append(helper.make_tensor_value_info("B", TensorProto.INT32, list(b_shape)))
        input_names.append("B")
        input_values.append(b_array)

    if padding is None:
        ## autopadding with unset default attributes
        kwargs = {}
        if not all([s == 1 for s in strides]):
            kwargs["strides"] = strides
        if not all([d == 1 for d in dilations]):
            kwargs["dilations"] = dilations

        node = helper.make_node(
            "QLinearConv",
            inputs=input_names,
            outputs=["y"],
            # Default values for other attributes:
            auto_pad=auto_pad,
            **kwargs,
        )
    else:
        node = helper.make_node(
            "QLinearConv",
            inputs=input_names,
            outputs=["y"],
            kernel_shape=kernel_shape,
            # Default values for other attributes:
            strides=strides,
            dilations=dilations,
            # groups=1
            pads=padding,
        )

    graph = helper.make_graph(
        [node],
        "conv_test",
        inputs=input_nodes,
        outputs=[helper.make_tensor_value_info("y", TensorProto.UINT8, list(y_shape))],
        initializer=initializer,
    )
    model = helper.make_model(graph, producer_name="qlinearconv_test")
    # opt_level=1 will cause error
    verify_with_ort_with_inputs(model, input_values, opt_level=2)


def test_qlinearconv():
    def repeat(N, D):
        return tuple([N for _ in range(D)])

    # only support QLinearConv2d because only support qnn.conv2d
    D = 2

    # Convolution with padding
    verify_qlinearconv(
        (1, 1) + repeat(5, D),
        (1, 1) + repeat(3, D),
        (1, 1) + repeat(5, D),
        2 * repeat(1, D),
        repeat(3, D),
        repeat(1, D),
        repeat(1, D),
    )

    # Convolution with bias
    verify_qlinearconv(
        (1, 1) + repeat(5, D),
        (1, 1) + repeat(3, D),
        (1, 1) + repeat(5, D),
        2 * repeat(1, D),
        repeat(3, D),
        repeat(1, D),
        repeat(1, D),
        bias=True,
    )

    # Convolution with assymetric padding
    verify_qlinearconv(
        (1, 1) + repeat(5, D),
        (1, 1) + repeat(3, D),
        (1, 1) + repeat(4, D),
        repeat(0, D) + repeat(1, D),
        repeat(3, D),
        repeat(1, D),
        repeat(1, D),
    )
    # Convolution without padding
    verify_qlinearconv(
        (1, 1) + repeat(5, D),
        (1, 1) + repeat(3, D),
        (1, 1) + repeat(3, D),
        2 * repeat(0, D),
        repeat(3, D),
        repeat(1, D),
        repeat(1, D),
    )
    # Convolution with autopadding
    verify_qlinearconv(
        (1, 1) + repeat(5, D),
        (1, 1) + repeat(3, D),
        (1, 1) + repeat(5, D),
        None,
        repeat(3, D),
        repeat(1, D),
        repeat(1, D),
        auto_pad="SAME_UPPER",
    )
    # Convolution with valid autopadding
    verify_qlinearconv(
        (1, 1) + repeat(5, D),
        (1, 1) + repeat(3, D),
        (1, 1) + repeat(3, D),
        None,
        repeat(3, D),
        repeat(1, D),
        repeat(1, D),
        auto_pad="VALID",
    )
    # Convolution with non uniform stride
    verify_qlinearconv(
        (1, 1) + repeat(5, D),
        (1, 1) + repeat(3, D),
        (1, 1) + repeat(3, D),
        None,
        repeat(3, D),
        repeat(2, D),
        repeat(1, D),
        auto_pad="SAME_UPPER",
    )
    # Convolution with dilation
    verify_qlinearconv(
        (1, 1) + repeat(5, D),
        (1, 1) + repeat(3, D),
        (1, 1) + repeat(5, D),
        2 * repeat(2, D),
        repeat(3, D),
        repeat(1, D),
        repeat(2, D),
    )


def verify_qlinearadd(a_shape, b_shape, c_shape):

    a_array = np.random.random(a_shape).astype("float32")
    b_array = np.random.random(b_shape).astype("float32")

    input_nodes = [
        helper.make_tensor_value_info("a", TensorProto.FLOAT, list(a_shape)),
        helper.make_tensor_value_info("b", TensorProto.FLOAT, list(b_shape)),
    ]
    input_names = [
        "a",
        "b",
    ]
    input_values = [a_array, b_array]

    node = helper.make_node("QLinearAdd", inputs=input_names, outputs=["C"])

    node = helper.make_node("Add", ["a", "b"], ["C"])
    graph = helper.make_graph(
        [node],
        "qlinearadd_test",
        inputs=input_nodes,
        outputs=[helper.make_tensor_value_info("C", TensorProto.FLOAT, list(c_shape))],
    )
    model = helper.make_model(graph, producer_name="qlinearconv_test")
    from onnxruntime.quantization import quantize_static, CalibrationDataReader, QuantType

    class RandomDataReader(CalibrationDataReader):
        def __init__(self, n=10):
            self.data = iter(
                [
                    {
                        "a": np.random.random(a_shape).astype("float32"),
                        "b": np.random.random(b_shape).astype("float32"),
                    }
                    for _ in range(n)
                ]
            )

        def get_next(self):
            return next(self.data, None)

    d = tvm.contrib.utils.tempdir()
    model_fp32 = os.path.join(d.temp_dir, "model.onnx")
    onnx.save_model(model, model_fp32)
    model_quant = os.path.join(d.temp_dir, "model.quant.onnx")
    quantized_model = quantize_static(model_fp32, model_quant, RandomDataReader())
    # opt_level=1 will cause error with qnn lowering
    model = onnx.load(model_quant)
    verify_with_ort_with_inputs(model, input_values, opt_level=2)


def test_qlinearadd():
    verify_qlinearadd([4, 2], [4, 2], [4, 2])
    verify_qlinearadd([4, 2], [2], [4, 2])
    verify_qlinearadd([5, 1, 7], [2, 7], [5, 2, 7])


def verify_convinteger(
    x_shape,
    w_shape,
    y_shape,
    padding,
    kernel_shape,
    strides,
    dilations,
    auto_pad="NOTSET",
    dtype="uint8",
):

    x_array = np.random.randint(low=0, high=255, size=x_shape).astype(dtype)
    w_array = np.random.uniform(low=0, high=255, size=w_shape).astype(dtype)
    x_zero_point_array = np.random.randint(0, 255, size=[]).astype(dtype)
    w_zero_point_array = np.random.randint(0, 255, size=[]).astype(dtype)

    ONNX_DTYPE = mapping.NP_TYPE_TO_TENSOR_TYPE[np.dtype(dtype)]
    input_nodes = [
        helper.make_tensor_value_info("x", ONNX_DTYPE, list(x_shape)),
        helper.make_tensor_value_info("w", ONNX_DTYPE, list(w_shape)),
        helper.make_tensor_value_info("x_zero_point", ONNX_DTYPE, []),
        helper.make_tensor_value_info("w_zero_point", ONNX_DTYPE, []),
    ]
    input_names = [
        "x",
        "w",
        "x_zero_point",
        "w_zero_point",
    ]
    input_values = [x_array, w_array, x_zero_point_array, w_zero_point_array]

    if padding is None:
        ## autopadding with unset default attributes
        kwargs = {}
        if not all([s == 1 for s in strides]):
            kwargs["strides"] = strides
        if not all([d == 1 for d in dilations]):
            kwargs["dilations"] = dilations

        node = helper.make_node(
            "ConvInteger",
            inputs=input_names,
            outputs=["y"],
            # Default values for other attributes:
            auto_pad=auto_pad,
            **kwargs,
        )
    else:
        node = helper.make_node(
            "ConvInteger",
            inputs=input_names,
            outputs=["y"],
            kernel_shape=kernel_shape,
            # Default values for other attributes:
            strides=strides,
            dilations=dilations,
            # groups=1
            pads=padding,
        )

    graph = helper.make_graph(
        [node],
        "convinteger_test",
        inputs=input_nodes,
        outputs=[helper.make_tensor_value_info("y", TensorProto.INT32, list(y_shape))],
    )
    model = helper.make_model(graph, producer_name="convinteger_test")
    # opt_level=1 will cause error
    verify_with_ort_with_inputs(model, input_values, opt_level=2)


def test_convinteger():
    def repeat(N, D):
        return tuple([N for _ in range(D)])

    # only support 2D ConvInteger because we only support qnn.conv2d for now.
    D = 2

    # Convolution with padding
    verify_convinteger(
        (1, 1) + repeat(5, D),
        (1, 1) + repeat(3, D),
        (1, 1) + repeat(5, D),
        2 * repeat(1, D),
        repeat(3, D),
        repeat(1, D),
        repeat(1, D),
    )

    # Convolution with asymmetric padding
    verify_convinteger(
        (1, 1) + repeat(5, D),
        (1, 1) + repeat(3, D),
        (1, 1) + repeat(4, D),
        repeat(0, D) + repeat(1, D),
        repeat(3, D),
        repeat(1, D),
        repeat(1, D),
    )
    # Convolution without padding
    verify_convinteger(
        (1, 1) + repeat(5, D),
        (1, 1) + repeat(3, D),
        (1, 1) + repeat(3, D),
        2 * repeat(0, D),
        repeat(3, D),
        repeat(1, D),
        repeat(1, D),
    )
    # Convolution with autopadding
    verify_convinteger(
        (1, 1) + repeat(5, D),
        (1, 1) + repeat(3, D),
        (1, 1) + repeat(5, D),
        None,
        repeat(3, D),
        repeat(1, D),
        repeat(1, D),
        auto_pad="SAME_UPPER",
    )
    # Convolution with valid autopadding
    verify_convinteger(
        (1, 1) + repeat(5, D),
        (1, 1) + repeat(3, D),
        (1, 1) + repeat(3, D),
        None,
        repeat(3, D),
        repeat(1, D),
        repeat(1, D),
        auto_pad="VALID",
    )
    # Convolution with non uniform stride
    verify_convinteger(
        (1, 1) + repeat(5, D),
        (1, 1) + repeat(3, D),
        (1, 1) + repeat(3, D),
        None,
        repeat(3, D),
        repeat(2, D),
        repeat(1, D),
        auto_pad="SAME_UPPER",
    )
    # Convolution with dilation
    verify_convinteger(
        (1, 1) + repeat(5, D),
        (1, 1) + repeat(3, D),
        (1, 1) + repeat(5, D),
        2 * repeat(2, D),
        repeat(3, D),
        repeat(1, D),
        repeat(2, D),
    )


if __name__ == "__main__":
    test_flatten()
    test_reshape()
    test_shape()
    test_expand()
    test_power()
    test_squeeze()
    test_unsqueeze()
    test_slice()
    test_floor()
    test_ceil()
    test_round()
    test_isinf()
    test_isnan()
    test_clip()
    test_clip_min_max_as_inputs()
    test_onehot()
    test_gemm()
    test_matmul()
    test_gather()
    test_gatherelements()
    test_gather_nd()
    test_scatter()
    test_lrn()
    test_instance_norm()
    test_upsample()
    test_forward_min()
    test_forward_max()
    test_forward_mean()
    test_forward_hardsigmoid()
    test_forward_arg_min_max()
    test_softmax()
    test_constantofshape()
    test_all_reduce_funcs()
    test_pad()
    test_split()
    test_binary_ops()
    test_unary_ops()
    test_leaky_relu()
    test_elu()
    test_selu()
    test_prelu()
    test_ThresholdedRelu()
    test_LogSoftmax()
    test_resnet()
    test_inception()
    test_densenet()
    test_sign()
    test_not()
    test_and()
    test_tile()
    test_erf()
    test_where()
    test_or()
    test_depth_to_space()
    test_space_to_depth()
    test_batch_norm()
    test_batch_norm_dynamic_subgraph()
    test_conv()
    test_convtranspose()
    test_unsqueeze_constant()
    test_pooling()
    test_lppool()
    test_lstm()
    test_gru()
    test_resize()
    test_nonzero()
    test_topk()
    test_mod()
    test_xor()
    test_max_roi_pool()
    test_roi_align()
    test_range()
    test_loop()
    test_size()
    test_maxunpool()
    test_softplus()
    test_cumsum()
    test_wrong_input()
    test_aten()
    test_reverse_sequence()
    test_eyelike()
    test_qlinearconv()
<<<<<<< HEAD
    test_convinteger()
=======
    test_batch_matmul()
>>>>>>> 73b38e89
<|MERGE_RESOLUTION|>--- conflicted
+++ resolved
@@ -5108,8 +5108,5 @@
     test_reverse_sequence()
     test_eyelike()
     test_qlinearconv()
-<<<<<<< HEAD
     test_convinteger()
-=======
-    test_batch_matmul()
->>>>>>> 73b38e89
+    test_batch_matmul()