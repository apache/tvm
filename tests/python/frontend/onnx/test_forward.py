--- conflicted
+++ resolved
@@ -4705,8 +4705,5 @@
     test_wrong_input()
     test_aten()
     test_reverse_sequence()
-<<<<<<< HEAD
     test_eyelike()
-=======
-    test_qlinearconv()
->>>>>>> b7537724
+    test_qlinearconv()