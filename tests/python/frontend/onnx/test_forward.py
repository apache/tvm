# Licensed to the Apache Software Foundation (ASF) under one
# or more contributor license agreements.  See the NOTICE file
# distributed with this work for additional information
# regarding copyright ownership.  The ASF licenses this file
# to you under the Apache License, Version 2.0 (the
# "License"); you may not use this file except in compliance
# with the License.  You may obtain a copy of the License at
#
#   http://www.apache.org/licenses/LICENSE-2.0
#
# Unless required by applicable law or agreed to in writing,
# software distributed under the License is distributed on an
# "AS IS" BASIS, WITHOUT WARRANTIES OR CONDITIONS OF ANY
# KIND, either express or implied.  See the License for the
# specific language governing permissions and limitations
# under the License.
import glob
import os
import re
import glob

import numpy as np
import pytest
import scipy
import torch
import torchvision
import tvm
import tvm.testing
import tvm.topi.testing
from tvm import relay
from tvm.contrib import graph_executor

import onnx
from onnx import TensorProto, helper, mapping, numpy_helper


def get_input_data_shape_dict(graph_def, input_data):
    if isinstance(input_data, list):
        input_names = {}
        shape_dict = {}
        for i, _ in enumerate(input_data):
            input_names[i] = graph_def.graph.input[i].name
            shape_dict[input_names[i]] = input_data[i].shape
    else:
        input_names = graph_def.graph.input[0].name
        shape_dict = {input_names: input_data.shape}

    return input_names, shape_dict


def get_tvm_output_with_vm(
    graph_def,
    input_data,
    target,
    dev,
    opset=None,
    freeze_params=False,
    convert_to_static=False,
    convert_config=None,
):
    """Generic function to execute and get tvm output with vm executor"""
    if not isinstance(input_data, list):
        input_data = [input_data]
    _, shape_dict = get_input_data_shape_dict(graph_def, input_data)

    mod, params = relay.frontend.from_onnx(
        graph_def,
        shape_dict,
        opset=opset,
        freeze_params=freeze_params,
        convert_config=convert_config,
    )

    if convert_to_static:
        mod = relay.transform.DynamicToStatic()(mod)

    ex = relay.create_executor("vm", mod=mod, device=dev, target=target)
    result = ex.evaluate()(*input_data, **params)
    if isinstance(result, tvm.runtime.NDArray):
        return result.numpy()
    return [r.numpy() for r in result]


def get_tvm_output(
    graph_def,
    input_data,
    target,
    dev,
    output_shape=None,
    output_dtype="float32",
    opset=None,
    opt_level=1,
    convert_config=None,
):
    """Generic function to execute and get tvm output"""
    # TODO: Resolve the issues and remove the following lines
    input_names, shape_dict = get_input_data_shape_dict(graph_def, input_data)

    mod, params = relay.frontend.from_onnx(
        graph_def, shape_dict, opset=opset, convert_config=convert_config
    )

    with tvm.transform.PassContext(opt_level=opt_level):
        graph, lib, params = relay.build(mod, target, params=params)

    m = graph_executor.create(graph, lib, dev)
    # set inputs
    if isinstance(input_data, list):
        for i, e in enumerate(input_names):
            # Its possible for some onnx inputs to not be needed in the tvm
            # module, confirm its present before setting.
            try:
                m.set_input(input_names[i], tvm.nd.array(input_data[i].astype(input_data[i].dtype)))
            except:
                continue
    else:
        m.set_input(input_names, tvm.nd.array(input_data.astype(input_data.dtype)))

    m.set_input(**params)
    # execute
    m.run()
    # get outputs
    if isinstance(output_shape, list):
        tvm_output_list = []
        for i, _ in enumerate(output_shape):
            tvm_output = m.get_output(i)
            tvm_output_list.append(tvm_output.numpy())
        return tvm_output_list
    else:
        tvm_output = m.get_output(0)
        return tvm_output.numpy()


def get_onnxruntime_output(model, inputs):
    import onnxruntime.backend

    rep = onnxruntime.backend.prepare(model.SerializeToString(), "CPU")
    if isinstance(inputs, list) and len(inputs) == 1:
        inp = inputs[0]
    else:
        inp = inputs
    output = rep.run(inp)
    # Unpack output if there's only a single value.
    if len(output) == 1:
        output = output[0]
    return output


def verify_with_ort_with_inputs(
    model,
    inputs,
    out_shape=None,
    target=None,
    dev=None,
    use_vm=False,
    opset=None,
    freeze_params=False,
    convert_to_static=False,
    dtype="float32",
    rtol=1e-5,
    atol=1e-5,
    apply_softmax=False,
    opt_level=1,
    convert_config=None,
):
    if opset is not None:
        model.opset_import[0].version = opset

    ort_out = get_onnxruntime_output(model, inputs)

    if use_vm:
        tvm_out = get_tvm_output_with_vm(
            model,
            inputs,
            target,
            dev,
            opset=opset,
            freeze_params=freeze_params,
            convert_to_static=convert_to_static,
            convert_config=convert_config,
        )
    else:
        tvm_out = get_tvm_output(
            model,
            inputs,
            target,
            dev,
            out_shape,
            dtype,
            opset=opset,
            opt_level=opt_level,
            convert_config=convert_config,
        )
    if not isinstance(tvm_out, list):
        tvm_out = [tvm_out]
    if not isinstance(ort_out, list):
        ort_out = [ort_out]
    for tvm_val, ort_val in zip(tvm_out, ort_out):
        if apply_softmax:
            ort_val = scipy.special.softmax(ort_val)
            tvm_val = scipy.special.softmax(tvm_val)
        tvm.testing.assert_allclose(ort_val, tvm_val, rtol=rtol, atol=atol)
        assert ort_val.dtype == tvm_val.dtype


def verify_with_ort(
    model,
    input_shapes,
    out_shape=None,
    target=None,
    dev=None,
    use_vm=False,
    opset=None,
    freeze_params=False,
    convert_to_static=False,
    dtype="float32",
    rtol=1e-5,
    atol=1e-5,
):
    inputs = [np.random.uniform(size=ishape).astype(dtype) for ishape in input_shapes]
    verify_with_ort_with_inputs(
        model,
        inputs,
        out_shape=out_shape,
        target=target,
        dev=dev,
        use_vm=use_vm,
        opset=opset,
        freeze_params=freeze_params,
        convert_to_static=convert_to_static,
        dtype=dtype,
        rtol=rtol,
        atol=atol,
    )


def make_constant_node(name, data_type, dims, vals):
    return helper.make_node(
        "Constant",
        inputs=[],
        outputs=[name],
        value=helper.make_tensor(name=name, data_type=data_type, dims=dims, vals=vals),
    )


def is_version_greater_than(ver):
    return "".join(re.findall(r"(\d+\.)(\d+\.)(\d)", onnx.__version__)[0]) > "".join(
        re.findall(r"(\d+\.)(\d+\.)(\d)", ver)[0]
    )


@tvm.testing.parametrize_targets
def test_reshape(target, dev):
    in_shape = (4, 3, 3, 4)
    ref_shape = (6, 2, 4, 3)

    ref_array = np.array(ref_shape)
    ref_node = onnx.helper.make_node(
        "Constant",
        inputs=[],
        outputs=["ref_in"],
        value=onnx.helper.make_tensor(
            name="const_tensor",
            data_type=onnx.TensorProto.INT32,
            dims=ref_array.shape,
            vals=ref_array.flatten().astype(int),
        ),
    )
    reshape_node = helper.make_node("Reshape", ["in", "ref_in"], ["out"])

    graph = helper.make_graph(
        [ref_node, reshape_node],
        "reshape_test",
        inputs=[helper.make_tensor_value_info("in", TensorProto.FLOAT, list(in_shape))],
        outputs=[helper.make_tensor_value_info("out", TensorProto.FLOAT, list(ref_shape))],
    )

    model = helper.make_model(graph, producer_name="reshape_test")

    x = np.random.uniform(size=in_shape).astype("int32")
    tvm_out = get_tvm_output(model, x, target, dev, ref_shape, "float32")
    tvm.testing.assert_allclose(ref_shape, tvm_out.shape)


@tvm.testing.parametrize_targets
def test_double_reshape(target, dev):
    in_shape = (4, 3, 3, 4)
    ref_shape = (6, 2, 4, 3)

    ref_array = np.array(ref_shape)
    ref_node = onnx.helper.make_node(
        "Constant",
        inputs=[],
        outputs=["ref_in"],
        value=onnx.helper.make_tensor(
            name="const_tensor",
            data_type=onnx.TensorProto.INT32,
            dims=ref_array.shape,
            vals=ref_array.flatten().astype(int),
        ),
    )
    reshape_node1 = helper.make_node("Reshape", ["in", "ref_in"], ["out1"])
    reshape_node2 = helper.make_node("Reshape", ["in", "ref_in"], ["out2"])
    add_node = helper.make_node("Add", ["out1", "out2"], ["out"])

    graph = helper.make_graph(
        [ref_node, reshape_node1, reshape_node2, add_node],
        "reshape_test",
        inputs=[helper.make_tensor_value_info("in", TensorProto.FLOAT, list(in_shape))],
        outputs=[helper.make_tensor_value_info("out", TensorProto.FLOAT, list(ref_shape))],
    )

    model = helper.make_model(graph, producer_name="reshape_test")

    x = np.random.uniform(size=in_shape).astype("int32")
    tvm_out = get_tvm_output(model, x, target, dev, ref_shape, "float32")
    tvm.testing.assert_allclose(ref_shape, tvm_out.shape)


@tvm.testing.parametrize_targets
def test_expand(target, dev):
    def _test_expand(name, data, shape, ref_data, dtype="int32"):
        shape_array = np.array(shape)
        if dtype == "int32":
            shape_node = onnx.helper.make_node(
                "Constant",
                inputs=[],
                outputs=["shape"],
                value=onnx.helper.make_tensor(
                    name="const_tensor",
                    data_type=onnx.TensorProto.INT32,
                    dims=shape_array.shape,
                    vals=shape_array.flatten().astype("int32"),
                ),
            )
        elif dtype == "int64":
            shape_node = onnx.helper.make_node(
                "Constant",
                inputs=[],
                outputs=["shape"],
                value=onnx.helper.make_tensor(
                    name="const_tensor",
                    data_type=onnx.TensorProto.INT64,
                    dims=shape_array.shape,
                    vals=shape_array.flatten().astype("int64"),
                ),
            )
        else:
            raise "Invalid dtype"
        expand_node = helper.make_node("Expand", ["in", "shape"], ["out"])

        graph = helper.make_graph(
            [shape_node, expand_node],
            "expand_test",
            inputs=[helper.make_tensor_value_info("in", TensorProto.FLOAT, list(data.shape))],
            outputs=[helper.make_tensor_value_info("out", TensorProto.FLOAT, list(ref_data.shape))],
        )

        model = helper.make_model(graph, producer_name=name)

        tvm_out = get_tvm_output_with_vm(model, data, target, dev, freeze_params=True)
        tvm.testing.assert_allclose(ref_data, tvm_out)

    in_shape = (3, 1)
    shape = (3, 4)
    data = np.random.uniform(size=in_shape).astype(np.float32)
    ref_data = np.tile(data, 4)
    _test_expand("expand_with_dim_unchanged_test", data, shape, ref_data, "int32")
    _test_expand("expand_with_dim_unchanged_test", data, shape, ref_data, "int64")

    in_shape = (3, 1)
    shape = (2, 1, 6)
    data = np.random.uniform(size=in_shape).astype(np.float32)
    ref_data = data * np.ones(shape, dtype=np.float32)
    _test_expand("expand_with_dim_changed_test", data, shape, ref_data, "int32")
    _test_expand("expand_with_dim_changed_test", data, shape, ref_data, "int64")


@tvm.testing.parametrize_targets
def test_depth_to_space(target, dev):
    def verify_depth_to_space(inshape, outshape, mode, blockSize):
        node = onnx.helper.make_node(
            "DepthToSpace", inputs=["x"], outputs=["y"], blocksize=blockSize
        )

        graph = helper.make_graph(
            [node],
            "depth_to_space_test",
            inputs=[helper.make_tensor_value_info("x", TensorProto.FLOAT, list(inshape))],
            outputs=[helper.make_tensor_value_info("y", TensorProto.FLOAT, list(outshape))],
        )

        model = helper.make_model(graph, producer_name="depth_to_space_test")

        verify_with_ort(model, [inshape], [outshape], target, dev)

    # current onnx.checker use OpSet-1 version of DepthToSpace, which doesn't have a mode argument.
    # TO-DO, we can add mode argument to test CRD mode and DCR mode
    # in the future when we update to a newer onnx version.
    verify_depth_to_space((1, 8, 2, 3), (1, 2, 4, 6), mode="CRD", blockSize=2)


@tvm.testing.parametrize_targets
def test_space_to_depth(target, dev):
    def verify_space_to_depth(inshape, outshape, blockSize):
        node = onnx.helper.make_node(
            "SpaceToDepth", inputs=["x"], outputs=["y"], blocksize=blockSize
        )

        graph = helper.make_graph(
            [node],
            "space_to_depth_test",
            inputs=[helper.make_tensor_value_info("x", TensorProto.FLOAT, list(inshape))],
            outputs=[helper.make_tensor_value_info("y", TensorProto.FLOAT, list(outshape))],
        )

        model = helper.make_model(graph, producer_name="space_to_depth_test")

        verify_with_ort(model, [inshape], [outshape], target, dev)

    verify_space_to_depth((1, 1, 4, 6), (1, 4, 2, 3), 2)


@tvm.testing.parametrize_targets
def test_shape(target, dev):
    in_shape = (4, 3, 3, 4)
    ref_shape = (6, 2, 4, 3)

    ref_array = np.array(ref_shape)
    ref_node = onnx.helper.make_node(
        "Constant",
        inputs=[],
        outputs=["ref_in"],
        value=onnx.helper.make_tensor(
            name="const_tensor",
            data_type=onnx.TensorProto.INT32,
            dims=ref_array.shape,
            vals=ref_array.flatten().astype(int),
        ),
    )
    reshape_node = helper.make_node("Reshape", ["in", "ref_in"], ["out"])

    shape_node = helper.make_node("Shape", ["out"], ["final_out"])

    graph = helper.make_graph(
        [ref_node, reshape_node, shape_node],
        "shape_test",
        inputs=[helper.make_tensor_value_info("in", TensorProto.FLOAT, list(in_shape))],
        outputs=[helper.make_tensor_value_info("final_out", TensorProto.FLOAT, list(ref_shape))],
    )

    model = helper.make_model(graph, producer_name="shape_test")

    x = np.random.uniform(size=in_shape).astype("int32")
    tvm_out = get_tvm_output(model, x, target, dev, ref_shape, "int32")
    tvm.testing.assert_allclose(ref_shape, tvm_out)


@tvm.testing.parametrize_targets
def test_power(target, dev):
    def _test_power_iteration(x_shape, y_shape):
        if isinstance(y_shape, int):
            y_shape = [y_shape]

        x = np.random.uniform(size=x_shape).astype(np.float32)
        y = np.random.uniform(size=y_shape).astype(np.float32)

        np_res = np.power(x, y).astype(np.float32)

        res = helper.make_node("Pow", ["x", "y"], ["out"])

        graph = helper.make_graph(
            [res],
            "power_test",
            inputs=[
                helper.make_tensor_value_info("x", TensorProto.FLOAT, list(x_shape)),
                helper.make_tensor_value_info("y", TensorProto.FLOAT, list(y_shape)),
            ],
            outputs=[helper.make_tensor_value_info("out", TensorProto.FLOAT, list(np_res.shape))],
        )

        model = helper.make_model(graph, producer_name="power_test")

        tvm_out = get_tvm_output(model, [x, y], target, dev, np_res.shape)
        tvm.testing.assert_allclose(np_res, tvm_out, rtol=1e-5, atol=1e-5)

    _test_power_iteration((1, 3), (1))
    _test_power_iteration((2, 3), (2, 3))
    _test_power_iteration((2, 3), (1, 3))


@tvm.testing.parametrize_targets
def test_range(target, dev):
    def verify_range(start, limit, delta, dtype):
        dtype_map = {
            "float32": TensorProto.FLOAT,
            "int32": TensorProto.INT32,
            "int64": TensorProto.INT64,
        }
        dtype_onnx = dtype_map[dtype]
        y = helper.make_node("Range", ["start", "limit", "delta"], ["output"])
        graph = helper.make_graph(
            [y],
            "range_test",
            inputs=[
                helper.make_tensor_value_info("start", dtype_onnx, []),
                helper.make_tensor_value_info("limit", dtype_onnx, []),
                helper.make_tensor_value_info("delta", dtype_onnx, []),
            ],
            outputs=[
                helper.make_tensor_value_info(
                    "output", dtype_onnx, np.arange(start, limit, delta).shape
                )
            ],
        )
        model = helper.make_model(graph, producer_name="range_test")
        inputs = [np.array(x).astype(dtype) for x in [start, limit, delta]]
        verify_with_ort_with_inputs(model, inputs, target=target, dev=dev, use_vm=True)

    for t in ["float32", "int32", "int64"]:
        verify_range(0, 10, 1, t)
        verify_range(2, 8, 2, t)
        verify_range(-3, 6, 4, t)
        verify_range(-2, -7, -1, t)


@tvm.testing.parametrize_targets
def test_squeeze(target, dev):
    in_shape = (1, 3, 1, 3, 1, 1)
    out_shape = (3, 3)
    y = helper.make_node("Squeeze", ["in"], ["out"], axes=[0, 2, 4, 5])

    graph = helper.make_graph(
        [y],
        "squeeze_test",
        inputs=[helper.make_tensor_value_info("in", TensorProto.FLOAT, list(in_shape))],
        outputs=[helper.make_tensor_value_info("out", TensorProto.FLOAT, list(out_shape))],
    )

    model = helper.make_model(graph, producer_name="squeeze_test")
    x = np.random.uniform(size=in_shape).astype("float32")
    verify_with_ort_with_inputs(model, [x], [out_shape], target=target, dev=dev, opset=11)


@tvm.testing.parametrize_targets
def test_flatten(target, dev):

    in_shape = (1, 3, 4, 4)
    axis = 1
    ref_shape = (1, 48)

    flatten_node = helper.make_node("Flatten", ["in"], ["out"], axis=axis)

    graph = helper.make_graph(
        [flatten_node],
        "flatten_test",
        inputs=[helper.make_tensor_value_info("in", TensorProto.FLOAT, list(in_shape))],
        outputs=[helper.make_tensor_value_info("out", TensorProto.FLOAT, list(ref_shape))],
    )

    model = helper.make_model(graph, producer_name="flatten_test")
    verify_with_ort(model, [in_shape], target=target, dev=dev)


@tvm.testing.parametrize_targets
def test_unsqueeze(target, dev):
    in_shape = (3, 3)
    axis = (0, 3, 4)
    out_shape = (1, 3, 3, 1, 1)
    y = helper.make_node("Unsqueeze", ["in"], ["out"], axes=list(axis))

    graph = helper.make_graph(
        [y],
        "squeeze_test",
        inputs=[helper.make_tensor_value_info("in", TensorProto.FLOAT, list(in_shape))],
        outputs=[helper.make_tensor_value_info("out", TensorProto.FLOAT, list(out_shape))],
    )

    model = helper.make_model(graph, producer_name="squeeze_test")
    verify_with_ort(model, [in_shape], target=target, dev=dev, opset=11)


@tvm.testing.parametrize_targets
def test_gather(target, dev):
    def verify_gather(in_shape, indices, axis, dtype):
        x = np.random.uniform(size=in_shape).astype(dtype)
        indices = np.array(indices, dtype="int64")
        out_np = np.take(x, indices, axis=axis)

        y = helper.make_node("Gather", ["in", "indices"], ["out"], axis=axis)

        graph = helper.make_graph(
            [y],
            "gather_test",
            inputs=[
                helper.make_tensor_value_info(
                    "in", mapping.NP_TYPE_TO_TENSOR_TYPE[np.dtype(dtype)], list(in_shape)
                ),
                helper.make_tensor_value_info("indices", TensorProto.INT64, list(indices.shape)),
            ],
            outputs=[
                helper.make_tensor_value_info(
                    "out", mapping.NP_TYPE_TO_TENSOR_TYPE[np.dtype(dtype)], list(out_np.shape)
                )
            ],
        )
        model = helper.make_model(graph, producer_name="gather_test")
        verify_with_ort_with_inputs(model, [x, indices], target=target, dev=dev, dtype=dtype)

    verify_gather((4,), [1], 0, "int32")
    verify_gather((1, 4), [0], 0, "int32")
    verify_gather((4,), [[[1, 0], [0, 1]]], 0, "float32")
    verify_gather((2, 2), [[[1, 0], [0, 1]]], 1, "int32")
    verify_gather((3, 3, 3), [[[1, 0]]], -1, "int32")
    verify_gather((4, 3, 5, 6), [[2, 1, 0, 0]], 0, "float32")


@tvm.testing.parametrize_targets
def test_dynamic_gather(target, dev):
    dtype = "float32"
    in_shape = [2, 2]
    indices = 1
    axis = 1
    x = np.random.uniform(size=in_shape).astype(dtype)
    indices = np.array(indices, dtype="int64")
    out_np = np.take(x, indices, axis=axis)

    indices = helper.make_node(
        "Constant",
        inputs=[],
        outputs=["indices"],
        value=onnx.helper.make_tensor(
            name="const_indices",
            data_type=onnx.TensorProto.INT64,
            dims=[],
            vals=[1],
        ),
    )
    y = helper.make_node("Gather", ["in", "indices"], ["out"], axis=axis)

    graph = helper.make_graph(
        [indices, y],
        "gather_test",
        inputs=[
            helper.make_tensor_value_info(
                "in", mapping.NP_TYPE_TO_TENSOR_TYPE[np.dtype(dtype)], ["?", "?"]
            ),
        ],
        outputs=[
            helper.make_tensor_value_info(
                "out", mapping.NP_TYPE_TO_TENSOR_TYPE[np.dtype(dtype)], ["?"] * len(out_np.shape)
            )
        ],
    )
    model = helper.make_model(graph, producer_name="dynamic_gather_test")

    mod, params = relay.frontend.from_onnx(model)

    ex = relay.create_executor("vm", mod=mod, device=dev, target=target)
    result = ex.evaluate()(x, **params)
    tvm.testing.assert_allclose(out_np, result.numpy(), rtol=1e-5, atol=1e-5)


@tvm.testing.parametrize_targets
def test_gatherelements(target, dev):
    def verify_gatherelements(in_shape, indices, axis):
        x = np.random.uniform(size=in_shape).astype("float32")
        indices = np.array(indices, dtype="int32")

        y = helper.make_node("GatherElements", ["data", "indices"], ["output"], axis=axis)
        graph = helper.make_graph(
            [y],
            "gather_elements_test",
            inputs=[
                helper.make_tensor_value_info("data", TensorProto.FLOAT, list(in_shape)),
                helper.make_tensor_value_info("indices", TensorProto.INT32, list(indices.shape)),
            ],
            outputs=[helper.make_tensor_value_info("output", TensorProto.FLOAT, list(in_shape))],
        )
        model = helper.make_model(graph, producer_name="gather_elements_test")

        verify_with_ort_with_inputs(model, [x, indices], target=target, dev=dev)

    verify_gatherelements((4,), [3, 0, 2, 1], 0)
    verify_gatherelements((2, 2), [[1, 0], [0, 1]], 0)
    verify_gatherelements((2, 2), [[0, 0], [1, 0]], 1)
    verify_gatherelements((2, 2), [[1, 0], [0, 1]], 1)

    indices = [
        [[1, 0, 0], [1, 0, 1], [0, 1, 1]],
        [[1, 1, 1], [1, 2, 1], [1, 0, 1]],
        [[1, 2, 1], [1, 2, 1], [1, 2, 1]],
    ]

    verify_gatherelements((3, 3, 3), indices, 2)


@tvm.testing.parametrize_targets
def test_scatter(target, dev):
    def verify_scatter(in_shape, indices, axis):
        x = np.random.uniform(size=in_shape).astype("float32")
        indices = np.array(indices, dtype="int32")
        updates = np.random.uniform(size=indices.shape).astype("float32")

        y = helper.make_node(
            "ScatterElements", ["data", "indices", "updates"], ["output"], axis=axis
        )

        graph = helper.make_graph(
            [y],
            "scatter_test",
            inputs=[
                helper.make_tensor_value_info("data", TensorProto.FLOAT, list(in_shape)),
                helper.make_tensor_value_info("indices", TensorProto.INT32, list(indices.shape)),
                helper.make_tensor_value_info("updates", TensorProto.FLOAT, list(indices.shape)),
            ],
            outputs=[helper.make_tensor_value_info("output", TensorProto.FLOAT, list(in_shape))],
        )
        model = helper.make_model(graph, producer_name="scatter_test")
        verify_with_ort_with_inputs(model, [x, indices, updates], target=target, dev=dev)

    verify_scatter((4,), [1], 0)
    verify_scatter((1, 4), [[0]], 0)
    verify_scatter((4,), [2, 3], 0)
    verify_scatter((2, 2), [[1, 0], [0, 1]], 1)
    verify_scatter((3, 3, 3), [[[-1, -3]]], -1)
    verify_scatter((4, 3, 5, 6), [[[[2, 1, 0, 0]]]], 0)


@tvm.testing.parametrize_targets
def test_slice(target, dev):
    def _test_slice_iteration_v1(indata, outdata, starts, ends, axes=None):
        if axes:
            y = helper.make_node("Slice", ["in"], ["out"], axes=axes, starts=starts, ends=ends)
        else:
            y = helper.make_node("Slice", ["in"], ["out"], starts=starts, ends=ends)

        graph = helper.make_graph(
            [y],
            "slice_test",
            inputs=[helper.make_tensor_value_info("in", TensorProto.FLOAT, list(indata.shape))],
            outputs=[helper.make_tensor_value_info("out", TensorProto.FLOAT, list(outdata.shape))],
        )

        model = helper.make_model(graph, producer_name="slice_test")
        verify_with_ort_with_inputs(
            model, [indata], [outdata.shape], opset=1, target=target, dev=dev
        )

    def _test_slice_iteration_v10(indata, outdata, **attrs):
        starts = attrs["starts"]
        ends = attrs["ends"]
        axes = None if "axes" not in attrs else attrs["axes"]
        steps = None if "steps" not in attrs else attrs["steps"]
        starts = np.asarray(starts)
        ends = np.asarray(ends)
        inputs = [
            helper.make_tensor_value_info("data", TensorProto.FLOAT, list(indata.shape)),
            helper.make_tensor_value_info("starts", TensorProto.INT64, list(starts.shape)),
            helper.make_tensor_value_info("ends", TensorProto.INT64, list(ends.shape)),
        ]
        initializer = [
            helper.make_tensor("starts", TensorProto.INT64, list(starts.shape), starts),
            helper.make_tensor("ends", TensorProto.INT64, list(ends.shape), ends),
        ]
        nodes = []

        if "add_noop_to_input_attrs" in attrs:

            def add_noop_to_input_attr(attr_name, attr):
                output_name = attr_name + "_output"

                ref_shape = list(np.array(attr).shape)
                ref_shape.insert(0, 1)
                ref_shape = tuple(ref_shape)
                ref_array = np.array(ref_shape)
                ref_node = onnx.helper.make_node(
                    "Constant",
                    inputs=[],
                    outputs=["ref_in_" + attr_name],
                    value=onnx.helper.make_tensor(
                        name="const_tensor__1_" + attr_name,
                        data_type=onnx.TensorProto.INT64,
                        dims=ref_array.shape,
                        vals=ref_array.flatten().astype(int),
                    ),
                )
                in_shape = np.array(attr).shape
                in_array = np.array(in_shape)
                ref_node2 = onnx.helper.make_node(
                    "Constant",
                    inputs=[],
                    outputs=["input_shape_" + attr_name],
                    value=onnx.helper.make_tensor(
                        name="const_tensor__2_" + attr_name,
                        data_type=onnx.TensorProto.INT64,
                        dims=in_array.shape,
                        vals=in_array.flatten().astype(int),
                    ),
                )

                reshape1_node = helper.make_node(
                    "Reshape", [attr_name, "ref_in_" + attr_name], ["reshape_" + attr_name]
                )
                reshape2_node = helper.make_node(
                    "Reshape", ["reshape_" + attr_name, "input_shape_" + attr_name], [output_name]
                )
                return [ref_node, ref_node2, reshape1_node, reshape2_node]

        slice_inputs = []
        for attr_name in ["starts", "ends", "axes", "steps"]:
            if attr_name not in attrs:
                continue
            if "add_noop_to_input_attrs" in attrs and attr_name in attrs["add_noop_to_input_attrs"]:
                nodes.extend(add_noop_to_input_attr(attr_name, attrs[attr_name]))
                slice_inputs.append(attr_name + "_output")
            else:
                slice_inputs.append(attr_name)

        if axes:
            axes = np.asarray(axes)
            inputs.append(
                helper.make_tensor_value_info("axes", TensorProto.INT64, list(axes.shape))
            )
            initializer.append(
                helper.make_tensor("axes", TensorProto.INT64, list(axes.shape), axes)
            )

        if steps:
            assert axes is not None and len(axes) == len(steps)
            steps = np.asarray(steps)
            inputs.append(
                helper.make_tensor_value_info("steps", TensorProto.INT64, list(axes.shape))
            )
            initializer.append(
                helper.make_tensor("steps", TensorProto.INT64, list(steps.shape), steps)
            )

        y = helper.make_node("Slice", ["data", *slice_inputs], ["out"])

        nodes.append(y)
        graph = helper.make_graph(
            nodes,
            "slice_test",
            inputs=inputs,
            outputs=[helper.make_tensor_value_info("out", TensorProto.FLOAT, list(outdata.shape))],
            initializer=initializer,
        )
        model = helper.make_model(graph, producer_name="slice_test")
        verify_with_ort_with_inputs(
            model, [indata], opset=10, freeze_params=True, use_vm=True, target=target, dev=dev
        )

    x = np.random.randn(20, 10, 5).astype(np.float32)
    _test_slice_iteration_v1(x, x[0:3, 0:10], starts=(0, 0), ends=(3, 10), axes=(0, 1))
    _test_slice_iteration_v1(x, x[:, :, 3:4], starts=(0, 0, 3), ends=(20, 10, 4))
    _test_slice_iteration_v1(x, x[:, 1:1000], starts=(1,), ends=(1000,), axes=(1,))
    _test_slice_iteration_v1(x, x[:, 0:-1], starts=(0,), ends=(-1,), axes=(1,))
    _test_slice_iteration_v10(x, x[0:3, 0:10], starts=(0, 0), ends=(3, 10), axes=(0, 1))
    _test_slice_iteration_v10(x, x[:, :, 3:4], starts=(0, 0, 3), ends=(20, 10, 4))
    _test_slice_iteration_v10(x, x[:, 1:1000], starts=(1,), ends=(1000,), axes=(1,))
    _test_slice_iteration_v10(x, x[:, 0:-1], starts=(0,), ends=(-1,), axes=(1,))
    _test_slice_iteration_v10(
        x,
        x[0:3, 0:10],
        starts=(0, 0),
        ends=(3, 10),
        axes=(0, 1),
        add_noop_to_input_attrs=["starts"],
    )
    _test_slice_iteration_v10(
        x, x[:, :, 3:4], starts=(0, 0, 3), ends=(20, 10, 4), add_noop_to_input_attrs=["ends"]
    )
    _test_slice_iteration_v10(
        x, x[:, 1:1000], starts=(1,), ends=(1000,), axes=(1,), add_noop_to_input_attrs=["axes"]
    )
    _test_slice_iteration_v10(
        x,
        x[:, 0:-1],
        starts=(0,),
        ends=(-1,),
        axes=(1,),
        add_noop_to_input_attrs=["starts", "ends"],
    )
    _test_slice_iteration_v10(
        x,
        x[0:3, 0:10],
        starts=(0, 0),
        ends=(3, 10),
        axes=(0, 1),
        add_noop_to_input_attrs=["ends", "axes"],
    )
    _test_slice_iteration_v10(
        x,
        x[:, :, 3:4],
        starts=(0, 0, 3),
        ends=(20, 10, 4),
        add_noop_to_input_attrs=["starts", "axes"],
    )
    _test_slice_iteration_v10(
        x,
        x[:, 1:1000],
        starts=(1,),
        ends=(1000,),
        axes=(1,),
        add_noop_to_input_attrs=["starts", "ends", "axes"],
    )
    x = np.random.randn(1, 1, 1, 128).astype(np.float32)
    _test_slice_iteration_v10(
        x, x, starts=(0, 0), ends=(9223372036854775807, 9223372036854775807), axes=(0, 3)
    )

    x = np.random.randn(4, 4).astype(np.float32)
    _test_slice_iteration_v10(
        x, x[:, 1::2], starts=(1,), ends=(9223372036854775807,), axes=(1,), steps=(2,)
    )
    _test_slice_iteration_v10(
        x,
        x[0::1, 1::2],
        starts=(0, 1),
        ends=(4, 4),
        axes=(0, 1),
        steps=(1, 2),
    )


def _test_onnx_op_elementwise(
    target, dev, inshape, outfunc, npargs, dtype, opname, kwargs, opset=None
):
    indata = np.random.uniform(-1, 1, size=inshape).astype(dtype)
    outdata = outfunc(indata, **npargs)

    y = helper.make_node(opname, ["in"], ["out"], **kwargs)

    graph = helper.make_graph(
        [y],
        opname + "_test",
        inputs=[helper.make_tensor_value_info("in", TensorProto.FLOAT, list(indata.shape))],
        outputs=[helper.make_tensor_value_info("out", TensorProto.FLOAT, list(outdata.shape))],
    )

    model = helper.make_model(graph, producer_name=opname + "_test")
    verify_with_ort_with_inputs(
        model, [indata], [outdata.shape], opset=opset, dtype=dtype, target=target, dev=dev
    )


@tvm.testing.parametrize_targets
def test_floor(target, dev):
    _test_onnx_op_elementwise(target, dev, (2, 4, 5, 6), np.floor, {}, "float32", "Floor", {})


@tvm.testing.parametrize_targets
def test_ceil(target, dev):
    _test_onnx_op_elementwise(target, dev, (2, 4, 5, 6), np.ceil, {}, "float32", "Ceil", {})


@tvm.testing.parametrize_targets
def test_clip(target, dev):
    _test_onnx_op_elementwise(
        target,
        dev,
        (2, 4, 5, 6),
        np.clip,
        {"a_min": -1.0, "a_max": 1.0},
        "float32",
        "Clip",
        {"min": -1.0, "max": 1.0},
        opset=6,
    )

    _test_onnx_op_elementwise(
        target,
        dev,
        (2, 4, 5, 6),
        np.clip,
        {"a_min": -np.inf, "a_max": 1.0},
        "float32",
        "Clip",
        {"max": 1.0},
        opset=6,
    )

    _test_onnx_op_elementwise(
        target,
        dev,
        (2, 4, 5, 6),
        np.clip,
        {"a_min": -1.0, "a_max": np.inf},
        "float32",
        "Clip",
        {"min": -1.0},
        opset=6,
    )


@tvm.testing.parametrize_targets
def test_clip_min_max_as_inputs(target, dev):
    input_shape = (2, 4, 5, 6)
    nodes = [
        make_constant_node("min", onnx.TensorProto.FLOAT, (), [0.0]),
        make_constant_node("max", onnx.TensorProto.FLOAT, (), [6.0]),
    ]
    input_names = ["in", "min", "max"]
    nodes.append(helper.make_node("Clip", inputs=input_names, outputs=["out"]))
    graph = helper.make_graph(
        nodes,
        "clip_test",
        inputs=[helper.make_tensor_value_info("in", TensorProto.FLOAT, list(input_shape))],
        outputs=[helper.make_tensor_value_info("out", TensorProto.FLOAT, list(input_shape))],
    )
    model = helper.make_model(graph, producer_name="clip_test")

    verify_with_ort(model, [input_shape], out_shape=[input_shape], target=target, dev=dev)


@tvm.testing.parametrize_targets
def test_round(target, dev):
    _test_onnx_op_elementwise(target, dev, (2, 4, 5, 6), np.round, {}, "float32", "Round", {})


def _test_finite_ops(target, dev, inshape, outfunc, npargs, dtype, opname, kwargs):
    indata = np.random.choice(a=[np.nan, np.inf, -np.inf, 0.5, 1.0, 0], size=inshape).astype(dtype)

    outdata = outfunc(indata, **npargs)
    y = helper.make_node(opname, ["in"], ["out"], **kwargs)

    graph = helper.make_graph(
        [y],
        opname + "_test",
        inputs=[helper.make_tensor_value_info("in", TensorProto.FLOAT, list(indata.shape))],
        outputs=[helper.make_tensor_value_info("out", TensorProto.BOOL, list(outdata.shape))],
    )

    model = helper.make_model(graph, producer_name=opname + "_test")
    verify_with_ort_with_inputs(
        model, [indata], [outdata.shape], dtype=dtype, target=target, dev=dev
    )


@tvm.testing.parametrize_targets
def test_isinf(target, dev):
    _test_finite_ops(target, dev, (2, 4, 5, 6), np.isinf, {}, "float32", "IsInf", {})


@tvm.testing.parametrize_targets
def test_isnan(target, dev):
    _test_finite_ops(target, dev, (2, 4, 5, 6), np.isnan, {}, "float32", "IsNaN", {})


@tvm.testing.parametrize_targets
def test_gather_nd(target, dev):
    def verify_gather_nd(in_shape, indices, out_shape, dtype="float32", batch_dims=0, opset=11):
        x = np.random.uniform(size=in_shape).astype(dtype)
        indices = np.array(indices, dtype="int64")

        y = helper.make_node("GatherND", ["in", "indices"], ["out"])

        if opset >= 12:
            batch_dims_attr = helper.make_attribute("batch_dims", batch_dims)
            y.attribute.append(batch_dims_attr)

        graph = helper.make_graph(
            [y],
            "gather_test",
            inputs=[
                helper.make_tensor_value_info(
                    "in", mapping.NP_TYPE_TO_TENSOR_TYPE[np.dtype(dtype)], list(in_shape)
                ),
                helper.make_tensor_value_info("indices", TensorProto.INT64, list(indices.shape)),
            ],
            outputs=[
                helper.make_tensor_value_info(
                    "out", mapping.NP_TYPE_TO_TENSOR_TYPE[np.dtype(dtype)], list(out_shape)
                )
            ],
        )
        model = helper.make_model(graph, producer_name="gather_test")
        verify_with_ort_with_inputs(
            model, [x, indices], [out_shape], opset=opset, target=target, dev=dev
        )

    verify_gather_nd([2, 2], [[0, 0], [1, 1]], [2], "int32")
    verify_gather_nd([2, 2], [[1], [0]], [2, 2])
    verify_gather_nd([2, 2, 2], [[0, 1], [1, 0]], [2, 2])
    verify_gather_nd([2, 2, 2], [[[0, 1]], [[1, 0]]], [2, 1, 2])

    if is_version_greater_than("1.6.0"):
        verify_gather_nd([2, 2, 2], [[1], [0]], [2, 2], batch_dims=1, opset=12)
        verify_gather_nd(
            (3, 2, 2, 3, 4),
            np.random.randint(low=0, high=2, size=(3, 2, 3), dtype="int64"),
            (3, 2),
            batch_dims=2,
            opset=12,
        )


@tvm.testing.parametrize_targets
def test_onehot(target, dev):
    indices_shape = [10]
    indices_array = np.random.randint(low=0, high=9, size=indices_shape, dtype="int32")
    depth = 10
    values = np.asarray([0, 1]).astype("int32")
    out_np = np.eye(depth)[indices_array.reshape(-1)]

    onehot_node = helper.make_node("OneHot", ["indices", "depth", "values"], ["out"])

    graph = helper.make_graph(
        [onehot_node],
        "onehot_test",
        inputs=[
            helper.make_tensor_value_info("indices", TensorProto.INT32, indices_shape),
            helper.make_tensor_value_info("depth", TensorProto.INT32, [1]),
            helper.make_tensor_value_info("values", TensorProto.INT32, values.shape),
        ],
        outputs=[helper.make_tensor_value_info("out", TensorProto.INT32, out_np.shape)],
    )

    model = helper.make_model(graph, producer_name="onehot_test")

    # TODO(jwfromm): Replace test against np with test against onnxrt once we update versions.
    tvm_out = get_tvm_output_with_vm(
        model, [indices_array, np.array([depth]).astype("int32"), values], target, dev
    )
    tvm.testing.assert_allclose(out_np, tvm_out, rtol=1e-5, atol=1e-5)


@tvm.testing.parametrize_targets
def test_gemm(target, dev):
    def verify_gemm(a_shape, b_shape, c_shape=None, freeze_params=False, dtype="float32"):
        out_shape = [a_shape[0], b_shape[1]]
        a_array = np.random.uniform(size=a_shape).astype(dtype)
        b_array = np.random.uniform(size=b_shape).astype(dtype)
        input_names = ["a", "b"]
        ONNX_DTYPE = mapping.NP_TYPE_TO_TENSOR_TYPE[np.dtype(dtype)]
        input_nodes = [
            helper.make_tensor_value_info("a", ONNX_DTYPE, list(a_shape)),
            helper.make_tensor_value_info("b", ONNX_DTYPE, list(b_shape)),
        ]
        input_values = [a_array, b_array]
        if c_shape is not None:
            c_array = np.random.uniform(size=c_shape).astype(dtype)
            input_names.append("c")
            input_nodes.append(helper.make_tensor_value_info("c", ONNX_DTYPE, list(c_shape)))
            input_values.append(c_array)

        gemm_node = helper.make_node("Gemm", input_names, ["out"])

        graph = helper.make_graph(
            [gemm_node],
            "gemm_test",
            inputs=input_nodes,
            outputs=[helper.make_tensor_value_info("out", ONNX_DTYPE, list(out_shape))],
        )

        model = helper.make_model(graph, producer_name="gemm_test")
        atol = 1e-5
        rtol = 1e-5
        if dtype == "float16":
            atol = 1e-3
            rtol = 1e-3
        verify_with_ort_with_inputs(
            model,
            input_values,
            freeze_params=freeze_params,
            dtype=dtype,
            atol=atol,
            rtol=rtol,
            target=target,
            dev=dev,
        )

    verify_gemm(a_shape=(4, 3), b_shape=(3, 4))
    verify_gemm(a_shape=(4, 3), b_shape=(3, 4), c_shape=(4,))
    verify_gemm(a_shape=(4, 3), b_shape=(3, 4), c_shape=(4,), freeze_params=True)
    verify_gemm(a_shape=(4, 3), b_shape=(3, 4), c_shape=(4,), freeze_params=True, dtype="float16")


@tvm.testing.parametrize_targets
def test_matmul(target, dev):
    a_shape = (4, 3)
    b_shape = (3, 4)
    out_shape = [a_shape[0], b_shape[1]]

    a_array = np.random.uniform(size=a_shape).astype("float32")
    b_array = np.random.uniform(size=b_shape).astype("float32")

    mul_node = helper.make_node("MatMul", ["a", "b"], ["out"])

    graph = helper.make_graph(
        [mul_node],
        "matmul_test",
        inputs=[
            helper.make_tensor_value_info("a", TensorProto.FLOAT, list(a_shape)),
            helper.make_tensor_value_info("b", TensorProto.FLOAT, list(b_shape)),
        ],
        outputs=[helper.make_tensor_value_info("out", TensorProto.FLOAT, list(out_shape))],
    )

    model = helper.make_model(graph, producer_name="matmul_test")
    verify_with_ort_with_inputs(model, [a_array, b_array], target=target, dev=dev)


@tvm.testing.parametrize_targets
def test_batch_matmul(target, dev):
    def verify_batch_matmul(a_shape, b_shape, out_shape, convert_config=None):
        a_array = np.random.uniform(size=a_shape).astype("float32")
        b_array = np.random.uniform(size=b_shape).astype("float32")

        mul_node = helper.make_node("MatMul", ["a", "b"], ["out"])

        graph = helper.make_graph(
            [mul_node],
            "matmul_test",
            inputs=[
                helper.make_tensor_value_info("a", TensorProto.FLOAT, list(a_shape)),
                helper.make_tensor_value_info("b", TensorProto.FLOAT, list(b_shape)),
            ],
            outputs=[helper.make_tensor_value_info("out", TensorProto.FLOAT, out_shape)],
        )

        model = helper.make_model(graph, producer_name="matmul_test")
        verify_with_ort_with_inputs(
            model,
            [a_array, b_array],
            use_vm=True,
            target=target,
            dev=dev,
            convert_config=convert_config,
        )

    verify_batch_matmul((2, 3, 4, 3), (2, 3, 3, 4), (2, 3, 4, 4))
    verify_batch_matmul((2, 4, 3), (3, 4), (2, 4, 4))
    verify_batch_matmul((2, 3, 4, 3), (3, 4), (2, 3, 4, 4))
    # Test implicit broadcasting.
    verify_batch_matmul((4, 3), (2, 3, 4), (2, 4, 4))
    verify_batch_matmul((2, 4, 3), (1, 3, 4), (2, 4, 4))
    verify_batch_matmul((1, 4, 3), (2, 3, 4), (2, 4, 4))
    verify_batch_matmul((4, 32, 16), (16, 32), (4, 32, 32))
    verify_batch_matmul((4, 32, 16, 32), (32, 16), (4, 32, 16, 16))
    # Test transb=False
    verify_batch_matmul(
        (2, 3, 4, 3),
        (2, 3, 3, 4),
        (2, 3, 4, 4),
        convert_config={"use_nt_batch_matmul": False},
    )


def verify_simple_dynamic_model(a_shape, b_shape, target, dev):
    def verify_model(ex, a_shape, b_shape):
        a_array = np.random.uniform(size=a_shape).astype("float32")
        b_array = np.random.uniform(size=b_shape).astype("float32")
        # matmul
        out_np = np.matmul(a_array, b_array)
        # relu
        out_np[out_np < 0] = 0

        tvm_out = ex.evaluate()(a_array, b_array).numpy()
        tvm.testing.assert_allclose(out_np, tvm_out, rtol=1e-5, atol=1e-5)

    mul_node = helper.make_node("MatMul", ["a", "b"], ["out"])
    relu_node = helper.make_node("Relu", ["out"], ["relu"])

    a_array = np.random.uniform(size=a_shape).astype("float32")
    b_array = np.random.uniform(size=b_shape).astype("float32")
    # matmul
    out_np = np.matmul(a_array, b_array)

    graph = helper.make_graph(
        [mul_node, relu_node],
        "matmul_test",
        inputs=[
            helper.make_tensor_value_info("a", TensorProto.FLOAT, list(a_shape)),
            helper.make_tensor_value_info("b", TensorProto.FLOAT, list(b_shape)),
        ],
        outputs=[helper.make_tensor_value_info("relu", TensorProto.FLOAT, list(out_np.shape))],
    )

    model = helper.make_model(graph, producer_name="matmul_test")

    a_anys = [relay.Any()] * len(a_shape)
    b_anys = [relay.Any()] * len(b_shape)

    mod, params = relay.frontend.from_onnx(model, {"a": a_anys, "b": b_anys})
    ex = relay.create_executor("vm", mod=mod, device=dev, target=target)
    verify_model(ex, a_shape, b_shape)
    verify_model(ex, [a * 2 for a in a_shape], [b * 2 for b in b_shape])
    verify_model(ex, [a * 3 for a in a_shape], [b * 3 for b in b_shape])


# TODO(mbrookhart, electriclilies): Add CUDA as a target once batch matmul is fixed
@tvm.testing.parametrize_targets("llvm")
def test_batch_matmul_dynamic_model(target, dev):
    verify_simple_dynamic_model((2, 3, 4, 3), (2, 3, 3, 4), target, dev)
    verify_simple_dynamic_model((2, 4, 3), (3, 4), target, dev)
    verify_simple_dynamic_model((2, 3, 4, 3), (3, 4), target, dev)


@tvm.testing.parametrize_targets
def test_lrn(target, dev):
    def verify_lrn(shape, nsize, dtype, alpha=None, beta=None, bias=None):
        in_array = np.random.uniform(size=shape).astype(dtype)

        if alpha == None and beta == None and bias == None:
            alpha = 0.0001
            beta = 0.75
            bias = 1.0
            node = onnx.helper.make_node("LRN", inputs=["in"], outputs=["out"], size=nsize)
        else:
            node = onnx.helper.make_node(
                "LRN", inputs=["in"], outputs=["out"], alpha=alpha, beta=beta, bias=bias, size=nsize
            )

        graph = helper.make_graph(
            [node],
            "lrn_test",
            inputs=[helper.make_tensor_value_info("in", TensorProto.FLOAT, list(shape))],
            outputs=[helper.make_tensor_value_info("out", TensorProto.FLOAT, list(shape))],
        )
        model = helper.make_model(graph, producer_name="lrn_test")
        verify_with_ort_with_inputs(model, [in_array], target=target, dev=dev)

    verify_lrn((5, 5, 5, 5), 3, "float32")
    verify_lrn((5, 5, 5, 5), 3, "float32", alpha=0.0002, beta=0.5, bias=2.0)


@tvm.testing.parametrize_targets
def test_instance_norm(target, dev):
    def verify_instance_norm(shape, axis=1):
        x = np.random.randn(*shape).astype(np.float32)
        gamma = np.random.randn(shape[1]).astype(np.float32)
        beta = np.random.randn(shape[1]).astype(np.float32)
        epsilon = 1e-5

        node = onnx.helper.make_node(
            "InstanceNormalization",
            inputs=["x", "gamma", "beta"],
            outputs=["y"],
            epsilon=epsilon,
        )
        graph = helper.make_graph(
            [node],
            "instance_norm_test",
            inputs=[
                helper.make_tensor_value_info("x", TensorProto.FLOAT, list(shape)),
                helper.make_tensor_value_info("gamma", TensorProto.FLOAT, (shape[1],)),
                helper.make_tensor_value_info("beta", TensorProto.FLOAT, (shape[1],)),
            ],
            outputs=[helper.make_tensor_value_info("y", TensorProto.FLOAT, list(shape))],
        )
        model = helper.make_model(graph, producer_name="instance_norm_test")
        verify_with_ort_with_inputs(
            model, [x, gamma, beta], out_shape=[shape], target=target, dev=dev
        )

    verify_instance_norm((2, 3, 4, 5))
    verify_instance_norm((32, 64, 80, 64))
    verify_instance_norm((8, 6, 5))
    verify_instance_norm((8, 7, 6, 5, 4))


@tvm.testing.parametrize_targets
def test_upsample_nearest(target, dev):
    scale = 2
    in_shape = (1, 1, 3, 3)
    out_shape = (1, 1, 3 * scale, 3 * scale)
    y = helper.make_node("Upsample", ["in"], ["out"], mode="nearest", scales=[1.0, 1.0, 2.0, 2.0])

    in_array = np.random.uniform(size=in_shape).astype(np.float32)

    graph = helper.make_graph(
        [y],
        "upsample_nearest_test",
        inputs=[helper.make_tensor_value_info("in", TensorProto.FLOAT, list(in_shape))],
        outputs=[helper.make_tensor_value_info("out", TensorProto.FLOAT, list(out_shape))],
    )

    model = helper.make_model(graph, producer_name="upsample_nearest_test")
    verify_with_ort_with_inputs(model, [in_array], [out_shape], opset=7, target=target, dev=dev)


@tvm.testing.parametrize_targets
def test_upsample3d_nearest(target, dev):
    scale = 2
    in_shape = (1, 1, 3, 3, 3)
    out_shape = (1, 1, 3 * scale, 3 * scale, 3 * scale)
    y = helper.make_node(
        "Upsample", ["in"], ["out"], mode="nearest", scales=[1.0, 1.0, 2.0, 2.0, 2.0]
    )

    in_array = np.random.uniform(size=in_shape).astype(np.float32)

    graph = helper.make_graph(
        [y],
        "upsample_nearest_test",
        inputs=[helper.make_tensor_value_info("in", TensorProto.FLOAT, list(in_shape))],
        outputs=[helper.make_tensor_value_info("out", TensorProto.FLOAT, list(out_shape))],
    )

    model = helper.make_model(graph, producer_name="upsample_nearest_test")
    # Upsample is deprecated after opset 9
    verify_with_ort_with_inputs(model, [in_array], [out_shape], opset=7, target=target, dev=dev)


@tvm.testing.parametrize_targets
def test_upsample_bilinear(target, dev):
    scale = 2
    in_shape = (1, 1, 3, 3)
    out_shape = (1, 1, 3 * scale, 3 * scale)
    y = helper.make_node("Upsample", ["in"], ["out"], mode="linear", scales=[1.0, 1.0, 2.0, 2.0])

    in_array = np.random.uniform(size=in_shape).astype(np.float32)

    graph = helper.make_graph(
        [y],
        "upsample_bilinear_test",
        inputs=[helper.make_tensor_value_info("in", TensorProto.FLOAT, list(in_shape))],
        outputs=[helper.make_tensor_value_info("out", TensorProto.FLOAT, list(out_shape))],
    )

    model = helper.make_model(graph, producer_name="upsample_bilinear_test")
    verify_with_ort_with_inputs(model, [in_array], [out_shape], opset=7, target=target, dev=dev)


@tvm.testing.parametrize_targets
def test_upsample3d_trilinear(target, dev):
    scale = 2
    in_shape = (1, 1, 3, 3, 3)
    out_shape = (1, 1, 3 * scale, 3 * scale, 3 * scale)
    y = helper.make_node("Upsample", ["in", "scales"], ["out"], mode="linear")
    scales = [1.0, 1.0, 2.0, 2.0, 2.0]
    in_array = np.random.uniform(size=in_shape).astype(np.float32)
    out_array = tvm.topi.testing.resize3d_python(
        in_array,
        (scale, scale, scale),
        "NCDHW",
        "linear",
        coordinate_transformation_mode="asymmetric",
    )

    ref_array = np.array(scales)
    ref_node = helper.make_node(
        "Constant",
        inputs=[],
        outputs=["scales"],
        value=onnx.helper.make_tensor(
            name="const_tensor",
            data_type=TensorProto.FLOAT,
            dims=ref_array.shape,
            vals=ref_array.flatten().astype(float),
        ),
    )

    graph = helper.make_graph(
        [ref_node, y],
        "upsample_trilinear_test",
        inputs=[helper.make_tensor_value_info("in", TensorProto.FLOAT, list(in_shape))],
        outputs=[helper.make_tensor_value_info("out", TensorProto.FLOAT, list(out_shape))],
    )

    model = helper.make_model(graph, producer_name="upsample_trilinear_test")
    # TODO(jwfromm): Trilinear upsampling not supported in 1.0.0 onnxruntime.
    # Replace topi comparison with verify_with_ort once we update.
    tvm_out = get_tvm_output(model, in_array, target, dev, out_shape, "float32")
    tvm.testing.assert_allclose(out_array, tvm_out, rtol=1e-5, atol=1e-5)


@tvm.testing.parametrize_targets
def test_softmax(target, dev):
    def verify_softmax(inshape, axis):
        opname = "Softmax"
        indata = np.random.uniform(size=inshape).astype(np.float32)
        outshape = inshape
        y = helper.make_node(opname, ["in"], ["out"])
        if axis is not None:
            axis_attr = helper.make_attribute("axis", axis)
            y.attribute.append(axis_attr)

        graph = helper.make_graph(
            [y],
            opname + "_test",
            inputs=[helper.make_tensor_value_info("in", TensorProto.FLOAT, list(indata.shape))],
            outputs=[helper.make_tensor_value_info("out", TensorProto.FLOAT, list(outshape))],
        )

        model = helper.make_model(graph, producer_name=opname + "_test")
        verify_with_ort_with_inputs(model, [indata], target=target, dev=dev)

    verify_softmax((1, 10), None)
    verify_softmax((1, 10), 1)


@tvm.testing.parametrize_targets
def test_forward_min(target, dev):
    def verify_min(input_dim):
        dtype = "float32"

        a_np1 = np.random.uniform(size=input_dim).astype(dtype)
        a_np2 = np.random.uniform(size=input_dim).astype(dtype)
        a_np3 = np.random.uniform(size=input_dim).astype(dtype)

        min_node = helper.make_node("Min", ["a_np1", "a_np2", "a_np3"], ["out"])

        graph = helper.make_graph(
            [min_node],
            "Min_test",
            inputs=[
                helper.make_tensor_value_info("a_np1", TensorProto.FLOAT, list(input_dim)),
                helper.make_tensor_value_info("a_np2", TensorProto.FLOAT, list(input_dim)),
                helper.make_tensor_value_info("a_np3", TensorProto.FLOAT, list(input_dim)),
            ],
            outputs=[helper.make_tensor_value_info("out", TensorProto.FLOAT, list(input_dim))],
        )

        model = helper.make_model(graph, producer_name="Min_test")
        verify_with_ort_with_inputs(model, [a_np1, a_np2, a_np3], target=target, dev=dev)

    verify_min((1, 3, 20, 20))
    verify_min((20, 20))


@tvm.testing.parametrize_targets
def test_forward_max(target, dev):
    def verify_max(input_dim):
        dtype = "float32"

        a_np1 = np.random.uniform(size=input_dim).astype(dtype)
        a_np2 = np.random.uniform(size=input_dim).astype(dtype)
        a_np3 = np.random.uniform(size=input_dim).astype(dtype)

        max_node = helper.make_node("Max", ["a_np1", "a_np2", "a_np3"], ["out"])

        graph = helper.make_graph(
            [max_node],
            "Max_test",
            inputs=[
                helper.make_tensor_value_info("a_np1", TensorProto.FLOAT, list(input_dim)),
                helper.make_tensor_value_info("a_np2", TensorProto.FLOAT, list(input_dim)),
                helper.make_tensor_value_info("a_np3", TensorProto.FLOAT, list(input_dim)),
            ],
            outputs=[helper.make_tensor_value_info("out", TensorProto.FLOAT, list(input_dim))],
        )

        model = helper.make_model(graph, producer_name="Max_test")
        verify_with_ort_with_inputs(model, [a_np1, a_np2, a_np3], target=target, dev=dev)

    verify_max((1, 3, 20, 20))
    verify_max((20, 20))


@tvm.testing.parametrize_targets
def test_forward_mean(target, dev):
    def verify_mean(input_dim):
        dtype = "float32"

        a_np1 = np.random.uniform(size=input_dim).astype(dtype)
        a_np2 = np.random.uniform(size=input_dim).astype(dtype)
        a_np3 = np.random.uniform(size=input_dim).astype(dtype)

        mean_node = helper.make_node("Mean", ["a_np1", "a_np2", "a_np3"], ["out"])

        graph = helper.make_graph(
            [mean_node],
            "Mean_test",
            inputs=[
                helper.make_tensor_value_info("a_np1", TensorProto.FLOAT, list(input_dim)),
                helper.make_tensor_value_info("a_np2", TensorProto.FLOAT, list(input_dim)),
                helper.make_tensor_value_info("a_np3", TensorProto.FLOAT, list(input_dim)),
            ],
            outputs=[helper.make_tensor_value_info("out", TensorProto.FLOAT, list(input_dim))],
        )

        model = helper.make_model(graph, producer_name="Mean_test")
        verify_with_ort_with_inputs(model, [a_np1, a_np2, a_np3], target=target, dev=dev)

    verify_mean((1, 3, 20, 20))
    verify_mean((20, 20))


@tvm.testing.parametrize_targets
def test_forward_hardsigmoid(target, dev):
    def verify_hardsigmoid(input_dim, alpha, beta):
        dtype = "float32"

        a_np1 = np.random.uniform(size=input_dim).astype(dtype)

        hardsigmoid_node = helper.make_node(
            "HardSigmoid", ["a_np1"], ["out"], alpha=alpha, beta=beta
        )

        graph = helper.make_graph(
            [hardsigmoid_node],
            "HardSigmoid_test",
            inputs=[helper.make_tensor_value_info("a_np1", TensorProto.FLOAT, list(input_dim))],
            outputs=[helper.make_tensor_value_info("out", TensorProto.FLOAT, list(input_dim))],
        )

        model = helper.make_model(graph, producer_name="HardSigmoid_test")
        verify_with_ort_with_inputs(model, [a_np1], target=target, dev=dev)

    verify_hardsigmoid((1, 3, 20, 20), 0.5, 0.6)
    verify_hardsigmoid((20, 20), 0.3, 0.4)


# TODO (mbrookhart, electriclilies) Fix argmin on GPU and enable this test
@tvm.testing.known_failing_targets("cuda")
@tvm.testing.parametrize_targets
def test_forward_arg_min_max(target, dev):
    def verify_argreduce(input_dim, op_name, axis=None, keepdims=None):
        a_np1 = np.random.uniform(-10, 10, input_dim).astype(np.int32)
        out_shape = list(a_np1.shape)
        def_axis = axis if axis is not None else 0
        if keepdims == 1 or keepdims == None:
            out_shape[def_axis] = 1
        else:
            out_shape.pop(def_axis)

        node = onnx.helper.make_node(op_name, inputs=["a_np1"], outputs=["out"])

        if keepdims is not None:
            keepdims_attr = helper.make_attribute("keepdims", keepdims)
            node.attribute.append(keepdims_attr)
        if axis is not None:
            axis_attr = helper.make_attribute("axis", axis)
            node.attribute.append(axis_attr)

        graph = helper.make_graph(
            [node],
            "argreduce_test",
            inputs=[helper.make_tensor_value_info("a_np1", TensorProto.INT32, list(a_np1.shape))],
            outputs=[helper.make_tensor_value_info("out", TensorProto.INT64, list(out_shape))],
        )

        model = helper.make_model(graph, producer_name="argreduce_test")
        verify_with_ort_with_inputs(model, [a_np1], target=target, dev=dev)

    """Verify argmin and argmax"""
    verify_argreduce([3, 4, 4], "ArgMin")
    verify_argreduce([3, 4, 4], "ArgMax")
    verify_argreduce([3, 4, 4], "ArgMin", axis=1)
    verify_argreduce([3, 4, 4], "ArgMax", axis=0)
    verify_argreduce([3, 4, 4], "ArgMin", keepdims=0)
    verify_argreduce([3, 4, 4], "ArgMax", keepdims=1)
    for axis in [None, 0, 1, 2]:
        for keepdims in [None, True, False]:
            verify_argreduce([3, 4, 4], "ArgMin", axis, keepdims)
            verify_argreduce([3, 4, 4], "ArgMax", axis, keepdims)


@tvm.testing.parametrize_targets
def test_constantofshape(target, dev):
    def verify_constantofshape(input_dim, value, dtype):
        fill_node = helper.make_node(
            "ConstantOfShape",
            ["input"],
            ["output"],
            value=helper.make_tensor(
                "value", mapping.NP_TYPE_TO_TENSOR_TYPE[np.dtype(dtype)], (1,), (value,)
            ),
        )

        inputs = [helper.make_tensor_value_info("input", TensorProto.INT64, [len(input_dim)])]

        graph = helper.make_graph(
            [fill_node],
            "fill_test",
            inputs,
            outputs=[
                helper.make_tensor_value_info(
                    "output", mapping.NP_TYPE_TO_TENSOR_TYPE[np.dtype(dtype)], input_dim
                )
            ],
        )

        model = helper.make_model(graph, producer_name="fill_test")
        input_np = np.array(input_dim).astype("int64")
        verify_with_ort_with_inputs(model, [input_np], use_vm=True, target=target, dev=dev)

    verify_constantofshape((2, 3, 4, 5), 10, "float32")
    verify_constantofshape((3, 3), 0, "int32")
    verify_constantofshape((1, 2, 3), -1, "float32")


@tvm.testing.parametrize_targets
def test_pad(target, dev):
    def verify_pad(indata, pads, mode="constant", value=0.0):
        indata = np.array(indata).astype(np.float32)
        #  numpy expect result
        len_dim = len(pads) // 2
        np_pads = [(pads[i], pads[i + len_dim]) for i in range(len_dim)]
        #  onnx graph
        if mode in ["edge", "reflect"]:
            outdata = np.pad(indata, pad_width=np_pads, mode=mode)
            node = helper.make_node(
                "Pad",
                inputs=["input"],
                outputs=["output"],
                mode=mode,
                pads=pads,
            )
        else:
            outdata = np.pad(indata, pad_width=np_pads, mode="constant", constant_values=value)
            node = helper.make_node(
                "Pad", inputs=["input"], outputs=["output"], mode="constant", pads=pads, value=value
            )
        graph = helper.make_graph(
            [node],
            "pad_test",
            inputs=[helper.make_tensor_value_info("input", TensorProto.FLOAT, list(indata.shape))],
            outputs=[
                helper.make_tensor_value_info("output", TensorProto.FLOAT, list(outdata.shape))
            ],
        )
        model = helper.make_model(graph, producer_name="pad_test")
        verify_with_ort_with_inputs(
            model, [indata], [outdata.shape], dtype="float32", opset=2, target=target, dev=dev
        )

    def verify_pad_v11(indata, pads, mode="constant", value=0.0):
        indata = np.array(indata).astype(np.float32)
        #  numpy expect result
        len_dim = len(pads) // 2
        np_pads = [(pads[i], pads[i + len_dim]) for i in range(len_dim)]
        pads = np.array(pads)
        #  onnx graph
        if mode in ["edge", "reflect"]:
            inputs = [indata]
            outdata = np.pad(indata, pad_width=np_pads, mode=mode)
            node = helper.make_node("Pad", inputs=["input", "pads"], outputs=["output"], mode=mode)
            graph = helper.make_graph(
                [node],
                "pad_test",
                inputs=[
                    helper.make_tensor_value_info("input", TensorProto.FLOAT, list(indata.shape)),
                    helper.make_tensor_value_info("pads", TensorProto.INT64, (len(pads),)),
                ],
                initializer=[helper.make_tensor("pads", TensorProto.INT64, (len(pads),), pads)],
                outputs=[
                    helper.make_tensor_value_info("output", TensorProto.FLOAT, list(outdata.shape))
                ],
            )
        else:
            inputs = [indata]
            outdata = np.pad(indata, pad_width=np_pads, mode="constant", constant_values=value)
            node = helper.make_node(
                "Pad",
                inputs=["input", "pads", "constant_value"],
                outputs=["output"],
                mode="constant",
            )
            graph = helper.make_graph(
                [node],
                "pad_test",
                inputs=[
                    helper.make_tensor_value_info("input", TensorProto.FLOAT, list(indata.shape)),
                    helper.make_tensor_value_info("pads", TensorProto.INT64, (len(pads),)),
                    helper.make_tensor_value_info("constant_value", TensorProto.FLOAT, (1,)),
                ],
                initializer=[
                    helper.make_tensor("pads", TensorProto.INT64, (len(pads),), pads),
                    helper.make_tensor("constant_value", TensorProto.FLOAT, (1,), [value]),
                ],
                outputs=[
                    helper.make_tensor_value_info("output", TensorProto.FLOAT, list(outdata.shape))
                ],
            )
        model = helper.make_model(graph, producer_name="pad_test")
        verify_with_ort_with_inputs(model, inputs, opset=11, use_vm=True, target=target, dev=dev)

    verify_pad(np.random.randn(2, 2).astype(np.float32), [0, 1, 0, 0], "constant", 0.0)
    verify_pad(np.random.randn(2, 3).astype(np.float32), [1, 0, 0, 1], "constant", 0.0)
    verify_pad(np.random.randn(3, 2).astype(np.float32), [0, 0, 1, 0], "constant", 5.0)
    verify_pad(np.random.randn(1, 3, 4, 5).astype(np.float32), [0, 0, 1, 1, 0, 0, 1, 1], "edge")
    verify_pad(np.random.randn(1, 3, 4, 5).astype(np.float32), [0, 0, 1, 1, 0, 0, 1, 1], "reflect")

    verify_pad_v11(np.random.randn(2, 2).astype(np.float32), [0, 1, 0, 0], "constant", 0.0)
    verify_pad_v11(np.random.randn(2, 3).astype(np.float32), [1, 0, 0, 1], "constant", 0.0)
    verify_pad_v11(np.random.randn(3, 2).astype(np.float32), [0, 0, 1, 0], "constant", 5.0)
    verify_pad_v11(np.random.randn(1, 3, 4, 5).astype(np.float32), [0, 0, 1, 1, 0, 0, 1, 1], "edge")
    verify_pad_v11(
        np.random.randn(1, 3, 4, 5).astype(np.float32), [0, 0, 1, 1, 0, 0, 1, 1], "reflect"
    )


@tvm.testing.parametrize_targets
def test_all_reduce_funcs(target, dev):
    def verify_reduce_func(func, data, axis, keepdims):
        inshape = data.shape
        outshape = np.sum(data, axis=axis, keepdims=keepdims == 1).shape

        if axis:
            node = onnx.helper.make_node(
                func, inputs=["x"], outputs=["y"], axes=axis, keepdims=keepdims
            )
        else:
            node = onnx.helper.make_node(func, inputs=["x"], outputs=["y"], keepdims=keepdims)

        graph = helper.make_graph(
            [node],
            "reduce_test",
            inputs=[helper.make_tensor_value_info("x", TensorProto.FLOAT, list(inshape))],
            outputs=[helper.make_tensor_value_info("y", TensorProto.FLOAT, list(outshape))],
        )

        model = helper.make_model(graph, producer_name="reduce_test")

        verify_with_ort_with_inputs(model, [data], [outshape], opset=11, target=target, dev=dev)

    funcs = [
        "ReduceMax",
        "ReduceMean",
        "ReduceMin",
        "ReduceProd",
        "ReduceSum",
        "ReduceSumSquare",
        "ReduceLogSum",
        "ReduceLogSumExp",
        "ReduceL1",
        "ReduceL2",
    ]

    for func in funcs:
        for keepdims in [True, False]:
            verify_reduce_func(
                func, np.random.randn(3, 2, 2).astype(np.float32), axis=None, keepdims=keepdims
            )

            verify_reduce_func(
                func, np.random.randn(3, 2, 3).astype(np.float32), axis=None, keepdims=keepdims
            )

            verify_reduce_func(
                func, np.random.randn(3, 3, 3).astype(np.float32), axis=(1,), keepdims=keepdims
            )

            verify_reduce_func(
                func, np.random.randn(3, 3, 3, 1).astype(np.float32), axis=(1, 2), keepdims=keepdims
            )

            verify_reduce_func(
                func, np.random.randn(3, 3, 3, 1).astype(np.float32), axis=(1,), keepdims=keepdims
            )

            verify_reduce_func(
                func, np.random.randn(1, 3, 4, 1).astype(np.float32), axis=(1,), keepdims=keepdims
            )


@tvm.testing.parametrize_targets
def test_split(target, dev):
    def verify_split(indata, outdatas, split, axis=0, pass_split=True, opset=11):
        indata = np.array(indata).astype(np.float32)
        outdatas = [np.array(o).astype(np.float32) for o in outdatas]
        inputs = [helper.make_tensor_value_info("input", TensorProto.FLOAT, list(indata.shape))]
        input_names = ["input"]
        initializer = []

        if split:
            split_index = range(len(split))
        else:
            split_index = range(len(outdatas))

        if pass_split:
            if opset >= 13:
                input_names.append("split")
                np_split = np.array(split).astype(np.int64)
                inputs.append(
                    helper.make_tensor_value_info("split", TensorProto.INT64, list(np_split.shape))
                )
                indata = [indata, np_split]
                initializer.append(
                    helper.make_tensor("split", TensorProto.INT64, list(np_split.shape), np_split)
                )
        node = helper.make_node(
            "Split",
            inputs=input_names,
            outputs=["output_{}".format(i) for i in range(len(split_index))],
            axis=axis,
        )

        if pass_split and opset < 13:
            split_attr = helper.make_attribute("split", split)
            node.attribute.append(split_attr)

        graph = helper.make_graph(
            [node],
            "split_test",
            inputs=inputs,
            initializer=initializer,
            outputs=[
                helper.make_tensor_value_info(
                    "output_{}".format(i), TensorProto.FLOAT, list(outdatas[i].shape)
                )
                for i in range(len(split_index))
            ],
        )
        model = helper.make_model(graph, producer_name="split_test")
        verify_with_ort_with_inputs(
            model,
            indata,
            out_shape=list(range(len(split_index))),
            opset=opset,
            target=target,
            dev=dev,
        )

    # 1D
    verify_split([1.0, 2.0, 3.0, 4.0, 5.0, 6.0], [[1.0, 2.0], [3.0, 4.0], [5.0, 6.0]], [2, 2, 2], 0)
    verify_split(
        [1.0, 2.0, 3.0, 4.0, 5.0, 6.0], [[1.0, 2.0], [3.0, 4.0], [5.0, 6.0]], [2, 2, 2], 0, False
    )
    verify_split([1.0, 2.0, 3.0, 4.0, 5.0, 6.0], [[1.0, 2.0], [3.0], [4.0, 5.0, 6.0]], [2, 1, 3], 0)
    # 2D
    verify_split(
        [[1.0, 2.0, 3.0, 4.0], [7.0, 8.0, 9.0, 10.0]],
        [[[1.0, 2.0], [7.0, 8.0]], [[3.0, 4.0], [9.0, 10.0]]],
        [2, 2],
        1,
    )
    # Split evenly (unstack)
    verify_split([1, 2, 3], [[1], [2], [3]], False, 0, False)
    # Split a single value to a single value
    verify_split([1], [[1]], [1], pass_split=True)


@tvm.testing.parametrize_targets
def test_binary_ops(target, dev):
    in_shape = (1, 2, 3, 3)
    dtype = "float32"
    out_shape = in_shape

    def verify_binary_ops(op, x, y, out_type="float32"):
        z = helper.make_node(op, ["in1", "in2"], ["out"])
        graph = helper.make_graph(
            [z],
            "_test",
            inputs=[
                helper.make_tensor_value_info("in1", TensorProto.FLOAT, x.shape),
                helper.make_tensor_value_info("in2", TensorProto.FLOAT, y.shape),
            ],
            outputs=[
                helper.make_tensor_value_info(
                    "out", mapping.NP_TYPE_TO_TENSOR_TYPE[np.dtype(out_type)], list(out_shape)
                )
            ],
        )
        model = helper.make_model(graph, producer_name="_test")
        verify_with_ort_with_inputs(model, [x, y], target=target, dev=dev)

    x = np.random.uniform(size=in_shape).astype(dtype)
    y = np.random.uniform(size=in_shape).astype(dtype)
    z = np.random.uniform(size=(3,)).astype(dtype)
    verify_binary_ops("Add", x, y)
    verify_binary_ops("Add", x, z)
    verify_binary_ops("Sub", x, y)
    verify_binary_ops("Sub", x, z)
    verify_binary_ops("Mul", x, y)
    verify_binary_ops("Mul", x, z)
    verify_binary_ops("Div", x, y)
    verify_binary_ops("Div", x, z)
    verify_binary_ops("Sum", x, y)
    verify_binary_ops("Sum", x, z)
    verify_binary_ops("Greater", x, y, "bool")
    verify_binary_ops("Greater", x, z, "bool")
    verify_binary_ops("Less", x, y, "bool")
    verify_binary_ops("Less", x, z, "bool")
    verify_binary_ops("Equal", x, y, "bool")
    verify_binary_ops("Equal", x, z, "bool")


@tvm.testing.parametrize_targets
def test_unary_ops(target, dev):
    in_shape = (1, 2, 3, 3)
    dtype = "float32"
    out_shape = in_shape

    def verify_unary_ops(op, x, rtol=1e-5, atol=1e-5, dtype="float32"):
        x = x.astype(dtype)
        ONNX_DTYPE = mapping.NP_TYPE_TO_TENSOR_TYPE[np.dtype(dtype)]
        z = helper.make_node(op, ["in1"], ["out"])
        graph = helper.make_graph(
            [z],
            "_test",
            inputs=[
                helper.make_tensor_value_info("in1", ONNX_DTYPE, list(in_shape)),
            ],
            outputs=[helper.make_tensor_value_info("out", ONNX_DTYPE, list(out_shape))],
        )
        model = helper.make_model(graph, producer_name="_test")
        verify_with_ort_with_inputs(model, [x], rtol=rtol, atol=atol, target=target, dev=dev)

    x = np.random.uniform(size=in_shape)
    verify_unary_ops("Neg", x)
    verify_unary_ops("Abs", x)
    verify_unary_ops("Reciprocal", x)
    verify_unary_ops("Reciprocal", x, dtype="float16")
    verify_unary_ops("Sqrt", x)
    verify_unary_ops("Relu", x)
    verify_unary_ops("Exp", x)
    verify_unary_ops("Log", x)
    verify_unary_ops("Log", x)
    verify_unary_ops("Acos", x)
    verify_unary_ops("Acosh", x)
    verify_unary_ops("Asin", x)
    verify_unary_ops("Asinh", x)
    verify_unary_ops("Atan", x)
    verify_unary_ops("Atanh", x)
    verify_unary_ops("Cos", x)
    verify_unary_ops("Cosh", x)
    verify_unary_ops("Sin", x)
    verify_unary_ops("Sinh", x)
    verify_unary_ops("Tan", x)
    verify_unary_ops("Tanh", x)
    verify_unary_ops("Sigmoid", x)
    verify_unary_ops("Softsign", x)


@tvm.testing.parametrize_targets
def test_leaky_relu(target, dev):
    def leaky_relu_x(x, alpha):
        return np.where(x >= 0, x, x * alpha)

    _test_onnx_op_elementwise(
        target,
        dev,
        (2, 4, 5, 6),
        leaky_relu_x,
        {"alpha": 0.25},
        "float32",
        "LeakyRelu",
        {"alpha": 0.25},
    )


@tvm.testing.parametrize_targets
def test_elu(target, dev):
    def elu_x(x, alpha):
        return np.where(x > 0, x, alpha * (np.exp(x) - 1.0))

    _test_onnx_op_elementwise(
        target, dev, (2, 4, 5, 6), elu_x, {"alpha": 0.25}, "float32", "Elu", {"alpha": 0.25}
    )


@tvm.testing.parametrize_targets
def test_selu(target, dev):
    def selu_x(x, alpha, gamma):
        return gamma * np.where(x > 0, x, alpha * (np.exp(x) - 1.0))

    _test_onnx_op_elementwise(
        target,
        dev,
        (2, 4, 5, 6),
        selu_x,
        {"alpha": 0.25, "gamma": 0.3},
        "float32",
        "Selu",
        {"alpha": 0.25, "gamma": 0.3},
    )


@tvm.testing.parametrize_targets
def test_prelu(target, dev):
    def verify_prelu(x_shape, a_shape):
        node = helper.make_node("PRelu", inputs=["X", "slope"], outputs=["Y"])

        graph = helper.make_graph(
            [node],
            "prelu_test",
            inputs=[
                helper.make_tensor_value_info("X", TensorProto.FLOAT, list(x_shape)),
                helper.make_tensor_value_info("slope", TensorProto.FLOAT, list(a_shape)),
            ],
            outputs=[helper.make_tensor_value_info("Y", TensorProto.FLOAT, list(x_shape))],
        )

        model = helper.make_model(graph, producer_name="prelu_test")

        verify_with_ort(
            model,
            [x_shape, a_shape],
            out_shape=[list(x_shape)],
            use_vm=True,
            convert_to_static=True,
            target=target,
            dev=dev,
        )

    verify_prelu([3, 4, 5, 6], [1, 4, 1, 1])
    verify_prelu([1, 8, 5, 6], [1, 8, 1, 1])
    verify_prelu([2, 12, 16, 16], [1, 12, 1, 1])
    verify_prelu([2, 12, 16, 16], [1])  # Test alpha broadcasting.
    verify_prelu([3, 1], [3, 1])  # Test non NCHW workload.


@tvm.testing.parametrize_targets
def test_ThresholdedRelu(target, dev):
    def ThresholdedRelu_x(x, alpha):
        out_np = np.clip(x, alpha, np.inf)
        out_np[out_np == alpha] = 0
        return out_np

    _test_onnx_op_elementwise(
        target,
        dev,
        (2, 4, 5, 6),
        ThresholdedRelu_x,
        {"alpha": 0.25},
        "float32",
        "ThresholdedRelu",
        {"alpha": 0.25},
    )


@tvm.testing.parametrize_targets
def test_LogSoftmax(target, dev):
    _test_onnx_op_elementwise(
        target,
        dev,
        (1, 4),
        tvm.topi.testing.log_softmax_python,
        {},
        "float32",
        "LogSoftmax",
        {"axis": 1},
    )


def check_torch_conversion(model, input_size, target, dev):
    dummy_input = torch.randn(*input_size)
    file_name = "{}.onnx".format(model.__name__)
    # Set verbose=True for more output
    torch.onnx.export(model(), dummy_input, file_name, export_params=True, verbose=False)
    onnx_model = onnx.load(file_name)
    input_data = np.random.uniform(size=input_size).astype("float32")
    verify_with_ort_with_inputs(
        onnx_model, [input_data], apply_softmax=True, target=target, dev=dev
    )


@tvm.testing.parametrize_targets
def test_resnet(target, dev):
    check_torch_conversion(torchvision.models.resnet18, (1, 3, 224, 224), target, dev)
    # check_torch_conversion(torchvision.models.resnet101, (1,3,224,224))


# def test_alexnet():
# Torch's ONNX export does not support the adaptive pooling used by AlexNet?
# check_torch_conversion(torchvision.models.alexnet, (1,3,224,224))

# Torch's ONNX export does not support the adaptive pooling used by vgg16?
# def test_vgg16():
#     check_torch_conversion(torchvision.models.vgg16, (1,3,224,224))

# TODO(@jroesch): Update Torch + ONNX to support this import.
# def test_squeezenet():
#     # Torch's ONNX export does not support the max pooling used by Squezenet
#     check_torch_conversion(torchvision.models.squeezenet1_0, (1,3,224,224))


@tvm.testing.parametrize_targets
def test_densenet(target, dev):
    check_torch_conversion(torchvision.models.densenet161, (1, 3, 224, 224), target, dev)


@tvm.testing.parametrize_targets
def test_inception(target, dev):
    check_torch_conversion(torchvision.models.inception_v3, (1, 3, 224, 224), target, dev)


# TODO(@jroesch): Update Torch + ONNX to support this import.
# def test_googlenet():
#     check_torch_conversion(torchvision.models.googlenet, (1,3,224,224))

# TODO(@jroesch): Update Torch + ONNX to support this import.
# def test_shufflenetv2():
#     check_torch_conversion(torchvision.models.shufflenetv2, (1,3,224,224))


@tvm.testing.parametrize_targets
def test_sign(target, dev):
    def Sign_x(x):
        return np.sign(x)

    _test_onnx_op_elementwise(target, dev, (3, 4, 5, 6), Sign_x, {}, "float32", "Sign", {})


@tvm.testing.parametrize_targets
def test_not(target, dev):
    def verify_not(indata, dtype):
        x = indata.astype(dtype)

        node = helper.make_node(
            "Not",
            inputs=["in"],
            outputs=["out"],
        )

        graph = helper.make_graph(
            [node],
            "not_test",
            inputs=[helper.make_tensor_value_info("in", TensorProto.BOOL, list(x.shape))],
            outputs=[helper.make_tensor_value_info("out", TensorProto.BOOL, list(x.shape))],
        )

        model = helper.make_model(graph, producer_name="not_test")
        verify_with_ort_with_inputs(model, [x], target=target, dev=dev)

    # 2d
    verify_not(indata=(np.random.randn(3, 4) > 0), dtype=bool)
    # 3d
    verify_not(indata=(np.random.randn(3, 4, 5) > 0), dtype=bool)
    # 4d
    verify_not(indata=(np.random.randn(3, 4, 5, 6) > 0), dtype=bool)


@tvm.testing.parametrize_targets
def test_and(target, dev):
    def verify_and(indata, dtype):
        x = indata[0].astype(dtype)
        y = indata[1].astype(dtype)
        outdata = np.logical_and(x, y)

        node = helper.make_node(
            "And",
            inputs=["in1", "in2"],
            outputs=["out"],
        )

        graph = helper.make_graph(
            [node],
            "and_test",
            inputs=[
                helper.make_tensor_value_info("in1", TensorProto.BOOL, list(x.shape)),
                helper.make_tensor_value_info("in2", TensorProto.BOOL, list(y.shape)),
            ],
            outputs=[helper.make_tensor_value_info("out", TensorProto.BOOL, list(outdata.shape))],
        )

        model = helper.make_model(graph, producer_name="and_test")
        verify_with_ort_with_inputs(model, [x, y], [outdata.shape], target=target, dev=dev)

    # 2d
    x = np.random.randn(3, 4) > 0
    y = np.random.randn(3, 4) > 0
    verify_and(indata=[x, y], dtype=bool)

    # 3d
    x = np.random.randn(3, 4, 5) > 0
    y = np.random.randn(3, 4, 5) > 0
    verify_and(indata=[x, y], dtype=bool)

    # 4d
    x = np.random.randn(3, 4, 5, 6) > 0
    y = np.random.randn(3, 4, 5, 6) > 0
    verify_and(indata=[x, y], dtype=bool)

    # 3d vs 1d
    x = np.random.randn(3, 4, 5) > 0
    y = np.random.randn(5) > 0
    verify_and(indata=[x, y], dtype=bool)

    # 3d vs 2d
    x = np.random.randn(3, 4, 5) > 0
    y = np.random.randn(4, 5) > 0
    verify_and(indata=[x, y], dtype=bool)


@tvm.testing.parametrize_targets
def test_tile(target, dev):
    def verify_tile_v6(indata, repeats, outdata):
        node = helper.make_node("Tile", inputs=["input", "repeats"], outputs=["out"])
        graph = helper.make_graph(
            [node],
            "tile_test",
            inputs=[
                helper.make_tensor_value_info("input", TensorProto.FLOAT, list(indata.shape)),
                helper.make_tensor_value_info("repeats", TensorProto.INT64, list(repeats.shape)),
            ],
            outputs=[helper.make_tensor_value_info("out", TensorProto.FLOAT, list(outdata.shape))],
        )

        model = helper.make_model(graph, producer_name="tile_test")
        verify_with_ort_with_inputs(
            model, [indata, repeats], use_vm=True, opset=6, target=target, dev=dev
        )

    x = np.random.rand(2, 3, 4, 5).astype(np.float32)
    repeats = np.random.randint(low=1, high=10, size=(np.ndim(x),)).astype(np.int64)
    z = np.tile(x, repeats)
    verify_tile_v6(x, repeats, z)


@tvm.testing.parametrize_targets
def test_erf(target, dev):
    def verify_erf(indata, outdata):
        node = helper.make_node("Erf", inputs=["in"], outputs=["out"])
        graph = helper.make_graph(
            [node],
            "erf_test",
            inputs=[helper.make_tensor_value_info("in", TensorProto.FLOAT, list(indata.shape))],
            outputs=[helper.make_tensor_value_info("out", TensorProto.FLOAT, list(outdata.shape))],
        )
        model = helper.make_model(graph, producer_name="erf_test")
        verify_with_ort_with_inputs(model, [indata], [outdata.shape], target=target, dev=dev)

    x = np.random.rand(2, 3, 4, 6).astype(np.float32)
    z = scipy.special.erf(x)
    verify_erf(x, z)


@tvm.testing.parametrize_targets
def test_where(target, dev):
    def verify_where(condition, x, y, dtype, outdata, dynamic=False):
        node_list = []
        where_inputs = ["condition", "x", "y"]
        if dynamic:
            shape_node = helper.make_node("Shape", ["x"], ["shape"])
            reshape_node = helper.make_node("Reshape", ["x", "shape"], ["X"])
            where_inputs[1] = "X"
            node_list += [shape_node, reshape_node]
        node = helper.make_node("Where", inputs=where_inputs, outputs=["out"])
        node_list.append(node)
        graph = helper.make_graph(
            node_list,
            "where_test",
            inputs=[
                helper.make_tensor_value_info("condition", TensorProto.BOOL, list(condition.shape)),
                helper.make_tensor_value_info("x", dtype, list(x.shape)),
                helper.make_tensor_value_info("y", dtype, list(y.shape)),
            ],
            outputs=[helper.make_tensor_value_info("out", dtype, list(outdata.shape))],
        )
        model = helper.make_model(graph, producer_name="where_test")
        verify_with_ort_with_inputs(
            model, [condition, x, y], [outdata.shape], use_vm=True, target=target, dev=dev
        )

    condition = np.array([[1, 0], [1, 1]], dtype=bool)
    x = np.array([[1, 2], [3, 4]], dtype=np.int64)
    y = np.array([[9, 8], [7, 6]], dtype=np.int64)
    outdata = np.where(condition, x, y)
    verify_where(condition, x, y, TensorProto.INT64, outdata)

    x = np.array([[1, 2], [3, 4]], dtype=np.float32)
    y = np.array([[9, 8], [7, 6]], dtype=np.float32)
    outdata = np.where(condition, x, y)
    verify_where(condition, x, y, TensorProto.FLOAT, outdata)

    x = np.array(1, dtype=np.float32)
    y = np.array([2], dtype=np.float32)
    outdata = np.where(condition, x, y)
    verify_where(condition, x, y, TensorProto.FLOAT, outdata)

    x = np.array([2], dtype=np.float32)
    y = np.array(1, dtype=np.float32)
    outdata = np.where(condition, x, y)
    verify_where(condition, x, y, TensorProto.FLOAT, outdata)

    condition = np.array(1, dtype=bool)
    x = np.array([[1, 2], [3, 4]], dtype=np.float32)
    y = np.array([[5, 6], [7, 8]], dtype=np.float32)
    outdata = np.where(condition, x, y)
    verify_where(condition, x, y, TensorProto.FLOAT, outdata)

    x = np.array([[1, 2], [3, 4]], dtype=np.float32)
    y = np.array([[1], [7]], dtype=np.float32)
    outdata = np.where(condition, x, y)
    verify_where(condition, x, y, TensorProto.FLOAT, outdata)
    verify_where(condition, x, y, TensorProto.FLOAT, outdata, dynamic=True)


@tvm.testing.parametrize_targets
def test_or(target, dev):
    def verify_or(indata, dtype):
        x = indata[0].astype(dtype)
        y = indata[1].astype(dtype)
        outdata = np.logical_or(x, y)

        node = helper.make_node(
            "Or",
            inputs=["in1", "in2"],
            outputs=["out"],
        )

        graph = helper.make_graph(
            [node],
            "or_test",
            inputs=[
                helper.make_tensor_value_info("in1", TensorProto.BOOL, list(x.shape)),
                helper.make_tensor_value_info("in2", TensorProto.BOOL, list(y.shape)),
            ],
            outputs=[helper.make_tensor_value_info("out", TensorProto.BOOL, list(outdata.shape))],
        )

        model = helper.make_model(graph, producer_name="or_test")
        verify_with_ort_with_inputs(model, [x, y], [outdata.shape], target=target, dev=dev)

    # 2d
    x = np.random.randn(3, 4) > 0
    y = np.random.randn(3, 4) > 0
    verify_or(indata=[x, y], dtype=bool)

    # 3d
    x = np.random.randn(3, 4, 5) > 0
    y = np.random.randn(3, 4, 5) > 0
    verify_or(indata=[x, y], dtype=bool)

    # 4d
    x = np.random.randn(3, 4, 5, 6) > 0
    y = np.random.randn(3, 4, 5, 6) > 0
    verify_or(indata=[x, y], dtype=bool)

    # 3d vs 1d
    x = np.random.randn(3, 4, 5) > 0
    y = np.random.randn(5) > 0
    verify_or(indata=[x, y], dtype=bool)

    # 3d vs 2d
    x = np.random.randn(3, 4, 5) > 0
    y = np.random.randn(4, 5) > 0
    verify_or(indata=[x, y], dtype=bool)


@tvm.testing.parametrize_targets
def test_batch_norm(target, dev):
    def verify_batch_norm(in_shape):
        batchnorm = onnx.helper.make_node(
            "BatchNormalization", inputs=["x", "scale", "B", "mean", "var"], outputs=["Y"]
        )

        graph = helper.make_graph(
            [batchnorm],
            "batchnorm_test",
            inputs=[
                helper.make_tensor_value_info("x", TensorProto.FLOAT, list(in_shape)),
                helper.make_tensor_value_info("scale", TensorProto.FLOAT, [in_shape[1]]),
                helper.make_tensor_value_info("B", TensorProto.FLOAT, [in_shape[1]]),
                helper.make_tensor_value_info("mean", TensorProto.FLOAT, [in_shape[1]]),
                helper.make_tensor_value_info("var", TensorProto.FLOAT, [in_shape[1]]),
            ],
            outputs=[helper.make_tensor_value_info("Y", TensorProto.FLOAT, list(in_shape))],
        )

        model = helper.make_model(graph, producer_name="batchnorm_test")
        # X, scale, b, mean, var
        inshapes = [in_shape, in_shape[1], in_shape[1], in_shape[1], in_shape[1]]
        verify_with_ort(model, inshapes, out_shape=[in_shape], target=target, dev=dev)

    verify_batch_norm([1, 3, 224, 224])
    verify_batch_norm([1, 3, 24, 24])
    verify_batch_norm([16, 3, 24, 24])
    verify_batch_norm([16, 16, 24, 24])
    verify_batch_norm([16, 16, 10, 10])


@tvm.testing.parametrize_targets
def test_batch_norm_dynamic_subgraph(target, dev):
    def verify_batch_norm_dynamic_subgraph(in_shape, o_shape):

        batchnorm = onnx.helper.make_node(
            "BatchNormalization", inputs=["x", "scale", "B", "mean", "var"], outputs=["Y"]
        )

        shape_node = helper.make_node("Shape", ["Y"], ["shape"])
        reshape_node = helper.make_node("Reshape", ["in", "shape"], ["out"])
        graph = helper.make_graph(
            [batchnorm, shape_node, reshape_node],
            "batchnorm_test",
            inputs=[
                helper.make_tensor_value_info("x", TensorProto.FLOAT, list(in_shape)),
                helper.make_tensor_value_info("in", TensorProto.FLOAT, list(o_shape)),
                helper.make_tensor_value_info("scale", TensorProto.FLOAT, [in_shape[1]]),
                helper.make_tensor_value_info("B", TensorProto.FLOAT, [in_shape[1]]),
                helper.make_tensor_value_info("mean", TensorProto.FLOAT, [in_shape[1]]),
                helper.make_tensor_value_info("var", TensorProto.FLOAT, [in_shape[1]]),
            ],
            outputs=[helper.make_tensor_value_info("out", TensorProto.FLOAT, list(in_shape))],
        )

        model = helper.make_model(graph, producer_name="batchnorm_test")

        # X, inp, scale, b, mean, var
        inshapes = [in_shape, o_shape, in_shape[1], in_shape[1], in_shape[1], in_shape[1]]
        verify_with_ort(model, inshapes, out_shape=[in_shape], use_vm=True, target=target, dev=dev)

    verify_batch_norm_dynamic_subgraph([16, 16, 10, 10], [160, 160])


@tvm.testing.parametrize_targets
def test_conv(target, dev):
    def verify_conv(
        x_shape,
        w_shape,
        y_shape,
        padding,
        kernel_shape,
        strides,
        dilations,
        group=1,
        auto_pad="NOTSET",
        unset_pad=False,
    ):
        if unset_pad:
            node = helper.make_node(
                "Conv",
                inputs=["x", "W"],
                outputs=["y"],
                kernel_shape=kernel_shape,
                # Default values for other attributes:
                strides=strides,
                dilations=dilations,
                group=group,
            )
        elif padding is None:
            ## autopadding with unset default attributes
            kwargs = {}
            if not all([s == 1 for s in strides]):
                kwargs["strides"] = strides
            if not all([d == 1 for d in dilations]):
                kwargs["dilations"] = dilations

            node = helper.make_node(
                "Conv",
                inputs=["x", "W"],
                outputs=["y"],
                # Default values for other attributes:
                auto_pad=auto_pad,
                group=group,
                **kwargs,
            )
        else:
            node = helper.make_node(
                "Conv",
                inputs=["x", "W"],
                outputs=["y"],
                kernel_shape=kernel_shape,
                # Default values for other attributes:
                strides=strides,
                dilations=dilations,
                group=group,
                pads=padding,
            )

        graph = helper.make_graph(
            [node],
            "conv_test",
            inputs=[
                helper.make_tensor_value_info("x", TensorProto.FLOAT, list(x_shape)),
                helper.make_tensor_value_info("W", TensorProto.FLOAT, list(w_shape)),
            ],
            outputs=[helper.make_tensor_value_info("y", TensorProto.FLOAT, list(y_shape))],
        )

        model = helper.make_model(graph, producer_name="conv_test")

        verify_with_ort(
            model,
            [x_shape, w_shape],
            [y_shape],
            use_vm=True,
            convert_to_static=True,
            target=target,
            dev=dev,
        )

    def repeat(N, D):
        return tuple([N for _ in range(D)])

    for D in [1, 2, 3]:
        # Convolution with padding
        verify_conv(
            (1, 1) + repeat(5, D),
            (1, 1) + repeat(3, D),
            (1, 1) + repeat(5, D),
            2 * repeat(1, D),
            repeat(3, D),
            repeat(1, D),
            repeat(1, D),
        )
        # Convolution with asymmetric padding
        verify_conv(
            (1, 1) + repeat(5, D),
            (1, 1) + repeat(3, D),
            (1, 1) + repeat(4, D),
            repeat(0, D) + repeat(1, D),
            repeat(3, D),
            repeat(1, D),
            repeat(1, D),
        )
        # Convolution without padding
        verify_conv(
            (1, 1) + repeat(5, D),
            (1, 1) + repeat(3, D),
            (1, 1) + repeat(3, D),
            2 * repeat(0, D),
            repeat(3, D),
            repeat(1, D),
            repeat(1, D),
        )
        # Convolution with autopadding
        verify_conv(
            (1, 1) + repeat(5, D),
            (1, 1) + repeat(3, D),
            (1, 1) + repeat(5, D),
            None,
            repeat(3, D),
            repeat(1, D),
            repeat(1, D),
            auto_pad="SAME_UPPER",
        )
        # Convolution with valid autopadding
        verify_conv(
            (1, 1) + repeat(5, D),
            (1, 1) + repeat(3, D),
            (1, 1) + repeat(3, D),
            None,
            repeat(3, D),
            repeat(1, D),
            repeat(1, D),
            auto_pad="VALID",
        )
        # Convolution with unset padding
        verify_conv(
            (1, 1) + repeat(5, D),
            (1, 1) + repeat(3, D),
            (1, 1) + repeat(3, D),
            2 * repeat(0, D),
            repeat(3, D),
            repeat(1, D),
            repeat(1, D),
            True,
        )
        # Convolution with non uniform stride
        verify_conv(
            (1, 1) + repeat(5, D),
            (1, 1) + repeat(3, D),
            (1, 1) + repeat(3, D),
            None,
            repeat(3, D),
            repeat(2, D),
            repeat(1, D),
            auto_pad="SAME_UPPER",
        )
        # Convolution with dilation
        verify_conv(
            (1, 1) + repeat(5, D),
            (1, 1) + repeat(3, D),
            (1, 1) + repeat(5, D),
            2 * repeat(2, D),
            repeat(3, D),
            repeat(1, D),
            repeat(2, D),
        )

    # TODO(jwfromm): Merge with other tests once group_conv3d is supported.
    for D in [1, 2]:
        # Group Convolution
        verify_conv(
            (1, 8) + repeat(5, D),
            (8, 1) + repeat(3, D),
            (1, 8) + repeat(5, D),
            2 * repeat(1, D),
            repeat(3, D),
            repeat(1, D),
            repeat(1, D),
            group=8,
        )


@tvm.testing.parametrize_targets
def test_convtranspose(target, dev):
    def verify_convtranspose_with_padding(
        x_shape,
        w_shape,
        padding,
        kernel_shape,
        strides,
        dilations,
        auto_pad="NOTSET",
        unset_pad=False,
        group=1,
    ):
        node = helper.make_node(
            "ConvTranspose",
            inputs=["x", "W"],
            outputs=["y"],
            kernel_shape=kernel_shape,
            # Default values for other attributes:
            strides=strides,
            dilations=dilations,
        )
        if not unset_pad:
            if padding is None:
                pad_attr = helper.make_attribute("auto_pad", auto_pad)
            else:
                pad_attr = helper.make_attribute("pads", padding)
            node.attribute.append(pad_attr)

        if group is not None:
            group_attr = helper.make_attribute("group", group)
            node.attribute.append(group_attr)

        graph = helper.make_graph(
            [node],
            "convtranspose_test",
            inputs=[
                helper.make_tensor_value_info("x", TensorProto.FLOAT, list(x_shape)),
                helper.make_tensor_value_info("W", TensorProto.FLOAT, list(w_shape)),
            ],
            outputs=[helper.make_tensor_value_info("y", TensorProto.FLOAT, ["?"] * len(x_shape))],
        )

        model = helper.make_model(graph, producer_name="convtranspose_pad_test")

        verify_with_ort(
            model, [x_shape, w_shape], use_vm=True, convert_to_static=True, target=target, dev=dev
        )

    def verify_convtranspose(x_shape, w_shape, y_shape, p, group=1):
        node = onnx.helper.make_node(
            "ConvTranspose",
            inputs=["x", "W"],
            outputs=["y"],
            strides=[3, 2],
            kernel_shape=[3, 3],
            pads=p,
        )

        if group is not None:
            group_attr = helper.make_attribute("group", group)
            node.attribute.append(group_attr)

        graph = helper.make_graph(
            [node],
            "verify_convtranspose_test",
            inputs=[
                helper.make_tensor_value_info("x", TensorProto.FLOAT, list(x_shape)),
                helper.make_tensor_value_info("W", TensorProto.FLOAT, list(w_shape)),
            ],
            outputs=[helper.make_tensor_value_info("y", TensorProto.FLOAT, list(y_shape))],
        )

        model = helper.make_model(graph, producer_name="convtranspose_test")
        verify_with_ort(model, [x_shape, w_shape], y_shape, opset=11, target=target, dev=dev)

    # Convolution Transpose with padding
    # (1, 1, 3, 3) input tensor
    # (1, 2, 3, 3) tensor for convolution weights
    # (1, 2, 7, 3) output tensor
    # [1, 2, 1, 2] list for pads
    verify_convtranspose((1, 1, 3, 3), (1, 2, 3, 3), (1, 2, 7, 3), [1, 2, 1, 2])
    # Test undefined groups.
    verify_convtranspose((1, 1, 3, 3), (1, 2, 3, 3), (1, 2, 7, 3), [1, 2, 1, 2], group=None)

    def repeat(N, D):
        return tuple([N for _ in range(D)])

    # Once onnxruntime update is complete
    for D in [1, 2, 3]:
        # Convolution with padding
        verify_convtranspose_with_padding(
            (1, 1) + repeat(5, D),
            (1, 1) + repeat(3, D),
            2 * repeat(1, D),
            repeat(3, D),
            repeat(1, D),
            repeat(1, D),
        )
        # Convolution without padding
        verify_convtranspose_with_padding(
            (1, 1) + repeat(5, D),
            (1, 1) + repeat(3, D),
            2 * repeat(0, D),
            repeat(3, D),
            repeat(1, D),
            repeat(1, D),
        )
        # Convolution with unset padding
        verify_convtranspose_with_padding(
            (1, 1) + repeat(5, D),
            (1, 1) + repeat(3, D),
            2 * repeat(0, D),
            repeat(3, D),
            repeat(1, D),
            repeat(1, D),
            True,
        )
        # Convolution with autopadding
        verify_convtranspose_with_padding(
            (1, 1) + repeat(5, D),
            (1, 1) + repeat(3, D),
            None,
            repeat(3, D),
            repeat(1, D),
            repeat(1, D),
            auto_pad="SAME_UPPER",
        )
        # Convolution with valid autopadding
        verify_convtranspose_with_padding(
            (1, 1) + repeat(5, D),
            (1, 1) + repeat(3, D),
            None,
            repeat(3, D),
            repeat(1, D),
            repeat(1, D),
            auto_pad="VALID",
        )
        # Convolution with non uniform stride
        verify_convtranspose_with_padding(
            (1, 1) + repeat(5, D),
            (1, 1) + repeat(3, D),
            None,
            repeat(3, D),
            repeat(2, D),
            repeat(1, D),
            auto_pad="SAME_UPPER",
        )
        # Convolution with dilation
        # TODO(mbrookhart): Relay doesn't currently support convtranspose with dilation
        # verify_convtranspose_with_padding(
        #     (1, 1) + repeat(5, D),
        #     (1, 1) + repeat(3, D),
        #     2 * repeat(2, D),
        #     repeat(3, D),
        #     repeat(1, D),
        #     repeat(2, D),
        # )


@tvm.testing.parametrize_targets
def test_unsqueeze_constant(target, dev):
    from torch.nn import Linear, Module, Sequential

    class Flatten(Module):
        def forward(self, input):
            return input.view(input.size(0), -1)

    import tempfile

    with tempfile.NamedTemporaryFile() as fp:
        file_name = fp.name
        input_size = (1, 16, 32, 32)
        dummy_input = torch.randn(*input_size)
        layer = Sequential(Flatten(), Linear(16 * 32 * 32, 64))
        torch.onnx.export(layer, dummy_input, file_name, export_params=True)

        onnx_model = onnx.load(file_name)
        relay.frontend.from_onnx(onnx_model, {"0": input_size})


@tvm.testing.parametrize_targets
def test_pooling(target, dev):
    def verify_pooling(x_shape, kernel_shape, strides, pads, out_shape, mode, auto_pad="NOTSET"):
        x_np = np.random.uniform(size=x_shape).astype("float32")

        if mode == "max":
            node_type = "MaxPool"
        elif mode == "average":
            node_type = "AveragePool"
        else:
            raise ValueError("Pool method {} is not supported.".format(mode))

        pool_node = helper.make_node(
            node_type, inputs=["x"], outputs=["y"], kernel_shape=kernel_shape, strides=strides
        )

        if pads is None:
            pad_attr = helper.make_attribute("auto_pad", auto_pad)
        else:
            pad_attr = helper.make_attribute("pads", pads)
        pool_node.attribute.append(pad_attr)

        if mode == "max":
            storage_attr = helper.make_attribute("storage_order", 0)
            pool_node.attribute.append(storage_attr)

        graph = helper.make_graph(
            [pool_node],
            "pooling_test",
            inputs=[helper.make_tensor_value_info("x", TensorProto.FLOAT, list(x_shape))],
            outputs=[helper.make_tensor_value_info("y", TensorProto.FLOAT, list(out_shape))],
        )

        model = helper.make_model(graph, producer_name="pooling_test")
        verify_with_ort(
            model,
            [x_shape],
            [out_shape],
            use_vm=False,
            convert_to_static=True,
            target=target,
            dev=dev,
        )

    for mode in ["max", "average"]:
        # Pool1D
        verify_pooling(
            x_shape=[1, 1, 32],
            kernel_shape=[3],
            strides=[1],
            pads=[1, 1],
            out_shape=[1, 1, 32],
            mode=mode,
        )
        # Pool2D
        verify_pooling(
            x_shape=[1, 1, 32, 32],
            kernel_shape=[3, 3],
            strides=[1, 1],
            pads=[1, 1, 1, 1],
            out_shape=[1, 1, 32, 32],
            mode=mode,
        )

        # Pool1D with stride
        verify_pooling(
            x_shape=[1, 1, 32],
            kernel_shape=[3],
            strides=[2],
            pads=[1, 1],
            out_shape=[1, 1, 16],
            mode=mode,
        )
        # Pool2D with stride
        verify_pooling(
            x_shape=[1, 1, 32, 32],
            kernel_shape=[3, 3],
            strides=[2, 2],
            pads=[1, 1, 1, 1],
            out_shape=[1, 1, 16, 16],
            mode=mode,
        )

        # Pool1D with stride and autopadding
        verify_pooling(
            x_shape=[1, 1, 32],
            kernel_shape=[3],
            strides=[2],
            pads=None,
            out_shape=[1, 1, 16],
            mode=mode,
            auto_pad="SAME_UPPER",
        )
        # Pool2D with stride and autopadding
        verify_pooling(
            x_shape=[1, 1, 32, 32],
            kernel_shape=[3, 3],
            strides=[2, 2],
            pads=None,
            out_shape=[1, 1, 16, 16],
            mode=mode,
            auto_pad="SAME_UPPER",
        )

        # Pool3D with stride
        verify_pooling(
            x_shape=[1, 1, 32, 32, 32],
            kernel_shape=[3, 3, 3],
            strides=[2, 2, 2],
            pads=[1, 1, 1, 1, 1, 1],
            out_shape=[1, 1, 16, 16, 16],
            mode=mode,
        )

        # Pool3D with stride and autopadding
        verify_pooling(
            x_shape=[1, 1, 32, 32, 32],
            kernel_shape=[3, 3, 3],
            strides=[2, 2, 2],
            pads=None,
            out_shape=[1, 1, 16, 16, 16],
            mode=mode,
            auto_pad="SAME_UPPER",
        )


@tvm.testing.parametrize_targets
def test_global_pooling(target, dev):
    def verify_global_pooling(x_shape, mode):
        out_shape = x_shape[:2] + [1] * (len(x_shape) - 2)

        if mode == "max":
            node_type = "GlobalMaxPool"
        elif mode == "average":
            node_type = "GlobalAveragePool"
        else:
            raise ValueError("Pool method {} is not supported.".format(mode))

        pool_node = helper.make_node(node_type, inputs=["x"], outputs=["y"])

        graph = helper.make_graph(
            [pool_node],
            "global_pooling_test",
            inputs=[helper.make_tensor_value_info("x", TensorProto.FLOAT, list(x_shape))],
            outputs=[helper.make_tensor_value_info("y", TensorProto.FLOAT, list(out_shape))],
        )

        model = helper.make_model(graph, producer_name="global_pooling_test")
        verify_with_ort(
            model,
            [x_shape],
            [out_shape],
            use_vm=False,
            convert_to_static=True,
            target=target,
            dev=dev,
        )

    # Test each pooling mode across all N-D inputs.
    for mode in ["average", "max"]:
        # 1D Pooling (NCW)
        verify_global_pooling([1, 8, 8], mode)
        verify_global_pooling([4, 1, 4], mode)
        # 2D Pooling (NCHW)
        verify_global_pooling([1, 8, 8, 8], mode)
        verify_global_pooling([4, 1, 6, 4], mode)
        # 3D Pooling (NCDHW)
        verify_global_pooling([1, 8, 6, 8, 8], mode)
        verify_global_pooling([4, 1, 2, 6, 4], mode)


@tvm.testing.parametrize_targets
def test_mod(target, dev):
    def verify_mod(x_shape, y_shape, fmod, out_shape, dtype="float32"):
        x_np = np.random.uniform(-100.0, 100.0, x_shape).astype(dtype)
        y_np = np.random.uniform(-100.0, 100.0, y_shape).astype(dtype)
        y_np = np.where(y_np == 0, 1, y_np)  # remove 0's to avoid division by zero error

        mod_node = helper.make_node("Mod", inputs=["x", "y"], outputs=["z"], fmod=fmod)

        onnx_dtype = TensorProto.FLOAT if dtype == "float32" else TensorProto.INT32
        graph = helper.make_graph(
            [mod_node],
            "mod_test",
            inputs=[
                helper.make_tensor_value_info("x", onnx_dtype, list(x_shape)),
                helper.make_tensor_value_info("y", onnx_dtype, list(y_shape)),
            ],
            outputs=[helper.make_tensor_value_info("z", onnx_dtype, list(out_shape))],
        )
        model = helper.make_model(graph, producer_name="mod_test")
        verify_with_ort_with_inputs(model, [x_np, y_np], [out_shape], target=target, dev=dev)

    # Mod
    verify_mod(
        x_shape=[1, 32, 32], y_shape=[1, 1, 32], fmod=0, out_shape=(1, 32, 32), dtype="int32"
    )
    verify_mod(
        x_shape=[1, 32, 32, 32],
        y_shape=[1, 32, 32, 32],
        fmod=0,
        out_shape=(1, 32, 32, 32),
        dtype="int32",
    )

    # fmod
    verify_mod(
        x_shape=[1, 32, 32], y_shape=[1, 32, 32], fmod=1, out_shape=(1, 32, 32), dtype="int32"
    )
    verify_mod(x_shape=[1, 1, 32, 32], y_shape=[1, 32, 32, 32], fmod=1, out_shape=(1, 32, 32, 32))
    verify_mod(x_shape=[1, 32, 32, 32], y_shape=[1, 1, 32, 32], fmod=1, out_shape=(1, 32, 32, 32))
    verify_mod(
        x_shape=[1, 32, 32, 32],
        y_shape=[1, 32, 32, 32],
        fmod=1,
        out_shape=(1, 32, 32, 32),
        dtype="int32",
    )
    verify_mod(x_shape=[1, 32, 32, 32], y_shape=[1, 32, 32, 32], fmod=1, out_shape=(1, 32, 32, 32))


@tvm.testing.parametrize_targets
def test_xor(target, dev):
    def verify_xor(x_shape, y_shape):
        x_np = np.random.choice(a=[False, True], size=x_shape).astype("bool")
        y_np = np.random.choice(a=[False, True], size=y_shape).astype("bool")

        np_out = np.logical_xor(x_np, y_np)
        out_shape = np_out.shape

        xor_node = helper.make_node("Xor", inputs=["x", "y"], outputs=["z"])

        onnx_dtype = TensorProto.BOOL
        graph = helper.make_graph(
            [xor_node],
            "xor_test",
            inputs=[
                helper.make_tensor_value_info("x", onnx_dtype, list(x_shape)),
                helper.make_tensor_value_info("y", onnx_dtype, list(y_shape)),
            ],
            outputs=[helper.make_tensor_value_info("z", onnx_dtype, list(out_shape))],
        )
        model = helper.make_model(graph, producer_name="xor_test")
        verify_with_ort_with_inputs(model, [x_np, y_np], [out_shape], target=target, dev=dev)

    # XOR
    verify_xor(x_shape=[1, 32, 32], y_shape=[1, 32, 32])

    # Xor broadcast
    verify_xor(x_shape=[1, 32, 32], y_shape=[1, 1, 32])


@tvm.testing.parametrize_targets
def test_max_roi_pool(target, dev):
    def verify_max_roi_pool(x_shape, rois_shape, pooled_shape, spatial_scale, out_shape):
        if spatial_scale is None:
            pool_node = helper.make_node(
                "MaxRoiPool", inputs=["x", "rois"], outputs=["y"], pooled_shape=pooled_shape
            )
        else:
            pool_node = helper.make_node(
                "MaxRoiPool",
                inputs=["x", "rois"],
                outputs=["y"],
                pooled_shape=pooled_shape,
                spatial_scale=spatial_scale,
            )

        graph = helper.make_graph(
            [pool_node],
            "pool_test",
            inputs=[
                helper.make_tensor_value_info("x", TensorProto.FLOAT, list(x_shape)),
                helper.make_tensor_value_info("rois", TensorProto.FLOAT, list(rois_shape)),
            ],
            outputs=[helper.make_tensor_value_info("y", TensorProto.FLOAT, list(out_shape))],
        )

        model = helper.make_model(graph, producer_name="pool_test")
        verify_with_ort(model, [x_shape, rois_shape], [out_shape], target=target, dev=dev)

    verify_max_roi_pool(
        x_shape=[1, 3, 6, 6],
        rois_shape=[3, 5],
        pooled_shape=[1, 1],
        spatial_scale=None,
        out_shape=[3, 3, 1, 1],
    )

    verify_max_roi_pool(
        x_shape=[1, 3, 10, 10],
        rois_shape=[4, 5],
        pooled_shape=[2, 2],
        spatial_scale=2.0,
        out_shape=[4, 3, 2, 2],
    )


@tvm.testing.parametrize_targets
def test_lppool(target, dev):
    def verify_lppool(x_shape, kernel_shape, p, strides, pads, out_shape, auto_pad="NOTSET"):
        if pads is None:
            pool_node = helper.make_node(
                "LpPool",
                inputs=["x"],
                outputs=["y"],
                kernel_shape=kernel_shape,
                p=p,
                auto_pad=auto_pad,
                strides=strides,
            )
        else:
            pool_node = helper.make_node(
                "LpPool",
                inputs=["x"],
                outputs=["y"],
                kernel_shape=kernel_shape,
                p=p,
                pads=pads,
                strides=strides,
            )

        graph = helper.make_graph(
            [pool_node],
            "lppool_test",
            inputs=[helper.make_tensor_value_info("x", TensorProto.FLOAT, list(x_shape))],
            outputs=[helper.make_tensor_value_info("y", TensorProto.FLOAT, list(out_shape))],
        )

        model = helper.make_model(graph, producer_name="lppool_test")
        verify_with_ort(
            model,
            [x_shape],
            [out_shape],
            use_vm=True,
            convert_to_static=True,
            target=target,
            dev=dev,
        )

    # Pool1D
    verify_lppool(
        x_shape=[1, 1, 32], kernel_shape=[3], p=2, strides=[1], pads=[1, 1], out_shape=[1, 1, 32]
    )

    # Pool2D
    verify_lppool(
        x_shape=[1, 1, 32, 32],
        kernel_shape=[3, 3],
        p=2,
        strides=[1, 1],
        pads=[1, 1, 1, 1],
        out_shape=[1, 1, 32, 32],
    )

    # Pool1D with stride
    verify_lppool(
        x_shape=[1, 1, 32], kernel_shape=[3], p=2, strides=[2], pads=[1, 1], out_shape=[1, 1, 16]
    )

    # Pool2D with stride
    verify_lppool(
        x_shape=[1, 1, 32, 32],
        kernel_shape=[3, 3],
        p=2,
        strides=[2, 2],
        pads=[1, 1, 1, 1],
        out_shape=[1, 1, 16, 16],
    )

    # Pool1D with stride and autopadding
    verify_lppool(
        x_shape=[1, 1, 32],
        kernel_shape=[3],
        p=2,
        strides=[2],
        pads=None,
        out_shape=[1, 1, 16],
        auto_pad="SAME_UPPER",
    )

    # Pool2D with stride and autopadding
    verify_lppool(
        x_shape=[1, 1, 32, 32],
        kernel_shape=[3, 3],
        p=2,
        strides=[2, 2],
        pads=None,
        out_shape=[1, 1, 16, 16],
        auto_pad="SAME_UPPER",
    )

    # Pool3D with stride
    verify_lppool(
        x_shape=[1, 1, 32, 32, 32],
        kernel_shape=[3, 3, 3],
        p=2,
        strides=[2, 2, 2],
        pads=[1, 1, 1, 1, 1, 1],
        out_shape=[1, 1, 16, 16, 16],
    )

    # Pool3D with stride and autopadding
    verify_lppool(
        x_shape=[1, 1, 32, 32, 32],
        kernel_shape=[3, 3, 3],
        p=2,
        strides=[2, 2, 2],
        pads=None,
        out_shape=[1, 1, 16, 16, 16],
        auto_pad="SAME_UPPER",
    )


def verify_rnn(
    seq_length,
    batch_size,
    input_size,
    hidden_size,
    rnn_type="LSTM",
    use_bias=False,
    activations=None,
    alphas=None,
    betas=None,
    use_initial_state=False,
    use_peep=False,
    linear_before_reset=False,
    directions=1,
    target=None,
    dev=None,
):
    if rnn_type == "LSTM":
        multiplier = 4
    elif rnn_type == "GRU":
        multiplier = 3
    else:
        raise NotImplementedError(f"{rnn_type} RNNs not yet supported.")

    if directions not in [1, 2]:
        raise ValueError(f"Direction should be either 1 or 2 (for bidirectional LSTMs)")

    def get_inputs():
        input_names = []
        input_values = []
        input_tensors = []

        def register(np_arr, name, shape=None):
            input_values.append(np_arr)
            input_names.append(name)

            # Map of numpy dtypes to the protobuf equivalent
            dtype_map = {
                "float32": TensorProto.FLOAT,
                "int32": TensorProto.INT32,
                "int8": TensorProto.INT8,
            }

            if np_arr.dtype.name not in dtype_map:
                raise ValueError(f"Unknown dtype we don't know how to handle {np.dtype.name}")
            if shape is None:
                shape = list(np_arr.shape)
            proto_type = dtype_map[np_arr.dtype.name]
            input_tensors.append(helper.make_tensor_value_info(name, proto_type, shape))

        x_np = np.random.uniform(size=(seq_length, batch_size, input_size)).astype("float32")
        w_np = np.random.uniform(size=(directions, multiplier * hidden_size, input_size)).astype(
            "float32"
        )
        r_np = np.random.uniform(size=(directions, multiplier * hidden_size, hidden_size)).astype(
            "float32"
        )
        register(x_np, "X")
        register(w_np, "W")
        register(r_np, "R")

        if use_bias:
            b_np = np.random.uniform(size=(directions, multiplier * 2 * hidden_size)).astype(
                "float32"
            )
            register(b_np, "B")

        if use_initial_state:
            assert use_bias == True, "Initial states must have bias specified."
            sequence_np = np.repeat(seq_length, batch_size).astype("int32")
            register(sequence_np, "sequence_lens")

            initial_h_np = np.random.uniform(size=(directions, batch_size, hidden_size)).astype(
                "float32"
            )
            register(initial_h_np, "initial_h")

            if rnn_type == "LSTM":
                initial_c_np = np.random.uniform(size=(directions, batch_size, hidden_size)).astype(
                    "float32"
                )
                register(initial_c_np, "initial_c")

        if use_peep and rnn_type == "LSTM":
            assert use_initial_state == True, "Peepholes require initial state to be specified."
            p_np = np.random.uniform(size=(directions, 3 * hidden_size)).astype("float32")
            register(p_np, "P")

        return input_names, input_tensors, input_values

    input_names, input_tensors, input_values = get_inputs()

    def get_outputs():
        output_names = []
        graph_outputs = []
        output_shapes = []

        def register(name, shape, proto_type):
            output_names.append(name)
            graph_outputs.append(helper.make_tensor_value_info(name, proto_type, list(shape)))
            output_shapes.append(list(shape))

        register("Y", [seq_length, directions, batch_size, hidden_size], TensorProto.FLOAT)
        register("Y_h", [directions, batch_size, hidden_size], TensorProto.FLOAT)

        if rnn_type == "LSTM":
            register("Y_c", [directions, batch_size, hidden_size], TensorProto.FLOAT)

        return output_names, graph_outputs, output_shapes

    output_names, graph_outputs, output_shapes = get_outputs()

    rnn_node = helper.make_node(
        rnn_type, inputs=input_names, outputs=output_names, hidden_size=hidden_size
    )
    if activations is not None:
        activations_attr = helper.make_attribute("activations", activations)
        rnn_node.attribute.append(activations_attr)
    if directions == 2:
        direction_attr = helper.make_attribute("direction", "bidirectional")
        rnn_node.attribute.append(direction_attr)
    if alphas is not None:
        alphas_attr = helper.make_attribute("activation_alpha", alphas)
        rnn_node.attribute.append(alphas_attr)
    if betas is not None:
        betas_attr = helper.make_attribute("activation_beta", betas)
        rnn_node.attribute.append(betas_attr)
    if linear_before_reset and rnn_type == "GRU":
        lbr_attr = helper.make_attribute("linear_before_reset", 1)
        rnn_node.attribute.append(lbr_attr)

    graph = helper.make_graph([rnn_node], "rnn_test", inputs=input_tensors, outputs=graph_outputs)

    model = helper.make_model(graph, producer_name="rnn_test")

    verify_with_ort_with_inputs(
        model, input_values, output_shapes, atol=1e-2, rtol=1e-2, target=target, dev=dev
    )


@tvm.testing.parametrize_targets
def test_lstm(target, dev):
    for directions in [1, 2]:
        # No bias.
        verify_rnn(
            seq_length=2,
            batch_size=1,
            input_size=16,
            hidden_size=32,
            use_bias=False,
            rnn_type="LSTM",
            directions=directions,
            target=target,
            dev=dev,
        )
        # large batch.
        verify_rnn(
            seq_length=4,
            batch_size=8,
            input_size=16,
            hidden_size=32,
            use_bias=True,
            rnn_type="LSTM",
            directions=directions,
            target=target,
            dev=dev,
        )
        # Non power of two.
        verify_rnn(
            seq_length=3,
            batch_size=3,
            input_size=16,
            hidden_size=40,
            use_bias=True,
            rnn_type="LSTM",
            directions=directions,
            target=target,
            dev=dev,
        )
        # Long sequence.
        verify_rnn(
            seq_length=8,
            batch_size=1,
            input_size=16,
            hidden_size=32,
            use_bias=True,
            rnn_type="LSTM",
            directions=directions,
            target=target,
            dev=dev,
        )
        # Large hidden.
        verify_rnn(
            seq_length=2,
            batch_size=1,
            input_size=16,
            hidden_size=128,
            use_bias=True,
            rnn_type="LSTM",
            directions=directions,
            target=target,
            dev=dev,
        )
        # Large input.
        verify_rnn(
            seq_length=2,
            batch_size=1,
            input_size=64,
            hidden_size=32,
            use_bias=True,
            rnn_type="LSTM",
            directions=directions,
            target=target,
            dev=dev,
        )

        # Different activation testing.
        # Default value hardsigmoid.
        verify_rnn(
            seq_length=2,
            batch_size=1,
            input_size=16,
            hidden_size=32,
            use_bias=False,
            activations=["HardSigmoid", "Tanh", "Tanh"] * directions,
            rnn_type="LSTM",
            directions=directions,
            target=target,
            dev=dev,
        )
        # Multiple parametrized activations.
        verify_rnn(
            seq_length=2,
            batch_size=1,
            input_size=16,
            hidden_size=32,
            use_bias=False,
            activations=["HardSigmoid", "LeakyRelu", "Tanh"] * directions,
            alphas=[2.0, 0.5, 0.0] * directions,
            betas=[0.3, 0.0, 0.0] * directions,
            rnn_type="LSTM",
            directions=directions,
            target=target,
            dev=dev,
        )
        # All parametrized with new Affine activation.
        verify_rnn(
            seq_length=2,
            batch_size=1,
            input_size=16,
            hidden_size=32,
            use_bias=False,
            activations=["HardSigmoid", "LeakyRelu", "Affine"] * directions,
            alphas=[2.0, 0.5, 0.8] * directions,
            betas=[0.3, 0.1, 0.0] * directions,
            rnn_type="LSTM",
            directions=directions,
            target=target,
            dev=dev,
        )

        # Testing with initial state and peepholes
        verify_rnn(
            seq_length=2,
            batch_size=1,
            input_size=16,
            hidden_size=32,
            use_bias=True,
            use_initial_state=True,
            rnn_type="LSTM",
            directions=directions,
            target=target,
            dev=dev,
        )

        verify_rnn(
            seq_length=2,
            batch_size=1,
            input_size=16,
            hidden_size=32,
            use_bias=True,
            use_initial_state=True,
            use_peep=True,
            rnn_type="LSTM",
            directions=directions,
            target=target,
            dev=dev,
        )


@tvm.testing.parametrize_targets
def test_gru(target, dev):
    for directions in [1, 2]:
        # No bias.
        verify_rnn(
            seq_length=2,
            batch_size=1,
            input_size=16,
            hidden_size=32,
            use_bias=False,
            rnn_type="GRU",
            directions=directions,
            target=target,
            dev=dev,
        )
        # large batch.
        verify_rnn(
            seq_length=4,
            batch_size=8,
            input_size=16,
            hidden_size=32,
            use_bias=True,
            rnn_type="GRU",
            linear_before_reset=True,
            directions=directions,
            target=target,
            dev=dev,
        )
        # Non power of two.
        verify_rnn(
            seq_length=3,
            batch_size=3,
            input_size=16,
            hidden_size=40,
            use_bias=True,
            rnn_type="GRU",
            directions=directions,
            target=target,
            dev=dev,
        )
        # Long sequence.
        verify_rnn(
            seq_length=8,
            batch_size=1,
            input_size=16,
            hidden_size=32,
            use_bias=True,
            rnn_type="GRU",
            directions=directions,
            target=target,
            dev=dev,
        )
        # Large hidden.
        verify_rnn(
            seq_length=2,
            batch_size=1,
            input_size=16,
            hidden_size=128,
            use_bias=True,
            rnn_type="GRU",
            directions=directions,
            target=target,
            dev=dev,
        )
        # Large input.
        verify_rnn(
            seq_length=2,
            batch_size=1,
            input_size=64,
            hidden_size=32,
            use_bias=True,
            rnn_type="GRU",
            directions=directions,
            target=target,
            dev=dev,
        )

        # Different activation testing.
        # Default value hardsigmoid.
        verify_rnn(
            seq_length=2,
            batch_size=1,
            input_size=16,
            hidden_size=32,
            use_bias=False,
            activations=["HardSigmoid", "Softsign"] * directions,
            rnn_type="GRU",
            directions=directions,
            target=target,
            dev=dev,
        )
        # Multiple parametrized activations.
        verify_rnn(
            seq_length=2,
            batch_size=1,
            input_size=16,
            hidden_size=32,
            use_bias=False,
            activations=["HardSigmoid", "LeakyRelu"] * directions,
            alphas=[2.0, 0.5] * directions,
            betas=[0.3, 0.0] * directions,
            rnn_type="GRU",
            directions=directions,
            target=target,
            dev=dev,
        )
        # All parametrized with new Affine activation.
        verify_rnn(
            seq_length=2,
            batch_size=1,
            input_size=16,
            hidden_size=32,
            use_bias=False,
            activations=["HardSigmoid", "Affine"] * directions,
            alphas=[2.0, 0.8] * directions,
            betas=[0.3, 0.1] * directions,
            rnn_type="GRU",
            directions=directions,
            target=target,
            dev=dev,
        )

        # Testing with initial state
        verify_rnn(
            seq_length=2,
            batch_size=1,
            input_size=16,
            hidden_size=32,
            use_bias=True,
            use_initial_state=True,
            rnn_type="GRU",
            directions=directions,
            target=target,
            dev=dev,
        )


@tvm.testing.parametrize_targets
def test_resize(target, dev):
    def verify(ishape, oshape, scales, mode, coord_trans="asymmetric", alpha=0.5, exclude=False):
        nodes = [
            make_constant_node("roi", onnx.TensorProto.FLOAT, (0,), []),
            make_constant_node("scales", onnx.TensorProto.FLOAT, (len(scales),), scales),
        ]
        input_names = ["X", "roi", "scales"]
        if oshape != []:
            nodes.append(
                make_constant_node("sizes", onnx.TensorProto.INT64, (len(oshape),), oshape)
            )
            input_names.append("sizes")
        nodes.append(
            helper.make_node(
                "Resize",
                inputs=input_names,
                outputs=["Y"],
                mode=mode,
                coordinate_transformation_mode=coord_trans,
                cubic_coeff_a=alpha,
                exclude_outside=exclude,
            )
        )

        if oshape == []:
            oshape = [round(dim * scale) for (dim, scale) in zip(ishape, scales)]
        graph = helper.make_graph(
            nodes,
            "resize_test",
            inputs=[helper.make_tensor_value_info("X", TensorProto.FLOAT, ishape)],
            outputs=[helper.make_tensor_value_info("Y", TensorProto.FLOAT, oshape)],
        )

        model = helper.make_model(graph, producer_name="resize_test")

        verify_with_ort(
            model,
            [ishape],
            [oshape],
            use_vm=True,
            opset=11,
            freeze_params=True,
            target=target,
            dev=dev,
        )

    for ndim in [1, 2, 3]:
        method = "nearest"
        for coord_trans in ["asymmetric", "align_corners", "half_pixel"]:
            # upsampling
            verify([1, 16] + [32] * ndim, [1, 16] + [64] * ndim, [], method, coord_trans)
            # downsampling
            verify([1, 16] + [32] * ndim, [1, 16] + [16] * ndim, [], method, coord_trans)
            # scales are specified instead of sizes
            verify([1, 16] + [32] * ndim, [], [1, 1] + [0.5] * ndim, method, coord_trans)
            verify([1, 16] + [32] * ndim, [], [1, 1] + [2] * ndim, method, coord_trans)

        method = "linear"
        # upsampling
        verify([1, 16] + [32] * ndim, [1, 16] + [64] * ndim, [], method)
        # downsampling
        verify([1, 16] + [32] * ndim, [1, 16] + [16] * ndim, [], method)
        # scales are specified instead of sizes
        verify([1, 16] + [32] * ndim, [], [1, 1] + [0.5] * ndim, method)
        verify([1, 16] + [32] * ndim, [], [1, 1] + [2] * ndim, method)

        if ndim == 2:
            # ONNX Runtime only supports cubic interpolation for 2D images
            method = "cubic"
            for alpha in [0.5, 0.75]:
                for exclude in [True, False]:
                    # upsampling
                    verify(
                        [1, 16] + [32] * ndim,
                        [1, 16] + [64] * ndim,
                        [],
                        method,
                        alpha=alpha,
                        exclude=exclude,
                    )
                    # downsampling
                    verify(
                        [1, 16] + [32] * ndim,
                        [1, 16] + [16] * ndim,
                        [],
                        method,
                        alpha=alpha,
                        exclude=exclude,
                    )
                    # scales are specified instead of sizes
                    verify(
                        [1, 16] + [32] * ndim,
                        [],
                        [1, 1] + [0.5] * ndim,
                        method,
                        alpha=alpha,
                        exclude=exclude,
                    )
                    verify(
                        [1, 16] + [32] * ndim,
                        [],
                        [1, 1] + [2] * ndim,
                        method,
                        alpha=alpha,
                        exclude=exclude,
                    )

    def verify_opset_10(ishape, scales, mode):
        nodes = [
            make_constant_node("scales", onnx.TensorProto.FLOAT, (len(scales),), scales),
        ]
        input_names = ["X", "scales"]
        nodes.append(
            helper.make_node(
                "Resize",
                inputs=input_names,
                outputs=["Y"],
                mode=mode,
            )
        )

        oshape = [round(dim * scale) for (dim, scale) in zip(ishape, scales)]
        graph = helper.make_graph(
            nodes,
            "resize_test",
            inputs=[helper.make_tensor_value_info("X", TensorProto.FLOAT, ishape)],
            outputs=[helper.make_tensor_value_info("Y", TensorProto.FLOAT, oshape)],
        )

        model = helper.make_model(graph, producer_name="resize_test")
        verify_with_ort(
            model,
            [ishape],
            [oshape],
            use_vm=True,
            freeze_params=True,
            opset=10,
            target=target,
            dev=dev,
        )

    verify_opset_10([1, 16, 32, 32], [1, 1, 2, 2], "nearest")
    verify_opset_10([1, 16, 32, 32], [1, 1, 0.5, 0.5], "linear")


@tvm.testing.parametrize_targets
def test_nonzero(target, dev):
    def verify_nonzero(indata, outdata, dtype):
        node = helper.make_node(
            "NonZero",
            inputs=["X"],
            outputs=["Y"],
        )

        graph = helper.make_graph(
            [node],
            "nonzero_test",
            inputs=[helper.make_tensor_value_info("X", TensorProto.INT64, list(indata.shape))],
            outputs=[helper.make_tensor_value_info("Y", TensorProto.INT64, list(outdata.shape))],
        )

        model = helper.make_model(graph, producer_name="nonzero_test")

        verify_with_ort_with_inputs(
            model, [indata], dtype="int64", use_vm=True, opset=9, target=target, dev=dev
        )

    input_data = np.array([[1, 0], [1, 1]], dtype=np.int64)
    result = np.array((np.nonzero(input_data)))  # expected output [[0, 1, 1], [0, 0, 1]]
    verify_nonzero(input_data, result, dtype=np.int64)

    input_data = np.array([[3, 0, 0], [0, 4, 0], [5, 6, 0]], dtype=np.int64)
    result = np.array((np.nonzero(input_data)))  # expected output [[0, 1, 2, 2], [0, 1, 0, 1]]
    verify_nonzero(input_data, result, dtype=np.int64)


@tvm.testing.parametrize_targets
def test_topk(target, dev):
    def verify_topk(input_dims, K, axis=-1):
        output_dims = list(input_dims)
        output_dims[axis] = K

        node = helper.make_node(
            "TopK", inputs=["X", "K"], outputs=["Values", "Indicies"], axis=axis
        )

        graph = helper.make_graph(
            [node],
            "topk_test",
            inputs=[
                helper.make_tensor_value_info("X", TensorProto.FLOAT, list(input_dims)),
                helper.make_tensor_value_info(
                    "K",
                    TensorProto.INT64,
                    [
                        1,
                    ],
                ),
            ],
            outputs=[
                helper.make_tensor_value_info("Values", TensorProto.FLOAT, output_dims),
                helper.make_tensor_value_info("Indicies", TensorProto.INT64, output_dims),
            ],
        )

        model = helper.make_model(graph, producer_name="topk_test")

        indata = np.random.uniform(-10, 10, input_dims).astype(np.float32)
        verify_with_ort_with_inputs(
            model, [indata, np.array([K])], use_vm=True, target=target, dev=dev
        )

    for n in [12, 32]:
        for shape in [[n], [n, n], [n, n, n]]:
            for k in [1, 5, 10]:
                verify_topk(shape, k)

        verify_topk([n, n, n], 5, 0)
        verify_topk([n, n, n], 5, 1)
        verify_topk([n, n, n], 5, 2)


@tvm.testing.parametrize_targets
def test_roi_align(target, dev):
    def verify_roi_align(
        input_dims,
        num_roi,
        output_height,
        output_width,
        sampling_ratio=0,
        spatial_scale=1.0,
        mode="avg",
    ):
        output_dims = [num_roi, input_dims[1], output_height, output_width]

        node = helper.make_node(
            "RoiAlign",
            inputs=["X", "rois", "batch_indicies"],
            outputs=["Y"],
            mode=mode,
            output_height=output_height,
            output_width=output_width,
            sampling_ratio=sampling_ratio,
            spatial_scale=spatial_scale,
        )

        graph = helper.make_graph(
            [node],
            "roialign_test",
            inputs=[
                helper.make_tensor_value_info("X", TensorProto.FLOAT, list(input_dims)),
                helper.make_tensor_value_info("rois", TensorProto.FLOAT, [num_roi, 4]),
                helper.make_tensor_value_info(
                    "batch_indicies",
                    TensorProto.INT64,
                    [
                        num_roi,
                    ],
                ),
            ],
            outputs=[helper.make_tensor_value_info("Y", TensorProto.FLOAT, output_dims)],
        )

        model = helper.make_model(graph, producer_name="roialign_test")

        np_data = np.random.uniform(size=input_dims).astype("float32")
        np_rois = np.random.uniform(size=[num_roi, 4]).astype("float32") * input_dims[2]
        np_batch_indicies = np.random.randint(low=0, high=input_dims[0], size=num_roi)

        verify_with_ort_with_inputs(
            model,
            [np_data, np_rois, np_batch_indicies],
            out_shape=[output_dims],
            target=target,
            dev=dev,
        )

    verify_roi_align((1, 4, 16, 16), 32, 7, 7, sampling_ratio=0, spatial_scale=1.0)
    verify_roi_align((4, 4, 16, 32), 32, 7, 7, sampling_ratio=0, spatial_scale=1.0)
    verify_roi_align((1, 8, 16, 16), 32, 7, 7, sampling_ratio=0, spatial_scale=1.0)
    verify_roi_align((1, 4, 8, 8), 32, 7, 7, sampling_ratio=0, spatial_scale=1.0)
    verify_roi_align((1, 4, 16, 16), 16, 5, 7, sampling_ratio=0, spatial_scale=1.0)
    verify_roi_align((1, 4, 16, 12), 8, 7, 3, sampling_ratio=0, spatial_scale=1.0)
    verify_roi_align((1, 4, 16, 16), 32, 7, 7, sampling_ratio=0, spatial_scale=0.5)
    verify_roi_align((3, 4, 12, 16), 32, 7, 7, sampling_ratio=0, spatial_scale=1.5)
    verify_roi_align((5, 4, 16, 14), 32, 7, 7, sampling_ratio=1, spatial_scale=1.0)
    verify_roi_align((1, 4, 16, 16), 32, 7, 7, sampling_ratio=2, spatial_scale=1.0)

    # ONNX implementation of roi_align with max mode is incorrect, so we don't compare outputs here.


@tvm.testing.parametrize_targets
def test_non_max_suppression(target, dev):
    def verify_nms(
        boxes, scores, max_output_boxes_per_class, iou_threshold, score_threshold, output_dims
    ):
        input_names = ["boxes", "scores", "max_output_boxes_per_class", "iou_threshold"]
        input_nodes = [
            helper.make_tensor_value_info("boxes", TensorProto.FLOAT, boxes.shape),
            helper.make_tensor_value_info("scores", TensorProto.FLOAT, scores.shape),
            helper.make_tensor_value_info(
                "max_output_boxes_per_class", TensorProto.INT64, max_output_boxes_per_class.shape
            ),
            helper.make_tensor_value_info("iou_threshold", TensorProto.FLOAT, iou_threshold.shape),
        ]
        inputs = [boxes, scores, max_output_boxes_per_class, iou_threshold]
        if score_threshold is not None:
            input_names.append("score_threshold")
            input_nodes.append(
                helper.make_tensor_value_info(
                    "score_threshold", TensorProto.FLOAT, score_threshold.shape
                )
            )
            inputs.append(score_threshold)
        node = helper.make_node(
            "NonMaxSuppression",
            inputs=input_names,
            outputs=["Y"],
            center_point_box=0,
        )

        graph = helper.make_graph(
            [node],
            "nms_test",
            inputs=input_nodes,
            outputs=[helper.make_tensor_value_info("Y", TensorProto.INT64, output_dims)],
        )

        model = helper.make_model(graph, producer_name="nms_test")

        verify_with_ort_with_inputs(model, inputs, use_vm=True, target=target, dev=dev)

    boxes = np.array(
        [
            [
                [0.0, 0.0, 0.3, 0.3],
                [0.0, 0.0, 0.4, 0.4],
                [0.0, 0.0, 0.5, 0.5],
                [0.5, 0.5, 0.9, 0.9],
                [0.5, 0.5, 1.0, 1.0],
            ],
            [
                [0.0, 0.0, 0.3, 0.3],
                [0.0, 0.0, 0.4, 0.4],
                [0.5, 0.5, 0.95, 0.95],
                [0.5, 0.5, 0.96, 0.96],
                [0.5, 0.5, 1.0, 1.0],
            ],
        ]
    ).astype("float32")

    scores = np.array(
        [
            [[0.1, 0.2, 0.6, 0.3, 0.9], [0.1, 0.2, 0.6, 0.3, 0.9]],
            [[0.1, 0.2, 0.6, 0.3, 0.9], [0.1, 0.2, 0.6, 0.3, 0.9]],
        ]
    ).astype("float32")
    max_output_boxes_per_class = np.array(2).astype("int64")
    iou_threshold = np.array(0.8).astype("float32")
    output_dims = [8, 3]
    verify_nms(boxes, scores, max_output_boxes_per_class, iou_threshold, None, output_dims)

    boxes = np.array(
        [
            [
                [0.0, 0.0, 1.0, 1.0],
                [0.0, 0.1, 1.0, 1.1],
                [0.0, -0.1, 1.0, 0.9],
                [0.0, 10.0, 1.0, 11.0],
                [0.0, 10.1, 1.0, 11.1],
                [0.0, 100.0, 1.0, 101.0],
            ]
        ]
    ).astype(np.float32)
    scores = np.array([[[0.9, 0.75, 0.6, 0.95, 0.5, 0.3]]]).astype(np.float32)
    max_output_boxes_per_class = np.array([3]).astype(np.int64)
    iou_threshold = np.array([0.5]).astype(np.float32)
    score_threshold = np.array([0.4]).astype(np.float32)
    output_dims = [2, 3]
    verify_nms(
        boxes, scores, max_output_boxes_per_class, iou_threshold, score_threshold, output_dims
    )


# @tvm.testing.parametrize_targets
@pytest.mark.skip(
    "Test regressed due to not being run in CI"
    + " tracked here: https://github.com/apache/tvm/pull/8274"
)
def test_loop(target, dev):
    def verify_cond_loop():
        y_in = helper.make_tensor_value_info("y_in", TensorProto.FLOAT, [1])
        y_out = helper.make_tensor_value_info("y_out", TensorProto.FLOAT, [1])
        scan_out = helper.make_tensor_value_info("scan_out", TensorProto.FLOAT, [1])
        cond_in = helper.make_tensor_value_info("cond_in", TensorProto.BOOL, [])
        cond_out = helper.make_tensor_value_info("cond_out", TensorProto.BOOL, [])
        iter_count = helper.make_tensor_value_info("iter_count", TensorProto.INT64, [])

        y = np.array([-2]).astype(np.float32)

        five_const_node = helper.make_node(
            "Constant",
            inputs=[],
            outputs=["five"],
            value=helper.make_tensor(
                name="const_tensor_five", data_type=TensorProto.FLOAT, dims=(), vals=[5]
            ),
        )

        iter_cast_node = helper.make_node(
            "Cast", inputs=["iter_count"], outputs=["iter_cast"], to=onnx.TensorProto.FLOAT
        )

        y_add_node = helper.make_node("Add", inputs=["y_in", "iter_cast"], outputs=["y_out"])

        less_node = helper.make_node("Less", inputs=["y_out", "five"], outputs=["cond_less"])

        squeeze_node = helper.make_node("Squeeze", inputs=["cond_less"], outputs=["cond_squeeze"])

        cond_cast_node = helper.make_node(
            "Cast", inputs=["cond_squeeze"], outputs=["cond_out"], to=onnx.TensorProto.BOOL
        )

        scan_identity_node = helper.make_node("Identity", inputs=["y_out"], outputs=["scan_out"])

        loop_body = helper.make_graph(
            [
                five_const_node,
                iter_cast_node,
                y_add_node,
                less_node,
                squeeze_node,
                cond_cast_node,
                scan_identity_node,
            ],
            "loop_body",
            [iter_count, cond_in, y_in],
            [cond_out, y_out, scan_out],
        )

        loop_node = helper.make_node(
            "Loop",
            inputs=["trip_count", "cond", "y"],
            outputs=["res_y", "res_scan"],
            body=loop_body,
        )

        trip_count = np.array(5).astype(np.int64)
        res_y = np.array([13]).astype(np.float32)
        cond = np.array(1).astype(bool)
        loop_graph = onnx.helper.make_graph(
            [loop_node],
            "loop_outer",
            inputs=[
                onnx.helper.make_tensor_value_info("trip_count", onnx.TensorProto.INT64, []),
                onnx.helper.make_tensor_value_info("cond", onnx.TensorProto.BOOL, []),
                onnx.helper.make_tensor_value_info("y", onnx.TensorProto.FLOAT, [1]),
            ],
            outputs=[
                onnx.helper.make_tensor_value_info("res_y", onnx.TensorProto.FLOAT, [1]),
                onnx.helper.make_tensor_value_info("res_scan", onnx.TensorProto.FLOAT, [5, 1]),
            ],
        )
        loop_model = onnx.helper.make_model(loop_graph)

        # Set a high trip count so that condition trips first.
        trip_count = np.array(40).astype(np.int64)
        cond = np.array(1).astype(bool)
        input_vals = [trip_count, cond, y]
        verify_with_ort_with_inputs(
            loop_model,
            input_vals,
            use_vm=True,
            freeze_params=True,
            opset=11,
            target=target,
            dev=dev,
        )

    def verify_count_loop():
        y_in = helper.make_tensor_value_info("y_in", TensorProto.FLOAT, [])
        y_out = helper.make_tensor_value_info("y_out", TensorProto.FLOAT, [])
        scan_out = helper.make_tensor_value_info("scan_out", TensorProto.FLOAT, [])
        cond_in = helper.make_tensor_value_info("cond_in", TensorProto.BOOL, [])
        cond_out = helper.make_tensor_value_info("cond_out", TensorProto.BOOL, [])
        iter_count = helper.make_tensor_value_info("iter_count", TensorProto.INT64, [])

        y = np.array(-2).astype(np.float32)

        iter_cast_node = helper.make_node(
            "Cast", inputs=["iter_count"], outputs=["iter_cast"], to=onnx.TensorProto.FLOAT
        )

        y_add_node = helper.make_node("Add", inputs=["y_in", "iter_cast"], outputs=["y_out"])

        identity_node = helper.make_node("Identity", inputs=["cond_in"], outputs=["cond_out"])

        scan_identity_node = helper.make_node("Identity", inputs=["y_out"], outputs=["scan_out"])

        loop_body = helper.make_graph(
            [identity_node, iter_cast_node, y_add_node, scan_identity_node],
            "loop_body",
            [iter_count, cond_in, y_in],
            [cond_out, y_out, scan_out],
        )

        loop_node = helper.make_node(
            "Loop",
            inputs=["trip_count", "cond", "y"],
            outputs=["res_y", "res_scan"],
            body=loop_body,
        )

        trip_count = np.array(5).astype(np.int64)
        res_y = np.array([13]).astype(np.float32)
        cond = np.array(1).astype(bool)
        loop_graph = onnx.helper.make_graph(
            [loop_node],
            "loop_outer",
            inputs=[
                onnx.helper.make_tensor_value_info("trip_count", onnx.TensorProto.INT64, []),
                onnx.helper.make_tensor_value_info("cond", onnx.TensorProto.BOOL, []),
                onnx.helper.make_tensor_value_info("y", onnx.TensorProto.FLOAT, []),
            ],
            outputs=[
                onnx.helper.make_tensor_value_info("res_y", onnx.TensorProto.FLOAT, []),
                onnx.helper.make_tensor_value_info("res_scan", onnx.TensorProto.FLOAT, [5]),
            ],
        )
        loop_model = onnx.helper.make_model(loop_graph)

        trip_count = np.array(5).astype(np.int64)
        cond = np.array(1).astype(bool)
        input_vals = [trip_count, cond, y]
        verify_with_ort_with_inputs(
            loop_model,
            input_vals,
            use_vm=True,
            freeze_params=True,
            opset=11,
            target=target,
            dev=dev,
        )

    def verify_tensor_loop(shapeless_output=False):
        y_in = helper.make_tensor_value_info("y_in", TensorProto.FLOAT, [3, 3, 3, 3])
        y_out = helper.make_tensor_value_info("y_out", TensorProto.FLOAT, [3, 3, 3, 3])
        scan_out = helper.make_tensor_value_info("scan_out", TensorProto.FLOAT, [3, 3, 3, 3])
        cond_in = helper.make_tensor_value_info("cond_in", TensorProto.BOOL, [])
        cond_out = helper.make_tensor_value_info("cond_out", TensorProto.BOOL, [])
        iter_count = helper.make_tensor_value_info("iter_count", TensorProto.INT64, [])

        y = np.random.normal(size=[3, 3, 3, 3]).astype(np.float32)

        iter_cast_node = helper.make_node(
            "Cast", inputs=["iter_count"], outputs=["iter_cast"], to=onnx.TensorProto.FLOAT
        )

        y_add_node = helper.make_node("Add", inputs=["y_in", "iter_cast"], outputs=["y_out"])

        identity_node = helper.make_node("Identity", inputs=["cond_in"], outputs=["cond_out"])

        scan_identity_node = helper.make_node("Identity", inputs=["y_out"], outputs=["scan_out"])

        loop_body = helper.make_graph(
            [identity_node, iter_cast_node, y_add_node, scan_identity_node],
            "loop_body",
            [iter_count, cond_in, y_in],
            [cond_out, y_out, scan_out],
        )

        loop_node = helper.make_node(
            "Loop",
            inputs=["trip_count", "cond", "y"],
            outputs=["res_y", "res_scan"],
            body=loop_body,
        )

        trip_count = np.array(5).astype(np.int64)
        cond = np.array(1).astype(bool)

        # Allow testing of malformed nodes since pytorch likes to create these.
        if shapeless_output:
            scan_shape = None
        else:
            scan_shape = [5, 3, 3, 3, 3]

        loop_graph = onnx.helper.make_graph(
            [loop_node],
            "loop_outer",
            inputs=[
                onnx.helper.make_tensor_value_info("trip_count", onnx.TensorProto.INT64, []),
                onnx.helper.make_tensor_value_info("cond", onnx.TensorProto.BOOL, []),
                onnx.helper.make_tensor_value_info("y", onnx.TensorProto.FLOAT, [3, 3, 3, 3]),
            ],
            outputs=[
                onnx.helper.make_tensor_value_info("res_y", onnx.TensorProto.FLOAT, [3, 3, 3, 3]),
                onnx.helper.make_tensor_value_info("res_scan", onnx.TensorProto.FLOAT, scan_shape),
            ],
        )
        loop_model = onnx.helper.make_model(loop_graph)

        trip_count = np.array(5).astype(np.int64)
        cond = np.array(1).astype(bool)
        input_vals = [trip_count, cond, y]
        verify_with_ort_with_inputs(
            loop_model,
            input_vals,
            use_vm=True,
            freeze_params=True,
            convert_to_static=True,
            opset=11,
            target=target,
            dev=dev,
        )

    # Test a loop that exits once a condition is met.
    verify_cond_loop()
    # Test a loop that exits after a fixed number of iterations with scalar outputs.
    verify_count_loop()
    # Test a loop that uses an array output.
    verify_tensor_loop()
    # Test a loop that is malformed and has no output shape defined.
    verify_tensor_loop(shapeless_output=True)


@tvm.testing.parametrize_targets
def test_if(target, dev):
    def verify_if(cond_array, num_outputs):
        # Given a bool scalar input cond.
        # return constant tensor x if cond is True, otherwise return constant tensor y.

        def append_constant_nodes(nodes, outputs, expected, name):
            outputs.append(onnx.helper.make_tensor_value_info(name, onnx.TensorProto.FLOAT, [5]))

            expected.append(np.random.randn(5).astype("float32"))

            nodes.append(
                onnx.helper.make_node(
                    "Constant",
                    inputs=[],
                    outputs=[name],
                    value=numpy_helper.from_array(expected[-1]),
                )
            )

        if_outputs = []
        graph_outputs = []

        then_nodes, then_outs, then_expected = [], [], []
        else_nodes, else_outs, else_expected = [], [], []

        for i in range(num_outputs):
            append_constant_nodes(then_nodes, then_outs, then_expected, "then_out{}".format(i))
            append_constant_nodes(else_nodes, else_outs, else_expected, "else_out{}".format(i))

            if_outputs.append("res{}".format(i))
            graph_outputs.append(
                onnx.helper.make_tensor_value_info("res{}".format(i), onnx.TensorProto.FLOAT, [5]),
            )

        then_body = onnx.helper.make_graph(then_nodes, "then_body", [], then_outs)
        else_body = onnx.helper.make_graph(else_nodes, "else_body", [], else_outs)

        if_node = onnx.helper.make_node(
            "If", inputs=["cond"], outputs=if_outputs, then_branch=then_body, else_branch=else_body
        )

        if_graph = onnx.helper.make_graph(
            [if_node],
            "if_outer",
            inputs=[
                onnx.helper.make_tensor_value_info("cond", onnx.TensorProto.BOOL, []),
            ],
            outputs=graph_outputs,
        )

        if_model = onnx.helper.make_model(if_graph)
        if cond_array:
            cond = np.array([1]).astype("bool")
        else:
            cond = np.array(1).astype("bool")
        correct_out = then_expected if cond else else_expected

        # TODO(jwfromm): Onnxruntime 1.0.0 is buggy with If statements. Replace this with
        # verify_with_ort once we update versions.
        tvm_out = get_tvm_output_with_vm(if_model, [cond], target, dev, freeze_params=True)
        if not isinstance(tvm_out, list):
            tvm_out = [tvm_out]
        for i in range(len(tvm_out)):
            tvm.testing.assert_allclose(correct_out[i], tvm_out[i], rtol=1e-05, atol=1e-05)

    # Confirm that if works with cond as an array or scalar.
    verify_if(cond_array=False, num_outputs=1)
    verify_if(cond_array=False, num_outputs=2)
    verify_if(cond_array=True, num_outputs=1)
    verify_if(cond_array=True, num_outputs=2)


@tvm.testing.parametrize_targets
def test_size(target, dev):
    def verify_size(indata):
        node = helper.make_node(
            "Size",
            inputs=["X"],
            outputs=["Y"],
        )

        graph = helper.make_graph(
            [node],
            "size_test",
            inputs=[helper.make_tensor_value_info("X", TensorProto.INT64, list(indata.shape))],
            outputs=[helper.make_tensor_value_info("Y", TensorProto.INT64, [])],
        )

        model = helper.make_model(graph, producer_name="size_test")

        verify_with_ort_with_inputs(
            model, [indata], dtype="int64", use_vm=True, opset=11, target=target, dev=dev
        )

    input_data = np.array([[1, 0], [1, 1]], dtype=np.int64)
    verify_size(input_data)

    input_data = np.array([[3, 0, 0], [0, 4, 0], [5, 6, 0]], dtype=np.int64)
    verify_size(input_data)


@tvm.testing.parametrize_targets
def test_maxunpool(target, dev):
    def verify_maxunpool(data, indices, kernel_shape, strides, output_shape=None, pads=None):
        input_names = ["xT", "xI"]
        input_info = [
            helper.make_tensor_value_info("xT", TensorProto.FLOAT, list(data.shape)),
            helper.make_tensor_value_info("xI", TensorProto.INT64, list(indices.shape)),
        ]
        input_values = [data, indices]
        if output_shape is not None:
            input_names.append("output_shape")
            input_info.append(
                helper.make_tensor_value_info(
                    "output_shape", TensorProto.INT64, list(output_shape.shape)
                )
            )
            input_values.append(output_shape)
        else:
            # Compute expected output shape
            output_shape = np.asarray(([1, 1] + list(strides))) * np.asarray(list(data.shape))
            output_shape += np.asarray(([0, 0] + list(kernel_shape))) - np.asarray(
                ([0, 0] + list(strides))
            )
            if pads is not None:
                output_shape -= np.asarray(
                    [0, 0] + list(np.sum(np.reshape(list(pads), [-1, 2]), axis=-1))
                )
        output_shape = [int(i) for i in output_shape]

        node = helper.make_node(
            "MaxUnpool", inputs=input_names, outputs=["y"], kernel_shape=kernel_shape
        )

        if pads is not None:
            pad_attr = helper.make_attribute("pads", pads)
            node.attribute.append(pad_attr)

        if strides is not None:
            strides_attr = helper.make_attribute("strides", strides)
            node.attribute.append(strides_attr)

        graph = helper.make_graph(
            [node],
            "maxunpool_test",
            inputs=input_info,
            outputs=[helper.make_tensor_value_info("y", TensorProto.FLOAT, output_shape)],
        )

        model = helper.make_model(graph, producer_name="size_test")

        verify_with_ort_with_inputs(
            model, input_values, use_vm=True, opset=11, target=target, dev=dev
        )

    # Basic test
    xT = np.array([[[[5, 6], [7, 8]]]], dtype=np.float32)
    xI = np.array([[[[0, 7], [13, 15]]]], dtype=np.int64)
    verify_maxunpool(xT, xI, [2, 2], strides=[2, 2])
    # Small stride
    verify_maxunpool(xT, xI, [2, 2], strides=[1, 1])
    # Big kernel
    verify_maxunpool(xT, xI, [3, 3], strides=[2, 2])
    # With output shape
    output_shape = np.array((1, 1, 5, 5), dtype=np.int64)
    verify_maxunpool(xT, xI, [2, 2], strides=[2, 2], output_shape=output_shape)
    # With explicit reverse padding
    pads = np.asarray([1, 1, 1, 1]).astype(np.int64)
    verify_maxunpool(xT, xI, [2, 2], strides=[2, 2], pads=pads)


@tvm.testing.parametrize_targets
def test_softplus(target, dev):
    def verify_softplus(indata):
        node = helper.make_node(
            "Softplus",
            inputs=["X"],
            outputs=["Y"],
        )

        graph = helper.make_graph(
            [node],
            "softplus_test",
            inputs=[helper.make_tensor_value_info("X", TensorProto.FLOAT, list(indata.shape))],
            outputs=[helper.make_tensor_value_info("Y", TensorProto.FLOAT, list(indata.shape))],
        )

        model = helper.make_model(graph, producer_name="softplus_test")

        verify_with_ort_with_inputs(
            model, [indata], dtype="float32", use_vm=True, opset=11, target=target, dev=dev
        )

    # Simple case with all signs.
    input_data = np.array([[-1, 0, 1]], dtype=np.float32)
    verify_softplus(input_data)
    # More fancy case.
    input_data = np.random.randn(1, 32, 32, 3).astype("float32")
    verify_softplus(input_data)


@tvm.testing.parametrize_targets
def test_cumsum(target, dev):
    def verify_cumsum(indata, axis, exclusive=0, reverse=0, type="float32"):
        cumsum_node = onnx.helper.make_node(
            "CumSum",
            inputs=["X", "axis"],
            outputs=["Y"],
        )
        if exclusive != 0:
            exclusive_attr = helper.make_attribute("exclusive", exclusive)
            cumsum_node.attribute.append(exclusive_attr)
        if reverse != 0:
            reverse_attr = helper.make_attribute("reverse", reverse)
            cumsum_node.attribute.append(reverse_attr)
        nodes = [
            make_constant_node("axis", onnx.TensorProto.INT32, [1], [axis]),
            cumsum_node,
        ]
        if type == "float32":
            tensor_type = TensorProto.FLOAT
        else:
            tensor_type = TensorProto.INT32
            type = "int32"

        graph = helper.make_graph(
            nodes,
            "cumsum_test",
            inputs=[
                helper.make_tensor_value_info("X", tensor_type, list(indata.shape)),
            ],
            outputs=[helper.make_tensor_value_info("Y", tensor_type, list(indata.shape))],
        )

        model = helper.make_model(graph, producer_name="cumsum_test")

        verify_with_ort_with_inputs(
            model, [indata], dtype=type, use_vm=True, opset=11, target=target, dev=dev
        )

    data = (
        np.array(
            [
                1.0,
                2.0,
                3.0,
                4.0,
                5.0,
                6.0,
                7.0,
                8.0,
                9.0,
                10.0,
                11.0,
                12.0,
            ]
        )
        .astype(np.float32)
        .reshape((3, 4))
    )

    verify_cumsum(data, 0)
    verify_cumsum(data, 1)
    verify_cumsum(data, 0, 1, 0)
    verify_cumsum(data, 1, 1, 0)
    verify_cumsum(data, 0, 0, 1)
    verify_cumsum(data, 1, 0, 1)
    verify_cumsum(data, 1, 1, 1)
    data = np.random.randn(1, 32, 32, 3).astype("float32")
    verify_cumsum(data, 1)
    data = np.random.randn(1, 32, 32, 3).astype("int32")
    verify_cumsum(data, 0, type="int32")
    verify_cumsum(data, 1, type="int32")
    verify_cumsum(data, 0, 1, 0, type="int32")
    verify_cumsum(data, 1, 1, 0, type="int32")
    verify_cumsum(data, 0, 0, 1, type="int32")
    verify_cumsum(data, 1, 0, 1, type="int32")
    verify_cumsum(data, 1, 1, 1, type="int32")


@tvm.testing.parametrize_targets
def test_eyelike(target, dev):
    def verify_eyelike(indata):
        node = helper.make_node(
            "EyeLike",
            inputs=["X"],
            outputs=["Y"],
        )

        graph = helper.make_graph(
            [node],
            "eyelike_test",
            inputs=[helper.make_tensor_value_info("X", TensorProto.FLOAT, list(indata.shape))],
            outputs=[helper.make_tensor_value_info("Y", TensorProto.FLOAT, list(indata.shape))],
        )

        model = helper.make_model(graph, producer_name="eyelike_test")

        verify_with_ort_with_inputs(
            model, [indata], dtype="float32", opset=9, target=target, dev=dev
        )

    input_data = np.zeros((5, 5), dtype=np.float32)
    verify_eyelike(input_data)


"""
  The following parametrized tests loads the tests that ONNX ships as
  serialized ONNX files, inputs, and outputs. The goal of this test
  is to ensure the ONNX importer is in line with the ONNX specification.
  To allow these tests to run in CI before all pass, a number of tests that
  are not yet supported are skipped.
"""

onnx_test_node_dir = os.path.join(os.path.dirname(onnx.__file__), "backend", "test", "data", "node")

onnx_test_folders = sorted(
    dirname
    for dirname in os.listdir(onnx_test_node_dir)
    if dirname.startswith("test") and os.path.isdir(os.path.join(onnx_test_node_dir, dirname))
)

unsupported_onnx_tests = [
    "test_adagrad",
    "test_adagrad_multiple",
    "test_adam",
    "test_adam_multiple",
    "test_argmax_default_axis_example_select_last_index",
    "test_argmax_default_axis_random_select_last_index",
    "test_argmax_keepdims_example_select_last_index",
    "test_argmax_keepdims_random_select_last_index",
    "test_argmax_negative_axis_keepdims_example_select_last_index",
    "test_argmax_negative_axis_keepdims_random_select_last_index",
    "test_argmax_no_keepdims_example_select_last_index",
    "test_argmax_no_keepdims_random_select_last_index",
    "test_argmin_default_axis_example_select_last_index",
    "test_argmin_default_axis_random_select_last_index",
    "test_argmin_keepdims_example_select_last_index",
    "test_argmin_keepdims_random_select_last_index",
    "test_argmin_negative_axis_keepdims_example_select_last_index",
    "test_argmin_negative_axis_keepdims_random_select_last_index",
    "test_argmin_no_keepdims_example_select_last_index",
    "test_argmin_no_keepdims_random_select_last_index",
    "test_cast_BFLOAT16_to_FLOAT",
    "test_cast_DOUBLE_to_FLOAT16",
    "test_cast_FLOAT_to_BFLOAT16",
    "test_cast_FLOAT_to_STRING",
    "test_cast_STRING_to_FLOAT",
    "test_celu",
    "test_compress_0",
    "test_compress_1",
    "test_compress_default_axis",
    "test_compress_negative_axis",
    "test_convtranspose_dilations",
    "test_convtranspose_output_shape",
    "test_cumsum_1d",
    "test_cumsum_1d_exclusive",
    "test_cumsum_1d_reverse",
    "test_cumsum_1d_reverse_exclusive",
    "test_cumsum_2d_axis_0",
    "test_cumsum_2d_axis_1",
    "test_cumsum_2d_negative_axis",
    "test_det_2d",
    "test_det_nd",
    "test_dropout_default",
    "test_dropout_default_mask",
    "test_dropout_default_mask_ratio",
    "test_dropout_default_ratio",
    "test_einsum_batch_diagonal",
    "test_einsum_batch_matmul",
    "test_einsum_inner_prod",
    "test_einsum_sum",
    "test_einsum_transpose",
    "test_greater_equal",
    "test_greater_equal_bcast",
    "test_hardmax_axis_0",
    "test_hardmax_axis_1",
    "test_hardmax_default_axis",
    "test_if_seq",
    "test_less_equal",
    "test_less_equal_bcast",
    "test_logsoftmax_axis_0",
    "test_logsoftmax_axis_0_expanded",
    "test_logsoftmax_axis_1",
    "test_logsoftmax_axis_1_expanded",
    "test_logsoftmax_axis_2_expanded",
    "test_logsoftmax_default_axis",
    "test_logsoftmax_default_axis_expanded",
    "test_logsoftmax_example_1_expanded",
    "test_logsoftmax_large_number_expanded",
    "test_logsoftmax_negative_axis_expanded",
    "test_loop11",
    "test_loop13_seq",
    "test_matmulinteger",
    "test_maxpool_2d_same_lower",
    "test_maxpool_2d_same_upper",
    "test_maxpool_with_argmax_2d_precomputed_pads",
    "test_maxpool_with_argmax_2d_precomputed_strides",
    "test_maxunpool_export_with_output_shape",
    "test_momentum",
    "test_momentum_multiple",
    "test_mvn",
    "test_nesterov_momentum",
    "test_nllloss_NC",
    "test_nllloss_NC_expanded",
    "test_nllloss_NCd1",
    "test_nllloss_NCd1_expanded",
    "test_nllloss_NCd1_ii",
    "test_nllloss_NCd1_ii_expanded",
    "test_nllloss_NCd1_mean_weight_negative_ii",
    "test_nllloss_NCd1_mean_weight_negative_ii_expanded",
    "test_nllloss_NCd1_weight",
    "test_nllloss_NCd1_weight_expanded",
    "test_nllloss_NCd1_weight_ii",
    "test_nllloss_NCd1_weight_ii_expanded",
    "test_nllloss_NCd1d2",
    "test_nllloss_NCd1d2_expanded",
    "test_nllloss_NCd1d2_no_weight_reduction_mean_ii",
    "test_nllloss_NCd1d2_no_weight_reduction_mean_ii_expanded",
    "test_nllloss_NCd1d2_reduction_mean",
    "test_nllloss_NCd1d2_reduction_mean_expanded",
    "test_nllloss_NCd1d2_reduction_sum",
    "test_nllloss_NCd1d2_reduction_sum_expanded",
    "test_nllloss_NCd1d2_with_weight",
    "test_nllloss_NCd1d2_with_weight_expanded",
    "test_nllloss_NCd1d2_with_weight_reduction_mean",
    "test_nllloss_NCd1d2_with_weight_reduction_mean_expanded",
    "test_nllloss_NCd1d2_with_weight_reduction_sum",
    "test_nllloss_NCd1d2_with_weight_reduction_sum_expanded",
    "test_nllloss_NCd1d2_with_weight_reduction_sum_ii",
    "test_nllloss_NCd1d2_with_weight_reduction_sum_ii_expanded",
    "test_nllloss_NCd1d2d3_none_no_weight_negative_ii",
    "test_nllloss_NCd1d2d3_none_no_weight_negative_ii_expanded",
    "test_nllloss_NCd1d2d3_sum_weight_high_ii",
    "test_nllloss_NCd1d2d3_sum_weight_high_ii_expanded",
    "test_nllloss_NCd1d2d3d4d5_mean_weight",
    "test_nllloss_NCd1d2d3d4d5_mean_weight_expanded",
    "test_nllloss_NCd1d2d3d4d5_none_no_weight",
    "test_nllloss_NCd1d2d3d4d5_none_no_weight_expanded",
    "test_pow_types_float",
    "test_pow_types_float32_int32",
    "test_pow_types_float32_int64",
    "test_pow_types_float32_uint32",
    "test_pow_types_float32_uint64",
    "test_pow_types_int",
    "test_pow_types_int32_float32",
    "test_pow_types_int32_int32",
    "test_pow_types_int64_float32",
    "test_pow_types_int64_int64",
    "test_qlinearmatmul_2D",
    "test_qlinearmatmul_3D",
    "test_range_float_type_positive_delta_expanded",
    "test_range_int32_type_negative_delta_expanded",
    "test_reduce_sum_default_axes_keepdims_example",
    "test_reduce_sum_default_axes_keepdims_random",
    "test_reduce_sum_do_not_keepdims_example",
    "test_reduce_sum_do_not_keepdims_random",
    "test_reduce_sum_empty_axes_input_noop_example",
    "test_reduce_sum_empty_axes_input_noop_random",
    "test_reduce_sum_keepdims_example",
    "test_reduce_sum_keepdims_random",
    "test_reduce_sum_negative_axes_keepdims_example",
    "test_reduce_sum_negative_axes_keepdims_random",
    "test_resize_downsample_sizes_cubic",
    "test_resize_downsample_sizes_linear_pytorch_half_pixel",
    "test_resize_downsample_sizes_nearest",
    "test_resize_tf_crop_and_resize",
    "test_resize_upsample_sizes_cubic",
    "test_resize_upsample_sizes_nearest",
    "test_resize_upsample_sizes_nearest_ceil_half_pixel",
    "test_resize_upsample_sizes_nearest_floor_align_corners",
    "test_resize_upsample_sizes_nearest_round_prefer_ceil_asymmetric",
    "test_rnn_seq_length",
    "test_round",
    "test_scan9_sum",
    "test_scan_sum",
    "test_sce_NCd1_mean_weight_negative_ii",
    "test_sce_NCd1_mean_weight_negative_ii_expanded",
    "test_sce_NCd1_mean_weight_negative_ii_log_prob",
    "test_sce_NCd1_mean_weight_negative_ii_log_prob_expanded",
    "test_sce_NCd1d2d3_none_no_weight_negative_ii",
    "test_sce_NCd1d2d3_none_no_weight_negative_ii_expanded",
    "test_sce_NCd1d2d3_none_no_weight_negative_ii_log_prob",
    "test_sce_NCd1d2d3_none_no_weight_negative_ii_log_prob_expanded",
    "test_sce_NCd1d2d3_sum_weight_high_ii",
    "test_sce_NCd1d2d3_sum_weight_high_ii_expanded",
    "test_sce_NCd1d2d3_sum_weight_high_ii_log_prob",
    "test_sce_NCd1d2d3_sum_weight_high_ii_log_prob_expanded",
    "test_sce_NCd1d2d3d4d5_mean_weight",
    "test_sce_NCd1d2d3d4d5_mean_weight_expanded",
    "test_sce_NCd1d2d3d4d5_mean_weight_log_prob",
    "test_sce_NCd1d2d3d4d5_mean_weight_log_prob_expanded",
    "test_sce_NCd1d2d3d4d5_none_no_weight",
    "test_sce_NCd1d2d3d4d5_none_no_weight_expanded",
    "test_sce_NCd1d2d3d4d5_none_no_weight_log_prob",
    "test_sce_NCd1d2d3d4d5_none_no_weight_log_prob_expanded",
    "test_sce_mean",
    "test_sce_mean_3d",
    "test_sce_mean_3d_expanded",
    "test_sce_mean_3d_log_prob",
    "test_sce_mean_3d_log_prob_expanded",
    "test_sce_mean_expanded",
    "test_sce_mean_log_prob",
    "test_sce_mean_log_prob_expanded",
    "test_sce_mean_no_weight_ii",
    "test_sce_mean_no_weight_ii_3d",
    "test_sce_mean_no_weight_ii_3d_expanded",
    "test_sce_mean_no_weight_ii_3d_log_prob",
    "test_sce_mean_no_weight_ii_3d_log_prob_expanded",
    "test_sce_mean_no_weight_ii_4d",
    "test_sce_mean_no_weight_ii_4d_expanded",
    "test_sce_mean_no_weight_ii_4d_log_prob",
    "test_sce_mean_no_weight_ii_4d_log_prob_expanded",
    "test_sce_mean_no_weight_ii_expanded",
    "test_sce_mean_no_weight_ii_log_prob",
    "test_sce_mean_no_weight_ii_log_prob_expanded",
    "test_sce_mean_weight",
    "test_sce_mean_weight_expanded",
    "test_sce_mean_weight_ii",
    "test_sce_mean_weight_ii_3d",
    "test_sce_mean_weight_ii_3d_expanded",
    "test_sce_mean_weight_ii_3d_log_prob",
    "test_sce_mean_weight_ii_3d_log_prob_expanded",
    "test_sce_mean_weight_ii_4d",
    "test_sce_mean_weight_ii_4d_expanded",
    "test_sce_mean_weight_ii_4d_log_prob",
    "test_sce_mean_weight_ii_4d_log_prob_expanded",
    "test_sce_mean_weight_ii_expanded",
    "test_sce_mean_weight_ii_log_prob",
    "test_sce_mean_weight_ii_log_prob_expanded",
    "test_sce_mean_weight_log_prob",
    "test_sce_mean_weight_log_prob_expanded",
    "test_sce_none",
    "test_sce_none_expanded",
    "test_sce_none_log_prob",
    "test_sce_none_log_prob_expanded",
    "test_sce_none_weights",
    "test_sce_none_weights_expanded",
    "test_sce_none_weights_log_prob",
    "test_sce_none_weights_log_prob_expanded",
    "test_sce_sum",
    "test_sce_sum_expanded",
    "test_sce_sum_log_prob",
    "test_sce_sum_log_prob_expanded",
    "test_sequence_insert_at_back",
    "test_sequence_insert_at_front",
    "test_simple_rnn_defaults",
    "test_simple_rnn_with_initial_bias",
    "test_softmax_axis_0",
    "test_softmax_axis_0_expanded",
    "test_softmax_axis_1",
    "test_softmax_axis_1_expanded",
    "test_softmax_axis_2_expanded",
    "test_softmax_default_axis",
    "test_softmax_default_axis_expanded",
    "test_softmax_example_expanded",
    "test_softmax_large_number_expanded",
    "test_softmax_negative_axis_expanded",
    "test_split_variable_parts_1d",
    "test_split_variable_parts_2d",
    "test_split_variable_parts_default_axis",
    "test_split_zero_size_splits",
    "test_squeeze",
    "test_squeeze_negative_axes",
    "test_strnormalizer_export_monday_casesensintive_lower",
    "test_strnormalizer_export_monday_casesensintive_nochangecase",
    "test_strnormalizer_export_monday_casesensintive_upper",
    "test_strnormalizer_export_monday_empty_output",
    "test_strnormalizer_export_monday_insensintive_upper_twodim",
    "test_strnormalizer_nostopwords_nochangecase",
    "test_tfidfvectorizer_tf_batch_onlybigrams_skip0",
    "test_tfidfvectorizer_tf_batch_onlybigrams_skip5",
    "test_tfidfvectorizer_tf_batch_uniandbigrams_skip5",
    "test_tfidfvectorizer_tf_only_bigrams_skip0",
    "test_tfidfvectorizer_tf_onlybigrams_levelempty",
    "test_tfidfvectorizer_tf_onlybigrams_skip5",
    "test_tfidfvectorizer_tf_uniandbigrams_skip5",
    "test_training_dropout",
    "test_training_dropout_default",
    "test_training_dropout_default_mask",
    "test_training_dropout_mask",
    "test_training_dropout_zero_ratio",
    "test_training_dropout_zero_ratio_mask",
    "test_unique_sorted_with_axis",
    "test_unique_sorted_with_axis_3d",
    "test_unique_sorted_with_negative_axis",
    "test_unsqueeze_axis_0",
    "test_unsqueeze_axis_1",
    "test_unsqueeze_axis_2",
    "test_unsqueeze_negative_axes",
    "test_unsqueeze_three_axes",
    "test_unsqueeze_two_axes",
    "test_unsqueeze_unsorted_axes",
    "test_upsample_nearest",
]


target_skips = {
    "cuda": [
        "test_basic_convinteger",
        "test_convinteger_with_padding",
        "test_range_float_type_positive_delta_expanded",
        "test_range_int32_type_positive_delta_expanded",
        "test_mod_mixed_sign_float16",
        "test_qlinearconv",
        "test_resize_upsample_sizes_nearest",
    ]
}


@pytest.mark.parametrize("onnx_test", onnx_test_folders)
@tvm.testing.parametrize_targets
def test_onnx_nodes(target, dev, onnx_test):
    target_kind = tvm.target.Target(target).kind.name

    if onnx_test in unsupported_onnx_tests:
        pytest.skip(f"Onnx test '{onnx_test}' not yet supported by TVM")

    target_specific_skips = target_skips.get(target_kind, [])
    if onnx_test in target_specific_skips:
        pytest.skip(f"Onnx test '{onnx_test}' not yet supported by TVM on {target_kind} targets")

    test_dir = os.path.join(onnx_test_node_dir, onnx_test)

    atol = 1e-5
    rtol = 1e-5
    if "roialign" in test_dir:
        # for some reason the ONNX test crops the
        # roialign results to 4 decimal places
        atol = 1e-4
    onnx_model = onnx.load(test_dir + "/model.onnx")
    inputs = []
    outputs = []
    for dataset in glob.glob(test_dir + "/*/"):
        tensors = sorted(glob.glob(dataset + "/*.pb"))
        for tensor in tensors:
            new_tensor = onnx.TensorProto()
            with open(tensor, "rb") as f:
                new_tensor.ParseFromString(f.read())
            if "input" in tensor.split("/")[-1]:
                inputs.append(numpy_helper.to_array(new_tensor))
            elif "output" in tensor.split("/")[-1]:
                outputs.append(numpy_helper.to_array(new_tensor))
            else:
                raise ImportError(str(tensor) + " not labeled as an import or an output")

    tvm_val = get_tvm_output_with_vm(onnx_model, inputs, target, dev)
    if len(outputs) == 1:
        tvm.testing.assert_allclose(outputs[0], tvm_val, rtol=rtol, atol=atol)
    else:
        for output, val in zip(outputs, tvm_val):
            tvm.testing.assert_allclose(output, val, rtol=rtol, atol=atol)


def test_wrong_input():
    node = helper.make_node(
        "Softplus",
        inputs=["X"],
        outputs=["Y"],
    )

    graph = helper.make_graph(
        [node],
        "softplus_test",
        inputs=[helper.make_tensor_value_info("X", TensorProto.FLOAT, list([5]))],
        outputs=[helper.make_tensor_value_info("Y", TensorProto.FLOAT, list([5]))],
    )
    model = helper.make_model(graph, producer_name="softplus_test")

    # Check that the graph can import correctly with proper shape definitions.
    correct_shape_dict = {"X": [5]}
    relay.frontend.from_onnx(model, shape=correct_shape_dict)

    # Check that an assertion is triggered when an input not in the graph is provided.
    wrong_shape_dict = {"Z": [5]}
    with pytest.raises(AssertionError):
        relay.frontend.from_onnx(model, shape=wrong_shape_dict)


@tvm.testing.parametrize_targets
def test_aten(target, dev):
    torch.set_grad_enabled(False)

    def _convert_to_onnx(model, inputs):
        file_name = "{}.onnx".format("aten_model")
        torch.onnx.export(
            model,
            inputs,
            file_name,
            export_params=True,
            verbose=False,
            opset_version=10,
            operator_export_type=torch.onnx.OperatorExportTypes.ONNX_ATEN,
        )
        onnx_model = onnx.load(file_name)
        assert 's: "embedding_bag"' in str(onnx_model)
        return onnx_model

    def verify_embedding_bag(num_embedding, embedding_dim, data_shape, num_bags=None):
        dummy_data = torch.randint(0, num_embedding - 1, data_shape)
        tvm_inputs = [dummy_data.numpy()]
        model = torch.nn.EmbeddingBag(num_embedding, embedding_dim)
        onnx_model = _convert_to_onnx(model, dummy_data)
        torch_out = model(dummy_data)
        tvm_out = get_tvm_output_with_vm(
            onnx_model,
            tvm_inputs,
            freeze_params=True,
            convert_to_static=True,
            target=target,
            dev=dev,
        )
        tvm.testing.assert_allclose(torch_out.numpy(), tvm_out)

    verify_embedding_bag(10, 3, [2, 10])
    verify_embedding_bag(32, 2, [3, 3])


@tvm.testing.parametrize_targets
def test_reverse_sequence(target, dev):
    def verify_reverse_sequence(x, sequence_lens, batch_axis, time_axis):
        node = onnx.helper.make_node(
            "ReverseSequence",
            inputs=["x", "sequence_lens"],
            outputs=["y"],
            time_axis=time_axis,
            batch_axis=batch_axis,
        )

        graph = helper.make_graph(
            [node],
            "reverse_sequence_test",
            inputs=[
                helper.make_tensor_value_info("x", TensorProto.FLOAT, list(x.shape)),
                helper.make_tensor_value_info(
                    "sequence_lens", TensorProto.INT64, list(sequence_lens.shape)
                ),
            ],
            outputs=[helper.make_tensor_value_info("y", TensorProto.FLOAT, list(x.shape))],
        )

        model = helper.make_model(graph, producer_name="reverse_sequence_test")
        verify_with_ort_with_inputs(model, [x, sequence_lens], [x.shape], target=target, dev=dev)

    x = np.array(
        [[0, 1, 2, 3], [4, 5, 6, 7], [8, 9, 10, 11], [12, 13, 14, 15]],
        dtype=np.float32,
    )
    sequence_lens = np.array([1, 2, 3, 4], dtype=np.int64)
    verify_reverse_sequence(x, sequence_lens, 0, 1)

    sequence_lens = np.array([4, 3, 2, 1], dtype=np.int64)
    verify_reverse_sequence(x, sequence_lens, 1, 0)


@tvm.testing.known_failing_targets("cuda")
@tvm.testing.parametrize_targets
def test_qlinearconv(target, dev):
    def verify_qlinearconv(
        x_shape,
        w_shape,
        y_shape,
        padding,
        kernel_shape,
        strides,
        dilations,
        auto_pad="NOTSET",
        bias=False,
    ):

        x_array = np.random.randint(low=0, high=255, size=x_shape).astype("uint8")
        w_array = np.random.uniform(low=0, high=255, size=w_shape).astype("uint8")

        initializer = [
            helper.make_tensor("x_scale", TensorProto.FLOAT, (), [np.random.rand()]),
            helper.make_tensor("x_zero_point", TensorProto.UINT8, (), [np.random.randint(0, 255)]),
            helper.make_tensor("w_scale", TensorProto.FLOAT, (), [np.random.rand()]),
            helper.make_tensor("w_zero_point", TensorProto.UINT8, (), [np.random.randint(0, 255)]),
            helper.make_tensor("y_scale", TensorProto.FLOAT, (), [np.random.rand()]),
            helper.make_tensor("y_zero_point", TensorProto.UINT8, (), [np.random.randint(0, 255)]),
        ]

        input_nodes = [
            helper.make_tensor_value_info("x", TensorProto.UINT8, list(x_shape)),
            helper.make_tensor_value_info("w", TensorProto.UINT8, list(w_shape)),
        ]
        input_names = [
            "x",
            "x_scale",
            "x_zero_point",
            "w",
            "w_scale",
            "w_zero_point",
            "y_scale",
            "y_zero_point",
        ]
        input_values = [x_array, w_array]

        if bias is True:
            b_shape = w_shape[0:1]
            b_array = np.random.randint(low=0, high=65536, size=b_shape).astype("int32")
            input_nodes.append(helper.make_tensor_value_info("B", TensorProto.INT32, list(b_shape)))
            input_names.append("B")
            input_values.append(b_array)

        if padding is None:
            ## autopadding with unset default attributes
            kwargs = {}
            if not all([s == 1 for s in strides]):
                kwargs["strides"] = strides
            if not all([d == 1 for d in dilations]):
                kwargs["dilations"] = dilations

            node = helper.make_node(
                "QLinearConv",
                inputs=input_names,
                outputs=["y"],
                # Default values for other attributes:
                auto_pad=auto_pad,
                **kwargs,
            )
        else:
            node = helper.make_node(
                "QLinearConv",
                inputs=input_names,
                outputs=["y"],
                kernel_shape=kernel_shape,
                # Default values for other attributes:
                strides=strides,
                dilations=dilations,
                # groups=1
                pads=padding,
            )

        graph = helper.make_graph(
            [node],
            "conv_test",
            inputs=input_nodes,
            outputs=[helper.make_tensor_value_info("y", TensorProto.UINT8, list(y_shape))],
            initializer=initializer,
        )
        model = helper.make_model(graph, producer_name="qlinearconv_test")
        # opt_level=1 will cause error
        verify_with_ort_with_inputs(model, input_values, opt_level=2, target=target, dev=dev)

    def repeat(N, D):
        return tuple([N for _ in range(D)])

    # only support QLinearConv2d because only support qnn.conv2d
    D = 2

    # Convolution with padding
    verify_qlinearconv(
        (1, 1) + repeat(5, D),
        (1, 1) + repeat(3, D),
        (1, 1) + repeat(5, D),
        2 * repeat(1, D),
        repeat(3, D),
        repeat(1, D),
        repeat(1, D),
    )

    # Convolution with bias
    verify_qlinearconv(
        (1, 1) + repeat(5, D),
        (1, 1) + repeat(3, D),
        (1, 1) + repeat(5, D),
        2 * repeat(1, D),
        repeat(3, D),
        repeat(1, D),
        repeat(1, D),
        bias=True,
    )

    # Convolution with asymmetric padding
    verify_qlinearconv(
        (1, 1) + repeat(5, D),
        (1, 1) + repeat(3, D),
        (1, 1) + repeat(4, D),
        repeat(0, D) + repeat(1, D),
        repeat(3, D),
        repeat(1, D),
        repeat(1, D),
    )
    # Convolution without padding
    verify_qlinearconv(
        (1, 1) + repeat(5, D),
        (1, 1) + repeat(3, D),
        (1, 1) + repeat(3, D),
        2 * repeat(0, D),
        repeat(3, D),
        repeat(1, D),
        repeat(1, D),
    )
    # Convolution with autopadding
    verify_qlinearconv(
        (1, 1) + repeat(5, D),
        (1, 1) + repeat(3, D),
        (1, 1) + repeat(5, D),
        None,
        repeat(3, D),
        repeat(1, D),
        repeat(1, D),
        auto_pad="SAME_UPPER",
    )
    # Convolution with valid autopadding
    verify_qlinearconv(
        (1, 1) + repeat(5, D),
        (1, 1) + repeat(3, D),
        (1, 1) + repeat(3, D),
        None,
        repeat(3, D),
        repeat(1, D),
        repeat(1, D),
        auto_pad="VALID",
    )
    # Convolution with non uniform stride
    verify_qlinearconv(
        (1, 1) + repeat(5, D),
        (1, 1) + repeat(3, D),
        (1, 1) + repeat(3, D),
        None,
        repeat(3, D),
        repeat(2, D),
        repeat(1, D),
        auto_pad="SAME_UPPER",
    )
    # Convolution with dilation
    verify_qlinearconv(
        (1, 1) + repeat(5, D),
        (1, 1) + repeat(3, D),
        (1, 1) + repeat(5, D),
        2 * repeat(2, D),
        repeat(3, D),
        repeat(1, D),
        repeat(2, D),
    )


@tvm.testing.parametrize_targets
def test_qlinearadd(target, dev):
    def verify_qlinearadd(a_shape, b_shape, c_shape):

        a_array = np.random.random(a_shape).astype("float32")
        b_array = np.random.random(b_shape).astype("float32")

        input_nodes = [
            helper.make_tensor_value_info("a", TensorProto.FLOAT, list(a_shape)),
            helper.make_tensor_value_info("b", TensorProto.FLOAT, list(b_shape)),
        ]
        input_names = [
            "a",
            "b",
        ]
        input_values = [a_array, b_array]

        node = helper.make_node("QLinearAdd", inputs=input_names, outputs=["C"])

        node = helper.make_node("Add", ["a", "b"], ["C"])
        graph = helper.make_graph(
            [node],
            "qlinearadd_test",
            inputs=input_nodes,
            outputs=[helper.make_tensor_value_info("C", TensorProto.FLOAT, list(c_shape))],
        )
        model = helper.make_model(graph, producer_name="qlinearconv_test")
        from onnxruntime.quantization import quantize_static, CalibrationDataReader, QuantType

        class RandomDataReader(CalibrationDataReader):
            def __init__(self, n=10):
                self.data = iter(
                    [
                        {
                            "a": np.random.random(a_shape).astype("float32"),
                            "b": np.random.random(b_shape).astype("float32"),
                        }
                        for _ in range(n)
                    ]
                )

            def get_next(self):
                return next(self.data, None)

        d = tvm.contrib.utils.tempdir()
        model_fp32 = os.path.join(d.temp_dir, "model.onnx")
        onnx.save_model(model, model_fp32)
        model_quant = os.path.join(d.temp_dir, "model.quant.onnx")
        quantized_model = quantize_static(model_fp32, model_quant, RandomDataReader())
        # opt_level=1 will cause error with qnn lowering
        model = onnx.load(model_quant)
        verify_with_ort_with_inputs(model, input_values, opt_level=2, target=target, dev=dev)

    verify_qlinearadd([4, 2], [4, 2], [4, 2])
    verify_qlinearadd([4, 2], [2], [4, 2])
    verify_qlinearadd([5, 1, 7], [2, 7], [5, 2, 7])


@tvm.testing.parametrize_targets
def test_random_uniform(target, dev):
    def get_random_uniform(shape, dtype="float32", high=1.0, low=0.0, seed=None):
        ONNX_DTYPE = mapping.NP_TYPE_TO_TENSOR_TYPE[np.dtype(dtype)]
        node = helper.make_node(
            "RandomUniform", [], ["out"], shape=shape, dtype=ONNX_DTYPE, high=high, low=low
        )
        if seed is not None:
            seed_attr = helper.make_attribute("seed", seed)
            node.attribute.append(seed_attr)

        graph = helper.make_graph(
            [node],
            "random_uniform_test",
            inputs=[],
            outputs=[helper.make_tensor_value_info("out", ONNX_DTYPE, shape)],
        )
        model = helper.make_model(graph, producer_name="random_uniform_test")
        return get_tvm_output_with_vm(model, [], target=target, dev=dev)

    # Check that function runs and produces proper shape.
    vals = get_random_uniform([10], dtype="float32")
    assert list(vals.shape) == [10]
    assert vals.dtype == "float32"

    # Test N-D tensor generation.
    vals = get_random_uniform([1, 3, 100, 100], dtype="float32")
    assert list(vals.shape) == [1, 3, 100, 100]

    # Check that bounds aren't exceeded.
    vals = get_random_uniform(shape=[100], high=100, low=-100)
    assert list(vals.shape) == [100]
    assert all(vals >= -100) and all(vals <= 100)

    # Check that a fixed seed produces the same values when run twice.
    vals_1 = get_random_uniform(shape=[10], seed=1)
    vals_2 = get_random_uniform(shape=[10], seed=1)
    assert all(vals_1 == vals_2)

    # Test against an expected output with a fixed seed.
    real = get_random_uniform(shape=[10], seed=5)
    expected = np.asarray(
        [
            0.8614111,
            0.46572232,
            0.6007328,
            0.21619737,
            0.6361222,
            0.7298056,
            0.13094282,
            0.03556716,
            0.32997167,
            0.2977605,
        ]
    )
    tvm.testing.assert_allclose(real, expected, rtol=1e-5)


@tvm.testing.known_failing_targets("cuda")
@tvm.testing.parametrize_targets
def test_convinteger(target, dev):
    def verify_convinteger(
        x_shape,
        w_shape,
        y_shape,
        padding,
        kernel_shape,
        strides,
        dilations,
        auto_pad="NOTSET",
        dtype="uint8",
    ):

        x_array = np.random.randint(low=0, high=255, size=x_shape).astype(dtype)
        w_array = np.random.uniform(low=0, high=255, size=w_shape).astype(dtype)
        x_zero_point_array = np.random.randint(0, 255, size=[]).astype(dtype)
        w_zero_point_array = np.random.randint(0, 255, size=[]).astype(dtype)

<<<<<<< HEAD
    x_array = np.random.randint(low=0, high=255, size=x_shape).astype(dtype)
    w_array = np.random.uniform(low=0, high=255, size=w_shape).astype(dtype)
    x_zero_point_array = np.random.randint(0, 255, size=[1]).astype(dtype)
    w_zero_point_array = np.random.randint(0, 255, size=[1]).astype(dtype)

    ONNX_DTYPE = mapping.NP_TYPE_TO_TENSOR_TYPE[np.dtype(dtype)]
    input_nodes = [
        helper.make_tensor_value_info("x", ONNX_DTYPE, list(x_shape)),
        helper.make_tensor_value_info("w", ONNX_DTYPE, list(w_shape)),
    ]
    initializer = [
        helper.make_tensor("x_zero_point", ONNX_DTYPE, [], x_zero_point_array),
        helper.make_tensor("w_zero_point", ONNX_DTYPE, [], w_zero_point_array),
    ]
    input_names = ["x", "w", "x_zero_point", "w_zero_point"]
    input_values = [x_array, w_array]
=======
        ONNX_DTYPE = mapping.NP_TYPE_TO_TENSOR_TYPE[np.dtype(dtype)]
        input_nodes = [
            helper.make_tensor_value_info("x", ONNX_DTYPE, list(x_shape)),
            helper.make_tensor_value_info("w", ONNX_DTYPE, list(w_shape)),
            helper.make_tensor_value_info("x_zero_point", ONNX_DTYPE, []),
            helper.make_tensor_value_info("w_zero_point", ONNX_DTYPE, []),
        ]
        input_names = [
            "x",
            "w",
            "x_zero_point",
            "w_zero_point",
        ]
        input_values = [x_array, w_array, x_zero_point_array, w_zero_point_array]
>>>>>>> 338940dc

        if padding is None:
            ## autopadding with unset default attributes
            kwargs = {}
            if not all([s == 1 for s in strides]):
                kwargs["strides"] = strides
            if not all([d == 1 for d in dilations]):
                kwargs["dilations"] = dilations

            node = helper.make_node(
                "ConvInteger",
                inputs=input_names,
                outputs=["y"],
                # Default values for other attributes:
                auto_pad=auto_pad,
                **kwargs,
            )
        else:
            node = helper.make_node(
                "ConvInteger",
                inputs=input_names,
                outputs=["y"],
                kernel_shape=kernel_shape,
                # Default values for other attributes:
                strides=strides,
                dilations=dilations,
                # groups=1
                pads=padding,
            )

        graph = helper.make_graph(
            [node],
            "convinteger_test",
            inputs=input_nodes,
            outputs=[helper.make_tensor_value_info("y", TensorProto.INT32, list(y_shape))],
        )
        model = helper.make_model(graph, producer_name="convinteger_test")
        # opt_level=1 will cause error
        verify_with_ort_with_inputs(model, input_values, opt_level=2, target=target, dev=dev)

<<<<<<< HEAD
    graph = helper.make_graph(
        [node],
        "convinteger_test",
        inputs=input_nodes,
        initializer=initializer,
        outputs=[helper.make_tensor_value_info("y", TensorProto.INT32, list(y_shape))],
    )
    model = helper.make_model(graph, producer_name="convinteger_test")
    # opt_level=1 will cause error
    verify_with_ort_with_inputs(model, input_values, opt_level=2)


def test_convinteger():
=======
>>>>>>> 338940dc
    def repeat(N, D):
        return tuple([N for _ in range(D)])

    # only support 2D ConvInteger because we only support qnn.conv2d for now.
    D = 2

    # Convolution with padding
    verify_convinteger(
        (1, 1) + repeat(5, D),
        (1, 1) + repeat(3, D),
        (1, 1) + repeat(5, D),
        2 * repeat(1, D),
        repeat(3, D),
        repeat(1, D),
        repeat(1, D),
    )

    # Convolution with asymmetric padding
    verify_convinteger(
        (1, 1) + repeat(5, D),
        (1, 1) + repeat(3, D),
        (1, 1) + repeat(4, D),
        repeat(0, D) + repeat(1, D),
        repeat(3, D),
        repeat(1, D),
        repeat(1, D),
    )
    # Convolution without padding
    verify_convinteger(
        (1, 1) + repeat(5, D),
        (1, 1) + repeat(3, D),
        (1, 1) + repeat(3, D),
        2 * repeat(0, D),
        repeat(3, D),
        repeat(1, D),
        repeat(1, D),
    )
    # Convolution with autopadding
    verify_convinteger(
        (1, 1) + repeat(5, D),
        (1, 1) + repeat(3, D),
        (1, 1) + repeat(5, D),
        None,
        repeat(3, D),
        repeat(1, D),
        repeat(1, D),
        auto_pad="SAME_UPPER",
    )
    # Convolution with valid autopadding
    verify_convinteger(
        (1, 1) + repeat(5, D),
        (1, 1) + repeat(3, D),
        (1, 1) + repeat(3, D),
        None,
        repeat(3, D),
        repeat(1, D),
        repeat(1, D),
        auto_pad="VALID",
    )
    # Convolution with non uniform stride
    verify_convinteger(
        (1, 1) + repeat(5, D),
        (1, 1) + repeat(3, D),
        (1, 1) + repeat(3, D),
        None,
        repeat(3, D),
        repeat(2, D),
        repeat(1, D),
        auto_pad="SAME_UPPER",
    )
    # Convolution with dilation
    verify_convinteger(
        (1, 1) + repeat(5, D),
        (1, 1) + repeat(3, D),
        (1, 1) + repeat(5, D),
        2 * repeat(2, D),
        repeat(3, D),
        repeat(1, D),
        repeat(2, D),
    )


if __name__ == "__main__":
    test_flatten()
    test_reshape()
    test_shape()
    test_expand()
    test_power()
    test_squeeze()
    test_unsqueeze()
    test_slice()
    test_floor()
    test_ceil()
    test_round()
    test_isinf()
    test_isnan()
    test_clip()
    test_clip_min_max_as_inputs()
    test_onehot()
    test_gemm()
    test_matmul()
    test_gather()
    test_gatherelements()
    test_gather_nd()
    test_scatter()
    test_lrn()
    test_instance_norm()
    test_upsample()
    test_forward_min()
    test_forward_max()
    test_forward_mean()
    test_forward_hardsigmoid()
    test_forward_arg_min_max()
    test_softmax()
    test_constantofshape()
    test_all_reduce_funcs()
    test_pad()
    test_split()
    test_binary_ops()
    test_unary_ops()
    test_leaky_relu()
    test_elu()
    test_selu()
    test_prelu()
    test_ThresholdedRelu()
    test_LogSoftmax()
    test_resnet()
    test_inception()
    test_densenet()
    test_sign()
    test_not()
    test_and()
    test_tile()
    test_erf()
    test_where()
    test_or()
    test_depth_to_space()
    test_space_to_depth()
    test_batch_norm()
    test_batch_norm_dynamic_subgraph()
    test_conv()
    test_convtranspose()
    test_unsqueeze_constant()
    test_pooling()
    test_lppool()
    test_lstm()
    test_gru()
    test_resize()
    test_nonzero()
    test_topk()
    test_mod()
    test_xor()
    test_max_roi_pool()
    test_roi_align()
    test_range()
    test_loop()
    test_size()
    test_maxunpool()
    test_softplus()
    test_cumsum()
    test_wrong_input()
    test_aten()
    test_reverse_sequence()
    test_eyelike()
    test_qlinearconv()
    test_random_uniform()
    test_convinteger()
    test_batch_matmul()<|MERGE_RESOLUTION|>--- conflicted
+++ resolved
@@ -5375,7 +5375,6 @@
     tvm.testing.assert_allclose(real, expected, rtol=1e-5)
 
 
-@tvm.testing.known_failing_targets("cuda")
 @tvm.testing.parametrize_targets
 def test_convinteger(target, dev):
     def verify_convinteger(
@@ -5389,45 +5388,22 @@
         auto_pad="NOTSET",
         dtype="uint8",
     ):
-
         x_array = np.random.randint(low=0, high=255, size=x_shape).astype(dtype)
         w_array = np.random.uniform(low=0, high=255, size=w_shape).astype(dtype)
-        x_zero_point_array = np.random.randint(0, 255, size=[]).astype(dtype)
-        w_zero_point_array = np.random.randint(0, 255, size=[]).astype(dtype)
-
-<<<<<<< HEAD
-    x_array = np.random.randint(low=0, high=255, size=x_shape).astype(dtype)
-    w_array = np.random.uniform(low=0, high=255, size=w_shape).astype(dtype)
-    x_zero_point_array = np.random.randint(0, 255, size=[1]).astype(dtype)
-    w_zero_point_array = np.random.randint(0, 255, size=[1]).astype(dtype)
-
-    ONNX_DTYPE = mapping.NP_TYPE_TO_TENSOR_TYPE[np.dtype(dtype)]
-    input_nodes = [
-        helper.make_tensor_value_info("x", ONNX_DTYPE, list(x_shape)),
-        helper.make_tensor_value_info("w", ONNX_DTYPE, list(w_shape)),
-    ]
-    initializer = [
-        helper.make_tensor("x_zero_point", ONNX_DTYPE, [], x_zero_point_array),
-        helper.make_tensor("w_zero_point", ONNX_DTYPE, [], w_zero_point_array),
-    ]
-    input_names = ["x", "w", "x_zero_point", "w_zero_point"]
-    input_values = [x_array, w_array]
-=======
+        x_zero_point_array = np.random.randint(0, 255, size=[1]).astype(dtype)
+        w_zero_point_array = np.random.randint(0, 255, size=[1]).astype(dtype)
+
         ONNX_DTYPE = mapping.NP_TYPE_TO_TENSOR_TYPE[np.dtype(dtype)]
         input_nodes = [
             helper.make_tensor_value_info("x", ONNX_DTYPE, list(x_shape)),
             helper.make_tensor_value_info("w", ONNX_DTYPE, list(w_shape)),
-            helper.make_tensor_value_info("x_zero_point", ONNX_DTYPE, []),
-            helper.make_tensor_value_info("w_zero_point", ONNX_DTYPE, []),
         ]
-        input_names = [
-            "x",
-            "w",
-            "x_zero_point",
-            "w_zero_point",
+        initializer = [
+            helper.make_tensor("x_zero_point", ONNX_DTYPE, [], x_zero_point_array),
+            helper.make_tensor("w_zero_point", ONNX_DTYPE, [], w_zero_point_array),
         ]
-        input_values = [x_array, w_array, x_zero_point_array, w_zero_point_array]
->>>>>>> 338940dc
+        input_names = ["x", "w", "x_zero_point", "w_zero_point"]
+        input_values = [x_array, w_array]
 
         if padding is None:
             ## autopadding with unset default attributes
@@ -5462,28 +5438,14 @@
             [node],
             "convinteger_test",
             inputs=input_nodes,
+            initializer=initializer,
             outputs=[helper.make_tensor_value_info("y", TensorProto.INT32, list(y_shape))],
         )
         model = helper.make_model(graph, producer_name="convinteger_test")
         # opt_level=1 will cause error
-        verify_with_ort_with_inputs(model, input_values, opt_level=2, target=target, dev=dev)
-
-<<<<<<< HEAD
-    graph = helper.make_graph(
-        [node],
-        "convinteger_test",
-        inputs=input_nodes,
-        initializer=initializer,
-        outputs=[helper.make_tensor_value_info("y", TensorProto.INT32, list(y_shape))],
-    )
-    model = helper.make_model(graph, producer_name="convinteger_test")
-    # opt_level=1 will cause error
-    verify_with_ort_with_inputs(model, input_values, opt_level=2)
-
-
-def test_convinteger():
-=======
->>>>>>> 338940dc
+        verify_with_ort_with_inputs(model, input_values, opt_level=2)
+
+
     def repeat(N, D):
         return tuple([N for _ in range(D)])
 
@@ -5591,7 +5553,8 @@
     test_scatter()
     test_lrn()
     test_instance_norm()
-    test_upsample()
+    test_upsample_nearest()
+    test_upsample_bilinear()
     test_forward_min()
     test_forward_max()
     test_forward_mean()
