--- conflicted
+++ resolved
@@ -1223,7 +1223,6 @@
 
 
 @tvm.testing.uses_gpu
-<<<<<<< HEAD
 def test_forward_meshgrid():
     @paddle.jit.to_static
     def t(x, y, z):
@@ -1233,7 +1232,8 @@
     y = paddle.randint(low=0, high=100, shape=[3])
     z = paddle.randint(low=0, high=100, shape=[5])
     verify_model(t, [x, y, z])
-=======
+
+
 def test_forward_mm():
     class Mm(nn.Layer):
         def forward(self, input1, input2):
@@ -1270,7 +1270,6 @@
     input_data1 = paddle.randn((3, 4), dtype="float32")
     input_data2 = paddle.randn((4,), dtype="float32")
     verify_model(Mv(), input_data=[input_data1, input_data2])
->>>>>>> c5b5273f
 
 
 @tvm.testing.uses_gpu
@@ -1816,7 +1815,7 @@
         @paddle.jit.to_static
         def forward(self, inputs):
             return paddle.std(inputs, unbiased=False)
-    
+
     class Std7(nn.Layer):
         @paddle.jit.to_static
         def forward(self, inputs):
@@ -1840,8 +1839,8 @@
         def forward(self, x, y):
             return paddle.subtract(x, y)
 
-    input_data1 = paddle.to_tensor([2, np.nan, 5], dtype='float32')
-    input_data2 = paddle.to_tensor([1, 4, np.nan], dtype='float32')
+    input_data1 = paddle.to_tensor([2, np.nan, 5], dtype="float32")
+    input_data2 = paddle.to_tensor([1, 4, np.nan], dtype="float32")
     verify_model(Subtract(), input_data=[input_data1, input_data2])
 
     input_data1 = paddle.randint(0, 10, (3, 4), dtype="int32")
@@ -1974,7 +1973,7 @@
     @paddle.jit.to_static
     def unique4(x):
         return paddle.unique(x, return_index=False, return_inverse=False, return_counts=True)
-    
+
     @paddle.jit.to_static
     def unique5(x):
         return paddle.unique(x, return_index=True, return_inverse=True, return_counts=False)
@@ -2101,12 +2100,9 @@
     test_forward_lstm()
     test_forward_masked_select()
     test_forward_matmul()
-<<<<<<< HEAD
     test_forward_meshgrid
-=======
     test_forward_mm()
     test_forward_mv()
->>>>>>> c5b5273f
     test_forward_multiply()
     test_forward_nonzero()
     test_forward_norm()
