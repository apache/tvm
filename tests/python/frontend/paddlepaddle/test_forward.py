--- conflicted
+++ resolved
@@ -1777,7 +1777,7 @@
 
 @tvm.testing.uses_gpu
 def test_forward_softplus():
-<<<<<<< HEAD
+
     @paddle.jit.to_static
     def Softplus1(input):
         return nn.functional.Softplus(input,beta=1.0,threshold=20.0)
@@ -1802,11 +1802,7 @@
         verify_model(Softplus1, input_data=input_data)
         verify_model(Softplus2, input_data=input_data)
         verify_model(Softplus3, input_data=input_data)
-=======
-    x = paddle.to_tensor([-0.4, 1], dtype="float32")
-    m = paddle.nn.Softplus(5, 1)
-    verify_model(m, [x])
->>>>>>> b4c1c387
+
 
 
 @run_math_api
