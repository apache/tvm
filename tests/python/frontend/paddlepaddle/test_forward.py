# Licensed to the Apache Software Foundation (ASF) under one
# or more contributor license agreements.  See the NOTICE file
# distributed with this work for additional information
# regarding copyright ownership.  The ASF licenses this file
# to you under the Apache License, Version 2.0 (the
# "License"); you may not use this file except in compliance
# with the License.  You may obtain a copy of the License at
#
#   http://www.apache.org/licenses/LICENSE-2.0
#
# Unless required by applicable law or agreed to in writing,
# software distributed under the License is distributed on an
# "AS IS" BASIS, WITHOUT WARRANTIES OR CONDITIONS OF ANY
# KIND, either express or implied.  See the License for the
# specific language governing permissions and limitations
# under the License.
from pathlib import Path
import shutil

import numpy as np

import paddle
import paddle.nn as nn

import tvm
from tvm.contrib.sparse import array
import tvm.testing
import tvm.topi.testing
from tvm import relay
from tvm.contrib import graph_executor


PADDLE_TEST_DATA_ROOT_PATH = Path(Path("~").expanduser(), ".tvm_test_data", "paddle")
PADDLE_TEST_DATA_ROOT_PATH.mkdir(parents=True, exist_ok=True)


def assert_shapes_match(tru, est):
    if tru.shape != est.shape:
        msg = "Output shapes {} and {} don't match"
        raise AssertionError(msg.format(tru.shape, est.shape))


def get_paddle_model(func, input_spec):
    global PADDLE_TEST_DATA_ROOT_PATH
    model_path = Path(PADDLE_TEST_DATA_ROOT_PATH, "model")
    paddle.jit.save(func, str(model_path), input_spec=input_spec)
    paddle.jit.save(func, "/paddle/pr_for_tvm/0905/tvm/inference_model_test/inference", input_spec=input_spec)
    baseline_model = paddle.jit.load(str(model_path))

    shutil.rmtree(str(PADDLE_TEST_DATA_ROOT_PATH))
    return baseline_model


def get_tvm_output_with_vm(mod, params, target, device, input_data):
    """Generic function to execute and get tvm output with vm executor"""

    ex = relay.create_executor("vm", mod=mod, device=device, target=target)
    params.update(input_data)
    result = ex.evaluate()(**params)
    if isinstance(result, tvm.runtime.NDArray):
        return [
            result.numpy(),
        ]
    return [r.numpy() for r in result]


def get_tvm_output(mod, params, target, device, input_data, compiled_names, num):
    """Generic function to execute and get tvm output"""

    lib = relay.build(mod, target=target, params=params)
    gmod = graph_executor.GraphModule(lib["default"](device))
    for name in compiled_names:
        gmod.set_input(name, input_data[name])
    gmod.run()
    outputs = []
    for i in range(num):
        outputs.append(gmod.get_output(i).numpy())
    return outputs


def verify_model(func, input_data, rtol=1e-5, atol=1e-5, input_shape=None):
    if not (isinstance(input_data, (tuple, list))):
        input_data = [input_data]

    input_spec = []
    input_names = []
    input_shape_dict = {}
    compiled_input = {}
    for idx, data in enumerate(input_data):
        input_name = "input{}".format(idx)
        if input_shape:
            shape = input_shape[idx]
            input_shape_dict[input_name] = [relay.Any()] * len(shape)
        else:
            shape = data.shape
            input_shape_dict[input_name] = shape
        input_spec.append(paddle.static.InputSpec(dtype=data.dtype, shape=shape, name=input_name))
        input_names.append(input_name)
        if isinstance(data, np.ndarray):
            compiled_input[input_name] = data
        else:
            compiled_input[input_name] = data.numpy()

    baseline_model = get_paddle_model(func, input_spec)
    baseline_outputs = baseline_model(*[input[:] for input in input_data])

    # get paddle outputs
    if isinstance(baseline_outputs, (tuple, list)):
        baseline_outputs = tuple(out.numpy() for out in baseline_outputs)
    else:
        baseline_outputs = (baseline_outputs.numpy(),)

    mod, params = relay.frontend.from_paddle(baseline_model, input_shape_dict)
    parms_num = min(len(input_names), len(mod["main"].params))
    compiled_names = []
    for arg in mod["main"].params[:parms_num]:
        assert arg.name_hint in input_names
        compiled_names.append(arg.name_hint)

    with tvm.transform.PassContext(opt_level=3):
        for target, dev in tvm.testing.enabled_targets():
            if input_shape:
                tvm_output = get_tvm_output_with_vm(mod, params, target, dev, compiled_input)
            else:
                tvm_output = get_tvm_output(
                    mod, params, target, dev, compiled_input, compiled_names, len(baseline_outputs)
                )

            for baseline_output, compiled_output in zip(baseline_outputs, tvm_output):
                assert_shapes_match(baseline_output, compiled_output)
                tvm.testing.assert_allclose(baseline_output, compiled_output, rtol=rtol, atol=atol)


@tvm.testing.uses_gpu
def test_forward_unary_op():
    class UnaryOp(nn.Layer):
        def __init__(self, op_name):
            super(UnaryOp, self).__init__()
            for candidate in (paddle, paddle.nn.functional):
                self.func = getattr(candidate, op_name, None)
                if self.func:
                    break

        @paddle.jit.to_static
        def forward(self, inputs):
            return self.func(inputs)

    input_data = paddle.rand([1, 2, 5, 5], dtype="float32")
    op_list = [
        "abs",
        "acos",
        "asin",
        "atan",
        "ceil",
        "cos",
        "cosh",
        "exp",
        "floor",
        "log",
        "log10",
        "log1p",
        "relu",
        "sigmoid",
        "sin",
        "tan",
        "tanh",
    ]
    for op_name in op_list:
        verify_model(UnaryOp(op_name), input_data)


@tvm.testing.uses_gpu
def test_forward_add_subtract():
    input_shape = [10]

    @paddle.jit.to_static
    def add_subtract(inputs):
        return paddle.subtract(paddle.add(inputs, inputs), inputs)

    @paddle.jit.to_static
    def add_subtract2(inputs):
        return inputs + 1 - 2

    @paddle.jit.to_static
    def add_subtract3(inputs1, inputs2):
        ones = paddle.ones([10], dtype="float32")
        return inputs1 + ones - inputs2

    input_data = paddle.rand(input_shape, dtype="float32")
    verify_model(add_subtract, input_data)
    verify_model(add_subtract2, input_data)
    input_data2 = paddle.rand(input_shape, dtype="float32")
    verify_model(add_subtract3, [input_data, input_data2])


@tvm.testing.uses_gpu
def test_forward_addmm():
    @paddle.jit.to_static
    def addmm(input, x, y, alpha=1, beta=1):
        return paddle.addmm(input, x, y, alpha, beta)

    input_shape = [10, 10]
    x_shape = [10, 3]
    y_shape = [3, 10]
    input_data = paddle.rand(input_shape, dtype="float32")
    x_data = paddle.rand(x_shape, dtype="float32")
    y_data = paddle.rand(y_shape, dtype="float32")
    verify_model(addmm, input_data=[input_data, x_data, y_data])


@tvm.testing.uses_gpu
def test_forward_arange():
    @paddle.jit.to_static
    def arange(inputs):
        return paddle.arange(paddle.shape(inputs)[0], 9, 2.0)

    @paddle.jit.to_static
    def arange2(inputs):
        return paddle.arange(0, 10.0, paddle.shape(inputs)[1], dtype="float32")

    input_shape = [2, 2]
    input_data = paddle.rand(input_shape, dtype="float32")
    verify_model(arange, input_data)
    verify_model(arange2, input_data=input_data)


@tvm.testing.uses_gpu
def test_forward_argmax():
    input_shape = [1, 3, 10, 10]

    class ArgMax(nn.Layer):
        @paddle.jit.to_static
        def forward(self, inputs):
            return paddle.argmax(inputs)

    class ArgMax1(nn.Layer):
        @paddle.jit.to_static
        def forward(self, inputs):
            return inputs.argmax(axis=1)

    class ArgMax2(nn.Layer):
        @paddle.jit.to_static
        def forward(self, inputs):
            return inputs.argmax(axis=1, keepdim=False)

    class ArgMax3(nn.Layer):
        @paddle.jit.to_static
        def forward(self, inputs):
            return inputs.argmax(axis=2, keepdim=True)

    input_data = paddle.rand(input_shape, dtype="float32")
    verify_model(ArgMax(), input_data=input_data)
    verify_model(ArgMax1(), input_data=input_data)
    verify_model(ArgMax2(), input_data=input_data)
    verify_model(ArgMax3(), input_data=input_data)


@tvm.testing.uses_gpu
def test_forward_argmin():
    input_shape = [1, 3, 10, 10]

    class ArgMin(nn.Layer):
        @paddle.jit.to_static
        def forward(self, inputs):
            return paddle.argmin(inputs)

    class ArgMin1(nn.Layer):
        @paddle.jit.to_static
        def forward(self, inputs):
            return inputs.argmin(axis=1)

    class ArgMin2(nn.Layer):
        @paddle.jit.to_static
        def forward(self, inputs):
            return inputs.argmin(axis=1, keepdim=False)

    class ArgMin3(nn.Layer):
        @paddle.jit.to_static
        def forward(self, inputs):
            return inputs.argmin(axis=2, keepdim=True)

    input_data = paddle.rand(input_shape, dtype="float32")
    verify_model(ArgMin(), input_data=input_data)
    verify_model(ArgMin1(), input_data=input_data)
    verify_model(ArgMin2(), input_data=input_data)
    verify_model(ArgMin3(), input_data=input_data)


@tvm.testing.uses_gpu
def test_forward_assign():
    @paddle.jit.to_static
    def assign(inputs):
        return paddle.assign(inputs)

    input_shape = [2, 3]
    input_data = paddle.rand(input_shape, dtype="float32")
    verify_model(
        assign,
        [
            input_data,
        ],
    )
    input_data2 = np.random.randint(100, size=input_shape)
    verify_model(
        assign,
        [
            input_data2,
        ],
    )


@tvm.testing.uses_gpu
def test_forward_batch_norm():
    class BatchNorm1D(nn.Layer):
        def __init__(self):
            super(BatchNorm1D, self).__init__()
            self.batch_norm = nn.BatchNorm1D(2)

        @paddle.jit.to_static
        def forward(self, input_data):
            return self.batch_norm(input_data)

    class BatchNorm2D(nn.Layer):
        def __init__(self):
            super(BatchNorm2D, self).__init__()
            self.batch_norm = nn.BatchNorm2D(2)

        @paddle.jit.to_static
        def forward(self, input_data):
            return self.batch_norm(input_data)

    class BatchNorm3D(nn.Layer):
        def __init__(self):
            super(BatchNorm3D, self).__init__()
            self.batch_norm = nn.BatchNorm3D(2)

        @paddle.jit.to_static
        def forward(self, input_data):
            return self.batch_norm(input_data)

    input_data = paddle.rand((2, 2, 3), dtype="float32")
    verify_model(BatchNorm1D(), input_data=input_data)
    input_data = paddle.rand((2, 2, 2, 3), dtype="float32")
    verify_model(BatchNorm2D(), input_data=input_data)
    input_data = paddle.rand((2, 2, 2, 2, 3), dtype="float32")
    verify_model(BatchNorm3D(), input_data=input_data)


@tvm.testing.uses_gpu
def test_forward_cast():
    @paddle.jit.to_static
    def cast1(inputs, dtype="uint8"):
        return paddle.cast(inputs, dtype)

    @paddle.jit.to_static
    def cast2(inputs, dtype="int64"):
        return inputs.cast(dtype)

    input_shape = [2, 3]
    input_data = paddle.rand(input_shape, dtype="float32") * 100
    verify_model(
        cast1,
        [
            input_data,
        ],
    )
    verify_model(
        cast2,
        [
            input_data,
        ],
    )


@tvm.testing.uses_gpu
def test_forward_concat_unsqueeze():
    @paddle.jit.to_static
    def concat_unsqueeze1(inputs):
        return paddle.concat([inputs[:, 0].unsqueeze(1), inputs[:, 1].unsqueeze(1)], axis=1)

    @paddle.jit.to_static
    def concat_unsqueeze2(inputs):
        a = (inputs[:, :, 0] + 2) * 7
        b = (inputs[:, :, 1] + 3) * 11
        c = (inputs[:, :, 2] + 5) * 13
        return paddle.concat([paddle.unsqueeze(t, axis=2) for t in [a, b, c]], axis=2)

    input_shape = [1, 3, 10, 10]
    input_data = paddle.rand(input_shape, dtype="float32")
    verify_model(concat_unsqueeze1, input_data=input_data)
    verify_model(concat_unsqueeze2, input_data=input_data)


@tvm.testing.uses_gpu
def test_forward_crop():
    @paddle.jit.to_static
    def crop1(inputs):
        return paddle.crop(inputs, shape=[2, 2])

    @paddle.jit.to_static
    def crop2(inputs):
        shape = paddle.to_tensor(np.array([3, 3]).astype("int32"))
        return paddle.crop(inputs, shape=shape, offsets=[0, 1])

    @paddle.jit.to_static
    def crop3(inputs):
        offsets = paddle.to_tensor(np.array([1, 0]).astype("int32"))
        return paddle.crop(inputs, shape=[3, 3], offsets=offsets)

    @paddle.jit.to_static
    def crop4(inputs):
        shape = paddle.to_tensor(np.array([3, 3]).astype("int32"))
        offsets = paddle.to_tensor(np.array([1, 1]).astype("int32"))
        return paddle.crop(inputs, shape=shape, offsets=offsets)

    input_shape = [10, 10]
    input_data = paddle.rand(input_shape, dtype="float32")
    verify_model(crop1, input_data=[input_data])
    verify_model(crop2, input_data=[input_data])
    verify_model(crop3, input_data=[input_data])
    verify_model(crop4, input_data=[input_data])


@tvm.testing.uses_gpu
def test_forward_cumsum():
    @paddle.jit.to_static
    def cusum1(inputs):
        return paddle.cumsum(inputs)

    @paddle.jit.to_static
    def cusum2(inputs):
        return paddle.cumsum(inputs, axis=0)

    @paddle.jit.to_static
    def cusum3(inputs):
        return paddle.cumsum(inputs, axis=1)

    input_data = paddle.randint(0, 100, (10, 10), dtype=paddle.int32)
    verify_model(cusum1, [input_data])
    verify_model(cusum1, [input_data.astype(paddle.int64)])
    verify_model(
        cusum2,
        [
            input_data,
        ],
    )
    verify_model(
        cusum3,
        [
            input_data,
        ],
    )


@tvm.testing.uses_gpu
def test_forward_conv():
    conv2d_input_shape = [1, 3, 10, 10]

    class Conv2D1(nn.Layer):
        def __init__(self):
            super(Conv2D1, self).__init__()
            self.conv = nn.Conv2D(3, 6, 7, bias_attr=True)
            self.softmax = nn.Softmax()

        @paddle.jit.to_static
        def forward(self, inputs):
            return self.softmax(self.conv(inputs))

    class Conv2D2(nn.Layer):
        def __init__(self):
            super(Conv2D2, self).__init__()
            self.conv = nn.Conv2D(3, 6, 7, groups=3, bias_attr=False)
            self.softmax = nn.Softmax()

        @paddle.jit.to_static
        def forward(self, inputs):
            return self.softmax(self.conv(inputs))

    conv2d_input_data = paddle.rand(conv2d_input_shape, dtype="float32")
    verify_model(Conv2D1(), input_data=conv2d_input_data)
    verify_model(Conv2D2(), input_data=conv2d_input_data)


@tvm.testing.uses_gpu
def test_forward_conv_transpose():
    # Note we do not test with groups  > 1 because that is not supported
    # in tvm for conv transpose operations

    class Conv2DTranspose1(nn.Layer):
        def __init__(self):
            super(Conv2DTranspose1, self).__init__()
            self.conv_transpose = nn.Conv2DTranspose(3, 5, 3)

        @paddle.jit.to_static
        def forward(self, inputs):
            return self.conv_transpose(inputs)

    class Conv2DTranspose2(nn.Layer):
        def __init__(self):
            super(Conv2DTranspose2, self).__init__()
            self.conv_transpose = nn.Conv2DTranspose(
                3,
                5,
                3,
                stride=2,
                padding=[[0, 0], [0, 0], [1, 2], [3, 4]],
                output_padding=1,
                bias_attr=True,
            )

        @paddle.jit.to_static
        def forward(self, inputs):
            return self.conv_transpose(inputs)

    class Conv2DTranspose3(nn.Layer):
        def __init__(self):
            super(Conv2DTranspose3, self).__init__()
            self.conv_transpose = nn.Conv2DTranspose(
                3, 5, 3, stride=3, padding="VALID", output_padding=2, bias_attr=True
            )

        @paddle.jit.to_static
        def forward(self, inputs):
            return self.conv_transpose(inputs)

    # Conv 2D Transpose Tests
    conv2d_transpose_input_shape = [1, 3, 128, 256]
    conv2d_transpose_input_data = paddle.rand(conv2d_transpose_input_shape, dtype="float32")
    verify_model(Conv2DTranspose1(), input_data=conv2d_transpose_input_data)
    verify_model(Conv2DTranspose2(), input_data=conv2d_transpose_input_data)
    verify_model(Conv2DTranspose3(), input_data=conv2d_transpose_input_data)


@tvm.testing.uses_gpu
def test_forward_dot():
    @paddle.jit.to_static
    def dot(x, y):
        return paddle.dot(x, y)

    x_shape = [10, 3]
    y_shape = [10, 3]
    x_data = paddle.rand(x_shape, dtype="float32")
    y_data = paddle.rand(y_shape, dtype="float32")
    verify_model(dot, input_data=[x_data, y_data])


@tvm.testing.uses_gpu
def test_forward_dropout():
    @paddle.jit.to_static
    def dropout(inputs):
        return nn.functional.dropout(inputs)

    input_shape = [1, 3, 10, 10]
    input_data = paddle.rand(input_shape, dtype="float32")
    verify_model(dropout, input_data=input_data[0, 0])
    verify_model(dropout, input_data=input_data)


@tvm.testing.uses_gpu
def test_forward_expand():
    @paddle.jit.to_static
    def expand1(inputs):
        return paddle.expand(inputs, shape=[2, 3])

    @paddle.jit.to_static
    def expand2(inputs):
        shape = paddle.to_tensor(np.array([2, 3]).astype("int32"))
        return paddle.expand(inputs, shape=shape)

    x_shape = [3]
    x_data = paddle.rand(x_shape, dtype="float32")
    verify_model(expand1, input_data=[x_data])
    verify_model(expand2, input_data=[x_data])


@tvm.testing.uses_gpu
def test_forward_flatten():
    @paddle.jit.to_static
    def flatten1(inputs):
        return paddle.flatten(inputs, start_axis=1, stop_axis=2)

    def flatten2(inputs):
        return paddle.flatten(inputs, start_axis=0, stop_axis=-1)

    x_shape = [3, 100, 100, 4]
    x_data = paddle.rand(x_shape, dtype="float32")
    verify_model(flatten1, input_data=[x_data])
    verify_model(flatten2, input_data=[x_data])


@tvm.testing.uses_gpu
def test_forward_floor_divide():
    class Floor_divide(nn.Layer):
        @paddle.jit.to_static
        def forward(self, x, y):
            return paddle.floor_divide(x, y)

    x_shape = [10]
    y_shape = [10]
    x_data = paddle.randint(1, 10, x_shape, dtype="int32")
    y_data = paddle.randint(1, 10, y_shape, dtype="int32")
    x_data_1 = paddle.randint(1, 10, x_shape, dtype="int64")
    y_data_1 = paddle.randint(1, 10, y_shape, dtype="int64")
    verify_model(Floor_divide(), input_data=[x_data, y_data])
    verify_model(Floor_divide(), input_data=[x_data_1, y_data_1])
    # For broadcast
    x_shape_1 = [10]
    y_shape_1 = [10, 1]
    x_data_2 = paddle.randint(1, 10, x_shape_1, dtype="int32")
    y_data_2 = paddle.randint(1, 10, y_shape_1, dtype="int32")
    verify_model(Floor_divide(), input_data=[x_data_2, y_data_2])


@tvm.testing.uses_gpu
def test_forward_shape_full():
    @paddle.jit.to_static
    def full1(inputs):
        return paddle.full(paddle.shape(inputs), 3.14)

    @paddle.jit.to_static
    def full2(inputs):
        return paddle.full(paddle.shape(inputs), 1.0, dtype=inputs.dtype)

    @paddle.jit.to_static
    def shape1(inputs):
        return paddle.shape(inputs)

    input_shape = [1, 3, 10, 10]
    input_data = paddle.rand(input_shape, dtype="float32")
    verify_model(shape1, input_data=[input_data])
    verify_model(full1, input_data=[input_data])
    verify_model(full2, input_data=[input_data])


@tvm.testing.uses_gpu
def test_forward_ones_like():
    @paddle.jit.to_static
    def ones_like1(inputs):
        return paddle.ones_like(inputs)

    @paddle.jit.to_static
    def ones_like2(inputs):
        return paddle.ones_like(inputs, dtype="int32")

    input_shape = [1, 3, 10, 10]
    input_data = paddle.rand(input_shape, dtype="float32")
    verify_model(ones_like1, input_data=input_data)
    verify_model(ones_like2, input_data=input_data)


@tvm.testing.uses_gpu
def test_forward_gather_assign_value():
    @paddle.jit.to_static
    def gather1(x):
        index = paddle.to_tensor(np.array([1, 3, 5, 7, 9]).astype("int64"))
        return paddle.gather(x, index, axis=None)

    @paddle.jit.to_static
    def gather2(x):
        index = paddle.to_tensor(np.array([1, 3, 5, 7, 9]).astype("int64"))
        return paddle.gather(x, index, axis=1)

    x_shape = [30, 40]
    x_data = paddle.rand(x_shape, dtype="float32")
    verify_model(gather1, input_data=[x_data])
    verify_model(gather2, input_data=[x_data])


@tvm.testing.uses_gpu
def test_forward_gather_nd():
    @paddle.jit.to_static
    def gather_nd1(x):
        index = paddle.to_tensor(np.array([[0, 1]]).astype("int64"))
        return paddle.gather_nd(x, index)

    @paddle.jit.to_static
    def gather_nd2(x):
        index = paddle.to_tensor(np.array([[0, 1], [1, 2]]).astype("int32"))
        return paddle.gather_nd(x, index)

    x_shape = [30, 40, 20]
    x_data = paddle.rand(x_shape, dtype="float32")
    verify_model(gather_nd1, input_data=[x_data])
    verify_model(gather_nd2, input_data=[x_data])


@tvm.testing.uses_gpu
def test_forward_gelu():
    @paddle.jit.to_static
    def gelu(inputs):
        return nn.functional.gelu(inputs)

    input_shape = [1, 3, 10, 10]
    input_data = paddle.rand(input_shape, dtype="float32")
    verify_model(gelu, input_data=input_data)


@tvm.testing.uses_gpu
def test_forward_hard_sigmoid():
    @paddle.jit.to_static
    def hard_sigmoid(inputs):
        return nn.functional.hardsigmoid(inputs)

    input_shape = [1, 3, 10, 10]
    input_data = paddle.rand(input_shape, dtype="float32")
    verify_model(hard_sigmoid, input_data=input_data)


@tvm.testing.uses_gpu
def test_forward_hard_swish():
    @paddle.jit.to_static
    def hard_swish(inputs):
        return nn.functional.hardswish(inputs)

    input_shape = [1, 3, 10, 10]
    input_data = paddle.rand(input_shape, dtype="float32")
    verify_model(hard_swish, input_data=input_data)


@tvm.testing.uses_gpu
def test_forward_isinf():
    @paddle.jit.to_static
    def isinf(inputs):
        return paddle.cast(paddle.isinf(inputs), "int32")

    input_shape = [5, 5]
    input_data = paddle.rand(input_shape, dtype="float32")
    verify_model(isinf, input_data=input_data)


@tvm.testing.uses_gpu
def test_forward_interpolate():
    class TestBilinear(nn.Layer):
        def __init__(self):
            super(TestBilinear, self).__init__()
            self.conv = nn.Conv2D(3, 5, 3, stride=2)

        def forward(self, x):
            shape = paddle.shape(x)[2:]
            y = self.conv(x)
            return nn.functional.interpolate(y, size=shape, mode="nearest")

    def bilinear_interp1(inputs):
        return nn.functional.interpolate(inputs, size=[12, 12], mode="bilinear")

    @paddle.jit.to_static
    def bilinear_interp2(inputs):
        return nn.functional.interpolate(
            inputs, scale_factor=[2.0, 1.0], mode="bilinear", align_corners=True, align_mode=1
        )

    @paddle.jit.to_static
    def bilinear_interp3(inputs):
        return nn.functional.interpolate(inputs, scale_factor=[1.0, 2.0], mode="bicubic")

    @paddle.jit.to_static
    def bilinear_interp4(inputs):
        return nn.functional.interpolate(
            inputs, scale_factor=3.0, mode="bicubic", align_corners=True, align_mode=0
        )

    input_shape = [2, 3, 6, 12]
    input_data = paddle.rand(input_shape, dtype="float32")
    verify_model(TestBilinear(), input_data=input_data)
    verify_model(bilinear_interp1, input_data=input_data)
    verify_model(bilinear_interp2, input_data=input_data)
    verify_model(bilinear_interp3, input_data=input_data)
    verify_model(bilinear_interp4, input_data=input_data)


@tvm.testing.uses_gpu
def test_forward_layer_norm():
    @paddle.jit.to_static
    def layer_norm(inputs, weight, bias):
        return nn.functional.layer_norm(inputs, inputs.shape[-1], weight=weight, bias=bias)

    class LayerNorm(nn.Layer):
        def __init__(self):
            super(LayerNorm, self).__init__()
            data_shape = [10]
            self.layer_norm = nn.LayerNorm(data_shape)

        @paddle.jit.to_static
        def forward(self, inputs):
            return self.layer_norm(inputs)

    input_shape = [1, 3, 10, 10]
    input_data = paddle.rand(input_shape, dtype="float32")
    weight = paddle.rand([10], dtype="float32")
    bias = paddle.rand([10], dtype="float32")
    verify_model(layer_norm, input_data=[input_data, weight, bias])
    verify_model(LayerNorm(), input_data=input_data)


@tvm.testing.uses_gpu
def test_forward_leaky_relu():
    @paddle.jit.to_static
    def leaky_relu(inputs):
        return nn.functional.leaky_relu(inputs)

    input_shape = [1, 3, 10, 10]
    input_data = paddle.rand(input_shape, dtype="float32")
    verify_model(leaky_relu, input_data=input_data)


@tvm.testing.uses_gpu
def test_forward_less_than():
    class Less_than(nn.Layer):
        @paddle.jit.to_static
        def forward(self, x, y):
            output = paddle.less_than(x, y)
            output = paddle.cast(output, "int32")
            return output

    x_shape = [10]
    y_shape = [10]
    x_data = paddle.randint(1, 10, x_shape, dtype="int32")
    y_data = paddle.randint(1, 10, y_shape, dtype="int32")
    x_data_1 = paddle.randint(1, 10, x_shape, dtype="int64")
    y_data_1 = paddle.randint(1, 10, y_shape, dtype="int64")
    verify_model(Less_than(), input_data=[x_data, y_data])
    verify_model(Less_than(), input_data=[x_data_1, y_data_1])
    # For broadcast
    x_shape_1 = [10]
    y_shape_1 = [10, 1]
    x_data_2 = paddle.rand(x_shape_1, dtype="float32")
    y_data_2 = paddle.rand(y_shape_1, dtype="float32")
    verify_model(Less_than(), input_data=[x_data_2, y_data_2])


@tvm.testing.uses_gpu
def test_forward_look_up():
    @paddle.jit.to_static
    def look_up(inputs, weight):
        return nn.functional.embedding(inputs, weight)

    class LookUp(nn.Layer):
        def __init__(self):
            super(LookUp, self).__init__()
            self.embedding = paddle.nn.Embedding(10, 4, sparse=True)

        @paddle.jit.to_static
        def forward(self, inputs):
            return self.embedding(inputs)

    input_shape = [1, 3, 10, 10]
    input_data = paddle.randint(0, 10, input_shape, dtype="int32")
    weight = paddle.rand([10, 4], dtype="float32")
    verify_model(look_up, input_data=[input_data, weight])
    verify_model(LookUp(), input_data=input_data)


@tvm.testing.uses_gpu
def test_forward_lstm():
    lstm_input_shape = [25, 1, 288]

    class LSTM1(nn.Layer):
        def __init__(self):
            super(LSTM1, self).__init__()
            self.lstm = nn.LSTM(288, 48, 2, direction="bidirect", time_major=True)

        @paddle.jit.to_static
        def forward(self, inputs, prev_h, prev_c):
            y, (h, c) = self.lstm(inputs, (prev_h, prev_c))
            return y

    lstm_input_data = paddle.rand(lstm_input_shape, dtype="float32")
    prev_h = paddle.rand([4, 1, 48], dtype="float32")
    prev_c = paddle.rand([4, 1, 48], dtype="float32")
    verify_model(LSTM1(), input_data=[lstm_input_data, prev_h, prev_c])


@tvm.testing.uses_gpu
def test_forward_multiply():
    @paddle.jit.to_static
    def multiply1(inputs):
        return inputs * inputs

    @paddle.jit.to_static
    def multiply2(inputs):
        return inputs * 1.0 / 2.0

    @paddle.jit.to_static
    def multiply3(inputs, inputs2):
        ones = paddle.ones([10], dtype="float32")
        return inputs * ones / inputs2

    input_shape = [10]
    input_data = paddle.rand(input_shape, dtype="float32")
    verify_model(multiply1, input_data=input_data)
    verify_model(multiply2, input_data=input_data)
    input_data2 = paddle.rand(input_shape, dtype="float32")
    verify_model(multiply3, input_data=[input_data, input_data2])


@tvm.testing.uses_gpu
def test_forward_matmul():
    class MatMul1(nn.Layer):
        def forward(self, input1, input2):
            return paddle.matmul(input1, input2)

    # matrix x vector
    input_data1 = paddle.randn((3, 4), dtype="float32")
    input_data2 = paddle.randn((4,), dtype="float32")
    verify_model(MatMul1(), input_data=[input_data1, input_data2])

    # matrix x matrix
    input_data1 = paddle.randn((5, 4), dtype="float32")
    input_data2 = paddle.randn((4, 5), dtype="float32")
    verify_model(MatMul1(), input_data=[input_data1, input_data2])

    # batched matrix x batched matrix
    input_data1 = paddle.randn((10, 3, 4), dtype="float32")
    input_data2 = paddle.randn((10, 4, 5), dtype="float32")
    verify_model(MatMul1(), input_data=[input_data1, input_data2])

    # batched matrix x broadcasted matrix
    input_data1 = paddle.randn((10, 3, 4), dtype="float32")
    input_data2 = paddle.randn((4, 5), dtype="float32")
    verify_model(MatMul1(), input_data=[input_data1, input_data2])


@tvm.testing.uses_gpu
def test_forward_not_equal():
    class Not_equal(nn.Layer):
        @paddle.jit.to_static
        def forward(self, x, y):
            output = paddle.not_equal(x, y)
            output = paddle.cast(output, "int32")
            return output

    x_shape = [10]
    y_shape = [10]
    x_data = paddle.randint(1, 10, x_shape, dtype="int32")
    y_data = paddle.randint(1, 10, y_shape, dtype="int32")
    x_data_1 = paddle.randint(1, 10, x_shape, dtype="int64")
    y_data_1 = paddle.randint(1, 10, y_shape, dtype="int64")
    verify_model(Not_equal(), input_data=[x_data, y_data])
    verify_model(Not_equal(), input_data=[x_data_1, y_data_1])
    # For broadcast
    x_shape_1 = [10]
    y_shape_1 = [10, 1]
    x_data_2 = paddle.rand(x_shape_1, dtype="float32")
    y_data_2 = paddle.rand(y_shape_1, dtype="float32")
    verify_model(Not_equal(), input_data=[x_data_2, y_data_2])



@tvm.testing.uses_gpu
def test_forward_pool2d():
    @paddle.jit.to_static
    def pool2d1(inputs):
        return nn.functional.avg_pool2d(inputs, kernel_size=2, stride=2, padding=0)

    @paddle.jit.to_static
    def pool2d2(inputs):
        return nn.functional.adaptive_avg_pool2d(inputs, output_size=[3, 3])

    @paddle.jit.to_static
    def pool2d3(inputs):
        return nn.functional.max_pool2d(
            inputs, kernel_size=2, stride=2, padding=0, return_mask=True
        )

    input_data = paddle.uniform(shape=[1, 2, 32, 32], dtype="float32", min=-1, max=1)
    verify_model(pool2d1, input_data=input_data)
    verify_model(pool2d2, input_data=input_data)
    verify_model(pool2d3, input_data=input_data)


@tvm.testing.uses_gpu
def test_forward_pad():
    class Pad1(nn.Layer):
        def __init__(self):
            super(Pad1, self).__init__()
            self.pad = nn.Pad3D(padding=[1, 2, 3, 4, 5, 6], mode="replicate", value=0.5)

        @paddle.jit.to_static
        def forward(self, inputs):
            return self.pad(inputs)

    @paddle.jit.to_static
    def pad2(inputs):
        return paddle.nn.functional.pad(
            inputs, [1, 3, 1, 4, 1, 0], mode="constant", value=2.2, data_format="NDHWC"
        )

    @paddle.jit.to_static
    def pad3(inputs):
        return paddle.nn.functional.pad(
            inputs, [2, 3, 1, 0], mode="reflect", value=2.0, data_format="NCHW"
        )

    @paddle.jit.to_static
    def pad4(inputs):
        return paddle.nn.functional.pad(
            inputs, [2, 1], mode="replicate", value=2.0, data_format="NLC"
        )

    input_data = paddle.rand([2, 3, 6, 7, 8], dtype="float32")
    verify_model(Pad1(), input_data=input_data)
    verify_model(pad2, input_data=input_data)
    input_data = paddle.rand([2, 4, 3, 5], dtype="float32")
    verify_model(pad3, input_data=input_data)
    input_data = paddle.rand([2, 4, 5], dtype="float32")
    verify_model(pad4, input_data=input_data)


@tvm.testing.uses_gpu
<<<<<<< HEAD
def test_forward_pow():
    class Pow(nn.Layer):
        @paddle.jit.to_static
        def forward(self, x):
            output = paddle.pow(x, 2)
            return output

    class Pow1(nn.Layer):
        @paddle.jit.to_static
        def forward(self, x):
            output = paddle.pow(x, 2.5)
            return output

    class Pow2(nn.Layer):
        @paddle.jit.to_static
        def forward(self, x, y):
            output = paddle.pow(x, y)
            return output

    x_data = paddle.to_tensor([1, 2, 3], dtype='float32')
    y_data = paddle.to_tensor([2], dtype='float32')
    verify_model(Pow(), input_data=[x_data])
    verify_model(Pow1(), input_data=[x_data])
    verify_model(Pow2(), input_data=[x_data, y_data])


@tvm.testing.uses_gpu
def test_forward_reduce_op():
    class ReduceOp_Bool(nn.Layer):
        def __init__(self, op_name):
            super(ReduceOp_Bool, self).__init__()
            self.func = getattr(paddle, op_name, None)

        @paddle.jit.to_static
        def forward(self, inputs):
            inputs = paddle.cast(inputs, "bool")
            output = self.func(inputs)
            output = paddle.cast(output, "int32")
            return output
    
    class ReduceOp_Bool1(ReduceOp_Bool):
        @paddle.jit.to_static
        def forward(self, inputs):
            inputs = paddle.cast(inputs, "bool")
            output = self.func(inputs, axis=0)
            output = paddle.cast(output, "int32")
            return output
    
    class ReduceOp_Bool2(ReduceOp_Bool):
        @paddle.jit.to_static
        def forward(self, inputs):
            inputs = paddle.cast(inputs, "bool")
            output = self.func(inputs, axis=[0, 1, -1], keepdim=True)
            output = paddle.cast(output, "int32")
            return output

    class ReduceOp_Math(nn.Layer):
        def __init__(self, op_name):
            super(ReduceOp_Math, self).__init__()
            self.func = getattr(paddle, op_name, None)

        @paddle.jit.to_static
        def forward(self, inputs):
            output = self.func(inputs)
            return output
    
    class ReduceOp_Math1(ReduceOp_Math):
        @paddle.jit.to_static
        def forward(self, inputs):
            output = self.func(inputs, axis=0)
            return output
    
    class ReduceOp_Math2(ReduceOp_Math):
        @paddle.jit.to_static
        def forward(self, inputs):
            output = self.func(inputs, axis=[0, 1], keepdim=True)
            return output

    input_data = paddle.randn([1, 2, 3])
    op_list_bool = [
        "all",
        "any",
    ]
    for op_name in op_list_bool:
        verify_model(ReduceOp_Bool(op_name), input_data)
        verify_model(ReduceOp_Bool1(op_name), input_data)
        verify_model(ReduceOp_Bool2(op_name), input_data)
    input_data1 = paddle.rand([2, 4, 5], dtype="float32")
    op_list_math = [
        "max",
        "min",
        "prod",
        "sum",
        "mean",
        "logsumexp",
    ]
    for op_name in op_list_math:
        verify_model(ReduceOp_Math(op_name), input_data1)
        verify_model(ReduceOp_Math1(op_name), input_data1)
        verify_model(ReduceOp_Math2(op_name), input_data1)
=======
def test_forward_reduce():
    @paddle.jit.to_static
    def reduce_all(inputs):
        inputs = paddle.assign(inputs)
        inputs = paddle.cast(inputs, "bool")
        inputs = paddle.all(inputs)
        return paddle.cast(inputs, "int32")

    @paddle.jit.to_static
    def reduce_all2(inputs):
        inputs = paddle.assign(inputs)
        inputs = paddle.cast(inputs, "bool")
        inputs = paddle.all(inputs, axis=0)
        return paddle.cast(inputs, "int32")

    @paddle.jit.to_static
    def reduce_all3(inputs):
        inputs = paddle.assign(inputs)
        inputs = paddle.cast(inputs, "bool")
        inputs = paddle.all(inputs, axis=[0, 1, -1], keepdim=True)
        return paddle.cast(inputs, "int32")

    input_data = paddle.randn([1, 2, 3])
    verify_model(reduce_all, input_data=input_data)
    verify_model(reduce_all2, input_data=input_data)
    verify_model(reduce_all3, input_data=input_data)
>>>>>>> 7ef3b0be


@tvm.testing.uses_gpu
def test_forward_reshape():
    @paddle.jit.to_static
    def reshape1(inputs, x):
        new_shape = paddle.shape(x)
        return paddle.reshape(inputs, new_shape)

    @paddle.jit.to_static
    def reshape2(inputs):
        return inputs.reshape([-1])

    @paddle.jit.to_static
    def reshape3(inputs):
        data_shape = inputs.shape
        return inputs.reshape([data_shape[1], data_shape[2], data_shape[0]])

    @paddle.jit.to_static
    def reshape4(inputs, x):
        new_shape = paddle.shape(x)
        return paddle.reshape(inputs, [new_shape[2], 2, -1])

    input_shape = [2, 1, 10, 1, 10]
    input_data = paddle.rand(input_shape, dtype="float32")
    input_data2 = paddle.randn([2, 1, 10, 10])
    verify_model(reshape1, input_data=[input_data, input_data2])
    verify_model(reshape2, input_data=input_data)
    verify_model(reshape3, input_data=paddle.randn((2, 3, 4)))
    verify_model(reshape4, input_data=[input_data, input_data2])


@tvm.testing.uses_gpu
def test_forward_scale():
    @paddle.jit.to_static
    def scale1(inputs):
        return paddle.scale(inputs, scale=2.0, bias=1.0)

    @paddle.jit.to_static
    def scale2(inputs):
        return paddle.scale(inputs, scale=3, bias=2.1, act="gelu")

    input_data = paddle.randn(shape=[2, 3], dtype="float32")
    verify_model(
        scale1,
        input_data=[
            input_data,
        ],
    )
    verify_model(scale2, input_data=input_data)


@tvm.testing.uses_gpu
def test_forward_slice():
    @paddle.jit.to_static
    def slice1(inputs):
        return inputs[:, :, :, :3]

    @paddle.jit.to_static
    def slice2(inputs):
        return inputs[0, :, :-3, :]

    @paddle.jit.to_static
    def slice3(inputs):
        return inputs[0::2, 0::2] + inputs[1::2, 1::2]

    @paddle.jit.to_static
    def slice4(inputs):
        x0 = paddle.to_tensor([2]) - paddle.to_tensor([1])
        x1 = paddle.to_tensor([3]) + paddle.to_tensor([1])
        return inputs[:, x0:, 1:x1, :]

    input_shape = [1, 3, 10, 10]
    input_data = paddle.rand(input_shape, dtype="float32")
    verify_model(
        slice1,
        input_data=[
            input_data,
        ],
    )
    verify_model(slice2, input_data=input_data)
    # need op "strided_slice"
    # verify_model(slice3, input_data=paddle.randn((4, 4)))
    # need op "assign_value"
    # verify_model(slice4, input_data=input_data)


@tvm.testing.uses_gpu
def test_forward_squeeze2():
    @paddle.jit.to_static
    def squeeze(inputs):
        return paddle.squeeze(inputs)

    @paddle.jit.to_static
    def squeeze2(inputs):
        return paddle.squeeze(inputs, axis=0)

    @paddle.jit.to_static
    def squeeze3(inputs):
        return paddle.squeeze(inputs, axis=[0, -1])

    input_shape = [1, 2, 1, 3, 1]
    input_data = paddle.rand(input_shape, dtype="float32")
    verify_model(squeeze, input_data=input_data)
    verify_model(squeeze2, input_data=input_data)
    verify_model(squeeze3, input_data=input_data)


@tvm.testing.uses_gpu
<<<<<<< HEAD
def test_forward_topk():
    class Topk1(nn.Layer):
        @paddle.jit.to_static
        def forward(self, inputs):
            return paddle.topk(inputs, k=3)

    class Topk2(nn.Layer):
        @paddle.jit.to_static
        def forward(self, inputs):
            return paddle.topk(inputs, k=3, axis=-2)

    class Topk3(nn.Layer):
        @paddle.jit.to_static
        def forward(self, inputs):
            return paddle.topk(inputs, k=3, axis=3)

    class Topk4(nn.Layer):
        @paddle.jit.to_static
        def forward(self, inputs):
            return paddle.topk(inputs, k=3, largest=True)

    class Topk5(nn.Layer):
        @paddle.jit.to_static
        def forward(self, inputs):
            return paddle.topk(inputs, k=3, largest=False)

    class Topk6(nn.Layer):
        @paddle.jit.to_static
        def forward(self, inputs):
            return paddle.topk(inputs, k=3, sorted=True)

    input_shape = [1, 3, 10, 10]
    input_data = paddle.rand(input_shape, dtype="float32")
    verify_model(Topk1(), input_data=input_data)
    verify_model(Topk2(), input_data=input_data)
    verify_model(Topk3(), input_data=input_data)
    verify_model(Topk4(), input_data=input_data)
    verify_model(Topk5(), input_data=input_data)
    verify_model(Topk6(), input_data=input_data)
=======
def test_forward_stack():
    @paddle.jit.to_static
    def stack(input1, input2, input3):
        return paddle.stack([input1, input2, input3])

    @paddle.jit.to_static
    def stack2(input1, input2, input3):
        return paddle.stack([input1, input2, input3], axis=-1)

    input_shape = [2, 3]
    input_data = paddle.rand(input_shape, dtype="float32")
    input_data2 = paddle.rand(input_shape, dtype="float32")
    input_data3 = paddle.rand(input_shape, dtype="float32")
    verify_model(stack, input_data=[input_data, input_data2, input_data3])
    verify_model(stack2, input_data=[input_data, input_data2, input_data3])


@tvm.testing.uses_gpu
def test_forward_tile():
    @paddle.jit.to_static
    def tile(inputs):
        return paddle.tile(inputs, [3, 2])

    @paddle.jit.to_static
    def tile2(inputs, inputs2):
        inputs2 = paddle.shape(inputs2)
        inputs2 = paddle.cast(inputs2, "int32")
        return paddle.tile(inputs, inputs2)

    @paddle.jit.to_static
    def tile3(inputs, inputs2):
        inputs2 = paddle.shape(inputs2)[0]
        inputs2 = paddle.cast(inputs2, "int32")
        return paddle.tile(inputs, [inputs2, 3])

    input_shape = [2, 2]
    input_data = paddle.rand(input_shape, dtype="float32")
    verify_model(
        tile,
        input_data=[
            input_data,
        ],
    )
    input_data2 = paddle.rand([1, 2], dtype="float32")
    verify_model(tile2, input_data=[input_data, input_data2])
    verify_model(tile3, input_data=[input_data, input_data2])
>>>>>>> 7ef3b0be


if __name__ == "__main__":
    test_forward_add_subtract()
    test_forward_addmm()
    test_forward_arange()
    test_forward_argmax()
    test_forward_argmin()
    test_forward_assign()
    test_forward_batch_norm()
    test_forward_cast()
    test_forward_concat_unsqueeze()
    test_forward_conv()
    test_forward_crop()
    test_forward_cumsum()
    test_forward_dot()
    test_forward_dropout()
    test_forward_expand()
    test_forward_flatten()
    test_forward_floor_divide()
    test_forward_shape_full()
    test_forward_ones_like()
    test_forward_gather_assign_value()
    test_forward_gather_nd()
    test_forward_gelu()
    test_forward_hard_sigmoid()
    test_forward_hard_swish()
    test_forward_interpolate()
    test_forward_isinf()
    test_forward_layer_norm()
    test_forward_leaky_relu()
    test_forward_less_than()
    test_forward_look_up()
    test_forward_lstm()
    test_forward_matmul()
    test_forward_multiply()
    test_forward_not_equal()
    test_forward_pool2d()
    test_forward_pad()
<<<<<<< HEAD
    test_forward_pow()
    test_forward_reduce_op()
=======
    test_forward_reduce()
>>>>>>> 7ef3b0be
    test_forward_reshape()
    test_forward_scale()
    test_forward_slice()
    test_forward_squeeze2()
<<<<<<< HEAD
    test_forward_topk()
=======
    test_forward_tile()
>>>>>>> 7ef3b0be
    test_forward_conv_transpose()
    test_forward_unary_op()<|MERGE_RESOLUTION|>--- conflicted
+++ resolved
@@ -1007,7 +1007,6 @@
 
 
 @tvm.testing.uses_gpu
-<<<<<<< HEAD
 def test_forward_pow():
     class Pow(nn.Layer):
         @paddle.jit.to_static
@@ -1108,34 +1107,6 @@
         verify_model(ReduceOp_Math(op_name), input_data1)
         verify_model(ReduceOp_Math1(op_name), input_data1)
         verify_model(ReduceOp_Math2(op_name), input_data1)
-=======
-def test_forward_reduce():
-    @paddle.jit.to_static
-    def reduce_all(inputs):
-        inputs = paddle.assign(inputs)
-        inputs = paddle.cast(inputs, "bool")
-        inputs = paddle.all(inputs)
-        return paddle.cast(inputs, "int32")
-
-    @paddle.jit.to_static
-    def reduce_all2(inputs):
-        inputs = paddle.assign(inputs)
-        inputs = paddle.cast(inputs, "bool")
-        inputs = paddle.all(inputs, axis=0)
-        return paddle.cast(inputs, "int32")
-
-    @paddle.jit.to_static
-    def reduce_all3(inputs):
-        inputs = paddle.assign(inputs)
-        inputs = paddle.cast(inputs, "bool")
-        inputs = paddle.all(inputs, axis=[0, 1, -1], keepdim=True)
-        return paddle.cast(inputs, "int32")
-
-    input_data = paddle.randn([1, 2, 3])
-    verify_model(reduce_all, input_data=input_data)
-    verify_model(reduce_all2, input_data=input_data)
-    verify_model(reduce_all3, input_data=input_data)
->>>>>>> 7ef3b0be
 
 
 @tvm.testing.uses_gpu
@@ -1245,7 +1216,6 @@
 
 
 @tvm.testing.uses_gpu
-<<<<<<< HEAD
 def test_forward_topk():
     class Topk1(nn.Layer):
         @paddle.jit.to_static
@@ -1285,7 +1255,9 @@
     verify_model(Topk4(), input_data=input_data)
     verify_model(Topk5(), input_data=input_data)
     verify_model(Topk6(), input_data=input_data)
-=======
+
+
+@tvm.testing.uses_gpu
 def test_forward_stack():
     @paddle.jit.to_static
     def stack(input1, input2, input3):
@@ -1332,7 +1304,6 @@
     input_data2 = paddle.rand([1, 2], dtype="float32")
     verify_model(tile2, input_data=[input_data, input_data2])
     verify_model(tile3, input_data=[input_data, input_data2])
->>>>>>> 7ef3b0be
 
 
 if __name__ == "__main__":
@@ -1372,20 +1343,13 @@
     test_forward_not_equal()
     test_forward_pool2d()
     test_forward_pad()
-<<<<<<< HEAD
     test_forward_pow()
     test_forward_reduce_op()
-=======
-    test_forward_reduce()
->>>>>>> 7ef3b0be
     test_forward_reshape()
     test_forward_scale()
     test_forward_slice()
     test_forward_squeeze2()
-<<<<<<< HEAD
     test_forward_topk()
-=======
     test_forward_tile()
->>>>>>> 7ef3b0be
     test_forward_conv_transpose()
     test_forward_unary_op()