--- conflicted
+++ resolved
@@ -4237,11 +4237,7 @@
     for test_fn in [test_lshift, test_rshift]:
         verify_model(test_fn, [x, y])
 
-<<<<<<< HEAD
-        
-=======
-
->>>>>>> e33bc59f
+
 @tvm.testing.uses_gpu
 def test_mod():
     def test_fmod(x, y):
