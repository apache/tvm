--- conflicted
+++ resolved
@@ -5038,7 +5038,6 @@
     )
 
 
-<<<<<<< HEAD
 def test_weight_norm():
     """Test for atten::_weight_norm"""
     in_channels = 32
@@ -5061,7 +5060,8 @@
     linear_wn = torch.nn.utils.weight_norm(torch.nn.Linear(in_channels, out_channels))
     input_data_linear = torch.rand((128, in_channels)).float()
     verify_model(linear_wn.eval().float(), input_data_linear)
-=======
+
+
 @tvm.testing.uses_gpu
 def test_baddbmm():
     def test_fn(alpha, beta):
@@ -5074,7 +5074,6 @@
     batch2 = torch.randn(10, 4, 5)
 
     verify_model(test_fn(0.5, 1.0), [M, batch1, batch2])
->>>>>>> e2680142
 
 
 if __name__ == "__main__":
