# Licensed to the Apache Software Foundation (ASF) under one
# or more contributor license agreements.  See the NOTICE file
# distributed with this work for additional information
# regarding copyright ownership.  The ASF licenses this file
# to you under the Apache License, Version 2.0 (the
# "License"); you may not use this file except in compliance
# with the License.  You may obtain a copy of the License at
#
#   http://www.apache.org/licenses/LICENSE-2.0
#
# Unless required by applicable law or agreed to in writing,
# software distributed under the License is distributed on an
# "AS IS" BASIS, WITHOUT WARRANTIES OR CONDITIONS OF ANY
# KIND, either express or implied.  See the License for the
# specific language governing permissions and limitations
# under the License.
# pylint: disable=import-self, invalid-name, unused-argument
"""Unit tests for various models and operators"""
import os
import sys
from time import time

import numpy as np
import torch
import torchvision
import tvm
import tvm.testing
from packaging import version as package_version
from scipy.stats import t as tdistr
from torch.nn import Module
from torch.nn import functional as F
from tvm import relay
from tvm.contrib import graph_executor
from tvm.contrib.nvcc import have_fp16
<<<<<<< HEAD
import tvm.testing
from packaging import version as package_version
import pytest
=======
>>>>>>> 9b8e9949

sys.setrecursionlimit(10000)


def list_ops(expr):
    class OpLister(tvm.relay.ExprVisitor):
        def visit_op(self, expr):
            if expr not in self.node_set:
                self.node_list.append(expr)
            return super().visit_op(expr)

        def list_nodes(self, expr):
            self.node_set = {}
            self.node_list = []
            self.visit(expr)
            return self.node_list

    return OpLister().list_nodes(expr)


def assert_shapes_match(tru, est):
    if tru.shape != est.shape:
        msg = "Output shapes {} and {} don't match"
        raise AssertionError(msg.format(tru.shape, est.shape))


def load_torchvision(model_name):
    """Given a model name, returns a Torchvision model in eval mode as well
    as an example input."""
    with torch.no_grad():
        if model_name.startswith("inception"):
            height = width = 299
            mean = [0.5, 0.5, 0.5]
            std = [0.5, 0.5, 0.5]
        else:
            height = width = 224
            mean = [0.485, 0.456, 0.406]
            std = [0.229, 0.224, 0.225]
        input_shape = [1, 3, height, width]
        input_data = torch.randn(input_shape).float()
        for channel in range(3):
            input_data[:, channel] -= mean[channel]
            input_data[:, channel] /= std[channel]

        if model_name.startswith("googlenet"):
            model = getattr(torchvision.models, model_name)(pretrained=True, aux_logits=True)
        else:
            model = getattr(torchvision.models, model_name)(pretrained=True)
        model = model.float().eval()
        return model, [input_data]


def load_pretrainedmodels(model_name):
    """Given a model name, returns a pretrainedmodels.pytorch model in eval
    mode as well as an example input."""
    import pretrainedmodels  # https://github.com/Cadene/pretrained-models.pytorch

    model = getattr(pretrainedmodels, model_name)().float().eval()
    input_shape = [1, *model.input_size]
    input_data = torch.rand(input_shape).float() * 256
    for channel in range(3):
        input_data[:, channel] -= model.mean[channel]
        input_data[:, channel] /= model.std[channel]
    return model, [input_data]


def load_model(model_name):
    """Given a model name, returns a model as well as an example input."""
    if hasattr(torchvision.models, model_name):
        return load_torchvision(model_name)
    try:
        import pretrainedmodels

        if hasattr(pretrainedmodels, model_name):
            return load_pretrainedmodels(model_name)
    except ModuleNotFoundError:
        raise ModuleNotFoundError("Please install pretrainedmodels.pytorch")
    raise RuntimeError("Model not supported")


def confidence_interval(mean, stdev, count, alpha=0.01):
    """Returns the lower and upper bounds of the confidence interval of a random
    variable. Confidence is 1 - alpha (default confidence is 99%)."""
    stdval = tdistr.ppf(1 - alpha / 2, count - 1)
    lower, upper = mean + np.array([-1, 1]) * stdval * stdev / np.sqrt(count)
    return lower, upper


def measure_latency(model, input_shapes, output_shapes, thresh, dryruns=40):
    """Compute the latency of the given model"""
    latencies = []
    count = 0
    while True:
        if isinstance(model, Module):
            input_data = [torch.rand(shape).float() for shape in input_shapes]
            if torch.cuda.is_available():
                input_data = list(map(lambda x: x.cuda(), input_data))
                model = model.cuda()
            t_start = time()
            with torch.no_grad():
                model(*input_data)
            t_end = time()
            latencies.append(t_end - t_start)
        else:
            input_data = {}
            for i, shape in enumerate(input_shapes):
                name = "input" + str(i)
                arr = np.random.random(shape).astype("float32")
                input_data[name] = tvm.nd.array(arr)
            t_start = time()
            model.set_input(**input_data)
            model.run()
            for i, shape in enumerate(output_shapes):
                arr = np.zeros(shape).astype("float32")
                model.get_output(i, tvm.nd.array(arr))
            t_end = time()
        count += 1
        if count < dryruns:
            continue
        latencies.append(t_end - t_start)
        mean = np.mean(latencies)
        stdev = np.std(latencies)
        sample_size = len(latencies)
        if sample_size > dryruns:
            lower, upper = confidence_interval(mean, stdev, sample_size)
            est = (upper + lower) / 2
            err = (upper - lower) / 2
            if err < thresh:
                return est


def verify_model(
    model_name, input_data=[], custom_convert_map={}, rtol=1e-5, atol=1e-5, expected_ops=[]
):
    """Assert that the output of a compiled model matches with that of its
    baseline."""
    if isinstance(model_name, str):
        baseline_model, baseline_input = load_model(model_name)
    elif isinstance(input_data, list):
        baseline_model = model_name
        baseline_input = input_data
    elif isinstance(input_data, torch.Tensor) or len(input_data.shape) == 0:
        baseline_model = model_name
        baseline_input = [input_data]
    else:
        assert False, "Unexpected input format"

    if torch.cuda.is_available():
        if isinstance(baseline_model, torch.nn.Module):
            baseline_model = baseline_model.cuda()
        baseline_input = [inp.cuda() for inp in baseline_input]

    with torch.no_grad():
        baseline_outputs = baseline_model(*[input.clone() for input in baseline_input])

    if isinstance(baseline_outputs, tuple):
        baseline_outputs = tuple(out.cpu().numpy() for out in baseline_outputs)
    else:
        baseline_outputs = (baseline_outputs.cpu().numpy(),)

    trace = torch.jit.trace(baseline_model, [input.clone() for input in baseline_input])
    if isinstance(baseline_model, torch.nn.Module):
        trace = trace.float().eval()

        if torch.cuda.is_available():
            trace = trace.cuda()
        else:
            trace = trace.cpu()

    input_names = ["input{}".format(idx) for idx, inp in enumerate(baseline_input)]
    input_shapes = list(zip(input_names, [inp.shape for inp in baseline_input]))
    mod, params = relay.frontend.from_pytorch(trace, input_shapes, custom_convert_map)
    for arg in mod["main"].params[: len(input_names)]:
        assert arg.name_hint in input_names
    compiled_input = dict(zip(input_names, [inp.clone().cpu().numpy() for inp in baseline_input]))

    with tvm.transform.PassContext(opt_level=3):
        for target, dev in tvm.testing.enabled_targets():
            relay_graph, relay_lib, relay_params = relay.build(mod, target=target, params=params)
            relay_model = graph_executor.create(relay_graph, relay_lib, dev)
            relay_model.set_input(**relay_params)
            for name, inp in compiled_input.items():
                relay_model.set_input(name, inp)
            relay_model.run()

            for i, baseline_output in enumerate(baseline_outputs):
                compiled_output = relay_model.get_output(i).asnumpy()

                assert_shapes_match(baseline_output, compiled_output)
                tvm.testing.assert_allclose(baseline_output, compiled_output, rtol=rtol, atol=atol)

    if expected_ops:

        def visit(op):
            if isinstance(op, tvm.ir.op.Op):
                if op.name in expected_ops:
                    expected_ops.remove(op.name)

        tvm.relay.analysis.post_order_visit(mod["main"].body, visit)

        if expected_ops:
            msg = "TVM Relay do not contain expected ops {}"
            raise AssertionError(msg.format(expected_ops))

    del model_name
    del baseline_model
    torch.cuda.empty_cache()


# Single operator tests
@tvm.testing.uses_gpu
def test_forward_pixel_shuffle():
    torch.set_grad_enabled(False)
    input_shape = [1, 144, 16, 16]

    input_data = torch.rand(input_shape).float()
    verify_model(torch.nn.PixelShuffle(2).float().eval(), input_data=input_data)
    verify_model(torch.nn.PixelShuffle(3).float().eval(), input_data=input_data)
    verify_model(torch.nn.PixelShuffle(4).float().eval(), input_data=input_data)


@tvm.testing.uses_gpu
def test_forward_add():
    torch.set_grad_enabled(False)
    input_shape = [10]

    class Add1(Module):
        def forward(self, *args):
            return args[0] + args[0]

    class Add2(Module):
        def forward(self, *args):
            return args[0] + 1

    class Add3(Module):
        def forward(self, *args):
            ones = torch.ones(input_shape, dtype=torch.float)
            if torch.cuda.is_available():
                ones = ones.cuda()
            return args[0] + ones

    class Add4(Module):
        def forward(self, *args):
            ones = torch.ones([], dtype=torch.float)
            if torch.cuda.is_available():
                ones = ones.cuda()
            return args[0] + ones

    input_data = torch.rand(input_shape).float()
    verify_model(Add1().float().eval(), input_data=input_data)
    verify_model(Add2().float().eval(), input_data=input_data)
    verify_model(Add3().float().eval(), input_data=input_data)
    verify_model(Add4().float().eval(), input_data=input_data)


@tvm.testing.uses_gpu
def test_forward_subtract():
    torch.set_grad_enabled(False)
    input_shape = [10]

    class Subtract1(Module):
        def forward(self, *args):
            return args[0] - args[0]

    class Subtract2(Module):
        def forward(self, *args):
            return args[0] - 1

    class Subtract3(Module):
        def forward(self, *args):
            ones = torch.ones(input_shape)
            if torch.cuda.is_available():
                ones = ones.cuda()
            return args[0] - ones

    class Subtract4(Module):
        def forward(self, *args):
            ones = torch.ones([])
            if torch.cuda.is_available():
                ones = ones.cuda()
            return args[0] - ones

    input_data = torch.rand(input_shape).float()
    verify_model(Subtract1().float().eval(), input_data=input_data)
    verify_model(Subtract2().float().eval(), input_data=input_data)
    verify_model(Subtract3().float().eval(), input_data=input_data)
    verify_model(Subtract4().float().eval(), input_data=input_data)


@tvm.testing.uses_gpu
def test_forward_multiply():
    torch.set_grad_enabled(False)
    input_shape = [10]

    class Multiply1(Module):
        def forward(self, *args):
            return args[0] * args[0]

    class Multiply2(Module):
        def forward(self, *args):
            return args[0] * 1.0

    class Multiply3(Module):
        def forward(self, *args):
            ones = torch.ones(input_shape)
            if torch.cuda.is_available():
                ones = ones.cuda()
            return args[0] * ones

    class Multiply4(Module):
        def forward(self, *args):
            ones = torch.ones([])
            if torch.cuda.is_available():
                ones = ones.cuda()
            return args[0] * ones

    input_data = torch.rand(input_shape).float()
    verify_model(Multiply1().float().eval(), input_data=input_data)
    verify_model(Multiply2().float().eval(), input_data=input_data)
    verify_model(Multiply3().float().eval(), input_data=input_data)
    verify_model(Multiply4().float().eval(), input_data=input_data)


@tvm.testing.uses_gpu
def test_min_max():
    class Max(Module):
        def forward(self, inp):
            return torch.max(inp)

    class Min(Module):
        def forward(self, inp):
            return torch.min(inp)

    class Max2(Module):
        def forward(self, inp):
            out, _ = torch.max(inp, 1, keepdim=True)
            return out

    class Min2(Module):
        def forward(self, inp):
            out, _ = torch.min(inp, 0, keepdim=False)
            return out

    class Max3(Module):
        def forward(self, lhs, rhs):
            return torch.max(lhs, rhs)

    class Min3(Module):
        def forward(self, lhs, rhs):
            return torch.min(lhs, rhs)

    input_data = [torch.rand((10, 10)), torch.rand((10, 10))]

    verify_model(Max(), input_data=input_data[0])
    verify_model(Min(), input_data=input_data[0])
    verify_model(Max2(), input_data=input_data[0])
    verify_model(Min2(), input_data=input_data[0])
    verify_model(Max3(), input_data=input_data)
    verify_model(Min3(), input_data=input_data)


@tvm.testing.uses_gpu
def test_forward_reciprocal():
    torch.set_grad_enabled(False)
    input_shape = [2, 1, 10, 1, 10]

    class Reciprocal1(Module):
        def forward(self, *args):
            return args[0].reciprocal()

    input_data = torch.rand(input_shape).float()
    verify_model(Reciprocal1().float().eval(), input_data=input_data)


@tvm.testing.uses_gpu
def test_forward_repeat():
    torch.set_grad_enabled(False)
    input_shape = [1, 3]

    class Repeat1(Module):
        def forward(self, *args):
            return args[0].repeat(1, 1)

    class Repeat2(Module):
        def forward(self, *args):
            return args[0].repeat(4, 2)

    class Repeat3(Module):
        def forward(self, *args):
            return args[0].repeat(4, 2, 1)

    input_data = torch.rand(input_shape).float()
    verify_model(Repeat1().float().eval(), input_data=input_data)
    verify_model(Repeat2().float().eval(), input_data=input_data)
    verify_model(Repeat3().float().eval(), input_data=input_data)


@tvm.testing.uses_gpu
def test_forward_repeat_interleave():
    torch.set_grad_enabled(False)
    input_shape = [2, 2, 3]

    class RepeatInterleave1(Module):
        def forward(self, *args):
            return args[0].repeat_interleave(2)

    class RepeatInterleave2(Module):
        def forward(self, *args):
            return args[0].repeat_interleave(3, dim=0)

    class RepeatInterleave3(Module):
        def forward(self, *args):
            return args[0].repeat_interleave(2, dim=1)

    class RepeatInterleave4(Module):
        def forward(self, *args):
            return args[0].repeat_interleave(4, dim=2)

    input_data = torch.rand(input_shape).float()
    verify_model(RepeatInterleave1().float().eval(), input_data=input_data)
    verify_model(RepeatInterleave2().float().eval(), input_data=input_data)
    verify_model(RepeatInterleave3().float().eval(), input_data=input_data)
    verify_model(RepeatInterleave4().float().eval(), input_data=input_data)


@tvm.testing.uses_gpu
def test_forward_unsqueeze():
    torch.set_grad_enabled(False)
    input_shape = [10, 10]

    class Unsqueeze1(Module):
        def forward(self, *args):
            return args[0].unsqueeze(2)

    class Unsqueeze2(Module):
        def forward(self, *args):
            _ = args[0].unsqueeze_(2)
            # Check whether operations after inplace unsqueeze works as expected
            y = args[0].squeeze(2)
            return torch.add(y, y)

    input_data = torch.rand(input_shape).float()
    verify_model(Unsqueeze1().float().eval(), input_data=input_data)
    verify_model(Unsqueeze2().float().eval(), input_data=input_data)


@tvm.testing.uses_gpu
def test_forward_squeeze():
    torch.set_grad_enabled(False)
    input_shape = [2, 1, 10, 1, 10]

    class Squeeze1(Module):
        def forward(self, *args):
            return args[0].squeeze()

    class Squeeze2(Module):
        def forward(self, *args):
            return args[0].squeeze(1)

    input_data = torch.rand(input_shape).float()
    verify_model(Squeeze1().float().eval(), input_data=input_data)
    verify_model(Squeeze2().float().eval(), input_data=input_data)


@tvm.testing.uses_gpu
def test_forward_arange():
    torch.set_grad_enabled(False)

    class Arange1(Module):
        def forward(self, *args):
            return torch.arange(5)

    class Arange2(Module):
        def forward(self, *args):
            return torch.arange(2.5)

    class Arange3(Module):
        def forward(self, *args):
            return torch.arange(1, 4)

    class Arange4(Module):
        def forward(self, *args):
            return torch.arange(1, 2.5, 0.5)

    class Arange5(Module):
        def forward(self, *args):
            return torch.arange(1, 2, 1, dtype=torch.int32)

    class Arange6(Module):
        def forward(self, *args):
            return torch.arange(start=1, end=6, step=2)

    class Arange7(Module):
        def forward(self, *args):
            return torch.arange(1, 4, dtype=torch.float32)

    class Arange8(Module):
        def forward(self, *args):
            return torch.arange(1, 2, 1, dtype=torch.int16)

    class Arange9(Module):
        def forward(self, *args):
            end = torch.add(torch.tensor(4), 1)
            return torch.arange(end) + torch.ones((5,), dtype=torch.int64)

    class Arange10(Module):
        def forward(self, *args):
            end = torch.add(torch.tensor(4.0), torch.tensor(1.0))
            return torch.arange(end) + torch.ones((5,), dtype=torch.float)

    class Arange11(Module):
        def forward(self, *args):
            start = torch.add(torch.tensor(1), 1)
            end = torch.add(torch.tensor(4), 1)
            step = torch.add(torch.tensor(2), 1)
            out = torch.arange(start, end, step)
            return out + torch.ones((3,), dtype=torch.int64)

    class Arange12(Module):
        def forward(self, *args):
            start = torch.add(torch.tensor(1), 1)
            end = torch.add(torch.tensor(4), 1)
            step = torch.add(torch.tensor(2.5), torch.tensor(4.1))
            out = torch.arange(start, end, step)
            return out + torch.ones((3,), dtype=torch.float)

    verify_model(Arange1().float().eval())
    verify_model(Arange2().float().eval())
    verify_model(Arange3().float().eval())
    verify_model(Arange4().float().eval())
    verify_model(Arange5().float().eval())
    verify_model(Arange6().float().eval())
    verify_model(Arange7().float().eval())
    verify_model(Arange8().float().eval())
    verify_model(Arange9().float().eval())
    verify_model(Arange10().float().eval())
    verify_model(Arange11().float().eval())
    verify_model(Arange12().float().eval())


@tvm.testing.uses_gpu
def test_forward_mesh_grid():
    torch.set_grad_enabled(False)

    class MeshGrid1(Module):
        def forward(self, *args):
            x = torch.tensor([1, 2, 3])
            y = torch.tensor([4, 5, 6])
            grid_x, grid_y = torch.meshgrid([x, y])
            return grid_x, grid_y

    class MeshGrid2(Module):
        def forward(self, *args):
            x = torch.tensor([1, 2, 3], dtype=torch.float32)
            y = torch.add(torch.tensor(5, dtype=torch.float32), 1)
            grid_x, grid_y = torch.meshgrid([x, y])
            return grid_x, grid_y

    verify_model(MeshGrid1().float().eval())
    verify_model(MeshGrid2().float().eval())


@tvm.testing.uses_gpu
def test_forward_abs():
    torch.set_grad_enabled(False)
    input_shape = [2, 1, 10, 1, 10]

    class Abs1(Module):
        def forward(self, *args):
            return args[0].abs()

    input_data = torch.rand(input_shape).float()
    verify_model(Abs1().float().eval(), input_data=input_data)


@tvm.testing.uses_gpu
def test_forward_concatenate():
    torch.set_grad_enabled(False)
    input_shape = [1, 3, 10, 10]

    class Concatenate1(Module):
        def forward(self, *args):
            return torch.cat([args[0][:, 0].unsqueeze(1), args[0][:, 1].unsqueeze(1)], 1)

    class Concatenate2(Module):
        def forward(self, *args):
            a = (args[0][:, :, 0] + 2) * 7
            b = (args[0][:, :, 1] + 3) * 11
            c = (args[0][:, :, 2] + 5) * 13
            return torch.cat([t.unsqueeze(2) for t in [a, b, c]], 2)

    input_data = torch.rand(input_shape).float()
    verify_model(Concatenate1().float().eval(), input_data=input_data)
    verify_model(Concatenate2().float().eval(), input_data=input_data)


@tvm.testing.uses_gpu
def test_forward_relu():
    torch.set_grad_enabled(False)
    input_shape = [10, 10]
    input_data = torch.rand(input_shape).float()
    verify_model(torch.nn.ReLU().eval(), input_data=input_data)


@tvm.testing.uses_gpu
def test_forward_prelu():
    torch.set_grad_enabled(False)
    input_shape = [1, 3, 10, 10]
    input_data = torch.rand(input_shape).float()
    verify_model(torch.nn.PReLU(num_parameters=3).eval(), input_data=input_data)


@tvm.testing.uses_gpu
def test_forward_leakyrelu():
    torch.set_grad_enabled(False)
    input_shape = [1, 3, 10, 10]
    input_data = torch.rand(input_shape).float()
    verify_model(torch.nn.LeakyReLU().eval(), input_data=input_data)
    verify_model(torch.nn.LeakyReLU(negative_slope=0.05).eval(), input_data=input_data)
    verify_model(torch.nn.LeakyReLU(negative_slope=1.0, inplace=True).eval(), input_data=input_data)
    verify_model(
        torch.nn.LeakyReLU(negative_slope=1.25, inplace=True).eval(), input_data=input_data
    )


@tvm.testing.uses_gpu
def test_forward_elu():
    torch.set_grad_enabled(False)
    input_shape = [1, 3, 10, 10]
    input_data = torch.rand(input_shape).float()
    verify_model(torch.nn.ELU().eval(), input_data=input_data)
    verify_model(torch.nn.ELU(alpha=0.3).eval(), input_data=input_data)
    verify_model(torch.nn.ELU(alpha=1.0).eval(), input_data=input_data)
    verify_model(torch.nn.ELU(alpha=1.3).eval(), input_data=input_data)


@tvm.testing.uses_gpu
def test_forward_celu():
    torch.set_grad_enabled(False)
    input_shape = [1, 3, 10, 10]
    input_data = torch.rand(input_shape).float()
    verify_model(torch.nn.CELU().eval(), input_data=input_data)
    verify_model(torch.nn.CELU(alpha=0.3).eval(), input_data=input_data)
    verify_model(torch.nn.CELU(alpha=1.0).eval(), input_data=input_data)
    verify_model(torch.nn.CELU(alpha=1.3).eval(), input_data=input_data)


@tvm.testing.uses_gpu
def test_forward_gelu():
    torch.set_grad_enabled(False)
    input_shape = [1, 3, 10, 10]
    input_data = torch.rand(input_shape).float()
    verify_model(torch.nn.GELU().eval(), input_data=input_data)


@tvm.testing.uses_gpu
def test_forward_selu():
    torch.set_grad_enabled(False)
    input_shape = [1, 3, 10, 10]
    input_data = torch.rand(input_shape).float()
    verify_model(torch.nn.SELU().eval(), input_data=input_data)


@tvm.testing.uses_gpu
def test_forward_softplus():
    torch.set_grad_enabled(False)
    input_shape = [1, 3, 10, 10]
    input_data = torch.rand(input_shape).float()
    verify_model(torch.nn.Softplus().eval(), input_data=input_data)
    verify_model(torch.nn.Softplus(beta=1.5, threshold=20).eval(), input_data=input_data)
    verify_model(torch.nn.Softplus(beta=5, threshold=10).eval(), input_data=input_data)


@tvm.testing.uses_gpu
def test_forward_softsign():
    torch.set_grad_enabled(False)
    input_shape = [1, 3, 10, 10]
    input_data = torch.rand(input_shape).float()
    verify_model(torch.nn.Softsign().eval(), input_data=input_data)


@tvm.testing.uses_gpu
def test_forward_log_sigmoid():
    torch.set_grad_enabled(False)
    input_shape = [10, 10]
    input_data = torch.rand(input_shape).float()
    verify_model(torch.nn.LogSigmoid().eval(), input_data=input_data)


@tvm.testing.uses_gpu
def test_forward_adaptiveavgpool():
    torch.set_grad_enabled(False)
    input_shape = [1, 3, 10, 10]
    input_data = torch.rand(input_shape).float()
    verify_model(torch.nn.AdaptiveAvgPool2d([1, 1]).eval(), input_data=input_data)
    verify_model(torch.nn.AdaptiveAvgPool2d([10, 10]).eval(), input_data=input_data)


@tvm.testing.uses_gpu
def test_forward_maxpool2d():
    torch.set_grad_enabled(False)
    input_shape = [1, 3, 10, 10]
    input_data = torch.rand(input_shape).float()

    verify_model(torch.nn.MaxPool2d(kernel_size=[1, 1]).eval(), input_data)
    verify_model(torch.nn.MaxPool2d(kernel_size=[2, 2], dilation=[2, 3]).eval(), input_data)
    verify_model(torch.nn.MaxPool2d(kernel_size=[10, 10]).eval(), input_data)
    verify_model(torch.nn.MaxPool2d(kernel_size=[4, 4], padding=2, stride=2).eval(), input_data)

    # A functional variant (default strides = None case)
    class MaxPool2D(Module):
        def forward(self, *args):
            return torch.nn.functional.max_pool2d(args[0], kernel_size=[10, 10])

    verify_model(MaxPool2D(), input_data=input_data)

    class MaxPool2DWithIndices(Module):
        def __init__(self):
            super(MaxPool2DWithIndices, self).__init__()
            self.pool = torch.nn.MaxPool2d(kernel_size=[1, 1], return_indices=True)

        def forward(self, *args):
            output, indices = self.pool(args[0])
            return output

    class MaxPool2DWithIntStrides(Module):
        def forward(self, *args):
            # Makes kernel_size and strides a Relay expr to test converting back to int
            x_shape = args[0].shape
            kernel_size = [torch.tensor(x_shape[1]).int(), torch.tensor(x_shape[1]).int()]
            strides = [torch.tensor(x_shape[0]).int(), torch.tensor(x_shape[0]).int()]
            return torch.nn.functional.max_pool2d(args[0], kernel_size=[4, 4], stride=strides)

    verify_model(MaxPool2DWithIndices().float().eval(), input_data=input_data)
    verify_model(MaxPool2DWithIntStrides().float().eval(), input_data=input_data)


@tvm.testing.uses_gpu
def test_forward_maxpool1d():
    torch.set_grad_enabled(False)
    input_shape = [1, 3, 10]
    input_data = torch.rand(input_shape).float()

    verify_model(torch.nn.MaxPool1d(kernel_size=1).eval(), input_data)
    verify_model(torch.nn.MaxPool1d(kernel_size=2, dilation=[1]).eval(), input_data)
    verify_model(torch.nn.MaxPool1d(kernel_size=10).eval(), input_data)
    verify_model(torch.nn.MaxPool1d(kernel_size=4, padding=2, stride=2).eval(), input_data)

    # A functional variant (default strides = None case)
    class MaxPool1D(Module):
        def forward(self, *args):
            return torch.nn.functional.max_pool1d(args[0], kernel_size=10)

    verify_model(MaxPool1D(), input_data=input_data)


@tvm.testing.uses_gpu
def test_forward_maxpool3d():
    torch.set_grad_enabled(False)
    input_shape = [1, 3, 10, 10, 10]
    input_data = torch.rand(input_shape).float()

    verify_model(torch.nn.MaxPool3d(kernel_size=[1, 1, 1]).eval(), input_data)
    verify_model(torch.nn.MaxPool3d(kernel_size=[2, 2, 2], dilation=[1, 2, 3]).eval(), input_data)
    verify_model(torch.nn.MaxPool3d(kernel_size=[10, 10, 10]).eval(), input_data)
    verify_model(torch.nn.MaxPool3d(kernel_size=[4, 4, 4], padding=2, stride=2).eval(), input_data)

    # A functional variant (default strides = None case)
    class MaxPool3D(Module):
        def forward(self, *args):
            return torch.nn.functional.max_pool3d(args[0], kernel_size=[10, 10, 10])

    verify_model(MaxPool3D(), input_data=input_data)


@tvm.testing.uses_gpu
def test_forward_split():
    torch.set_grad_enabled(False)
    input_shape = [4, 10]

    class Split(Module):
        def __init__(self, split_size_or_sections, dim):
            super(Split, self).__init__()
            self.split_size_or_sections = split_size_or_sections
            self.dim = dim

        def forward(self, *args):
            return torch.split(args[0], self.split_size_or_sections, self.dim)

    input_data = torch.rand(input_shape).float()
    verify_model(Split(2, 0).float().eval(), input_data=input_data)
    verify_model(Split(3, 1).float().eval(), input_data=input_data)
    verify_model(Split(4, 1).float().eval(), input_data=input_data)
    verify_model(Split([2, 3, 5], 1).float().eval(), input_data=input_data)


@tvm.testing.uses_gpu
def test_forward_avgpool1d():
    torch.set_grad_enabled(False)
    input_shape = [1, 3, 10]

    class AvgPool1D2(Module):
        def forward(self, *args):
            return torch.nn.functional.avg_pool1d(args[0], kernel_size=[10])

    input_data = torch.rand(input_shape).float()
    verify_model(torch.nn.AvgPool1d(kernel_size=[10]).eval(), input_data=input_data)
    verify_model(AvgPool1D2().float().eval(), input_data=input_data)
    verify_model(
        torch.nn.AvgPool1d(kernel_size=[5], stride=2, padding=2).eval(), input_data=input_data
    )


@tvm.testing.uses_gpu
def test_forward_avgpool2d():
    torch.set_grad_enabled(False)
    input_shape = [1, 3, 10, 10]

    class AvgPool2D2(Module):
        def forward(self, *args):
            return torch.nn.functional.avg_pool2d(args[0], kernel_size=[10, 10])

    input_data = torch.rand(input_shape).float()
    verify_model(torch.nn.AvgPool2d(kernel_size=[10, 10]).eval(), input_data=input_data)
    verify_model(AvgPool2D2().float().eval(), input_data=input_data)
    verify_model(
        torch.nn.AvgPool2d(kernel_size=5, stride=2, padding=2).eval(), input_data=input_data
    )


@tvm.testing.uses_gpu
def test_forward_avgpool3d():
    torch.set_grad_enabled(False)
    input_shape = [1, 3, 10, 10, 10]

    class AvgPool3D1(Module):
        def forward(self, *args):
            return torch.nn.functional.avg_pool3d(args[0], kernel_size=[10, 10, 10])

    input_data = torch.rand(input_shape).float()
    verify_model(torch.nn.AvgPool3d(kernel_size=[10, 10, 10]).eval(), input_data=input_data)
    verify_model(AvgPool3D1().float().eval(), input_data=input_data)
    verify_model(
        torch.nn.AvgPool3d(kernel_size=5, stride=2, padding=2).eval(), input_data=input_data
    )


@tvm.testing.uses_gpu
def test_forward_hardtanh():
    torch.set_grad_enabled(False)
    input_shape = [10]
    input_data = torch.rand(input_shape).float()
    verify_model(torch.nn.Hardtanh().eval(), input_data=input_data)


@tvm.testing.uses_gpu
def test_forward_conv():
    torch.set_grad_enabled(False)
    conv1d_input_shape = [1, 3, 10]
    conv2d_input_shape = [1, 3, 10, 10]

    class Conv2D1(Module):
        def __init__(self):
            super(Conv2D1, self).__init__()
            self.conv = torch.nn.Conv2d(3, 6, 7, bias=True)
            self.softmax = torch.nn.Softmax()

        def forward(self, *args):
            return self.softmax(self.conv(args[0]))

    class Conv2D2(Module):
        def __init__(self):
            super(Conv2D2, self).__init__()
            self.conv = torch.nn.Conv2d(3, 6, 7, bias=False)
            self.softmax = torch.nn.Softmax()

        def forward(self, *args):
            return self.softmax(self.conv(args[0]))

    class Conv2D3(Module):
        def __init__(self):
            super(Conv2D3, self).__init__()
            self.conv = torch.nn.Conv2d(3, 6, 7, groups=3, bias=False)
            self.softmax = torch.nn.Softmax()

        def forward(self, *args):
            return self.softmax(self.conv(args[0]))

    class Conv1D1(Module):
        def __init__(self):
            super(Conv1D1, self).__init__()
            self.conv = torch.nn.Conv1d(3, 6, 7)
            self.softmax = torch.nn.Softmax()

        def forward(self, *args):
            return self.softmax(self.conv(args[0]))

    class Conv1D2(Module):
        def __init__(self):
            super(Conv1D2, self).__init__()
            self.conv = torch.nn.Conv1d(3, 6, 7, bias=False)
            self.softmax = torch.nn.Softmax()

        def forward(self, *args):
            return self.softmax(self.conv(args[0]))

    class Conv1D3(Module):
        def __init__(self):
            super(Conv1D3, self).__init__()
            self.conv = torch.nn.Conv1d(3, 6, 7, groups=3, bias=False)
            self.softmax = torch.nn.Softmax()

        def forward(self, *args):
            return self.softmax(self.conv(args[0]))

    conv2d_input_data = torch.rand(conv2d_input_shape).float()
    verify_model(Conv2D1().float().eval(), input_data=conv2d_input_data)
    verify_model(Conv2D2().float().eval(), input_data=conv2d_input_data)
    # depth wise conv with channel mult 2
    verify_model(Conv2D3().float().eval(), input_data=conv2d_input_data)
    # group conv
    verify_model(
        torch.nn.Conv2d(8, 8, kernel_size=(3, 3), stride=(1, 1), groups=2).eval(),
        input_data=torch.randn((1, 8, 16, 16)),
    )

    conv1d_input_data = torch.rand(conv1d_input_shape).float()
    verify_model(Conv1D1().float().eval(), input_data=conv1d_input_data)
    verify_model(Conv1D2().float().eval(), input_data=conv1d_input_data)
    verify_model(Conv1D3().float().eval(), input_data=conv1d_input_data)


@tvm.testing.uses_gpu
@pytest.mark.parametrize("in_channels", [3], ids=lambda x: "in_channels=" + str(x))
@pytest.mark.parametrize("out_channels", [5], ids=lambda x: "out_channels=" + str(x))
@pytest.mark.parametrize("kernel_size", [3], ids=lambda x: "kernel_size=" + str(x))
@pytest.mark.parametrize("output_padding", [0, 1, 2], ids=lambda x: "output_padding=" + str(x))
@pytest.mark.parametrize("groups", [1], ids=lambda x: "groups=" + str(x))
@pytest.mark.parametrize("bias", [True, False], ids=lambda x: "bias=" + str(x))
def test_forward_conv_transpose(
    in_channels, out_channels, kernel_size, output_padding, bias, groups
):
    # Note we do not test with groups  > 1 because that is not supported
    # in tvm for conv transpose operations

    # Output padding must be smaller than either stride or dilation so we
    # opt to make the stride 1 + output padding
    stride = output_padding + 1

    # Conv 3D Transpose Tests
    conv3d_input_shape = [1, in_channels, 16, 16, 16]
    conv3d_input_data = torch.rand(conv3d_input_shape).float()
    conv3d_transpose = torch.nn.ConvTranspose3d(
        in_channels=in_channels,
        out_channels=out_channels,
        kernel_size=kernel_size,
        stride=stride,
        output_padding=output_padding,
        groups=groups,
        bias=bias,
    ).eval()
    verify_model(conv3d_transpose, conv3d_input_data)

    # Conv 2D Transpose Tests
    conv2d_input_shape = [1, in_channels, 128, 256]
    conv2d_input_data = torch.rand(conv2d_input_shape).float()
    conv2d_transpose = torch.nn.ConvTranspose2d(
        in_channels=in_channels,
        out_channels=out_channels,
        kernel_size=kernel_size,
        stride=stride,
        output_padding=output_padding,
        groups=groups,
        bias=bias,
    ).eval()
    verify_model(conv2d_transpose, conv2d_input_data)

    # # Conv 1D Transpose Tests
    conv1d_input_shape = [1, in_channels, 10]
    conv1d_input_data = torch.rand(conv1d_input_shape).float()
    conv1d_transpose = torch.nn.ConvTranspose1d(
        in_channels=in_channels,
        out_channels=out_channels,
        kernel_size=kernel_size,
        stride=stride,
        output_padding=output_padding,
        groups=groups,
        bias=bias,
    ).eval()
    verify_model(conv1d_transpose, conv1d_input_data)


def test_forward_deform_conv():
    torch.set_grad_enabled(False)

    def test_run(
        batch_size,
        in_channels,
        out_channels,
        in_height,
        in_width,
        out_height,
        out_width,
        offset_groups,
        kh,
        kw,
        groups,
    ):
        input_shape = [batch_size, in_channels, in_height, in_width]
        offset_shape = [batch_size, 2 * offset_groups * kh * kw, out_height, out_width]
        weight_shape = [out_channels, in_channels // groups, kh, kw]
        input_data = torch.rand(input_shape)
        offset_data = torch.rand(offset_shape)
        weight_data = torch.rand(weight_shape)

        class DeformConv2D(Module):
            def forward(self, *args):
                return torchvision.ops.deform_conv2d(args[0], args[1], args[2])

        verify_model(
            DeformConv2D().float().eval(),
            input_data=[input_data, offset_data, weight_data],
            rtol=1e-4,
            atol=1e-4,
        )

    batch_size = 4
    in_channels, out_channels = 4, 6
    in_height, in_width = 10, 10
    out_height, out_width = 8, 8
    offset_groups = 2
    kh, kw = 3, 3
    groups = 1

    test_run(
        batch_size,
        in_channels,
        out_channels,
        in_height,
        in_width,
        out_height,
        out_width,
        offset_groups,
        kh,
        kw,
        groups,
    )

    batch_size = 5
    in_channels, out_channels = 4, 6
    in_height, in_width = 10, 10
    out_height, out_width = 8, 8
    offset_groups = 1
    kh, kw = 3, 3
    groups = 1

    test_run(
        batch_size,
        in_channels,
        out_channels,
        in_height,
        in_width,
        out_height,
        out_width,
        offset_groups,
        kh,
        kw,
        groups,
    )


@tvm.testing.uses_gpu
def test_forward_threshold():
    torch.set_grad_enabled(False)
    input_shape = [1, 3]
    input_data = torch.rand(input_shape).float()
    verify_model(torch.nn.Threshold(0, 0).float().eval(), input_data=input_data)


@tvm.testing.uses_gpu
def test_forward_contiguous():
    torch.set_grad_enabled(False)
    input_shape = [10]

    class Contiguous1(Module):
        def forward(self, *args):
            return args[0].contiguous()

    input_data = torch.rand(input_shape).float()
    verify_model(Contiguous1().float().eval(), input_data=input_data)


@tvm.testing.uses_gpu
def test_forward_batchnorm():
    def init_weight(m):
        torch.nn.init.normal_(m.weight, 0, 0.01)
        torch.nn.init.normal_(m.bias)

    inp_2d = torch.rand((1, 16, 10, 10))
    inp_3d = torch.rand((1, 16, 10, 10, 10))

    for bn, inp in [(torch.nn.BatchNorm2d(16), inp_2d), (torch.nn.BatchNorm3d(16), inp_3d)]:
        init_weight(bn.eval())
        verify_model(bn.eval(), input_data=inp)


@tvm.testing.uses_gpu
def test_forward_instancenorm():
    inp_2d = torch.rand((1, 16, 10, 10))
    inp_3d = torch.rand((1, 16, 10, 10, 10))

    for ins_norm, inp in [
        (torch.nn.InstanceNorm2d(16), inp_2d),
        (torch.nn.InstanceNorm3d(16), inp_3d),
    ]:
        verify_model(ins_norm.eval(), input_data=inp)


@tvm.testing.uses_gpu
def test_forward_layernorm():
    def init_weight(m):
        torch.nn.init.normal_(m.weight, 0, 0.01)
        torch.nn.init.normal_(m.bias, 0.02)

    inp_2d = torch.rand((1, 16, 10, 10))
    inp_3d = torch.rand((1, 16, 10, 10, 10))
    for ln, inp in [(torch.nn.LayerNorm(10), inp_2d), (torch.nn.LayerNorm(10), inp_3d)]:
        init_weight(ln.eval())
        verify_model(ln.eval(), input_data=inp)


@tvm.testing.uses_gpu
def test_forward_groupnorm():
    input_shape = [10, 6, 5, 5]
    input_data = torch.rand(input_shape).float()

    # Separate 6 channels into 3 groups
    verify_model(torch.nn.GroupNorm(3, 6).eval(), input_data=input_data)

    # Put all 6 channels into a single group (equivalent with LayerNorm)
    verify_model(torch.nn.GroupNorm(1, 6).eval(), input_data=input_data)

    # Separate 6 channels into 6 groups (equivalent with InstanceNorm)
    verify_model(torch.nn.GroupNorm(6, 6).eval(), input_data=input_data)

    input_shape = [1, 10, 4, 7]
    input_data = torch.rand(input_shape).float()
    verify_model(torch.nn.GroupNorm(1, 10).eval(), input_data=input_data)
    verify_model(torch.nn.GroupNorm(2, 10).eval(), input_data=input_data)
    verify_model(torch.nn.GroupNorm(5, 10).eval(), input_data=input_data)
    verify_model(torch.nn.GroupNorm(10, 10).eval(), input_data=input_data)


@tvm.testing.uses_gpu
def test_forward_reshape():
    torch.set_grad_enabled(False)
    input_shape = [2, 1, 10, 1, 10]
    new_shape = [2, 1, 10, 10]

    class Reshape1(Module):
        def forward(self, *args):
            return args[0].reshape(new_shape)

    class Reshape2(Module):
        def forward(self, *args):
            return args[0].reshape([-1])

    class Reshape3(torch.nn.Module):
        def forward(self, x):
            x_shape = x.shape
            return x.reshape((x_shape[0] * x_shape[1], x_shape[2]))

    input_data = torch.rand(input_shape).float()
    verify_model(Reshape1(), input_data=input_data)
    verify_model(Reshape2(), input_data=input_data)
    verify_model(Reshape3(), input_data=torch.randn(2, 3, 4))


@tvm.testing.uses_gpu
def test_flatten():
    class Flatten(Module):
        def forward(self, x):
            return torch.flatten(x)

    class BatchFlatten(Module):
        def forward(self, x):
            return torch.flatten(x, start_dim=1)

    inp = torch.rand((5, 2, 2))
    verify_model(Flatten(), input_data=inp)
    verify_model(BatchFlatten(), input_data=inp)


@tvm.testing.uses_gpu
def test_forward_transpose():
    torch.set_grad_enabled(False)
    input_shape = [1, 3, 10, 10]

    class Transpose1(Module):
        def forward(self, *args):
            return args[0].transpose(2, 3)

    class Transpose2(Module):
        def forward(self, *args):
            return args[0].transpose(-2, -1)

    class Transpose3(Module):
        def forward(self, *args):
            return args[0].permute(0, 2, 3, 1)

    input_data = torch.rand(input_shape).float()
    verify_model(Transpose1().float().eval(), input_data=input_data)
    verify_model(Transpose2().float().eval(), input_data=input_data)
    verify_model(Transpose3().float().eval(), input_data=input_data)


@tvm.testing.uses_gpu
def test_forward_size():
    torch.set_grad_enabled(False)
    input_shape = [1, 3]

    class Size1(Module):
        def forward(self, *args):
            return float(args[0].size(0)) * args[0]

    input_data = torch.rand(input_shape).float()
    verify_model(Size1().float().eval(), input_data=input_data)


@tvm.testing.uses_gpu
def test_type_as():
    torch.set_grad_enabled(False)
    input_shape = [1, 3]

    def _create_module(dtype):
        class TypeAs(Module):
            def forward(self, *args):
                expected_type_tensor = torch.zeros(1, 3, dtype=dtype)
                return args[0].type_as(expected_type_tensor)

        return TypeAs()

    input_data = torch.randn(input_shape).float()
    verify_model(_create_module(torch.float64), input_data=input_data)
    verify_model(_create_module(torch.float32), input_data=input_data)
    verify_model(_create_module(torch.int64), input_data=input_data)
    verify_model(_create_module(torch.int32), input_data=input_data)
    verify_model(_create_module(torch.int16), input_data=input_data)
    verify_model(_create_module(torch.int8), input_data=input_data)

    if torch.cuda.is_available():
        check_fp16 = False
        try:
            # Only check half precision on supported hardwares.
            if have_fp16(tvm.gpu(0).compute_version):
                check_fp16 = True
        except Exception as e:
            # If GPU is not enabled in TVM, skip the fp16 test.
            pass

        # Temporary disable fp16 test
        check_fp16 = False

        if check_fp16:
            verify_model(_create_module(torch.float16), input_data=input_data)


@tvm.testing.uses_gpu
def test_forward_view():
    torch.set_grad_enabled(False)
    input_shape = [1, 3, 10, 10]

    class View1(Module):
        def forward(self, *args):
            return args[0].view((1, 3 * 10 * 10))

    class View2(Module):
        def forward(self, *args):
            return args[0].view(args[0].shape[0], -1)

    class View3(Module):
        def forward(self, *args):
            d1 = torch.tensor(3) * torch.tensor(10) * torch.tensor(10)
            return args[0].view(args[0].shape[0], d1)

    input_data = torch.rand(input_shape).float()
    verify_model(View1().float().eval(), input_data=input_data)
    verify_model(View2().float().eval(), input_data=input_data)
    verify_model(View3().float().eval(), input_data=input_data)


@tvm.testing.uses_gpu
def test_forward_select():
    torch.set_grad_enabled(False)
    input_shape = [5, 3, 10, 10]

    class Select1(Module):
        def forward(self, *args):
            return args[0].select(1, 1)

    class IndexedSelect(Module):
        def __init__(self, inp, dim):
            super().__init__()
            self.inp = inp
            self.dim = dim
            if torch.cuda.is_available():
                self.inp = self.inp.cuda()

        def forward(self, index):
            return torch.index_select(self.inp, self.dim, index)

    input_data = torch.rand(input_shape).float()
    verify_model(Select1().float().eval(), input_data=input_data)

    # test negative indexing
    verify_model(lambda x: x[-1], input_data=input_data)

    x = torch.randn(3, 4)
    indices = torch.tensor([0, 2])
    verify_model(IndexedSelect(x, 0).eval(), input_data=indices)
    verify_model(IndexedSelect(x, 1).eval(), input_data=indices)


@tvm.testing.uses_gpu
def test_forward_clone():
    torch.set_grad_enabled(False)
    input_shape = [10]

    class Clone1(Module):
        def forward(self, *args):
            return args[0].clone()

    input_data = torch.rand(input_shape).float()
    verify_model(Clone1().float().eval(), input_data=input_data)


@tvm.testing.uses_gpu
def test_forward_gather():
    torch.set_grad_enabled(False)

    class Gather1(Module):
        def forward(self, *args):
            return torch.gather(args[0], 0, args[1])

    class Gather2(Module):
        def forward(self, *args):
            return torch.gather(args[0], 1, args[1])

    class Gather3(Module):
        def forward(self, *args):
            return torch.gather(args[0], 2, args[1])

    input_data = torch.rand((4,)).float()
    index = torch.tensor([1])
    verify_model(Gather1().float().eval(), input_data=[input_data, index])

    input_data = torch.rand((2, 2)).float()
    index = torch.tensor([[1, 0], [0, 1]])
    verify_model(Gather1().float().eval(), input_data=[input_data, index])

    input_data = torch.tensor([[1, 2], [3, 4]])
    index = torch.tensor([[0, 0], [1, 0]])
    verify_model(Gather2().float().eval(), input_data=[input_data, index])

    input_data = torch.rand((2, 2)).float()
    index = torch.tensor([[1, 0], [0, 1]])
    verify_model(Gather2().float().eval(), input_data=[input_data, index])

    input_data = torch.rand((3, 3, 3)).float()
    index = torch.tensor(
        [
            [[1, 0, 0], [1, 0, 1], [0, 1, 1]],
            [[1, 1, 1], [1, 2, 1], [1, 0, 1]],
            [[1, 2, 1], [1, 2, 1], [1, 2, 1]],
        ]
    )
    verify_model(Gather3().float().eval(), input_data=[input_data, index])


@tvm.testing.uses_gpu
def test_forward_logsoftmax():
    torch.set_grad_enabled(False)
    input_shape = [1, 3, 10, 10]

    class LogSoftmax1(Module):
        def forward(self, *args):
            return torch.nn.LogSoftmax(dim=1)(args[0][0, 0])

    input_data = torch.rand(input_shape).float()
    verify_model(LogSoftmax1().float().eval(), input_data=input_data)


@tvm.testing.uses_gpu
def test_forward_norm():
    torch.set_grad_enabled(False)
    input_shape = [1, 3, 10, 10]

    class Norm1(Module):
        def forward(self, *args):
            return torch.norm(args[0], p=float("inf"), dim=None, keepdim=False)

    class Norm2(Module):
        def forward(self, *args):
            return torch.norm(args[0], p=float("-inf"), dim=None, keepdim=False)

    class Norm3(Module):
        def forward(self, *args):
            return torch.norm(args[0], p=float("-inf"), dim=None, keepdim=True)

    class Norm4(Module):
        def forward(self, *args):
            return torch.norm(args[0], p=float("inf"), dim=(1, 2), keepdim=False)

    class Norm5(Module):
        def forward(self, *args):
            return torch.norm(args[0], p=float("inf"), dim=(1), keepdim=True)

    class Norm6(Module):
        def forward(self, *args):
            return torch.norm(args[0], p=float(0.5), dim=(1), keepdim=True)

    class Norm7(Module):
        def forward(self, *args):
            return torch.norm(args[0], p=float(1), dim=None, keepdim=False)

    class Norm8(Module):
        def forward(self, *args):
            return torch.norm(args[0], p=float(2.0), dim=(1), keepdim=True)

    class Norm9(Module):
        def forward(self, *args):
            return torch.norm(args[0], p=float(-0.5), dim=(1, 2), keepdim=True)

    class Norm10(Module):
        def forward(self, *args):
            return torch.norm(args[0], p=float(-2), dim=(1), keepdim=False)

    input_data = torch.rand(input_shape).float()
    verify_model(Norm1().float().eval(), input_data=input_data)
    verify_model(Norm2().float().eval(), input_data=input_data)
    verify_model(Norm3().float().eval(), input_data=input_data)
    verify_model(Norm4().float().eval(), input_data=input_data)
    verify_model(Norm5().float().eval(), input_data=input_data)
    verify_model(Norm6().float().eval(), input_data=input_data)
    verify_model(Norm7().float().eval(), input_data=input_data)
    verify_model(Norm8().float().eval(), input_data=input_data)
    verify_model(Norm9().float().eval(), input_data=input_data)
    verify_model(Norm10().float().eval(), input_data=input_data)


@tvm.testing.uses_gpu
def test_forward_frobenius_norm():
    torch.set_grad_enabled(False)
    input_shape = [1, 3, 10, 10]

    class FroNorm1(Module):
        def forward(self, *args):
            return torch.norm(args[0])

    class FroNorm2(Module):
        def forward(self, *args):
            return torch.norm(args[0], p="fro", dim=None, keepdim=True)

    class FroNorm3(Module):
        def forward(self, *args):
            return torch.norm(args[0], p="fro", dim=(1), keepdim=True)

    class FroNorm4(Module):
        def forward(self, *args):
            return torch.norm(args[0], dim=None, keepdim=False)

    input_data = torch.rand(input_shape).float()
    verify_model(FroNorm1().float().eval(), input_data=input_data)
    verify_model(FroNorm2().float().eval(), input_data=input_data)
    verify_model(FroNorm3().float().eval(), input_data=input_data)
    verify_model(FroNorm4().float().eval(), input_data=input_data)


@tvm.testing.uses_gpu
def test_forward_sigmoid():
    torch.set_grad_enabled(False)
    input_shape = [1, 3, 10, 10]
    input_data = torch.rand(input_shape).float()
    verify_model(torch.nn.Sigmoid().eval(), input_data=input_data)


@tvm.testing.uses_gpu
def test_forward_dense():
    torch.set_grad_enabled(False)
    input_shape = [1, 3, 10, 10]

    class Dense1(Module):
        def __init__(self):
            super(Dense1, self).__init__()
            self.linear = torch.nn.Linear(10, 7, bias=True)

        def forward(self, *args):
            return self.linear(args[0][0, 0])

    class Dense2(Module):
        def __init__(self):
            super(Dense2, self).__init__()
            self.linear = torch.nn.Linear(10, 7, bias=False)

        def forward(self, *args):
            return self.linear(args[0][0, 0])

    input_data = torch.rand(input_shape).float()
    verify_model(Dense1().float().eval(), input_data=input_data)
    verify_model(Dense2().float().eval(), input_data=input_data)

    trace = torch.jit.trace(Dense1(), [input_data])
    mod, params = relay.frontend.from_pytorch(
        trace,
        [("input", input_shape)],
    )
    assert not any([op.name == "multiply" for op in list_ops(mod["main"])])


@tvm.testing.uses_gpu
def test_forward_linear():
    torch.set_grad_enabled(False)

    class Linear(Module):
        def forward(self, input, weight, bias):
            return F.linear(input, weight, bias)

    class LinearNoBias(Module):
        def forward(self, input, weight):
            return F.linear(input, weight)

    input2d = torch.rand([2, 2]).float()
    weight1d = torch.rand([2]).float()
    weight2d = torch.rand([2, 2]).float()
    bias1d = torch.rand([2]).float()
    bias2d = torch.rand([2, 2]).float()
    # 2D input, 2D weight, 1D bias
    verify_model(Linear(), input_data=[input2d, weight2d, bias1d])
    # 2D input, 2D weight, 2D bias
    verify_model(Linear(), input_data=[input2d, weight2d, bias2d])
    # 2D input, 2D weight, no bias
    verify_model(LinearNoBias(), input_data=[input2d, weight2d])
    # 2D input, 1D weight, 1D bias is not supported by torch.linear()
    # 2D input, 1D weight, no bias
    verify_model(LinearNoBias(), input_data=[input2d, weight1d])
    # TODO: Add the following cases when matmul(1D, _) is supported by TVM
    # 1D input, 2D weight, 1D bias
    # 1D input, 2D weight, no bias
    # 1D input, 1D weight, scalar bias
    # 1D input, 1D weight, no bias


@tvm.testing.uses_gpu
def test_forward_dropout():
    torch.set_grad_enabled(False)
    input_shape = [1, 3, 10, 10]
    input_data = torch.rand(input_shape).float()
    verify_model(torch.nn.Dropout(p=0.5).eval(), input_data=input_data[0, 0])
    verify_model(torch.nn.Dropout2d(p=0.5).eval(), input_data=input_data[0])
    verify_model(torch.nn.Dropout3d(p=0.5).eval(), input_data=input_data)
    verify_model(torch.nn.AlphaDropout(p=0.5).eval(), input_data=input_data[0, 0])


@tvm.testing.uses_gpu
def test_forward_slice():
    torch.set_grad_enabled(False)
    input_shape = [1, 3, 10, 10]

    class Slice1(Module):
        def forward(self, *args):
            return args[0][:, :, :, :3]

    class Slice2(Module):
        def forward(self, *args):
            return args[0][0, :, :-3, :]

    class Slice3(Module):
        def forward(self, *args):
            x0 = torch.tensor(2) - torch.tensor(1)
            x1 = torch.tensor(3) + torch.tensor(1)
            return args[0][:, x0:, 1:x1, :]

    class SliceWithStride(torch.nn.Module):
        def forward(self, x):
            return x[..., 0::2] + x[..., 1::2]

    class SliceWithStride2(torch.nn.Module):
        def forward(self, x):
            return x[0::2, 0::2] + x[1::2, 1::2]

    class DynamicLengthSlice(torch.nn.Module):
        def forward(self, values, length):
            return values[0:length]

    input_data = torch.rand(input_shape).float()
    verify_model(Slice1(), input_data=input_data)
    verify_model(Slice2(), input_data=input_data)
    verify_model(Slice3(), input_data=input_data)
    verify_model(SliceWithStride(), input_data=torch.randn(1, 4))
    verify_model(SliceWithStride2(), input_data=torch.randn(4, 4))

    inp = torch.tensor([[1, 2, 3], [4, 5, 6], [7, 8, 9]])
    slice_len = torch.tensor(2)
    targets = ["llvm", "cuda"]
    verify_trace_model(DynamicLengthSlice(), [inp, slice_len], targets)


@tvm.testing.uses_gpu
def test_forward_narrow():
    torch.set_grad_enabled(False)
    input_shape = [3, 3]

    class Narrow1(Module):
        def forward(self, *args):
            return torch.narrow(args[0], 0, 0, 2)

    class Narrow2(Module):
        def forward(self, *args):
            return torch.narrow(args[0], 1, 1, 2)

    class Narrow3(Module):
        def forward(self, *args):
            begin = torch.tensor(2) - torch.tensor(1)
            length = torch.tensor(1) * torch.tensor(2)
            return torch.narrow(args[0], 1, begin, length)

    input_data = torch.rand(input_shape).float()
    verify_model(Narrow1(), input_data=input_data)
    verify_model(Narrow2(), input_data=input_data)
    verify_model(Narrow3(), input_data=input_data)


@tvm.testing.uses_gpu
def test_forward_mean():
    torch.set_grad_enabled(False)
    input_shape = [1, 3, 10, 10]

    class Mean1(Module):
        def forward(self, *args):
            return args[0].mean(2)

    input_data = torch.rand(input_shape).float()
    verify_model(Mean1().float().eval(), input_data=input_data)


@tvm.testing.uses_gpu
def test_forward_expand():
    torch.set_grad_enabled(False)

    class Expand1(Module):
        def forward(self, *args):
            return args[0].expand((3, -1, -1, -1))

    input_shape = [1, 3, 10, 10]
    input_data = torch.rand(input_shape).float()
    verify_model(Expand1().float().eval(), input_data=input_data)

    class Expand2(Module):
        def forward(self, *args):
            return args[0].expand((3, 3, 3, 1))

    input_shape = [3, 1]
    input_data = torch.rand(input_shape).float()
    verify_model(Expand2().float().eval(), input_data=input_data)


@tvm.testing.uses_gpu
def test_forward_pow():
    torch.set_grad_enabled(False)
    input_shape = [1, 3, 10, 10]

    class Pow1(Module):
        def forward(self, *args):
            return args[0] ** 2

    input_data = torch.rand(input_shape).float()
    verify_model(Pow1().float().eval(), input_data=input_data)


@tvm.testing.uses_gpu
def test_forward_chunk():
    torch.set_grad_enabled(False)
    input_shape = [1, 3, 14, 14]

    class Chunk1(Module):
        def forward(self, *args):
            chunks = args[0].chunk(7, 2)
            return torch.cat(chunks, 2)

    input_data = torch.rand(input_shape).float()
    verify_model(Chunk1().float().eval(), input_data=input_data)


@tvm.testing.uses_gpu
def test_upsample():
    class Upsample(Module):
        def __init__(self, size=None, scale=None, mode="nearest", align_corners=None):
            super().__init__()
            self.size = size
            self.scale = scale
            self.mode = mode
            self.align_corners = align_corners

        def forward(self, x):
            return torch.nn.functional.interpolate(
                x,
                size=self.size,
                scale_factor=self.scale,
                mode=self.mode,
                align_corners=self.align_corners,
            )

    inp = torch.rand((1, 3, 32, 32))
    verify_model(Upsample(size=(64, 64), mode="nearest"), inp)
    verify_model(Upsample(scale=2, mode="nearest"), inp)
    verify_model(Upsample(size=(50, 50), mode="nearest"), inp)
    verify_model(Upsample(size=(64, 64), mode="bilinear", align_corners=True), inp)
    verify_model(Upsample(scale=2, mode="bilinear", align_corners=True), inp)
    verify_model(Upsample(size=(50, 50), mode="bilinear", align_corners=True), inp)


@tvm.testing.uses_gpu
def test_to():
    """ test for aten::to(...) """

    class ToCPU(Module):
        def forward(self, x):
            return x.to("cpu")

    class ToFloat(Module):
        def forward(self, x):
            return x.float()

    class ToInt(Module):
        def forward(self, x):
            return x.int()

    class ToLong(Module):
        def forward(self, x):
            return x.long()

    class ToDouble(Module):
        def forward(self, x):
            return x.double()

    class ToFloat16(Module):
        def forward(self, x):
            return x.to(torch.float16)

    verify_model(ToCPU().eval(), torch.rand((1, 3, 32, 32)))
    verify_model(ToFloat().eval(), torch.zeros((1, 3, 32, 32), dtype=torch.int))
    verify_model(ToFloat().eval(), torch.tensor(2, dtype=torch.int))
    verify_model(ToInt().eval(), torch.zeros((1, 3, 32, 32)))
    verify_model(ToInt().eval(), torch.tensor(0.8))
    verify_model(ToLong().eval(), torch.tensor(0.8))
    verify_model(ToDouble().eval(), torch.tensor(0.8))
    verify_model(ToFloat16().eval(), torch.tensor(2, dtype=torch.float32))
    verify_model(ToFloat16().eval(), torch.zeros((1, 3, 32, 32), dtype=torch.int))


@tvm.testing.uses_gpu
def test_adaptive_pool3d():
    for ishape in [(1, 32, 16, 16, 16), (1, 32, 9, 15, 15), (1, 32, 13, 7, 7)]:
        inp = torch.rand(ishape)
        verify_model(torch.nn.AdaptiveMaxPool3d((1, 1, 1)).eval(), inp)
        verify_model(torch.nn.AdaptiveMaxPool3d((2, 2, 2)).eval(), inp)
        verify_model(torch.nn.AdaptiveAvgPool3d((1, 1, 1)).eval(), inp)
        verify_model(torch.nn.AdaptiveAvgPool3d((2, 2, 2)).eval(), inp)
        verify_model(torch.nn.AdaptiveAvgPool3d((4, 8, 8)).eval(), inp)
        verify_model(torch.nn.AdaptiveMaxPool3d((7, 8, 9)).eval(), inp)


@tvm.testing.uses_gpu
def test_forward_functional_pad():
    torch.set_grad_enabled(False)
    pad = (0, 0)

    class Pad1(Module):
        def forward(self, *args):
            return torch.nn.functional.pad(args[0], pad, "constant", 0)

    input_data = torch.rand((3, 3, 4, 2))
    pad = (1, 1)
    verify_model(Pad1().float().eval(), input_data=input_data)

    pad = (1, 1, 2, 2)
    verify_model(Pad1().float().eval(), input_data=input_data)

    pad = (0, 1, 2, 1, 3, 3)
    verify_model(Pad1().float().eval(), input_data=input_data)


@tvm.testing.uses_gpu
def test_forward_zero_pad2d():
    inp = torch.rand((1, 1, 3, 3))
    verify_model(torch.nn.ZeroPad2d(2).eval(), inp)
    verify_model(torch.nn.ZeroPad2d((1, 1, 2, 0)).eval(), inp)


@tvm.testing.uses_gpu
def test_forward_constant_pad1d():
    inp = torch.rand((1, 2, 4))
    verify_model(torch.nn.ConstantPad2d(2, 3.5).eval(), inp)

    inp = torch.rand((1, 2, 3))
    verify_model(torch.nn.ConstantPad2d((3, 1), 3.5).eval(), inp)


@tvm.testing.uses_gpu
def test_forward_constant_pad2d():
    inp = torch.rand((1, 2, 2, 2))
    verify_model(torch.nn.ConstantPad2d(2, 3.5).eval(), inp)
    verify_model(torch.nn.ConstantPad2d((3, 0, 2, 1), 3.5).eval(), inp)


@tvm.testing.uses_gpu
def test_forward_constant_pad3d():
    inp = torch.rand((1, 3, 2, 2, 2))
    verify_model(torch.nn.ConstantPad3d(3, 3.5).eval(), inp)
    verify_model(torch.nn.ConstantPad3d((3, 4, 5, 6, 0, 1), 3.5).eval(), inp)


@tvm.testing.uses_gpu
def test_forward_reflection_pad1d():
    inp = torch.rand((1, 2, 4))
    verify_model(torch.nn.ReflectionPad1d(2).eval(), inp)
    verify_model(torch.nn.ReflectionPad1d((3, 1)).eval(), inp)

    inp = torch.rand((2, 4, 5))
    verify_model(torch.nn.ReflectionPad1d((2, 3)).eval(), inp)


@tvm.testing.uses_gpu
def test_forward_reflection_pad2d():
    inp = torch.rand((1, 1, 3, 3))
    verify_model(torch.nn.ReflectionPad2d(2).eval(), inp)
    verify_model(torch.nn.ReflectionPad2d((1, 1, 2, 0)).eval(), inp)

    inp = torch.rand((2, 4, 5, 6))
    verify_model(torch.nn.ReflectionPad2d((1, 3, 2, 4)).eval(), inp)


@tvm.testing.uses_gpu
def test_forward_replication_pad1d():
    inp = torch.rand((1, 2, 4))
    verify_model(torch.nn.ReplicationPad1d(2).eval(), inp)
    verify_model(torch.nn.ReplicationPad1d((3, 1)).eval(), inp)

    inp = torch.rand((2, 4, 5))
    verify_model(torch.nn.ReplicationPad1d((2, 3)).eval(), inp)


@tvm.testing.uses_gpu
def test_forward_replication_pad2d():
    inp = torch.rand((1, 1, 3, 3))
    verify_model(torch.nn.ReplicationPad2d(2).eval(), inp)
    verify_model(torch.nn.ReplicationPad2d((1, 1, 2, 0)).eval(), inp)

    inp = torch.rand((2, 4, 5, 6))
    verify_model(torch.nn.ReplicationPad2d((1, 3, 2, 4)).eval(), inp)


@tvm.testing.uses_gpu
def test_forward_replication_pad3d():
    inp = torch.rand((1, 1, 3, 3, 3))
    verify_model(torch.nn.ReplicationPad3d(3).eval(), inp)
    verify_model(torch.nn.ReplicationPad3d((1, 1, 2, 2, 1, 1)).eval(), inp)

    inp = torch.rand((7, 5, 4, 5, 6))
    verify_model(torch.nn.ReplicationPad3d((2, 3, 2, 5, 1, 4)).eval(), inp)


@tvm.testing.uses_gpu
def test_forward_upsample3d():
    inp = torch.arange(1, 9, dtype=torch.float32).view(1, 1, 2, 2, 2)
    verify_model(torch.nn.Upsample(scale_factor=2, mode="nearest").eval(), inp)
    verify_model(torch.nn.Upsample(scale_factor=2, mode="trilinear").eval(), inp)
    verify_model(
        torch.nn.Upsample(scale_factor=2, mode="trilinear", align_corners=True).eval(), inp
    )


def test_forward_nms():
    """dynamic Non-Maximum Suppression"""
    torch.set_grad_enabled(False)

    class NonMaxSupression(Module):
        def __init__(self, iou_thres):
            super().__init__()
            self.iou_threshold = iou_thres

        def forward(self, *args):
            return torchvision.ops.nms(args[0], args[1], self.iou_threshold)

    # Generate random input data
    def _gen_rand_inputs(num_boxes):
        box_len = 4
        boxes = torch.rand(num_boxes, box_len, dtype=torch.float) * 0.5
        boxes[:, 2] += boxes[:, 0]
        boxes[:, 3] += boxes[:, 1]
        scores = torch.from_numpy(np.random.uniform(-1, 1, size=(num_boxes,)).astype(np.float32))
        return boxes, scores

    targets = ["llvm", "cuda"]

    for num_boxes, iou_thres in [(10, 0.3), (100, 0.5), (500, 0.9)]:
        in_boxes, in_scores = _gen_rand_inputs(num_boxes)
        verify_trace_model(NonMaxSupression(iou_thres), [in_boxes, in_scores], targets)


def test_forward_roi_align():
    """ROI align"""
    torch.set_grad_enabled(False)

    class ROIAlign(Module):
        def __init__(self, output_sizes, spatial_scale=1.0, sampling_ratio=-1):
            super().__init__()
            self.spatial_scale = spatial_scale
            self.sampling_ratio = sampling_ratio
            self.output_sizes = output_sizes

        def forward(self, *args):
            return torchvision.ops.roi_align(
                args[0],
                args[1],
                self.output_sizes,
                self.spatial_scale,
                self.sampling_ratio,
            )

    in_data = torch.Tensor(np.random.uniform(size=(1, 8, 100, 100)))
    in_boxes = torch.Tensor(np.random.uniform(0.0, 100.0, size=(35, 4)))
    in_batch = torch.zeros((35, 1), dtype=torch.float)
    in_boxes = torch.cat([in_batch, in_boxes], dim=1)

    verify_model(ROIAlign(7), [in_data, in_boxes])
    verify_model(ROIAlign((10, 10), 0.7, 5), [in_data, in_boxes])
    verify_model(ROIAlign(15, 0.9, 3), [in_data, in_boxes])


@tvm.testing.uses_gpu
def test_conv3d():
    for ishape in [(1, 32, 16, 16, 16), (1, 32, 9, 15, 15), (1, 32, 13, 7, 7)]:
        inp = torch.rand(ishape)
        verify_model(torch.nn.Conv3d(32, 16, (3, 3, 3), padding=(1, 1, 1)).eval(), inp),
        verify_model(torch.nn.Conv3d(32, 16, (5, 5, 5), padding=(2, 2, 2)).eval(), inp),
        verify_model(torch.nn.Conv3d(32, 16, kernel_size=1).eval(), inp)
        # downsample
        verify_model(torch.nn.Conv3d(32, 16, kernel_size=1, stride=2).eval(), inp)


@tvm.testing.uses_gpu
def test_conv3d_transpose():
    for ishape in [(1, 8, 10, 5, 10), (1, 8, 5, 8, 8), (1, 8, 13, 7, 7)]:
        inp = torch.rand(ishape)
        verify_model(
            torch.nn.ConvTranspose3d(
                in_channels=8, out_channels=33, kernel_size=3, stride=2
            ).eval(),
            inp,
        ),
        verify_model(
            torch.nn.ConvTranspose3d(
                in_channels=8,
                out_channels=20,
                kernel_size=(3, 5, 2),
                stride=(2, 1, 1),
                padding=(0, 4, 2),
            ).eval(),
            inp,
        ),
        verify_model(
            torch.nn.ConvTranspose3d(in_channels=8, out_channels=20, kernel_size=1).eval(), inp
        )
        verify_model(
            torch.nn.ConvTranspose3d(in_channels=8, out_channels=5, kernel_size=1, stride=2).eval(),
            inp,
        )


# Model tests
@tvm.testing.uses_gpu
def test_resnet18():
    torch.set_grad_enabled(False)
    verify_model("resnet18", atol=1e-4, rtol=1e-4)


@tvm.testing.uses_gpu
def test_squeezenet1_0():
    torch.set_grad_enabled(False)
    verify_model("squeezenet1_0", atol=1e-4, rtol=1e-4)


@tvm.testing.uses_gpu
def test_squeezenet1_1():
    torch.set_grad_enabled(False)
    verify_model("squeezenet1_1", atol=1e-4, rtol=1e-4)


@tvm.testing.uses_gpu
def test_densenet121():
    torch.set_grad_enabled(False)
    verify_model("densenet121", atol=1e-4, rtol=1e-4)


@tvm.testing.uses_gpu
def test_inception_v3():
    torch.set_grad_enabled(False)
    verify_model("inception_v3", atol=1e-4, rtol=1e-4)


@tvm.testing.uses_gpu
def test_googlenet():
    torch.set_grad_enabled(False)
    verify_model("googlenet", atol=1e-4, rtol=1e-4)


@tvm.testing.uses_gpu
def test_mnasnet0_5():
    torch.set_grad_enabled(False)
    verify_model("mnasnet0_5", atol=1e-4, rtol=1e-4)


@tvm.testing.uses_gpu
def test_mobilenet_v2():
    torch.set_grad_enabled(False)
    verify_model("mobilenet_v2", atol=1e-4, rtol=1e-4)


"""
#TODO: Fix VGG and AlexNet issues (probably due to pooling)
@tvm.testing.uses_gpu
def test_alexnet():
    torch.set_grad_enabled(False)
    verify_model("alexnet")

@tvm.testing.uses_gpu
def test_vgg11():
    torch.set_grad_enabled(False)
    verify_model("vgg11")

@tvm.testing.uses_gpu
def test_vgg11_bn():
    torch.set_grad_enabled(False)
    verify_model("vgg11_bn")
"""


@tvm.testing.uses_gpu
def test_custom_conversion_map():
    def get_roi_align():
        pool_size = 5
        n_channels = 2 * (pool_size ** 2)
        x = torch.rand(2, n_channels, 10, 10)
        rois = torch.tensor(
            [
                [0, 0, 0, 9, 9],  # format is (xyxy)
                [0, 0, 5, 4, 9],
                [0, 5, 5, 9, 9],
                [1, 0, 0, 9, 9],
            ],
            dtype=torch.float,
        )
        roi_align = torchvision.ops.RoIAlign(pool_size, spatial_scale=1, sampling_ratio=-1)
        return roi_align.eval(), [x, rois]

    def convert_roi_align():
        def _impl(inputs, input_types):
            spatial_scale = inputs[2]
            pooled_size = (inputs[3], inputs[4])
            sampling_ratio = inputs[5]
            return relay.op.vision.roi_align(
                inputs[0], inputs[1], pooled_size, spatial_scale, sampling_ratio
            )

        return _impl

    custom_map = {"torchvision::roi_align": convert_roi_align()}
    model, inputs = get_roi_align()

    verify_model(model, inputs, custom_map)


@tvm.testing.uses_gpu
def test_segmentation_models():
    class SegmentationModelWrapper(Module):
        def __init__(self, model):
            super().__init__()
            self.model = model

        def forward(self, inp):
            out = self.model(inp)
            return out["out"]

    fcn = torchvision.models.segmentation.fcn_resnet101(pretrained=True)
    deeplab = torchvision.models.segmentation.deeplabv3_resnet101(pretrained=True)

    inp = [torch.rand((1, 3, 300, 300), dtype=torch.float)]

    verify_model(SegmentationModelWrapper(fcn.eval()), inp, atol=1e-4, rtol=1e-4)
    verify_model(SegmentationModelWrapper(deeplab.eval()), inp, atol=1e-4, rtol=1e-4)


@tvm.testing.uses_gpu
def test_3d_models():
    input_shape = (1, 3, 4, 56, 56)
    resnet3d = torchvision.models.video.r3d_18(pretrained=True).eval()
    verify_model(resnet3d, [torch.rand(input_shape)], atol=1e-4, rtol=1e-4)


def _get_default_vm_targets():
    return [tgt for (tgt, _) in tvm.testing.enabled_targets()]


def verify_script_model(pt_model, ishapes, targets, idtype=None):
    script_module = torch.jit.script(pt_model)

    verify_model_vm(script_module, ishapes, idtype=idtype, targets=targets)


def verify_trace_model(pt_model, idata, targets):
    traced_model = torch.jit.trace(pt_model, idata)
    ishapes = [data.shape for data in idata]
    verify_model_vm(traced_model, ishapes, idata=idata, targets=targets)


def convert_pt_to_tvm_type(idtype):
    """ Accepts a pytorch dtype and returns string TVM dtype."""
    # TVM does not support PyTorch complex dtypes
    if idtype == torch.float64:
        curr_dtype = "float64"
    elif idtype == torch.float32:
        curr_dtype = "float32"
    elif idtype == torch.float16:
        curr_dtype = "float16"
    elif idtype == torch.bfloat16:
        curr_dtype = "bfloat16"
    elif idtype == torch.int64:
        curr_dtype = "int64"
    elif idtype == torch.int32:
        curr_dtype = "int32"
    elif idtype == torch.int16:
        curr_dtype = "int16"
    elif idtype == torch.int8:
        curr_dtype = "int8"
    elif idtype == torch.uint8:
        curr_dtype = "uint8"
    elif idtype == torch.bool:
        curr_dtype = "bool"
    else:
        raise NotImplementedError("Unsupported dtype: {}".format(idtype))
    return curr_dtype


def verify_model_vm(input_model, ishapes, idtype=None, idata=None, targets=["llvm"]):
    if not idtype:
        idtype = torch.float

    input_names = ["i{}".format(idx) for idx, ish in enumerate(ishapes)]
    tvm_dtype = convert_pt_to_tvm_type(idtype)
    input_dtypes = [tvm_dtype] * len(input_names)
    input_shapes = list(zip(input_names, list(zip(ishapes, input_dtypes))))

    if idata:
        input_data = idata
    # If no input_data provided, generate random data of specified dtype
    else:
        if idtype == torch.bool:
            input_data = [
                torch.Tensor.bool(torch.randint(low=0, high=2, size=shape)) for shape in ishapes
            ]
        # Torch dtype can be float, complex, int, or Bool. Complex not supported, so if not float or Bool,
        # dtype must be int!
        elif not idtype.is_floating_point:
            input_data = [
                torch.randint(low=0, high=10, size=shape, dtype=idtype) for shape in ishapes
            ]
        else:
            input_data = [torch.randn(shape, dtype=idtype) for shape in ishapes]

    # Compile via VM
    mod, params = relay.frontend.from_pytorch(input_model, input_shapes)

    for tgt in targets:
        print("Running on target", tgt)
        dev = tvm.device(tgt, 0)

        executor = relay.create_executor("vm", mod=mod, device=dev, target=tgt)
        evaluator = executor.evaluate()

        # Inference
        for name, inp in zip(input_names, input_data):
            params[name] = inp.numpy()
        vm_res = evaluator(**params)

        # Baseline result
        with torch.no_grad():
            pt_result = input_model(*input_data)

        # Verify the accuracy
        if isinstance(pt_result, tuple):
            # handle multiple outputs
            for i in range(len(pt_result)):
                tvm_res = vm_res[i].asnumpy()
                tvm.testing.assert_allclose(tvm_res, pt_result[i].numpy(), rtol=1e-5, atol=1e-5)
        elif not isinstance(pt_result, torch.Tensor):
            tvm_res = vm_res.asnumpy().item()
            assert pt_result == tvm_res
        else:
            tvm.testing.assert_allclose(vm_res.asnumpy(), pt_result.numpy(), rtol=1e-5, atol=1e-5)


@tvm.testing.uses_gpu
def test_control_flow():
    class SimpleIf(torch.nn.Module):
        def __init__(self, N, M):
            super().__init__()
            self.weight = torch.nn.Parameter(torch.rand(N, M))

        def forward(self, inp):
            if inp.sum() > 0.0:
                output = self.weight + inp
            else:
                output = self.weight - inp
            return output

    class NestedIf(torch.nn.Module):
        def __init__(self, N, M):
            super().__init__()
            self.weight = torch.nn.Parameter(torch.rand(N, M))

        def forward(self, inp):
            if inp.sum() > 0.0:
                if inp.mean() > 0.0:
                    output = self.weight + inp
                else:
                    output = self.weight - inp
            else:
                if inp.mean() >= 0.0:
                    output = self.weight * inp
                else:
                    output = self.weight / inp

            return output

    class ScalarLoop(torch.nn.Module):
        def forward(self, inp):
            a = 0
            for i in range(inp.size(0)):
                b = i * i
                b = b + 1
                a += b
            if a != 0:
                a += 1
            else:
                a += 2
            return a

    class SimpleLoop(torch.nn.Module):
        def forward(self, inp):
            a = inp
            for i in range(inp.size(0)):
                b = a * 2.0
                c = a + b
                a += c
            return a

    class LoopWithIf(torch.nn.Module):
        def forward(self, inp):
            a = inp
            for i in range(inp.size(0)):
                b = a * 2.0
                b = a + b
                if b.sum() > 0.0:
                    a += b
                else:
                    a -= b
            return a

    class NestedLoop(torch.nn.Module):
        def forward(self, inp):
            a = inp
            for i in range(inp.size(0)):
                b = a * float(i)
                for j in range(inp.size(1)):
                    a += b * float(j)
            return a

    class SimpleScalarWhileLoop(torch.nn.Module):
        def forward(self, inp):
            a = 1
            i = 0
            while i <= inp.size(0):
                a += i
                i += 2
            i = 0
            # also test constant init cond
            while i < 10:
                a += i
                i += 3
            return a

    class SimpleWhileLoop(torch.nn.Module):
        def forward(self, inp):
            a = inp
            i = 0
            while i < inp.size(0):
                a += a * float(i) * 2.0
                i += 1
            return a

    models = [
        SimpleIf(10, 20),
        NestedIf(10, 20),
        ScalarLoop(),
        SimpleLoop(),
        LoopWithIf(),
        SimpleScalarWhileLoop(),
        SimpleWhileLoop(),
        NestedLoop(),
    ]

    for pt_model in models:
        verify_script_model(pt_model.eval(), [(10, 20)], _get_default_vm_targets())


@tvm.testing.uses_gpu
def test_simple_rnn():
    # The mixed tracing and scripting example from
    # https://pytorch.org/tutorials/beginner/Intro_to_TorchScript_tutorial.html#mixing-scripting-and-tracing
    class DecisionGate(torch.nn.Module):
        def forward(self, x):
            if x.sum() > 0:
                return x
            else:
                return -x

    class Cell(torch.nn.Module):
        def __init__(self, dg):
            super(Cell, self).__init__()
            self.dg = dg
            self.linear = torch.nn.Linear(4, 4)

        def forward(self, x, h):
            new_h = torch.tanh(self.dg(self.linear(x)) + h)
            return new_h, new_h

    class RNNLoop(torch.nn.Module):
        def __init__(self):
            super().__init__()
            x = torch.rand(10, 4, dtype=torch.float)
            h = torch.rand(10, 4, dtype=torch.float)
            self.cell = torch.jit.trace(Cell(DecisionGate()), (x, h))

        def forward(self, xs):
            h = torch.zeros(10, 4, dtype=torch.float)
            y = torch.zeros(10, 4, dtype=torch.float)
            for i in range(xs.size(0)):
                y, h = self.cell(xs[i], h)
            return y

    verify_script_model(RNNLoop().eval(), [(10, 10, 4)], _get_default_vm_targets())


@tvm.testing.uses_gpu
def test_forward_reduce_sum():
    torch.set_grad_enabled(False)
    input_shape = [1, 3, 10, 10]

    class ReduceSum1(Module):
        def forward(self, *args):
            return args[0].sum(1)

    class ReduceSum2(Module):
        def forward(self, *args):
            return args[0].sum(dim=1, keepdim=False)

    class ReduceSum3(Module):
        def forward(self, *args):
            return args[0].sum(dim=2, keepdim=True)

    class ReduceSum4(Module):
        def forward(self, *args):
            return args[0].sum(dim=(2, 3), keepdim=True)

    class ReduceSum5(Module):
        def forward(self, *args):
            return args[0].sum(dim=(2, 3), keepdim=False)

    input_data = torch.rand(input_shape).float()
    verify_model(ReduceSum1().float().eval(), input_data=input_data)
    verify_model(ReduceSum2().float().eval(), input_data=input_data)
    verify_model(ReduceSum3().float().eval(), input_data=input_data)
    verify_model(ReduceSum4().float().eval(), input_data=input_data)
    verify_model(ReduceSum5().float().eval(), input_data=input_data)


@tvm.testing.uses_gpu
def test_forward_reduce_prod():
    torch.set_grad_enabled(False)
    input_shape = [1, 3, 10, 10]

    class ReduceProd1(Module):
        def forward(self, *args):
            return args[0].prod(1)

    class ReduceProd2(Module):
        def forward(self, *args):
            return args[0].prod(dim=1, keepdim=False)

    class ReduceProd3(Module):
        def forward(self, *args):
            return args[0].prod(dim=2, keepdim=True)

    input_data = torch.rand(input_shape).float()
    verify_model(ReduceProd1().float().eval(), input_data=input_data)
    verify_model(ReduceProd2().float().eval(), input_data=input_data)
    verify_model(ReduceProd3().float().eval(), input_data=input_data)


@tvm.testing.uses_gpu
def test_forward_argmin():
    torch.set_grad_enabled(False)
    input_shape = [1, 3, 10, 10]

    class ArgMin1(Module):
        def forward(self, *args):
            return args[0].argmin(1)

    class ArgMin2(Module):
        def forward(self, *args):
            return args[0].argmin(dim=1, keepdim=False)

    class ArgMin3(Module):
        def forward(self, *args):
            return args[0].argmin(dim=2, keepdim=True)

    input_data = torch.rand(input_shape).float()
    verify_model(ArgMin1().float().eval(), input_data=input_data)
    verify_model(ArgMin2().float().eval(), input_data=input_data)
    verify_model(ArgMin3().float().eval(), input_data=input_data)


@tvm.testing.uses_gpu
def test_forward_argmax():
    torch.set_grad_enabled(False)
    input_shape = [1, 3, 10, 10]

    class ArgMax1(Module):
        def forward(self, *args):
            return args[0].argmax(1)

    class ArgMax2(Module):
        def forward(self, *args):
            return args[0].argmax(dim=1, keepdim=False)

    class ArgMax3(Module):
        def forward(self, *args):
            return args[0].argmax(dim=2, keepdim=True)

    input_data = torch.rand(input_shape).float()
    verify_model(ArgMax1().float().eval(), input_data=input_data)
    verify_model(ArgMax2().float().eval(), input_data=input_data)
    verify_model(ArgMax3().float().eval(), input_data=input_data)


@tvm.testing.uses_gpu
def test_forward_std():
    torch.set_grad_enabled(False)
    input_shape = [1, 3, 10, 10]

    class Std1(Module):
        def forward(self, *args):
            return args[0].std(1, unbiased=False)

    class Std2(Module):
        def forward(self, *args):
            return args[0].std(dim=1, keepdim=False, unbiased=False)

    class Std3(Module):
        def forward(self, *args):
            return args[0].std(dim=2, keepdim=True, unbiased=False)

    class Std4(Module):
        def forward(self, *args):
            return args[0].std(dim=(2, 3), keepdim=True, unbiased=False)

    class Std5(Module):
        def forward(self, *args):
            return args[0].std(dim=(2, 3), keepdim=False, unbiased=False)

    class Std6(Module):
        def forward(self, *args):
            return args[0].std(unbiased=False)

    class Std7(Module):
        def forward(self, *args):
            return args[0].std(dim=1, keepdim=False, unbiased=True)

    class Std8(Module):
        def forward(self, *args):
            return args[0].std(dim=(2, 3), keepdim=True, unbiased=True)

    class Std9(Module):
        def forward(self, *args):
            return args[0].std(unbiased=True)

    input_data = torch.rand(input_shape).float()
    verify_model(Std1().float().eval(), input_data=input_data)
    verify_model(Std2().float().eval(), input_data=input_data)
    verify_model(Std3().float().eval(), input_data=input_data)
    verify_model(Std4().float().eval(), input_data=input_data)
    verify_model(Std5().float().eval(), input_data=input_data)
    verify_model(Std6().float().eval(), input_data=input_data)
    verify_model(Std7().float().eval(), input_data=input_data)
    verify_model(Std8().float().eval(), input_data=input_data)
    verify_model(Std9().float().eval(), input_data=input_data)


@tvm.testing.uses_gpu
def test_forward_variance():
    torch.set_grad_enabled(False)
    input_shape = [1, 3, 10, 10]

    class Variance1(Module):
        def forward(self, *args):
            return args[0].var(1, unbiased=False)

    class Variance2(Module):
        def forward(self, *args):
            return args[0].var(dim=1, keepdim=False, unbiased=False)

    class Variance3(Module):
        def forward(self, *args):
            return args[0].var(dim=2, keepdim=True, unbiased=False)

    class Variance4(Module):
        def forward(self, *args):
            return args[0].var(dim=(2, 3), keepdim=True, unbiased=False)

    class Variance5(Module):
        def forward(self, *args):
            return args[0].var(dim=(2, 3), keepdim=False, unbiased=False)

    class Variance6(Module):
        def forward(self, *args):
            return args[0].var(unbiased=False)

    class Variance7(Module):
        def forward(self, *args):
            return args[0].var(dim=1, keepdim=False, unbiased=True)

    class Variance8(Module):
        def forward(self, *args):
            return args[0].var(dim=(2, 3), keepdim=True, unbiased=True)

    class Variance9(Module):
        def forward(self, *args):
            return args[0].var(unbiased=True)

    input_data = torch.rand(input_shape).float()
    verify_model(Variance1().float().eval(), input_data=input_data)
    verify_model(Variance2().float().eval(), input_data=input_data)
    verify_model(Variance3().float().eval(), input_data=input_data)
    verify_model(Variance4().float().eval(), input_data=input_data)
    verify_model(Variance5().float().eval(), input_data=input_data)
    verify_model(Variance6().float().eval(), input_data=input_data)
    verify_model(Variance7().float().eval(), input_data=input_data)
    verify_model(Variance8().float().eval(), input_data=input_data)
    verify_model(Variance9().float().eval(), input_data=input_data)


@tvm.testing.uses_gpu
def test_forward_rsub():
    torch.set_grad_enabled(False)

    class Rsub1(Module):
        def forward(self, *args):
            return torch.rsub(args[0], args[1])

    class Rsub2(Module):
        def forward(self, *args):
            return torch.rsub(args[0], args[1], alpha=0.5)

    d1 = torch.rand([1, 3]).float()
    d2 = torch.rand([1, 3]).float()
    d3 = torch.rand([1, 3]).int()
    verify_model(Rsub1().float().eval(), input_data=[d1, d2])
    verify_model(Rsub1().float().eval(), input_data=[d1, d3])
    verify_model(Rsub2().float().eval(), input_data=[d1, d2])
    verify_model(Rsub2().float().eval(), input_data=[d1, d3])


@tvm.testing.uses_gpu
def test_forward_embedding():
    torch.set_grad_enabled(False)

    input_data = torch.randint(0, 10, [2, 4]).long()
    verify_model(torch.nn.Embedding(10, 3).float().eval(), input_data=input_data)

    input_data = torch.randint(0, 4, [2, 3, 4]).long()
    verify_model(torch.nn.Embedding(4, 5, sparse=False).float().eval(), input_data=input_data)

    input_data = torch.randint(0, 4, [2, 3, 4]).long()
    verify_model(torch.nn.Embedding(4, 5, sparse=True).float().eval(), input_data=input_data)


@tvm.testing.uses_gpu
def test_forward_onehot():
    torch.set_grad_enabled(False)

    class OneHot1(Module):
        def forward(self, *args):
            return torch.nn.functional.one_hot(args[0], num_classes=3)

    class OneHot2(Module):
        def forward(self, *args):
            return torch.nn.functional.one_hot(args[0], num_classes=5)

    input_data = torch.arange(0, 5) % 3
    verify_model(OneHot1().float().eval(), input_data=input_data)

    input_data = torch.arange(0, 5) % 4
    verify_model(OneHot2().float().eval(), input_data=input_data)


@tvm.testing.uses_gpu
def test_forward_isfinite():
    torch.set_grad_enabled(False)

    class IsFinite1(Module):
        def forward(self, *args):
            return torch.isfinite(args[0])

    input_data = torch.tensor([1, float("inf"), 2, float("-inf"), float("nan")]).float()
    verify_model(IsFinite1().float().eval(), input_data=input_data)


@tvm.testing.uses_gpu
def test_forward_isnan():
    torch.set_grad_enabled(False)

    class IsNan1(Module):
        def forward(self, *args):
            return torch.isnan(args[0])

    input_data = torch.tensor([1, float("inf"), 2, float("-inf"), float("nan")]).float()
    verify_model(IsNan1().float().eval(), input_data=input_data)


@tvm.testing.uses_gpu
def test_forward_isinf():
    torch.set_grad_enabled(False)

    class IsInf1(Module):
        def forward(self, *args):
            return torch.isinf(args[0])

    input_data = torch.tensor([1, float("inf"), 2, float("-inf"), float("nan")]).float()
    verify_model(IsInf1().float().eval(), input_data=input_data)


@tvm.testing.uses_gpu
def test_forward_clamp():
    torch.set_grad_enabled(False)
    input_shape = [1, 3, 10, 10]

    class Clamp1(Module):
        def forward(self, *args):
            return torch.clamp(args[0], min=-0.5, max=0.5)

    class Clamp2(Module):
        def forward(self, *args):
            return torch.clamp(args[0], min=-0.3)

    class Clamp3(Module):
        def forward(self, *args):
            return torch.clamp(args[0], max=1.0)

    class Clamp_MinExpr_MaxConstant(Module):
        def forward(self, *args):
            h, w = args[0].shape[2:]
            amin = h / 100.0
            return torch.clamp(args[0], min=amin, max=w)

    input_data = torch.rand(input_shape).float()
    verify_model(Clamp1().float().eval(), input_data=input_data)
    verify_model(Clamp2().float().eval(), input_data=input_data)
    verify_model(Clamp3().float().eval(), input_data=input_data)
    verify_model(Clamp_MinExpr_MaxConstant().float().eval(), input_data=input_data)


@tvm.testing.uses_gpu
def test_forward_clamp_():
    torch.set_grad_enabled(False)

    class ClampInPlace(Module):
        def __init__(self, min, max):
            super(ClampInPlace, self).__init__()
            self.min = min
            self.max = max

        def forward(self, *args):
            return torch.clamp_(args[0], self.min, self.max)

    for ishape, min, max in (([4, 8], 0.1, 0.9), ([7, 6], 0.2, 0.5)):
        input_data = torch.rand(ishape).float()
        verify_model(ClampInPlace(min, max).float().eval(), input_data=input_data)


@tvm.testing.uses_gpu
def test_forward_ones():
    torch.set_grad_enabled(False)

    class Ones1(Module):
        def forward(self, *args):
            return torch.ones(2, 3)

    verify_model(Ones1().float().eval(), input_data=[])


@tvm.testing.uses_gpu
def test_forward_ones_like():
    torch.set_grad_enabled(False)
    input_shape = [1, 3, 10, 10]

    class OnesLike1(Module):
        def forward(self, *args):
            return torch.ones_like(args[0])

    class OnesLike2(Module):
        def forward(self, *args):
            return torch.ones_like(args[0], dtype=torch.int8)

    class OnesLike3(Module):
        def forward(self, *args):
            return torch.ones_like(args[0], dtype=torch.float)

    input_data = torch.rand(input_shape).float()
    verify_model(OnesLike1().float().eval(), input_data=input_data)
    verify_model(OnesLike2().float().eval(), input_data=input_data)
    verify_model(OnesLike3().float().eval(), input_data=input_data)


@tvm.testing.uses_gpu
def test_forward_zeros():
    torch.set_grad_enabled(False)

    class Zeros1(Module):
        def forward(self, *args):
            return torch.zeros(2, 3)

    verify_model(Zeros1().float().eval(), input_data=[])


@tvm.testing.uses_gpu
def test_forward_zeros_like():
    torch.set_grad_enabled(False)
    input_shape = [1, 3, 10, 10]

    class ZerosLike1(Module):
        def forward(self, *args):
            return torch.zeros_like(args[0])

    class ZerosLike2(Module):
        def forward(self, *args):
            return torch.zeros_like(args[0], dtype=torch.int32)

    class ZerosLike3(Module):
        def forward(self, *args):
            return torch.zeros_like(args[0], dtype=torch.float)

    input_data = torch.rand(input_shape).float()
    verify_model(ZerosLike1().float().eval(), input_data=input_data)
    verify_model(ZerosLike2().float().eval(), input_data=input_data)
    verify_model(ZerosLike3().float().eval(), input_data=input_data)


@tvm.testing.uses_gpu
def test_forward_full():
    torch.set_grad_enabled(False)

    class Full1(Module):
        def forward(self, *args):
            return torch.full((2, 3), 3.14)

    class Full2(Module):
        def forward(self, *args):
            return torch.full((1, 2, 3), 1.0, dtype=torch.int32)

    verify_model(Full1().float().eval(), input_data=[])
    verify_model(Full2().float().eval(), input_data=[])


@tvm.testing.uses_gpu
def test_forward_full_like():
    torch.set_grad_enabled(False)
    input_shape = [1, 3, 10, 10]

    class FullLike1(Module):
        def forward(self, *args):
            return torch.full_like(args[0], 3.14)

    class FullLike2(Module):
        def forward(self, *args):
            return torch.full_like(args[0], 22.22, dtype=torch.int32)

    class FullLike3(Module):
        def forward(self, *args):
            return torch.full_like(args[0], 1.4, dtype=torch.float)

    input_data = torch.rand(input_shape).float()
    verify_model(FullLike1().float().eval(), input_data=input_data)
    verify_model(FullLike2().float().eval(), input_data=input_data)
    verify_model(FullLike3().float().eval(), input_data=input_data)


@tvm.testing.uses_gpu
def test_forward_linspace():
    torch.set_grad_enabled(False)

    class Linspace1(Module):
        def forward(self, *args):
            return torch.linspace(5, 10, steps=100)

    class Linspace2(Module):
        def forward(self, *args):
            return torch.linspace(-10, 10, steps=5)

    class Linspace3(Module):
        def forward(self, *args):
            return torch.linspace(start=-10, end=10, steps=5)

    class Linspace4(Module):
        def forward(self, *args):
            return torch.linspace(start=-10, end=10, steps=1)

    class Linspace5(Module):
        def forward(self, *args):
            return torch.linspace(1, 2, 1, dtype=torch.int32)

    class Linspace6(Module):
        def forward(self, *args):
            return torch.linspace(start=1, end=6, steps=2)

    class Linspace7(Module):
        def forward(self, *args):
            return torch.linspace(1, 4, steps=100, dtype=torch.float32)

    class Linspace8(Module):
        def forward(self, *args):
            return torch.linspace(1, 2, 1, dtype=torch.int16)

    verify_model(Linspace1().float().eval())
    verify_model(Linspace2().float().eval())
    verify_model(Linspace3().float().eval())
    verify_model(Linspace4().float().eval())
    verify_model(Linspace5().float().eval())
    verify_model(Linspace6().float().eval())
    verify_model(Linspace7().float().eval())
    verify_model(Linspace8().float().eval())


@tvm.testing.uses_gpu
def test_forward_take():
    torch.set_grad_enabled(False)

    class Take1(Module):
        def forward(self, *args):
            indices = torch.tensor([[0, 0], [1, 0]])
            if torch.cuda.is_available():
                indices = indices.cuda()
            return torch.take(args[0], indices)

    class Take2(Module):
        def forward(self, *args):
            return torch.take(args[0], args[1])

    input_data = torch.tensor([[1, 2], [3, 4]])
    verify_model(Take1().float().eval(), input_data=input_data)
    indices = torch.tensor([[0, 0], [1, 0]])
    verify_model(Take2().float().eval(), input_data=[input_data, indices])
    indices = torch.tensor([0, -1])
    verify_model(Take2().float().eval(), input_data=[input_data, indices])


@tvm.testing.uses_gpu
def test_forward_topk():
    torch.set_grad_enabled(False)

    class Topk1(Module):
        def forward(self, *args):
            return torch.topk(args[0], k=3)

    class Topk2(Module):
        def forward(self, *args):
            return torch.topk(args[0], k=3, dim=-2)

    class Topk3(Module):
        def forward(self, *args):
            return torch.topk(args[0], k=3, dim=3)

    class Topk4(Module):
        def forward(self, *args):
            return torch.topk(args[0], k=3, largest=True)

    class Topk5(Module):
        def forward(self, *args):
            return torch.topk(args[0], k=3, largest=False)

    class Topk6(Module):
        def forward(self, *args):
            return torch.topk(args[0], k=3, sorted=True)

    input_shape = [1, 3, 10, 10]
    input_data = torch.rand(input_shape).float()
    verify_model(Topk1().float().eval(), input_data=input_data)
    verify_model(Topk2().float().eval(), input_data=input_data)
    verify_model(Topk3().float().eval(), input_data=input_data)
    verify_model(Topk4().float().eval(), input_data=input_data)
    verify_model(Topk5().float().eval(), input_data=input_data)
    verify_model(Topk6().float().eval(), input_data=input_data)


@tvm.testing.uses_gpu
def test_forward_logical_not():
    torch.set_grad_enabled(False)

    class LogicalNot1(Module):
        def forward(self, *args):
            return torch.logical_not(args[0])

    input_data = torch.tensor([True, False])
    verify_model(LogicalNot1().float().eval(), input_data=input_data)

    input_data = torch.tensor([0, 1, -10], dtype=torch.int8)
    verify_model(LogicalNot1().float().eval(), input_data=input_data)

    input_data = torch.tensor([0.0, 1.5, -10.0], dtype=torch.double)
    verify_model(LogicalNot1().float().eval(), input_data=input_data)

    input_data = torch.tensor([0.0, 1.0, -10.0], dtype=torch.int32)
    verify_model(LogicalNot1().float().eval(), input_data=input_data)


@tvm.testing.uses_gpu
def test_forward_bitwise_not():
    torch.set_grad_enabled(False)

    class BitwiseNot1(Module):
        def forward(self, *args):
            return torch.bitwise_not(args[0])

    input_data = torch.tensor([0, 1, -10], dtype=torch.int8)
    verify_model(BitwiseNot1().float().eval(), input_data=input_data)

    input_data = torch.tensor([0.0, 1.0, -10.0], dtype=torch.int32)
    verify_model(BitwiseNot1().float().eval(), input_data=input_data)

    input_data = torch.tensor([True, False])
    verify_model(BitwiseNot1().float().eval(), input_data=input_data)


@tvm.testing.uses_gpu
def test_forward_bitwise_xor():
    torch.set_grad_enabled(False)

    class BitwiseXor1(Module):
        def forward(self, *args):
            return torch.bitwise_xor(args[0], args[1])

    class BitwiseXor2(Module):
        def forward(self, *args):
            rhs = torch.tensor([1, 0, 3], dtype=torch.int8)
            if torch.cuda.is_available():
                rhs = rhs.cuda()
            return torch.bitwise_xor(args[0], rhs)

    lhs = torch.tensor([-1, -2, 3], dtype=torch.int8)
    rhs = torch.tensor([1, 0, 3], dtype=torch.int8)
    verify_model(BitwiseXor1().float().eval(), input_data=[lhs, rhs])

    lhs = torch.tensor([True, True, False])
    rhs = torch.tensor([False, True, False])
    verify_model(BitwiseXor1().float().eval(), input_data=[lhs, rhs])

    lhs = torch.tensor([-1, -2, 3], dtype=torch.int8)
    verify_model(BitwiseXor2().float().eval(), input_data=[lhs])


@tvm.testing.uses_gpu
def test_forward_logical_xor():
    torch.set_grad_enabled(False)

    class LogicalXor1(Module):
        def forward(self, *args):
            return torch.logical_xor(args[0], args[1])

    class LogicalXor2(Module):
        def forward(self, *args):
            rhs = torch.tensor([1, 0, 3], dtype=torch.int8)
            if torch.cuda.is_available():
                rhs = rhs.cuda()
            return torch.logical_xor(args[0], rhs)

    lhs = torch.tensor([-1, -2, 3], dtype=torch.int8)
    rhs = torch.tensor([1, 0, 3], dtype=torch.int8)
    verify_model(LogicalXor1().float().eval(), input_data=[lhs, rhs])

    lhs = torch.tensor([True, True, False])
    rhs = torch.tensor([False, True, False])
    verify_model(LogicalXor1().float().eval(), input_data=[lhs, rhs])

    lhs = torch.tensor([-1, -2, 3], dtype=torch.int8)
    verify_model(LogicalXor2().float().eval(), input_data=[lhs])


@tvm.testing.uses_gpu
def test_forward_unary():
    torch.set_grad_enabled(False)

    class Sqrt1(Module):
        def forward(self, *args):
            return torch.sqrt(args[0])

    class RSqrt1(Module):
        def forward(self, *args):
            return torch.rsqrt(args[0])

    class Ceil1(Module):
        def forward(self, *args):
            return torch.ceil(args[0])

    class Floor1(Module):
        def forward(self, *args):
            return torch.floor(args[0])

    class Round1(Module):
        def forward(self, *args):
            return torch.round(args[0])

    class Cos1(Module):
        def forward(self, *args):
            return torch.cos(args[0])

    class Sin1(Module):
        def forward(self, *args):
            return torch.sin(args[0])

    class Tan1(Module):
        def forward(self, *args):
            return torch.tan(args[0])

    class Tanh1(Module):
        def forward(self, *args):
            return torch.tanh(args[0])

    class Acos1(Module):
        def forward(self, *args):
            return torch.acos(args[0])

    class Asin1(Module):
        def forward(self, *args):
            return torch.asin(args[0])

    class Atan1(Module):
        def forward(self, *args):
            return torch.atan(args[0])

    class Log1(Module):
        def forward(self, *args):
            return torch.log(args[0])

    class Exp1(Module):
        def forward(self, *args):
            return torch.exp(args[0])

    class Erf1(Module):
        def forward(self, *args):
            return torch.erf(args[0])

    class Trunc1(Module):
        def forward(self, *args):
            return torch.trunc(args[0])

    class Sign1(Module):
        def forward(self, *args):
            return torch.sign(args[0])

    class Neg1(Module):
        def forward(self, *args):
            return torch.neg(args[0])

    class Sinh1(Module):
        def forward(self, *args):
            return torch.sinh(args[0])

    class Cosh1(Module):
        def forward(self, *args):
            return torch.cosh(args[0])

    class Log2_1(Module):
        def forward(self, *args):
            return torch.log2(args[0])

    class Log10_1(Module):
        def forward(self, *args):
            return torch.log10(args[0])

    class Log1p_1(Module):
        def forward(self, *args):
            return torch.log1p(args[0])

    input_shape = [1, 3, 10, 10]
    input_data = torch.rand(input_shape).float()
    verify_model(Sqrt1().float().eval(), input_data=input_data)
    verify_model(RSqrt1().float().eval(), input_data=input_data)
    verify_model(Ceil1().float().eval(), input_data=input_data)
    verify_model(Floor1().float().eval(), input_data=input_data)
    verify_model(Round1().float().eval(), input_data=input_data)
    verify_model(Cos1().float().eval(), input_data=input_data)
    verify_model(Cosh1().float().eval(), input_data=input_data)
    verify_model(Sin1().float().eval(), input_data=input_data)
    verify_model(Sinh1().float().eval(), input_data=input_data)
    verify_model(Tan1().float().eval(), input_data=input_data)
    verify_model(Tanh1().float().eval(), input_data=input_data)
    verify_model(Acos1().float().eval(), input_data=input_data)
    verify_model(Asin1().float().eval(), input_data=input_data)
    verify_model(Atan1().float().eval(), input_data=input_data)
    verify_model(Log1().float().eval(), input_data=input_data)
    verify_model(Log2_1().float().eval(), input_data=input_data)
    verify_model(Log10_1().float().eval(), input_data=input_data)
    verify_model(Log1p_1().float().eval(), input_data=input_data)
    verify_model(Exp1().float().eval(), input_data=input_data)
    verify_model(Erf1().float().eval(), input_data=input_data)
    verify_model(Trunc1().float().eval(), input_data=input_data)
    verify_model(Sign1().float().eval(), input_data=input_data)
    verify_model(Neg1().float().eval(), input_data=input_data)


@tvm.testing.uses_gpu
def test_forward_where():
    torch.set_grad_enabled(False)

    class Where1(Module):
        def forward(self, *args):
            y = torch.ones([3, 2])
            if torch.cuda.is_available():
                y = y.cuda()
            return torch.where(args[0] > 0, args[0], y)

    class Where2(Module):
        def forward(self, *args):
            return torch.where(args[0] > 0, args[0], args[1])

    class Where3(Module):
        def forward(self, *args):
            return torch.where(args[0])[0]

    x = torch.rand([3, 2]).float()
    verify_model(Where1(), input_data=[x])
    y = torch.rand([3, 2])
    verify_model(Where2(), input_data=[x, y])

    # a single argument variant, equivalent to torch.nonzero(..., as_tuple=True)
    inp = torch.rand([10])
    inp[3:8] = 0
    verify_trace_model(Where3(), [inp], ["llvm"])


@tvm.testing.uses_gpu
def test_forward_addcdiv():
    torch.set_grad_enabled(False)

    class Addcdiv1(Module):
        def forward(self, *args):
            t1 = torch.ones([3, 1])
            t2 = torch.ones([1, 3])
            if torch.cuda.is_available():
                t1 = t1.cuda()
                t2 = t2.cuda()
            return torch.addcdiv(args[0], 0.1, t1, t2)

    class Addcdiv2(Module):
        def forward(self, *args):
            return torch.addcdiv(args[0], 0.5, args[1], args[2])

    input_data = torch.rand([1, 3]).float()
    verify_model(Addcdiv1().float().eval(), input_data=input_data)
    t1 = torch.rand([3, 1]).float()
    t2 = torch.rand([1, 3]).float()
    verify_model(Addcdiv2().float().eval(), input_data=[input_data, t1, t2])


@tvm.testing.uses_gpu
def test_forward_addcmul():
    torch.set_grad_enabled(False)

    class Addcmul1(Module):
        def forward(self, *args):
            t1 = torch.ones([3, 1])
            t2 = torch.ones([1, 3])
            if torch.cuda.is_available():
                t1 = t1.cuda()
                t2 = t2.cuda()
            return torch.addcmul(args[0], 0.1, t1, t2)

    class Addcmul2(Module):
        def forward(self, *args):
            return torch.addcmul(args[0], 0.5, args[1], args[2])

    input_data = torch.rand([1, 3]).float()
    verify_model(Addcmul1().float().eval(), input_data=input_data)
    t1 = torch.rand([3, 1]).float()
    t2 = torch.rand([1, 3]).float()
    verify_model(Addcmul2().float().eval(), input_data=[input_data, t1, t2])


@tvm.testing.uses_gpu
def test_forward_true_divide():
    if package_version.parse(torch.__version__) < package_version.parse("1.5.0"):
        return
    torch.set_grad_enabled(False)

    class TrueDivide(Module):
        def forward(self, *args):
            return torch.true_divide(args[0], args[1])

    dividend = torch.rand([5, 3]).float()
    # divisor could be either tensor or scalar
    divisor_tensor = torch.rand([5, 3]).float() + 0.5
    divisor_scalar = torch.tensor(1.0, dtype=torch.float32)
    verify_model(
        TrueDivide().float().eval(), input_data=[dividend, divisor_tensor], atol=1e-4, rtol=1e-4
    )
    verify_model(
        TrueDivide().float().eval(), input_data=[dividend, divisor_scalar], atol=1e-4, rtol=1e-4
    )


@tvm.testing.uses_gpu
def test_forward_is_floating_point():
    torch.set_grad_enabled(False)

    class IsFloatingPoint(Module):
        def forward(self, arg):
            # `torch.jit.trace` cannot accept something that outputs
            # a Bool, so `torch.jit.script` will be used instead
            return torch.is_floating_point(arg)

    targets = _get_default_vm_targets()
    verify_script_model(IsFloatingPoint(), [(1, 1)], targets, idtype=torch.float64)
    verify_script_model(IsFloatingPoint(), [(1, 1)], targets, idtype=torch.float32)
    verify_script_model(IsFloatingPoint(), [(1, 1)], targets, idtype=torch.float16)
    # todo(dvisnty): Run the test for bfloat16 when full bfloat16 support is implemented
    # verify_script_model(IsFloatingPoint(), [(1,1)], targets, idtype=torch.bfloat16)
    verify_script_model(IsFloatingPoint(), [(1, 1)], targets, idtype=torch.int64)
    verify_script_model(IsFloatingPoint(), [(1, 1)], targets, idtype=torch.int32)
    verify_script_model(IsFloatingPoint(), [(1, 1)], targets, idtype=torch.int16)
    verify_script_model(IsFloatingPoint(), [(1, 1)], targets, idtype=torch.int8)
    verify_script_model(IsFloatingPoint(), [(1, 1)], targets, idtype=torch.uint8)


@tvm.testing.uses_gpu
def test_forward_traced_function():
    def fn(t1, t2):
        return t1 + t2

    tensor1 = torch.randn(3, 4)
    tensor2 = torch.randn(3, 4)
    verify_model(fn, input_data=[tensor1, tensor2])


@tvm.testing.uses_gpu
def test_forward_dtypes():
    def fn(t1, t2):
        return 2.5 * t1 + t2

    for dt in [torch.int32, torch.int64, torch.double]:
        tensor1 = torch.randn(3, 4).to(dtype=dt)
        tensor2 = torch.randn(3, 4).to(dtype=dt)
        verify_model(fn, input_data=[tensor1, tensor2])

    class ModuleWithIntParameters(Module):
        def __init__(self, arr):
            super().__init__()
            self.param = torch.nn.Parameter(torch.LongTensor(arr), requires_grad=False)

        def forward(self, x):
            return x.long() + self.param

    shape = (10, 10)
    param = torch.ones(shape, dtype=torch.long)
    inp = torch.ones(shape, dtype=torch.int)
    verify_model(ModuleWithIntParameters(param), input_data=inp)


@tvm.testing.uses_gpu
def test_weight_names():
    tm = torch.jit.trace(torch.nn.Linear(3, 4), [torch.randn(2, 3)])
    mod, params = relay.frontend.from_pytorch(tm, [("input", (2, 3))])
    assert set(params.keys()) == set(n for n, p in tm.named_parameters())


@tvm.testing.uses_gpu
def test_duplicate_weight_use():
    # The test cases doesn't make any sense as a neural network,
    # the issue popped up in shared input/output embeddings of bert,
    # but this is quicker
    class Test(Module):
        def __init__(self):
            super().__init__()
            self.lin = torch.nn.Linear(5, 3)

        def forward(self, x):
            x = self.lin(x)
            x = x @ self.lin.weight
            return x

    verify_model(Test(), input_data=[torch.randn(5, 5)])


@tvm.testing.uses_gpu
def test_forward_matmul():
    torch.set_grad_enabled(False)

    class MatMul1(Module):
        def forward(self, *args):
            return torch.matmul(args[0], args[1])

    # matrix x vector
    tensor1 = torch.randn(3, 4)
    tensor2 = torch.randn(4)
    verify_model(MatMul1().float().eval(), input_data=[tensor1, tensor2])

    # matrix x matrix
    tensor1 = torch.randn(10, 4)
    tensor2 = torch.randn(4, 10)
    verify_model(MatMul1().float().eval(), input_data=[tensor1, tensor2], expected_ops=["nn.dense"])

    # batched matrix x batched matrix
    tensor1 = torch.randn(10, 3, 4)
    tensor2 = torch.randn(10, 4, 5)
    verify_model(
        MatMul1().float().eval(), input_data=[tensor1, tensor2], expected_ops=["nn.batch_matmul"]
    )

    # batched matrix x broadcasted matrix
    tensor1 = torch.randn(10, 3, 4)
    tensor2 = torch.randn(4, 5)
    verify_model(MatMul1().float().eval(), input_data=[tensor1, tensor2], expected_ops=["nn.dense"])

    # broadcasted matrix x batched matrix
    tensor1 = torch.randn(10, 4)
    tensor2 = torch.randn(3, 4, 5)
    verify_model(MatMul1().float().eval(), input_data=[tensor1, tensor2], expected_ops=["nn.dense"])

    # batched matrix x batched matrix
    tensor1 = torch.randn(1, 12, 14, 64)
    tensor2 = torch.randn(1, 12, 64, 14)
    verify_model(MatMul1().float().eval(), input_data=[tensor1, tensor2])


def test_forward_index():
    torch.set_grad_enabled(False)
    input_shape = [3, 4, 5, 6]

    class Index0(Module):
        def forward(self, x):
            return x[[0, 1], [0, 2], :2, 4]

    input_data = torch.rand(input_shape).float()
    verify_model(Index0().eval(), input_data=input_data)

    class Index1(Module):
        def forward(self, x):
            return x[[0], [1, 2, 3, 0], [3, 1, 2, 2], [4, 2, 1, 0]]

    input_data = torch.rand(input_shape).float()
    verify_model(Index1().eval(), input_data=input_data)


def test_logsumexp():
    class Logsumexp(Module):
        def __init__(self, dim, keepdim=False):
            super().__init__()
            self.dim = dim
            self.keepdim = keepdim

        def forward(self, x):
            return torch.logsumexp(x, self.dim, self.keepdim)

    input_shape = (100, 100)
    input_data = torch.rand(input_shape)

    verify_model(Logsumexp(0), input_data=input_data)
    verify_model(Logsumexp(0, keepdim=True), input_data=input_data)
    # Also test on double
    verify_model(Logsumexp(1, keepdim=True), input_data=input_data.double())


def test_stack():
    class Stack(torch.nn.Module):
        def __init__(self, axis=0):
            super().__init__()
            self.axis = axis

        def forward(self, x):
            return torch.stack((x, x), dim=self.axis)

    inp = torch.randn(8, 8, 8)
    verify_model(Stack(), input_data=inp)
    verify_model(Stack(axis=-1), input_data=inp)
    verify_model(Stack(axis=3), input_data=inp)
    verify_model(Stack(axis=-4), input_data=inp)


def test_stack_dynamic():
    class Stack(torch.nn.Module):
        def forward(self, x):
            tensor_list = []
            for i in range(x.size(0)):
                # this is a workaround to avoid generating impure aten::append op
                tensor_list += [x[i]]
            # relay tensor array only supports stacking on the first axis
            return torch.stack(tensor_list, dim=0)

    verify_script_model(Stack(), [(8, 8, 8)], _get_default_vm_targets())


def test_forward_unbind():
    class Unbind(torch.nn.Module):
        def __init__(self, axis=0):
            super().__init__()
            self.axis = axis

        def forward(self, x):
            return torch.unbind(x, self.axis)

    inp = torch.randn(8, 8, 8)
    verify_model(Unbind(0), input_data=inp)
    verify_model(Unbind(1), input_data=inp)
    verify_model(Unbind(2), input_data=inp)


def test_forward_nonzero():
    class Nonzero(Module):
        def __init__(self, as_tuple=False):
            super().__init__()
            self.as_tuple = as_tuple

        def forward(self, data):
            return torch.nonzero(data, as_tuple=self.as_tuple)

    inp = torch.Tensor(np.array([[0, 1, 0], [2, 0, 9], [-1, -1, 0]]).astype("float32"))
    verify_trace_model(Nonzero(), [inp], ["llvm"])


def test_forward_scatter():
    # integer cannot be traced
    def test_fn_scatter(dim):
        return lambda data, index, src: torch.scatter(data, dim=dim, index=index, src=src)

    def test_fn_scatter_add(dim):
        return lambda data, index, src: torch.scatter_add(data, dim=dim, index=index, src=src)

    in_data = torch.zeros(3, 5)
    in_index = torch.tensor([[0, 1, 2, 0, 0], [2, 0, 0, 1, 2]])
    in_src = torch.rand(2, 5)

    targets = ["llvm", "cuda"]
    verify_trace_model(test_fn_scatter(0), [in_data, in_index, in_src], targets)
    verify_trace_model(test_fn_scatter_add(0), [in_data, in_index, in_src], targets)

    in_data = torch.zeros(2, 4)
    in_index = torch.tensor([[2], [3]])
    in_src = torch.rand(2, 1)

    verify_trace_model(test_fn_scatter(1), [in_data, in_index, in_src], targets)
    verify_trace_model(test_fn_scatter_add(1), [in_data, in_index, in_src], targets)


def test_forward_index_put():
    # torch.index_put for 2D tensor and default accumulate (False)
    def test_fn_index_put2():
        return lambda data, xidx, yidx, values: torch.index_put(
            data, indices=[xidx, yidx], values=values
        )

    # torch.index_put for 3D tensor and accumulate=True
    def test_fn_index_put3a():
        return lambda data, xidx, yidx, zidx, values: torch.index_put(
            data, indices=[xidx, yidx, zidx], values=values, accumulate=True
        )

    shape = (3, 5)
    in_data = torch.zeros(shape)
    xidx = torch.tensor([0, 1, 2, 2])
    yidx = torch.tensor([0, 1, 3, 4])
    values = torch.tensor([2.0, 4.0, 7.0, 9.0])

    targets = ["llvm", "cuda"]
    verify_trace_model(test_fn_index_put2(), [in_data, xidx, yidx, values], targets)

    shape = (3, 5, 3)
    in_data = torch.zeros(shape)
    xidx = torch.tensor([0, 1, 2, 2, 0])
    yidx = torch.tensor([0, 1, 3, 4, 0])
    zidx = torch.tensor([0, 1, 1, 2, 0])
    values = torch.tensor([2.0, 4.0, 7.0, 9.0, 1.0])

    verify_trace_model(test_fn_index_put3a(), [in_data, xidx, yidx, zidx, values], targets)


def test_numel():
    class Numel(Module):
        def forward(self, data):
            return torch.tensor(torch.numel(data))

    targets = _get_default_vm_targets()
    verify_script_model(Numel(), [(1,)], targets)
    verify_script_model(Numel(), [(3, 5)], targets)
    verify_script_model(Numel(), [(3, 5, 8)], targets)


def test_forward_pretrained_bert_base_uncased():
    ######################################################################
    # This is an example how to run BERT models using TVM
    # ---------------------------------------------------
    """
    Refer the bert example given in https://pypi.org/project/pytorch-pretrained-bert

    # To get started, pretrained bert package needs to be installed as prerequisite.

    .. code-block:: bash

        # install bert package
        pip install pytorch_pretrained_bert==0.6.2 --user
    """

    try:
        from pytorch_pretrained_bert import BertForMaskedLM, BertTokenizer
    except:
        print("Torch pretrained bert package must be installed to run this script.")
        return

    ######################################################################
    # Load the tokenizer and tokenize the input
    # -----------------------------------------

    # Load pre-trained model tokenizer (vocabulary)
    tokenizer = BertTokenizer.from_pretrained("bert-base-uncased")

    # Tokenized input
    text = "[CLS] Who was Jim Henson ? [SEP] Jim Henson was a puppeteer [SEP]"
    tokenized_text = tokenizer.tokenize(text)

    # Mask a token that we will try to predict back with `BertForMaskedLM`
    masked_index = 8
    tokenized_text[masked_index] = "[MASK]"
    assert tokenized_text == [
        "[CLS]",
        "who",
        "was",
        "jim",
        "henson",
        "?",
        "[SEP]",
        "jim",
        "[MASK]",
        "was",
        "a",
        "puppet",
        "##eer",
        "[SEP]",
    ]

    # Convert token to vocabulary indices
    indexed_tokens = tokenizer.convert_tokens_to_ids(tokenized_text)
    # Define sentence A and B indices associated to 1st and 2nd sentences (see paper)
    segments_ids = [0, 0, 0, 0, 0, 0, 0, 1, 1, 1, 1, 1, 1, 1]

    # Convert inputs to PyTorch tensors
    tokens_tensor = torch.tensor([indexed_tokens])
    segments_tensors = torch.tensor([segments_ids])

    ######################################################################
    # Load a pretrained PyTorch model bert-base-uncased
    # -------------------------------------------------

    # Bert Model with a language modeling
    model = BertForMaskedLM.from_pretrained("bert-base-uncased")
    model.eval()

    ######################################################################
    # Predict all tokens with pytorch
    # -------------------------------

    with torch.no_grad():
        torch_preds = model(tokens_tensor, segments_tensors)

    ######################################################################
    # Make TorchScripted model via jit trace
    # --------------------------------------

    scripted_model = torch.jit.trace(model, (tokens_tensor, segments_tensors)).eval()

    ######################################################################
    # Import the graph to Relay
    # -------------------------
    # Convert PyTorch graph to Relay graph. The input name can be arbitrary.

    input_1 = "input_ids"
    input_2 = "input.2"
    shape_list = [(input_1, list(tokens_tensor.shape)), (input_2, list(segments_tensors.shape))]

    mod, params = relay.frontend.from_pytorch(scripted_model, shape_list)

    ######################################################################
    # Compile the model with relay
    # ----------------------------

    target = "llvm"
    with tvm.transform.PassContext(opt_level=3):
        relay_graph, relay_lib, relay_params = relay.build(mod, target=target, params=params)

    ######################################################################
    # Execute on TVM
    # --------------

    dev = tvm.device(target, 0)
    relay_model = graph_executor.create(relay_graph, relay_lib, dev)
    relay_model.set_input(**relay_params)
    relay_model.set_input(input_1, tokens_tensor)
    relay_model.set_input(input_2, segments_tensors)
    relay_model.run()
    compiled_output = relay_model.get_output(0).asnumpy()

    ######################################################################
    # Validate the outputs
    # --------------------
    # Compare the torch and tvm outputs

    tvm.testing.assert_allclose(torch_preds, compiled_output, rtol=1e-3, atol=1e-3)

    ######################################################################
    # Process the output
    # ------------------
    # Process the model output to token.

    # Torch output to token
    torch_pred_idx = torch.argmax(torch_preds[0, masked_index]).item()
    torch_pred_token = tokenizer.convert_ids_to_tokens([torch_pred_idx])[0]

    # TVM output to token
    tvm_pred_idx = compiled_output[0, masked_index].argmax()
    tvm_pred_token = tokenizer.convert_ids_to_tokens([tvm_pred_idx])[0]

    assert torch_pred_idx == tvm_pred_idx
    assert torch_pred_token == tvm_pred_token

    # Print the outputs
    print("Torch top-1 id: {}, token: {}".format(torch_pred_idx, torch_pred_token))
    print("TVM   top-1 id: {}, token: {}".format(tvm_pred_idx, tvm_pred_token))


def test_convert_torch_script_with_input_types():
    def model_fn(x, y):
        x = x.to(dtype=torch.int32)
        y = x + y
        return y

    ishape = (4, 5)
    input_x = torch.rand(ishape, dtype=torch.float32)
    input_y = torch.randint(low=0, high=100, size=ishape, dtype=torch.int32)
    inputs = [input_x, input_y]
    script_module = torch.jit.trace(model_fn, inputs)

    fname = "tmp.pt"
    torch.jit.save(script_module, fname)
    loaded = torch.jit.load(fname)
    os.remove(fname)

    verify_model(loaded.eval(), input_data=inputs)

    def expected(x_shape, y_shape):
        # use a fixed order of args so alpha equal check can pass
        x = relay.var("x", shape=x_shape, dtype="float32")
        y = relay.var("y", shape=y_shape, dtype="int32")
        args = [x, y]
        x1 = relay.cast(x, "int32")
        y1 = relay.add(x1, y)
        mod = tvm.IRModule.from_expr(relay.Function(args, y1))
        return mod["main"]

    input_infos = [("input0", (ishape, "float")), ("input1", (ishape, "int"))]
    mod, params = relay.frontend.from_pytorch(loaded, input_infos)

    expected_mod = expected(ishape, ishape)

    assert tvm.ir.structural_equal(expected_mod, mod["main"], map_free_vars=True)


def test_bincount():
    def test_fn(x, weights=None):
        return torch.bincount(x, weights=weights)

    inp = torch.randint(0, 100, (10000,), dtype=torch.int64)
    weights = torch.linspace(0, 100, steps=10000)

    targets = ["llvm", "cuda"]
    verify_trace_model(test_fn, [inp], targets)
    verify_trace_model(test_fn, [inp, weights], targets)


def test_hard_swish():
    examples = [torch.rand(8).float(), torch.rand(8, 10).float(), torch.rand(1, 1, 10).float()]
    for input in examples:
        verify_model(torch.nn.Hardswish().eval(), input_data=input)
        verify_model(torch.nn.Hardswish(inplace=True).eval(), input_data=input)


def test_hard_sigmoid():
    examples = [torch.rand(8).float(), torch.rand(8, 10).float(), torch.rand(1, 1, 10).float()]
    for input in examples:
        verify_model(torch.nn.Hardsigmoid().eval(), input_data=input)
        verify_model(torch.nn.Hardsigmoid(inplace=True).eval(), input_data=input)


def test_cumsum():
    def test_fn(dim, dtype=None):
        return lambda x: torch.cumsum(x, dim=dim, dtype=dtype)

    inp = torch.randint(0, 100, (10000,), dtype=torch.int32)
    verify_model(test_fn(0), [inp])
    verify_model(test_fn(0), [inp.to(torch.int64)])
    verify_model(test_fn(0, dtype=torch.int64), [inp.to(torch.int64)])

    inp = torch.randn((100, 100), dtype=torch.float32)
    verify_model(test_fn(dim=0, dtype=torch.float64), [inp])
    verify_model(test_fn(dim=1), [inp])

    inp = torch.randn((100, 100), dtype=torch.float32) > 0.5
    verify_model(test_fn(dim=0, dtype=torch.int32), [inp])


def test_masked_fill():
    def test_fn(x, mask):
        return torch.masked_fill(x, mask, 0.0)

    inp = torch.randn(100, 100)
    verify_model(test_fn, [inp, inp > 0.5])
    verify_model(test_fn, [inp.to(torch.float64), inp > 0.5])


def test_transformer():
    model = torch.nn.Transformer(d_model=256, nhead=8, num_encoder_layers=6, num_decoder_layers=6)
    model = model.eval()
    src = torch.rand((10, 32, 256))
    tgt = torch.rand((20, 32, 256))
    verify_model(model.eval(), input_data=[src, tgt])


def test_argsort():
    def test_fn(dim, descending):
        return lambda x: torch.argsort(x, dim=dim, descending=descending)

    inp = torch.randn(100)
    verify_model(test_fn(0, True), [inp])
    verify_model(test_fn(0, False), [inp])

    inp = torch.randn(100, 100)
    verify_model(test_fn(0, True), [inp])
    verify_model(test_fn(0, False), [inp])
    verify_model(test_fn(1, True), [inp])
    verify_model(test_fn(1, False), [inp])


def test_sort():
    def test_fn(dim, descending):
        return lambda x: torch.sort(x, dim=dim, descending=descending)

    inp = torch.randn(100)
    verify_model(test_fn(0, True), [inp])
    verify_model(test_fn(-1, False), [inp])

    inp = torch.randn(100, 100)
    verify_model(test_fn(0, True), [inp])
    verify_model(test_fn(-2, False), [inp])
    verify_model(test_fn(1, True), [inp])
    verify_model(test_fn(-1, False), [inp])


def test_logical_and():
    def test_fn(x, y):
        return torch.logical_and(x, y)

    a = torch.tensor([0, 1, 10, 0], dtype=torch.int8)
    b = torch.tensor([4, 0, 1, 0], dtype=torch.int8)
    verify_model(test_fn, [a, b])

    a = torch.tensor([True, False, True])
    b = torch.tensor([True, False, False])
    verify_model(test_fn, [a, b])


def test_masked_select():
    def test_fn(x, mask):
        return torch.masked_select(x, mask)

    for shape in [(10,), (3, 4), (16, 32, 64)]:
        x = torch.randn(*shape)
        mask = x.ge(0.5)
        verify_trace_model(test_fn, [x, mask], ["llvm", "cuda", "nvptx"])


def test_unique():
    def test_fn(is_sorted, return_inverse, return_counts):
        return lambda x: torch.unique(x, is_sorted, return_inverse, return_counts)

    in_data = torch.randint(0, 20, (10,), dtype=torch.int32)
    targets = ["llvm", "cuda", "nvptx"]
    verify_trace_model(test_fn(True, True, True), [in_data], targets)
    verify_trace_model(test_fn(True, False, True), [in_data], targets)
    verify_trace_model(test_fn(True, True, False), [in_data], targets)
    verify_trace_model(test_fn(True, False, True), [in_data], targets)
    in_data = torch.randint(0, 20, (20,), dtype=torch.int64)
    verify_trace_model(test_fn(True, True, True), [in_data], targets)
    verify_trace_model(test_fn(True, False, True), [in_data], targets)
    verify_trace_model(test_fn(True, True, False), [in_data], targets)
    verify_trace_model(test_fn(True, False, True), [in_data], targets)


if __name__ == "__main__":
    # some structural tests
    test_forward_traced_function()
    test_forward_dtypes()
    test_weight_names()
    test_duplicate_weight_use()

    # Single operator tests
    test_forward_pixel_shuffle()
    test_forward_add()
    test_forward_subtract()
    test_forward_multiply()
    test_forward_matmul()
    test_forward_rsub()
    test_forward_onehot()
    test_forward_embedding()
    test_forward_reshape()
    test_forward_reciprocal()
    test_forward_repeat()
    test_forward_repeat_interleave()
    test_forward_squeeze()
    test_forward_unsqueeze()
    test_forward_concatenate()
    test_forward_reduce_sum()
    test_forward_reduce_prod()
    test_forward_argmin()
    test_forward_argmax()
    test_forward_norm()
    test_forward_frobenius_norm()
    test_forward_std()
    test_forward_variance()
    test_forward_relu()
    test_forward_prelu()
    test_forward_leakyrelu()
    test_forward_elu()
    test_forward_celu()
    test_forward_gelu()
    test_forward_selu()
    test_forward_log_sigmoid()
    test_forward_adaptiveavgpool()
    test_forward_maxpool2d()
    test_forward_maxpool1d()
    test_forward_maxpool3d()
    test_forward_hardtanh()
    test_forward_conv()
    test_forward_conv_transpose()
    test_forward_threshold()
    test_forward_contiguous()
    test_forward_batchnorm()
    test_forward_instancenorm()
    test_forward_layernorm()
    test_forward_groupnorm()
    test_forward_transpose()
    test_forward_size()
    test_forward_view()
    test_forward_select()
    test_forward_take()
    test_forward_topk()
    test_forward_where()
    test_forward_addcdiv()
    test_forward_addcmul()
    test_forward_true_divide()
    test_forward_is_floating_point()
    test_forward_clone()
    test_forward_softplus()
    test_forward_softsign()
    test_forward_logsoftmax()
    test_forward_sigmoid()
    test_forward_dense()
    test_forward_avgpool1d()
    test_forward_avgpool2d()
    test_forward_avgpool3d()
    test_forward_dropout()
    test_forward_slice()
    test_forward_narrow()
    test_forward_mean()
    test_forward_expand()
    test_forward_pow()
    test_forward_unary()
    test_forward_clamp()
    test_forward_clamp_()
    test_forward_logical_not()
    test_forward_bitwise_not()
    test_forward_bitwise_xor()
    test_forward_logical_xor()
    test_forward_isfinite()
    test_forward_isnan()
    test_forward_isinf()
    test_forward_ones()
    test_forward_ones_like()
    test_forward_zeros()
    test_forward_zeros_like()
    test_forward_full()
    test_forward_full_like()
    test_forward_linspace()
    test_forward_arange()
    test_forward_mesh_grid()
    test_forward_chunk()
    test_forward_split()
    test_forward_gather()
    test_upsample()
    test_forward_upsample3d()
    test_forward_nms()
    test_forward_roi_align()
    test_to()
    test_flatten()
    test_type_as()
    test_forward_functional_pad()
    test_forward_zero_pad2d()
    test_forward_constant_pad1d()
    test_forward_constant_pad2d()
    test_forward_constant_pad3d()
    test_forward_reflection_pad1d()
    test_forward_reflection_pad2d()
    test_forward_replication_pad1d()
    test_forward_replication_pad2d()
    test_forward_replication_pad3d()
    test_adaptive_pool3d()
    test_conv3d()
    test_conv3d_transpose()
    test_forward_index()
    test_min_max()
    test_logsumexp()
    test_stack()
    test_stack_dynamic()
    test_forward_unbind()
    test_forward_nonzero()
    test_forward_scatter()
    test_forward_index_put()
    test_numel()
    test_bincount()
    test_cumsum()
    test_masked_fill()
    test_transformer()
    test_sort()
    test_argsort()
    test_logical_and()
    test_masked_select()
    test_unique()
    test_hard_swish()
    test_hard_sigmoid()

    # Model tests
    test_resnet18()
    test_squeezenet1_0()
    test_squeezenet1_1()
    test_densenet121()
    # disable inception test for now, since loading it takes ~5min on torchvision-0.5 due to scipy bug
    # See https://discuss.pytorch.org/t/torchvisions-inception-v3-takes-much-longer-to-load-than-other-models/68756
    # test_inception_v3()
    test_googlenet()
    test_mnasnet0_5()
    test_mobilenet_v2()

    test_custom_conversion_map()

    test_segmentation_models()
    test_3d_models()

    # Quantization test
    from qnn_test import test_quantized_imagenet, test_quantized_modules

    test_quantized_modules()
    test_quantized_imagenet()

    # Test simple conditionals and loop
    test_control_flow()
    test_simple_rnn()

    # More complex recurrent models
    from test_lstm import test_custom_lstm

    test_custom_lstm()

    # Test bert model
    test_forward_pretrained_bert_base_uncased()

    # Test convert torch script(jit) with specific inputs' types
    test_convert_torch_script_with_input_types()<|MERGE_RESOLUTION|>--- conflicted
+++ resolved
@@ -32,12 +32,7 @@
 from tvm import relay
 from tvm.contrib import graph_executor
 from tvm.contrib.nvcc import have_fp16
-<<<<<<< HEAD
-import tvm.testing
-from packaging import version as package_version
 import pytest
-=======
->>>>>>> 9b8e9949
 
 sys.setrecursionlimit(10000)
 
