--- conflicted
+++ resolved
@@ -21,14 +21,11 @@
 
 from pytest_lazyfixture import lazy_fixture
 from unittest import mock
-<<<<<<< HEAD
+
 import tvm
-from tvm.driver.tvmc.main import _main
-=======
 from tvm.driver.tvmc.main import _main
 from tvm.driver.tvmc.model import TVMCException
 from tvm.driver.tvmc import compiler
->>>>>>> 5056eb75
 
 
 @pytest.mark.skipif(
@@ -164,7 +161,6 @@
     assert captured.err == expected_err, on_assert_error
 
 
-<<<<<<< HEAD
 @mock.patch("tvm.relay.build", side_effect=tvm.relay.build)
 @mock.patch("tvm.driver.tvmc.model.TVMCPackage.__init__", return_value=None)
 def test_tvmc_workspace_pools_check(mock_pkg, mock_relay, keras_simple, tmpdir_factory):
@@ -186,7 +182,8 @@
     assert (
         len(mock_relay.call_args_list[0][1]["workspace_memory_pools"].pools[0].target_access) == 1
     )
-=======
+
+
 @pytest.fixture
 def paddle_model(paddle_resnet50):
     # If we can't import "paddle" module, skip testing paddle as the input model.
@@ -215,5 +212,4 @@
 
     _main(run_arg)
 
-    mock_compile_model.assert_called_once()
->>>>>>> 5056eb75
+    mock_compile_model.assert_called_once()