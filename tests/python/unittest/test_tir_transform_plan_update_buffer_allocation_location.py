--- conflicted
+++ resolved
@@ -416,8 +416,6 @@
     _ = seq(sch.mod)
 
 
-<<<<<<< HEAD
-=======
 def test_buffer_conditional_lowering():
     """
     Confirm that the `tir.PlanAndUpdateBufferAllocationLocation` pass
@@ -436,6 +434,5 @@
     _check(before, after)
 
 
->>>>>>> 6c343613
 if __name__ == "__main__":
     tvm.testing.main()