--- conflicted
+++ resolved
@@ -203,17 +203,8 @@
             )
             # buffer definition
             buf_type_ids = T.match_buffer(arg_type_ids, [3], dtype="int32")
-<<<<<<< HEAD
-
             packedB = T.Buffer([32768], dtype="float32")
             C_global = T.Buffer([1024], dtype="float32")
-            # var definition
-            # C_global = T.buffer_var("float32", "global")
-            # packedB = T.buffer_var("float32", "global")
-=======
-            packedB = T.Buffer([32768], dtype="float32")
-            C_global = T.Buffer([1024], dtype="float32")
->>>>>>> 6c343613
             # body
             assert num_args == 3, "mmult: num_args should be 3"
             arg0: T.handle = T.tvm_struct_get(args, 0, 12, dtype="handle")
@@ -226,15 +217,9 @@
             A_data: T.handle("int32") = T.tvm_struct_get(arg0, 0, 1, dtype="handle")
             T.attr(A_data, "storage_alignment", 128)
             A = T.Buffer([1024 * 1024], dtype="int32", data=A_data)
-<<<<<<< HEAD
-            buf0_shape_data: T.Ptr[T.int32] = T.tvm_struct_get(arg0, 0, 2, dtype="handle")
-            buf0_shape = T.Buffer([2], dtype="int32", data=buf0_shape_data)
-            buf0_strides_data: T.Ptr[T.int32] = T.tvm_struct_get(arg0, 0, 3, dtype="handle")
-=======
             buf0_shape_data: T.handle("int32") = T.tvm_struct_get(arg0, 0, 2, dtype="handle")
             buf0_shape = T.Buffer([2], dtype="int32", data=buf0_shape_data)
             buf0_strides_data: T.handle("int32") = T.tvm_struct_get(arg0, 0, 3, dtype="handle")
->>>>>>> 6c343613
             buf0_strides = T.Buffer([2], dtype="int32", data=buf0_strides_data)
 
             dev_id: T.int32 = T.tvm_struct_get(arg0, 0, 9, dtype="int32")
@@ -242,29 +227,17 @@
             B_data: T.handle("int32") = T.tvm_struct_get(arg1, 0, 1, dtype="handle")
             T.attr(B_data, "storage_alignment", 128)
             B = T.Buffer([1024 * 1024], dtype="int32", data=B_data)
-<<<<<<< HEAD
-            buf1_shape_data: T.Ptr[T.int32] = T.tvm_struct_get(arg1, 0, 2, dtype="handle")
-            buf1_shape = T.Buffer([2], dtype="int32", data=buf1_shape_data)
-            buf1_strides_data: T.Ptr[T.int32] = T.tvm_struct_get(arg1, 0, 3, dtype="handle")
-=======
             buf1_shape_data: T.handle("int32") = T.tvm_struct_get(arg1, 0, 2, dtype="handle")
             buf1_shape = T.Buffer([2], dtype="int32", data=buf1_shape_data)
             buf1_strides_data: T.handle("int32") = T.tvm_struct_get(arg1, 0, 3, dtype="handle")
->>>>>>> 6c343613
             buf1_strides = T.Buffer([2], dtype="int32", data=buf1_strides_data)
 
             C_data: T.handle("int32") = T.tvm_struct_get(arg2, 0, 1, dtype="handle")
             T.attr(C_data, "storage_alignment", 128)
             C = T.Buffer([1024 * 1024], dtype="int32", data=C_data)
-<<<<<<< HEAD
-            buf2_shape_data: T.Ptr[T.int32] = T.tvm_struct_get(arg2, 0, 2, dtype="handle")
-            buf2_shape = T.Buffer([2], dtype="int32", data=buf2_shape_data)
-            buf2_strides_data: T.Ptr[T.int32] = T.tvm_struct_get(arg2, 0, 3, dtype="handle")
-=======
             buf2_shape_data: T.handle("int32") = T.tvm_struct_get(arg2, 0, 2, dtype="handle")
             buf2_shape = T.Buffer([2], dtype="int32", data=buf2_shape_data)
             buf2_strides_data: T.handle("int32") = T.tvm_struct_get(arg2, 0, 3, dtype="handle")
->>>>>>> 6c343613
             buf2_strides = T.Buffer([2], dtype="int32", data=buf2_strides_data)
 
             assert (((arg0_code == 3) or (arg0_code == 13)) or (arg0_code == 7)) or (
@@ -2275,11 +2248,7 @@
             }
         )
         # body
-<<<<<<< HEAD
-        stack_tcode_data: T.Ptr[T.int32] = T.tvm_stack_alloca("arg_tcode", 10, dtype="handle")
-=======
         stack_tcode_data: T.handle("int32") = T.tvm_stack_alloca("arg_tcode", 10, dtype="handle")
->>>>>>> 6c343613
         stack_tcode = T.Buffer([9], "int32", data=stack_tcode_data)
         stack_value: T.handle = T.tvm_stack_alloca("arg_value", 10, dtype="handle")
         assert num_args == 3, "default_function: num_args should be 3"
@@ -2292,43 +2261,25 @@
 
         A: T.handle = T.tvm_struct_get(arg0, 0, 1, dtype="handle")
         T.attr(A, "storage_alignment", 128)
-<<<<<<< HEAD
-        arg0_shape_data: T.Ptr[T.int64] = T.tvm_struct_get(arg0, 0, 2, dtype="handle")
-        arg0_shape = T.Buffer([6], "int64", data=arg0_shape_data)
-        arg0_strides_data: T.Ptr[T.int64] = T.tvm_struct_get(arg0, 0, 3, dtype="handle")
-=======
         arg0_shape_data: T.handle("int64") = T.tvm_struct_get(arg0, 0, 2, dtype="handle")
         arg0_shape = T.Buffer([6], "int64", data=arg0_shape_data)
         arg0_strides_data: T.handle("int64") = T.tvm_struct_get(arg0, 0, 3, dtype="handle")
->>>>>>> 6c343613
         arg0_strides = T.Buffer([6], "int64", data=arg0_strides_data)
 
         dev_id: T.int32 = T.tvm_struct_get(arg0, 0, 9, dtype="int32")
 
         W: T.handle = T.tvm_struct_get(arg1, 0, 1, dtype="handle")
         T.attr(W, "storage_alignment", 128)
-<<<<<<< HEAD
-        arg1_shape_data: T.Ptr[T.int64] = T.tvm_struct_get(arg1, 0, 2, dtype="handle")
-        arg1_shape = T.Buffer([6], "int64", data=arg1_shape_data)
-        arg1_strides_data: T.Ptr[T.int64] = T.tvm_struct_get(arg1, 0, 3, dtype="handle")
-=======
         arg1_shape_data: T.handle("int64") = T.tvm_struct_get(arg1, 0, 2, dtype="handle")
         arg1_shape = T.Buffer([6], "int64", data=arg1_shape_data)
         arg1_strides_data: T.handle("int64") = T.tvm_struct_get(arg1, 0, 3, dtype="handle")
->>>>>>> 6c343613
         arg1_strides = T.Buffer([6], "int64", data=arg1_strides_data)
 
         Conv: T.handle = T.tvm_struct_get(arg2, 0, 1, dtype="handle")
         T.attr(Conv, "storage_alignment", 128)
-<<<<<<< HEAD
-        arg2_shape_data: T.Ptr[T.int64] = T.tvm_struct_get(arg2, 0, 2, dtype="handle")
-        arg2_shape = T.Buffer([6], "int64", data=arg2_shape_data)
-        arg2_strides_data: T.Ptr[T.int64] = T.tvm_struct_get(arg2, 0, 3, dtype="handle")
-=======
         arg2_shape_data: T.handle("int64") = T.tvm_struct_get(arg2, 0, 2, dtype="handle")
         arg2_shape = T.Buffer([6], "int64", data=arg2_shape_data)
         arg2_strides_data: T.handle("int64") = T.tvm_struct_get(arg2, 0, 3, dtype="handle")
->>>>>>> 6c343613
         arg2_strides = T.Buffer([6], "int64", data=arg2_strides_data)
 
         assert (((arg0_code == 3) or (arg0_code == 13)) or (arg0_code == 7)) or (
@@ -3223,11 +3174,7 @@
         # has been defined, and should not be hoisted into the header of
         # the function as other buffer_decl statements can be.
         A = T.Buffer([1024], dtype="float32", data=A_data)
-<<<<<<< HEAD
-        B_data: T.Ptr[T.float32] = T.tvm_struct_get(arg1, 0, 1, dtype="handle")
-=======
         B_data: T.handle("float32") = T.tvm_struct_get(arg1, 0, 1, dtype="handle")
->>>>>>> 6c343613
         B = T.Buffer([1024], dtype="float32", data=B_data)
 
         B[0] = A[0]
@@ -3334,13 +3281,8 @@
         xx = T.Buffer(shape=[16], dtype="int32", scope="global", data=xx_data)
         yy_data = T.allocate([16], "int32", "shared")
         yy = T.Buffer(shape=[16], dtype="int32", scope="shared", data=yy_data)
-<<<<<<< HEAD
-        a: T.Ptr[T.int32] = T.address_of(xx[0], dtype="handle")
-        b: T.Ptr[T.int32, "shared"] = T.address_of(yy[0], dtype="handle")
-=======
         a: T.handle("int32") = T.address_of(xx[0], dtype="handle")
         b: T.handle("int32", "shared") = T.address_of(yy[0], dtype="handle")
->>>>>>> 6c343613
         T.evaluate(T.call_extern("copy", a, b, dtype=""))
 
     return func_with_ptr_type_annotations
@@ -3590,11 +3532,7 @@
 
 def multi_env_threads():
     @T.prim_func
-<<<<<<< HEAD
-    def func(A: T.Buffer[128, "float32"], C: T.Buffer[128, "float32"]):
-=======
     def func(A: T.Buffer(128, "float32"), C: T.Buffer(128, "float32")):
->>>>>>> 6c343613
         B = T.alloc_buffer([128], dtype="float32")
         for i in T.thread_binding(128, thread="threadIdx.x"):
             B[i] = A[i] + 1.0
@@ -3613,8 +3551,6 @@
     return func
 
 
-<<<<<<< HEAD
-=======
 def let_stmt_var():
     @T.prim_func
     def func():
@@ -3756,7 +3692,6 @@
     return func
 
 
->>>>>>> 6c343613
 ir_generator = tvm.testing.parameter(
     launch_env_thread,
     opt_gemm_normalize,
@@ -3816,15 +3751,12 @@
     *nested_boolean_expressions(),
     multi_env_threads,
     intrinsic_pow,
-<<<<<<< HEAD
-=======
     let_stmt_var,
     let_stmt_value,
     string_stride,
     merge_shape_var_def,
     if_then_else_var,
     tvm_shfl_builtins,
->>>>>>> 6c343613
 )
 
 
