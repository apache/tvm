# Licensed to the Apache Software Foundation (ASF) under one
# or more contributor license agreements.  See the NOTICE file
# distributed with this work for additional information
# regarding copyright ownership.  The ASF licenses this file
# to you under the Apache License, Version 2.0 (the
# "License"); you may not use this file except in compliance
# with the License.  You may obtain a copy of the License at
#
#   http://www.apache.org/licenses/LICENSE-2.0
#
# Unless required by applicable law or agreed to in writing,
# software distributed under the License is distributed on an
# "AS IS" BASIS, WITHOUT WARRANTIES OR CONDITIONS OF ANY
# KIND, either express or implied.  See the License for the
# specific language governing permissions and limitations
# under the License.

import sys
import pytest

import tvm
import tvm.testing
from tvm import tir
from tvm.script import tir as T

import numpy as np


def opt_gemm_normalize():
    @tvm.script.ir_module
    class Module:
        @T.prim_func
        def mmult(A: T.handle, B: T.handle, C: T.handle) -> None:
            # function attr dict
            T.func_attr({"global_symbol": "mmult", "tir.noalias": True})
            # buffer definition
            C_global = T.Buffer([1024, 1024], elem_offset=0, align=64, offset_factor=1)
            packedB = T.Buffer([32, 1024, 32], elem_offset=0, align=64, offset_factor=1)
            A_1 = T.match_buffer(A, [1024, 1024], elem_offset=0, align=64, offset_factor=1)
            B_1 = T.match_buffer(B, [1024, 1024], elem_offset=0, align=64, offset_factor=1)
            C_1 = T.match_buffer(C, [1024, 1024], elem_offset=0, align=64, offset_factor=1)
            # body
            T.realize(packedB[0:32, 0:1024, 0:32], "")
            for x in T.parallel(0, 32):
                for y in T.serial(0, 1024):
                    for z in T.vectorized(0, 32):
                        packedB[x, y, z] = B_1[y, ((x * 32) + z)]
            T.realize(C_1[0:1024, 0:1024], "")
            for x_outer in T.parallel(0, 32):
                for y_outer in T.serial(0, 32):
                    T.realize(
                        C_global[
                            (x_outer * 32) : ((x_outer * 32) + 32),
                            (y_outer * 32) : ((y_outer * 32) + 32),
                        ],
                        "global",
                    )
                    for x_c_init in T.serial(0, 32):
                        for y_c_init in T.vectorized(0, 32):
                            C_global[
                                (x_c_init + (x_outer * 32)), (y_c_init + (y_outer * 32))
                            ] = T.float32(0)
                    for k_outer in T.serial(0, 256):
                        for x_c in T.serial(0, 32):
                            for k_inner in T.unroll(0, 4):
                                for y_c in T.vectorized(0, 32):
                                    C_global[
                                        (x_c + (x_outer * 32)), (y_c + (y_outer * 32))
                                    ] = C_global[(x_c + (x_outer * 32)), (y_c + (y_outer * 32))] + (
                                        A_1[(x_c + (x_outer * 32)), (k_inner + (k_outer * 4))]
                                        * packedB[
                                            T.floordiv((y_c + (y_outer * 32)), 32),
                                            (k_inner + (k_outer * 4)),
                                            T.floormod((y_c + (y_outer * 32)), 32),
                                        ]
                                    )
                    for x_inner in T.serial(0, 32):
                        for y_inner in T.serial(0, 32):
                            C_1[(x_inner + (x_outer * 32)), (y_inner + (y_outer * 32))] = C_global[
                                (x_inner + (x_outer * 32)), (y_inner + (y_outer * 32))
                            ]

    return Module


def opt_gemm_lower():
    @tvm.script.ir_module
    class Module:
        @T.prim_func
        def mmult(A: T.handle, B: T.handle, C: T.handle) -> None:
            # function attr dict
            T.func_attr({"global_symbol": "mmult", "tir.noalias": True})
            A_1 = T.match_buffer(A, [16384], elem_offset=0, align=64, offset_factor=1)
            B_1 = T.match_buffer(B, [1024, 1024], elem_offset=0, align=64, offset_factor=1)
            C_1 = T.match_buffer(C, [16384], elem_offset=0, align=64, offset_factor=1)
            # body
            packedB_data = T.allocate([32768], "float32", "global")
            packedB = T.Buffer(shape=[32768], dtype="float32", scope="global", data=packedB_data)
            for x in T.parallel(0, 32):
                for y in T.serial(0, 1024):
                    packedB[T.ramp(((x * 32768) + (y * 32)), 1, 32)] = B_1[y, T.ramp(x * 32, 1, 32)]
            for x_outer in T.parallel(0, 32):
                C_global_data = T.allocate([1024], "float32", "global")
                C_global = T.Buffer(
                    shape=[1024], dtype="float32", scope="global", data=C_global_data
                )
                for y_outer in T.serial(0, 32):
                    for x_c_init in T.serial(0, 32):
                        C_global[T.ramp((x_c_init * 32), 1, 32)] = T.broadcast(T.float32(0), 32)
                    for k_outer in T.serial(0, 256):
                        for x_c in T.serial(0, 32):
                            C_global[T.ramp((x_c * 32), 1, 32)] = C_global[
                                T.ramp((x_c * 32), 1, 32)
                            ] + (
                                T.broadcast(
                                    A_1[
                                        (((x_outer * 32768) + (x_c * 1024)) + (k_outer * 4)),
                                    ],
                                    32,
                                )
                                * packedB[T.ramp(((y_outer * 32768) + (k_outer * 128)), 1, 32)]
                            )
                            C_global[T.ramp((x_c * 32), 1, 32)] = C_global[
                                T.ramp((x_c * 32), 1, 32)
                            ] + (
                                T.broadcast(
                                    A_1[
                                        ((((x_outer * 32768) + (x_c * 1024)) + (k_outer * 4)) + 1),
                                    ],
                                    32,
                                )
                                * packedB[
                                    T.ramp((((y_outer * 32768) + (k_outer * 128)) + 32), 1, 32)
                                ]
                            )
                            C_global[T.ramp((x_c * 32), 1, 32)] = C_global[
                                T.ramp((x_c * 32), 1, 32)
                            ] + (
                                T.broadcast(
                                    A_1[
                                        ((((x_outer * 32768) + (x_c * 1024)) + (k_outer * 4)) + 2),
                                    ],
                                    32,
                                )
                                * packedB[
                                    T.ramp((((y_outer * 32768) + (k_outer * 128)) + 64), 1, 32)
                                ]
                            )
                            C_global[T.ramp((x_c * 32), 1, 32)] = C_global[
                                T.ramp((x_c * 32), 1, 32)
                            ] + (
                                T.broadcast(
                                    A_1[
                                        ((((x_outer * 32768) + (x_c * 1024)) + (k_outer * 4)) + 3),
                                    ],
                                    32,
                                )
                                * packedB[
                                    T.ramp((((y_outer * 32768) + (k_outer * 128)) + 96), 1, 32)
                                ]
                            )
                    for x_inner in T.serial(0, 32):
                        for y_inner in T.serial(0, 32):
                            C_1[
                                (
                                    (((x_outer * 32768) + (x_inner * 1024)) + (y_outer * 32))
                                    + y_inner
                                )
                            ] = C_global[((x_inner * 32) + y_inner)]

    return Module


def launch_env_thread():
    @T.prim_func
    def main(inputs: T.Buffer((64, 2, 4), "float32")) -> None:
        bx = T.launch_thread("blockIdx.x", 64)
        for i, j in T.grid(2, 4):
            T.evaluate(inputs[bx, i, j])

    return main


def opt_gemm_mod_host():
    @tvm.script.ir_module
    class Module:
        @T.prim_func
        def mmult(
            args: T.handle,
            arg_type_ids: T.handle,
            num_args: T.int32,
            out_ret_value: T.handle,
            out_ret_tcode: T.handle,
        ) -> T.int32:
            # function attr dict
            T.func_attr(
                {
                    "tir.noalias": True,
                    "global_symbol": "mmult",
                    "tir.is_entry_func": True,
                    "calling_conv": 1,
                }
            )
            # buffer definition
            buf_type_ids = T.match_buffer(arg_type_ids, [3], dtype="int32")
            packedB = T.Buffer([32768], dtype="float32")
            C_global = T.Buffer([1024], dtype="float32")
            # body
            assert num_args == 3, "mmult: num_args should be 3"
            arg0: T.handle = T.tvm_struct_get(args, 0, 12, dtype="handle")
            arg0_code: T.int32 = buf_type_ids[0]
            arg1: T.handle = T.tvm_struct_get(args, 1, 12, dtype="handle")
            arg1_code: T.int32 = buf_type_ids[1]
            arg2: T.handle = T.tvm_struct_get(args, 2, 12, dtype="handle")
            arg2_code: T.int32 = buf_type_ids[2]

            A_data: T.handle("int32") = T.tvm_struct_get(arg0, 0, 1, dtype="handle")
            T.attr(A_data, "storage_alignment", 128)
            A = T.Buffer([1024 * 1024], dtype="int32", data=A_data)
            buf0_shape_data: T.handle("int32") = T.tvm_struct_get(arg0, 0, 2, dtype="handle")
            buf0_shape = T.Buffer([2], dtype="int32", data=buf0_shape_data)
            buf0_strides_data: T.handle("int32") = T.tvm_struct_get(arg0, 0, 3, dtype="handle")
            buf0_strides = T.Buffer([2], dtype="int32", data=buf0_strides_data)

            dev_id: T.int32 = T.tvm_struct_get(arg0, 0, 9, dtype="int32")

            B_data: T.handle("int32") = T.tvm_struct_get(arg1, 0, 1, dtype="handle")
            T.attr(B_data, "storage_alignment", 128)
            B = T.Buffer([1024 * 1024], dtype="int32", data=B_data)
            buf1_shape_data: T.handle("int32") = T.tvm_struct_get(arg1, 0, 2, dtype="handle")
            buf1_shape = T.Buffer([2], dtype="int32", data=buf1_shape_data)
            buf1_strides_data: T.handle("int32") = T.tvm_struct_get(arg1, 0, 3, dtype="handle")
            buf1_strides = T.Buffer([2], dtype="int32", data=buf1_strides_data)

            C_data: T.handle("int32") = T.tvm_struct_get(arg2, 0, 1, dtype="handle")
            T.attr(C_data, "storage_alignment", 128)
            C = T.Buffer([1024 * 1024], dtype="int32", data=C_data)
            buf2_shape_data: T.handle("int32") = T.tvm_struct_get(arg2, 0, 2, dtype="handle")
            buf2_shape = T.Buffer([2], dtype="int32", data=buf2_shape_data)
            buf2_strides_data: T.handle("int32") = T.tvm_struct_get(arg2, 0, 3, dtype="handle")
            buf2_strides = T.Buffer([2], dtype="int32", data=buf2_strides_data)

            assert (((arg0_code == 3) or (arg0_code == 13)) or (arg0_code == 7)) or (
                arg0_code == 4
            ), "mmult: Expect arg[0] to be pointer"
            assert (((arg1_code == 3) or (arg1_code == 13)) or (arg1_code == 7)) or (
                arg1_code == 4
            ), "mmult: Expect arg[1] to be pointer"
            assert (((arg2_code == 3) or (arg2_code == 13)) or (arg2_code == 7)) or (
                arg2_code == 4
            ), "mmult: Expect arg[2] to be pointer"
            assert 2 == T.tvm_struct_get(
                arg0, 0, 4, dtype="int32"
            ), "arg0.ndim is expected to equal 2"
            assert 2 == T.tvm_struct_get(
                arg0, 0, 4, dtype="int32"
            ), "arg0.ndim is expected to equal 2"
            assert (
                (T.tvm_struct_get(arg0, 0, 5, dtype="uint8") == T.uint8(2))
                and (T.tvm_struct_get(arg0, 0, 6, dtype="uint8") == T.uint8(32))
            ) and (
                T.tvm_struct_get(arg0, 0, 7, dtype="uint16") == T.uint16(1)
            ), "arg0.dtype is expected to be float32"
            assert 1024 == T.cast(
                buf0_shape[0], "int32"
            ), "Argument arg0.shape[0] has an unsatisfied constraint"
            assert 1024 == T.cast(
                buf0_shape[1], "int32"
            ), "Argument arg0.shape[1] has an unsatisfied constraint"
            if not (T.isnullptr(buf0_strides.data, dtype="bool")):
                assert (1 == T.cast(buf0_strides[1], "int32")) and (
                    1024 == T.cast(buf0_strides[0], "int32")
                ), "arg0.strides: expected to be compact array"
                T.evaluate(0)
            assert T.uint64(0) == T.tvm_struct_get(
                arg0, 0, 8, dtype="uint64"
            ), "Argument arg0.byte_offset has an unsatisfied constraint"
            assert 1 == T.tvm_struct_get(
                arg0, 0, 10, dtype="int32"
            ), "Argument arg0.device_type has an unsatisfied constraint"
            assert 2 == T.tvm_struct_get(
                arg1, 0, 4, dtype="int32"
            ), "arg1.ndim is expected to equal 2"
            assert 2 == T.tvm_struct_get(
                arg1, 0, 4, dtype="int32"
            ), "arg1.ndim is expected to equal 2"
            assert (
                (T.tvm_struct_get(arg1, 0, 5, dtype="uint8") == T.uint8(2))
                and (T.tvm_struct_get(arg1, 0, 6, dtype="uint8") == T.uint8(32))
            ) and (
                T.tvm_struct_get(arg1, 0, 7, dtype="uint16") == T.uint16(1)
            ), "arg1.dtype is expected to be float32"
            assert 1024 == T.cast(
                buf1_shape[0], "int32"
            ), "Argument arg1.shape[0] has an unsatisfied constraint"
            assert 1024 == T.cast(
                buf1_shape[1], "int32"
            ), "Argument arg1.shape[1] has an unsatisfied constraint"
            if not (T.isnullptr(buf1_strides.data, dtype="bool")):
                assert (1 == T.cast(buf1_strides[1], "int32")) and (
                    1024 == T.cast(buf1_strides[0], "int32")
                ), "arg1.strides: expected to be compact array"
                T.evaluate(0)
            assert T.uint64(0) == T.tvm_struct_get(
                arg1, 0, 8, dtype="uint64"
            ), "Argument arg1.byte_offset has an unsatisfied constraint"
            assert 1 == T.tvm_struct_get(
                arg1, 0, 10, dtype="int32"
            ), "Argument arg1.device_type has an unsatisfied constraint"
            assert dev_id == T.tvm_struct_get(
                arg1, 0, 9, dtype="int32"
            ), "Argument arg1.device_id has an unsatisfied constraint"
            assert 2 == T.tvm_struct_get(
                arg2, 0, 4, dtype="int32"
            ), "arg2.ndim is expected to equal 2"
            assert 2 == T.tvm_struct_get(
                arg2, 0, 4, dtype="int32"
            ), "arg2.ndim is expected to equal 2"
            assert (
                (T.tvm_struct_get(arg2, 0, 5, dtype="uint8") == T.uint8(2))
                and (T.tvm_struct_get(arg2, 0, 6, dtype="uint8") == T.uint8(32))
            ) and (
                T.tvm_struct_get(arg2, 0, 7, dtype="uint16") == T.uint16(1)
            ), "arg2.dtype is expected to be float32"
            assert 1024 == T.cast(
                buf2_shape[0], "int32"
            ), "Argument arg2.shape[0] has an unsatisfied constraint"
            assert 1024 == T.cast(
                buf2_shape[1], "int32"
            ), "Argument arg2.shape[1] has an unsatisfied constraint"
            if not (T.isnullptr(buf2_strides.data, dtype="bool")):
                assert (1 == T.cast(buf2_strides[1], "int32")) and (
                    1024 == T.cast(buf2_strides[0], "int32")
                ), "arg2.strides: expected to be compact array"
                T.evaluate(0)
            assert T.uint64(0) == T.tvm_struct_get(
                arg2, 0, 8, dtype="uint64"
            ), "Argument arg2.byte_offset has an unsatisfied constraint"
            assert 1 == T.tvm_struct_get(
                arg2, 0, 10, dtype="int32"
            ), "Argument arg2.device_type has an unsatisfied constraint"
            assert dev_id == T.tvm_struct_get(
                arg2, 0, 9, dtype="int32"
            ), "Argument arg2.device_id has an unsatisfied constraint"
            T.attr(0, "compute_scope", "mmult_compute_")
            T.attr(packedB.data, "storage_scope", "global")
            T.attr(packedB.data, "storage_alignment", 128)
            with T.LetStmt(
                T.TVMBackendAllocWorkspace(1, dev_id, T.uint64(4194304), 2, 32, dtype="handle"),
                var=packedB.data,
            ):
                if T.isnullptr(packedB.data, dtype="bool"):
                    T.evaluate(T.tvm_throw_last_error(dtype="int32"))
                for x in T.parallel(0, 32):
                    for y in T.serial(0, 1024):
                        packedB[T.ramp(((x * 32768) + (y * 32)), 1, 32)] = B[
                            T.ramp(((y * 1024) + (x * 32)), 1, 32)
                        ]
                for x_outer in T.parallel(0, 32):
                    T.attr(C_global.data, "storage_scope", "global")
                    T.attr(C_global.data, "storage_alignment", 128)
                    with T.LetStmt(
                        T.TVMBackendAllocWorkspace(
                            1, dev_id, T.uint64(4096), 2, 32, dtype="handle"
                        ),
                        var=C_global.data,
                    ):
                        if T.isnullptr(C_global.data, dtype="bool"):
                            T.evaluate(T.tvm_throw_last_error(dtype="int32"))
                        for y_outer in T.serial(0, 32):
                            for x_c_init in T.serial(0, 32):
                                C_global[T.ramp((x_c_init * 32), 1, 32)] = T.broadcast(
                                    T.float32(0), 32
                                )
                            for k_outer in T.serial(0, 256):
                                for x_c in T.serial(0, 32):
                                    C_global[T.ramp((x_c * 32), 1, 32)] = T.call_llvm_pure_intrin(
                                        T.uint32(97),
                                        T.uint32(3),
                                        T.broadcast(
                                            A[
                                                (
                                                    ((x_outer * 32768) + (x_c * 1024))
                                                    + (k_outer * 4)
                                                ),
                                            ],
                                            32,
                                        ),
                                        packedB[
                                            T.ramp(((y_outer * 32768) + (k_outer * 128)), 1, 32)
                                        ],
                                        C_global[T.ramp((x_c * 32), 1, 32)],
                                        dtype="float32x32",
                                    )
                                    C_global[T.ramp((x_c * 32), 1, 32)] = T.call_llvm_pure_intrin(
                                        T.uint32(97),
                                        T.uint32(3),
                                        T.broadcast(
                                            A[
                                                (
                                                    (
                                                        ((x_outer * 32768) + (x_c * 1024))
                                                        + (k_outer * 4)
                                                    )
                                                    + 1
                                                ),
                                            ],
                                            32,
                                        ),
                                        packedB[
                                            T.ramp(
                                                (((y_outer * 32768) + (k_outer * 128)) + 32), 1, 32
                                            )
                                        ],
                                        C_global[T.ramp((x_c * 32), 1, 32)],
                                        dtype="float32x32",
                                    )
                                    C_global[T.ramp((x_c * 32), 1, 32)] = T.call_llvm_pure_intrin(
                                        T.uint32(97),
                                        T.uint32(3),
                                        T.broadcast(
                                            A[
                                                (
                                                    (
                                                        ((x_outer * 32768) + (x_c * 1024))
                                                        + (k_outer * 4)
                                                    )
                                                    + 2
                                                ),
                                            ],
                                            32,
                                        ),
                                        packedB[
                                            T.ramp(
                                                (((y_outer * 32768) + (k_outer * 128)) + 64), 1, 32
                                            )
                                        ],
                                        C_global[T.ramp((x_c * 32), 1, 32)],
                                        dtype="float32x32",
                                    )
                                    C_global[T.ramp((x_c * 32), 1, 32)] = T.call_llvm_pure_intrin(
                                        T.uint32(97),
                                        T.uint32(3),
                                        T.broadcast(
                                            A[
                                                (
                                                    (
                                                        ((x_outer * 32768) + (x_c * 1024))
                                                        + (k_outer * 4)
                                                    )
                                                    + 3
                                                ),
                                            ],
                                            32,
                                        ),
                                        packedB[
                                            T.ramp(
                                                (((y_outer * 32768) + (k_outer * 128)) + 96), 1, 32
                                            )
                                        ],
                                        C_global[T.ramp((x_c * 32), 1, 32)],
                                        dtype="float32x32",
                                    )
                            for x_inner in T.serial(0, 32):
                                for y_inner in T.serial(0, 32):
                                    C[
                                        (
                                            (
                                                ((x_outer * 32768) + (x_inner * 1024))
                                                + (y_outer * 32)
                                            )
                                            + y_inner
                                        )
                                    ] = C_global[((x_inner * 32) + y_inner)]
                    if T.TVMBackendFreeWorkspace(1, dev_id, C_global.data, dtype="int32") != 0:
                        T.evaluate(T.tvm_throw_last_error(dtype="int32"))
            if T.TVMBackendFreeWorkspace(1, dev_id, packedB.data, dtype="int32") != 0:
                T.evaluate(T.tvm_throw_last_error(dtype="int32"))

    return Module


def opt_conv_tensorcore_normalize():
    @T.prim_func
    def func(A: T.handle, W: T.handle, Conv: T.handle) -> None:
        # function attr dict
        T.func_attr({"global_symbol": "default_function", "tir.noalias": True})
        # var definition
        bx = T.env_thread("blockIdx.x")
        by = T.env_thread("blockIdx.y")
        bz = T.env_thread("blockIdx.z")
        tx = T.env_thread("threadIdx.x")
        ty = T.env_thread("threadIdx.y")
        tz = T.env_thread("threadIdx.z")
        # buffer definition
        Apad_shared = T.Buffer(
            [16, 16, 16, 16, 16, 16], dtype="float16", elem_offset=0, align=64, offset_factor=1
        )
        Apad_shared_wmma_matrix_a = T.Buffer(
            [16, 16, 16, 16, 16, 16], dtype="float16", elem_offset=0, align=64, offset_factor=1
        )
        BA = T.Buffer([16, 16], dtype="float16", scope="wmma.matrix_a", align=32, offset_factor=256)
        BB = T.Buffer([16, 16], dtype="float16", scope="wmma.matrix_b", align=32, offset_factor=256)
        BC = T.Buffer([16, 16], scope="wmma.accumulator", align=32, offset_factor=256)
        Conv_wmma_accumulator = T.Buffer(
            [16, 14, 14, 32, 16, 16], elem_offset=0, align=64, offset_factor=1
        )
        W_shared = T.Buffer(
            [3, 3, 16, 32, 16, 16], dtype="float16", elem_offset=0, align=64, offset_factor=1
        )
        W_shared_wmma_matrix_b = T.Buffer(
            [3, 3, 16, 32, 16, 16], dtype="float16", elem_offset=0, align=64, offset_factor=1
        )
        buffer = T.Buffer([16, 16], dtype="float16", scope="shared", align=32, offset_factor=256)
        buffer_1 = T.Buffer(
            [16, 16], dtype="float16", scope="wmma.matrix_a", align=32, offset_factor=256
        )
        buffer_2 = T.Buffer([16, 16], dtype="float16", scope="shared", align=32, offset_factor=256)
        buffer_3 = T.Buffer(
            [16, 16], dtype="float16", scope="wmma.matrix_b", align=32, offset_factor=256
        )
        buffer_4 = T.Buffer([16, 16], scope="wmma.accumulator", align=32, offset_factor=256)
        buffer_5 = T.Buffer([16, 16], align=32, offset_factor=256)
        A_1 = T.match_buffer(
            A, [16, 14, 14, 16, 16, 16], dtype="float16", elem_offset=0, align=64, offset_factor=1
        )
        W_1 = T.match_buffer(
            W, [3, 3, 16, 32, 16, 16], dtype="float16", elem_offset=0, align=64, offset_factor=1
        )
        Conv_1 = T.match_buffer(
            Conv, [16, 14, 14, 32, 16, 16], elem_offset=0, align=64, offset_factor=1
        )
        # body
        T.realize(Conv_1[0:16, 0:14, 0:14, 0:32, 0:16, 0:16], "")
        T.launch_thread(bz, 196)
        T.launch_thread(bx, 2)
        T.launch_thread(by, 4)
        T.launch_thread(ty, 4)
        T.launch_thread(tz, 2)
        T.realize(
            Conv_wmma_accumulator[
                ((bx * 8) + (ty * 2)) : (((bx * 8) + (ty * 2)) + 2),
                T.floordiv(bz, 14) : (T.floordiv(bz, 14) + 1),
                T.floormod(bz, 14) : (T.floormod(bz, 14) + 1),
                ((by * 8) + (tz * 4)) : (((by * 8) + (tz * 4)) + 4),
                0:16,
                0:16,
            ],
            "wmma.accumulator",
        )
        for n_c_init in T.serial(0, 2):
            for o_c_init in T.serial(0, 4):
                T.attr(
                    [BC, Conv_wmma_accumulator],
                    "buffer_bind_scope",
                    T.tvm_tuple(
                        (n_c_init + ((bx * 8) + (ty * 2))),
                        1,
                        T.floordiv(bz, 14),
                        1,
                        T.floormod(bz, 14),
                        1,
                        (o_c_init + ((by * 8) + (tz * 4))),
                        1,
                        0,
                        16,
                        0,
                        16,
                        dtype="handle",
                    ),
                )
                T.evaluate(
                    T.tvm_fill_fragment(
                        BC.data,
                        16,
                        16,
                        16,
                        T.floordiv(BC.elem_offset, 256),
                        T.float32(0),
                        dtype="handle",
                    )
                )

        for ic_outer in T.serial(0, 8):
            for kh in T.serial(0, 3):
                T.realize(
                    Apad_shared[
                        (bx * 8) : ((bx * 8) + 8),
                        (T.floordiv(bz, 14) + kh) : ((T.floordiv(bz, 14) + kh) + 1),
                        T.floormod(bz, 14) : (T.floormod(bz, 14) + 3),
                        (ic_outer * 2) : ((ic_outer * 2) + 2),
                        0:16,
                        0:16,
                    ],
                    "shared",
                )
                for ax2 in T.serial(0, 3):
                    for ax3 in T.serial(0, 2):
                        for ax4_ax5_fused_outer in T.serial(0, 8):
                            T.launch_thread(tx, 32)
                            Apad_shared[
                                ((tz + (ty * 2)) + (bx * 8)),
                                (T.floordiv(bz, 14) + kh),
                                (ax2 + T.floormod(bz, 14)),
                                (ax3 + (ic_outer * 2)),
                                T.floordiv((tx + (ax4_ax5_fused_outer * 32)), 16),
                                T.floormod((tx + (ax4_ax5_fused_outer * 32)), 16),
                            ] = T.if_then_else(
                                (
                                    (
                                        (
                                            ((T.floordiv(bz, 14) + kh) >= 1)
                                            and (((T.floordiv(bz, 14) + kh) - 1) < 14)
                                        )
                                        and ((ax2 + T.floormod(bz, 14)) >= 1)
                                    )
                                    and (((ax2 + T.floormod(bz, 14)) - 1) < 14)
                                ),
                                A_1[
                                    ((tz + (ty * 2)) + (bx * 8)),
                                    ((T.floordiv(bz, 14) + kh) - 1),
                                    ((ax2 + T.floormod(bz, 14)) - 1),
                                    (ax3 + (ic_outer * 2)),
                                    T.floordiv((tx + (ax4_ax5_fused_outer * 32)), 16),
                                    T.floormod((tx + (ax4_ax5_fused_outer * 32)), 16),
                                ],
                                T.float16(0),
                                dtype="float16",
                            )
                T.realize(
                    W_shared[
                        kh : (kh + 1),
                        0:3,
                        (ic_outer * 2) : ((ic_outer * 2) + 2),
                        (by * 8) : ((by * 8) + 8),
                        0:16,
                        0:16,
                    ],
                    "shared",
                )
                for ax1 in T.serial(0, 3):
                    for ax2_1 in T.serial(0, 2):
                        T.launch_thread(tx, 32)
                        for ax4_ax5_fused_inner in T.vectorized(0, 8):
                            W_shared[
                                kh,
                                ax1,
                                (ax2_1 + (ic_outer * 2)),
                                ((tz + (ty * 2)) + (by * 8)),
                                T.floordiv((ax4_ax5_fused_inner + (tx * 8)), 16),
                                T.floormod((ax4_ax5_fused_inner + (tx * 8)), 16),
                            ] = W_1[
                                kh,
                                ax1,
                                (ax2_1 + (ic_outer * 2)),
                                ((tz + (ty * 2)) + (by * 8)),
                                T.floordiv((ax4_ax5_fused_inner + (tx * 8)), 16),
                                T.floormod((ax4_ax5_fused_inner + (tx * 8)), 16),
                            ]
                for ic_inner in T.serial(0, 2):
                    for kw in T.serial(0, 3):
                        T.realize(
                            Apad_shared_wmma_matrix_a[
                                ((bx * 8) + (ty * 2)) : (((bx * 8) + (ty * 2)) + 2),
                                (T.floordiv(bz, 14) + kh) : ((T.floordiv(bz, 14) + kh) + 1),
                                (kw + T.floormod(bz, 14)) : ((kw + T.floormod(bz, 14)) + 1),
                                ((ic_outer * 2) + ic_inner) : (((ic_outer * 2) + ic_inner) + 1),
                                0:16,
                                0:16,
                            ],
                            "wmma.matrix_a",
                        )
                        for ax0 in T.serial(0, 2):
                            T.attr(
                                [buffer, Apad_shared],
                                "buffer_bind_scope",
                                T.tvm_tuple(
                                    (ax0 + ((bx * 8) + (ty * 2))),
                                    1,
                                    (T.floordiv(bz, 14) + kh),
                                    1,
                                    (kw + T.floormod(bz, 14)),
                                    1,
                                    ((ic_outer * 2) + ic_inner),
                                    1,
                                    0,
                                    16,
                                    0,
                                    16,
                                    dtype="handle",
                                ),
                            )
                            T.attr(
                                [buffer_1, Apad_shared_wmma_matrix_a],
                                "buffer_bind_scope",
                                T.tvm_tuple(
                                    (ax0 + ((bx * 8) + (ty * 2))),
                                    1,
                                    (T.floordiv(bz, 14) + kh),
                                    1,
                                    (kw + T.floormod(bz, 14)),
                                    1,
                                    ((ic_outer * 2) + ic_inner),
                                    1,
                                    0,
                                    16,
                                    0,
                                    16,
                                    dtype="handle",
                                ),
                            )
                            T.evaluate(
                                T.tvm_load_matrix_sync(
                                    buffer_1.data,
                                    16,
                                    16,
                                    16,
                                    T.floordiv(buffer_1.elem_offset, 256),
                                    T.tvm_access_ptr(
                                        T.type_annotation(dtype="float16"),
                                        buffer.data,
                                        buffer.elem_offset,
                                        256,
                                        1,
                                        dtype="handle",
                                    ),
                                    16,
                                    "row_major",
                                    dtype="handle",
                                )
                            )
                        T.realize(
                            W_shared_wmma_matrix_b[
                                kh : (kh + 1),
                                kw : (kw + 1),
                                ((ic_outer * 2) + ic_inner) : (((ic_outer * 2) + ic_inner) + 1),
                                ((by * 8) + (tz * 4)) : (((by * 8) + (tz * 4)) + 4),
                                0:16,
                                0:16,
                            ],
                            "wmma.matrix_b",
                        )
                        for ax3_1 in T.serial(0, 4):
                            T.attr(
                                [buffer_2, W_shared],
                                "buffer_bind_scope",
                                T.tvm_tuple(
                                    kh,
                                    1,
                                    kw,
                                    1,
                                    ((ic_outer * 2) + ic_inner),
                                    1,
                                    (ax3_1 + ((by * 8) + (tz * 4))),
                                    1,
                                    0,
                                    16,
                                    0,
                                    16,
                                    dtype="handle",
                                ),
                            )
                            T.attr(
                                [buffer_3, W_shared_wmma_matrix_b],
                                "buffer_bind_scope",
                                T.tvm_tuple(
                                    kh,
                                    1,
                                    kw,
                                    1,
                                    ((ic_outer * 2) + ic_inner),
                                    1,
                                    (ax3_1 + ((by * 8) + (tz * 4))),
                                    1,
                                    0,
                                    16,
                                    0,
                                    16,
                                    dtype="handle",
                                ),
                            )
                            T.evaluate(
                                T.tvm_load_matrix_sync(
                                    buffer_3.data,
                                    16,
                                    16,
                                    16,
                                    T.floordiv(buffer_3.elem_offset, 256),
                                    T.tvm_access_ptr(
                                        T.type_annotation(dtype="float16"),
                                        buffer_2.data,
                                        buffer_2.elem_offset,
                                        256,
                                        1,
                                        dtype="handle",
                                    ),
                                    16,
                                    "row_major",
                                    dtype="handle",
                                )
                            )
                        for n_c in T.serial(0, 2):
                            for o_c in T.serial(0, 4):
                                T.attr(
                                    [BA, Apad_shared_wmma_matrix_a],
                                    "buffer_bind_scope",
                                    T.tvm_tuple(
                                        (n_c + ((bx * 8) + (ty * 2))),
                                        1,
                                        (T.floordiv(bz, 14) + kh),
                                        1,
                                        (T.floormod(bz, 14) + kw),
                                        1,
                                        ((ic_outer * 2) + ic_inner),
                                        1,
                                        0,
                                        16,
                                        0,
                                        16,
                                        dtype="handle",
                                    ),
                                )
                                T.attr(
                                    [BB, W_shared_wmma_matrix_b],
                                    "buffer_bind_scope",
                                    T.tvm_tuple(
                                        kh,
                                        1,
                                        kw,
                                        1,
                                        ((ic_outer * 2) + ic_inner),
                                        1,
                                        (o_c + ((by * 8) + (tz * 4))),
                                        1,
                                        0,
                                        16,
                                        0,
                                        16,
                                        dtype="handle",
                                    ),
                                )
                                T.attr(
                                    [BC, Conv_wmma_accumulator],
                                    "buffer_bind_scope",
                                    T.tvm_tuple(
                                        (n_c + ((bx * 8) + (ty * 2))),
                                        1,
                                        T.floordiv(bz, 14),
                                        1,
                                        T.floormod(bz, 14),
                                        1,
                                        (o_c + ((by * 8) + (tz * 4))),
                                        1,
                                        0,
                                        16,
                                        0,
                                        16,
                                        dtype="handle",
                                    ),
                                )
                                T.evaluate(
                                    T.tvm_mma_sync(
                                        BC.data,
                                        T.floordiv(BC.elem_offset, 256),
                                        BA.data,
                                        T.floordiv(BA.elem_offset, 256),
                                        BB.data,
                                        T.floordiv(BB.elem_offset, 256),
                                        BC.data,
                                        T.floordiv(BC.elem_offset, 256),
                                        dtype="handle",
                                    )
                                )
        for n_inner in T.serial(0, 2):
            for o_inner in T.serial(0, 4):
                T.attr(
                    [buffer_4, Conv_wmma_accumulator],
                    "buffer_bind_scope",
                    T.tvm_tuple(
                        ((((bx * 4) + ty) * 2) + n_inner),
                        1,
                        T.floordiv(bz, 14),
                        1,
                        T.floormod(bz, 14),
                        1,
                        ((((by * 2) + tz) * 4) + o_inner),
                        1,
                        0,
                        16,
                        0,
                        16,
                        dtype="handle",
                    ),
                )
                T.attr(
                    [buffer_5, Conv_1],
                    "buffer_bind_scope",
                    T.tvm_tuple(
                        ((((bx * 4) + ty) * 2) + n_inner),
                        1,
                        T.floordiv(bz, 14),
                        1,
                        T.floormod(bz, 14),
                        1,
                        ((((by * 2) + tz) * 4) + o_inner),
                        1,
                        0,
                        16,
                        0,
                        16,
                        dtype="handle",
                    ),
                )
                T.evaluate(
                    T.tvm_store_matrix_sync(
                        buffer_4.data,
                        16,
                        16,
                        16,
                        T.floordiv(buffer_4.elem_offset, 256),
                        T.tvm_access_ptr(
                            T.type_annotation(dtype="float32"),
                            buffer_5.data,
                            buffer_5.elem_offset,
                            256,
                            2,
                            dtype="handle",
                        ),
                        16,
                        "row_major",
                        dtype="handle",
                    )
                )

    return func


def opt_conv_tensorcore_lower():
    @T.prim_func
    def func(
        A: T.Buffer((16, 14, 14, 16, 16, 16), "float16"),
        W: T.Buffer((3, 3, 16, 32, 16, 16), "float16"),
        Conv: T.Buffer((16, 14, 14, 32, 16, 16), "float32"),
    ) -> None:
        # function attr dict
        T.func_attr({"global_symbol": "default_function", "tir.noalias": True})
        # body
        A_1 = T.Buffer([12845056], dtype="float16", data=A.data)
        W_1 = T.Buffer([1179648], dtype="float16", data=W.data)
        Conv_1 = T.Buffer([25690112], data=Conv.data)
        bx = T.env_thread("blockIdx.x")
        by = T.env_thread("blockIdx.y")
        bz = T.env_thread("blockIdx.z")
        tx = T.env_thread("threadIdx.x")
        ty = T.env_thread("threadIdx.y")
        tz = T.env_thread("threadIdx.z")
        T.launch_thread(bz, 196)
        Conv_wmma_accumulator_data = T.allocate([2048], "float32", "wmma.accumulator")
        Conv_wmma_accumulator = T.Buffer(
            shape=[2048], dtype="float32", scope="wmma.accumulator", data=Conv_wmma_accumulator_data
        )
        Apad_shared_data = T.allocate([12288], "float16", "shared")
        Apad_shared = T.Buffer(
            shape=[12288], dtype="float16", scope="shared", data=Apad_shared_data
        )
        W_shared_data = T.allocate([12288], "float16", "shared")
        W_shared = T.Buffer(shape=[12288], dtype="float16", scope="shared", data=W_shared_data)
        Apad_shared_wmma_matrix_a_data = T.allocate([512], "float16", "wmma.matrix_a")
        Apad_shared_wmma_matrix_a = T.Buffer(
            shape=[512], dtype="float16", scope="wmma.matrix_a", data=Apad_shared_wmma_matrix_a_data
        )
        W_shared_wmma_matrix_b_data = T.allocate([1024], "float16", "wmma.matrix_b")
        W_shared_wmma_matrix_b = T.Buffer(
            shape=[1024], dtype="float16", scope="wmma.matrix_b", data=W_shared_wmma_matrix_b_data
        )
        T.launch_thread(bx, 2)
        T.launch_thread(by, 4)
        T.launch_thread(ty, 4)
        T.launch_thread(tz, 2)
        T.evaluate(
            T.tvm_fill_fragment(
                Conv_wmma_accumulator.data, 16, 16, 16, 0, T.float32(0), dtype="handle"
            )
        )
        T.evaluate(
            T.tvm_fill_fragment(
                Conv_wmma_accumulator.data, 16, 16, 16, 1, T.float32(0), dtype="handle"
            )
        )
        T.evaluate(
            T.tvm_fill_fragment(
                Conv_wmma_accumulator.data, 16, 16, 16, 2, T.float32(0), dtype="handle"
            )
        )
        T.evaluate(
            T.tvm_fill_fragment(
                Conv_wmma_accumulator.data, 16, 16, 16, 3, T.float32(0), dtype="handle"
            )
        )
        T.evaluate(
            T.tvm_fill_fragment(
                Conv_wmma_accumulator.data, 16, 16, 16, 4, T.float32(0), dtype="handle"
            )
        )
        T.evaluate(
            T.tvm_fill_fragment(
                Conv_wmma_accumulator.data, 16, 16, 16, 5, T.float32(0), dtype="handle"
            )
        )
        T.evaluate(
            T.tvm_fill_fragment(
                Conv_wmma_accumulator.data, 16, 16, 16, 6, T.float32(0), dtype="handle"
            )
        )
        T.evaluate(
            T.tvm_fill_fragment(
                Conv_wmma_accumulator.data, 16, 16, 16, 7, T.float32(0), dtype="handle"
            )
        )
        for ic_outer in T.serial(0, 8):
            for kh in T.serial(0, 3):
                for ax2 in T.serial(0, 3):
                    with T.launch_thread(tx, 32):
                        Apad_shared[
                            ((((ty * 3072) + (tz * 1536)) + (ax2 * 512)) + tx)
                        ] = T.if_then_else(
                            (
                                (
                                    (
                                        (1 <= (T.floordiv(bz, 14) + kh))
                                        and ((T.floordiv(bz, 14) + kh) < 15)
                                    )
                                    and (1 <= (ax2 + T.floormod(bz, 14)))
                                )
                                and ((ax2 + T.floormod(bz, 14)) < 15)
                            ),
                            A_1[
                                (
                                    (
                                        (
                                            (
                                                (
                                                    (
                                                        (
                                                            ((bx * 6422528) + (ty * 1605632))
                                                            + (tz * 802816)
                                                        )
                                                        + (kh * 57344)
                                                    )
                                                    + (bz * 4096)
                                                )
                                                + (ax2 * 4096)
                                            )
                                            + (ic_outer * 512)
                                        )
                                        + tx
                                    )
                                    - 61440
                                ),
                            ],
                            T.float16(0),
                            dtype="float16",
                        )
                    with T.launch_thread(tx, 32):
                        Apad_shared[
                            (((((ty * 3072) + (tz * 1536)) + (ax2 * 512)) + tx) + 32)
                        ] = T.if_then_else(
                            (
                                (
                                    (
                                        (1 <= (T.floordiv(bz, 14) + kh))
                                        and ((T.floordiv(bz, 14) + kh) < 15)
                                    )
                                    and (1 <= (ax2 + T.floormod(bz, 14)))
                                )
                                and ((ax2 + T.floormod(bz, 14)) < 15)
                            ),
                            A_1[
                                (
                                    (
                                        (
                                            (
                                                (
                                                    (
                                                        (
                                                            ((bx * 6422528) + (ty * 1605632))
                                                            + (tz * 802816)
                                                        )
                                                        + (kh * 57344)
                                                    )
                                                    + (bz * 4096)
                                                )
                                                + (ax2 * 4096)
                                            )
                                            + (ic_outer * 512)
                                        )
                                        + tx
                                    )
                                    - 61408
                                ),
                            ],
                            T.float16(0),
                            dtype="float16",
                        )
                    with T.launch_thread(tx, 32):
                        Apad_shared[
                            (((((ty * 3072) + (tz * 1536)) + (ax2 * 512)) + tx) + 64)
                        ] = T.if_then_else(
                            (
                                (
                                    (
                                        (1 <= (T.floordiv(bz, 14) + kh))
                                        and ((T.floordiv(bz, 14) + kh) < 15)
                                    )
                                    and (1 <= (ax2 + T.floormod(bz, 14)))
                                )
                                and ((ax2 + T.floormod(bz, 14)) < 15)
                            ),
                            A_1[
                                (
                                    (
                                        (
                                            (
                                                (
                                                    (
                                                        (
                                                            ((bx * 6422528) + (ty * 1605632))
                                                            + (tz * 802816)
                                                        )
                                                        + (kh * 57344)
                                                    )
                                                    + (bz * 4096)
                                                )
                                                + (ax2 * 4096)
                                            )
                                            + (ic_outer * 512)
                                        )
                                        + tx
                                    )
                                    - 61376
                                ),
                            ],
                            T.float16(0),
                            dtype="float16",
                        )
                    with T.launch_thread(tx, 32):
                        Apad_shared[
                            (((((ty * 3072) + (tz * 1536)) + (ax2 * 512)) + tx) + 96)
                        ] = T.if_then_else(
                            (
                                (
                                    (
                                        (1 <= (T.floordiv(bz, 14) + kh))
                                        and ((T.floordiv(bz, 14) + kh) < 15)
                                    )
                                    and (1 <= (ax2 + T.floormod(bz, 14)))
                                )
                                and ((ax2 + T.floormod(bz, 14)) < 15)
                            ),
                            A_1[
                                (
                                    (
                                        (
                                            (
                                                (
                                                    (
                                                        (
                                                            ((bx * 6422528) + (ty * 1605632))
                                                            + (tz * 802816)
                                                        )
                                                        + (kh * 57344)
                                                    )
                                                    + (bz * 4096)
                                                )
                                                + (ax2 * 4096)
                                            )
                                            + (ic_outer * 512)
                                        )
                                        + tx
                                    )
                                    - 61344
                                ),
                            ],
                            T.float16(0),
                            dtype="float16",
                        )
                    with T.launch_thread(tx, 32):
                        Apad_shared[
                            (((((ty * 3072) + (tz * 1536)) + (ax2 * 512)) + tx) + 128)
                        ] = T.if_then_else(
                            (
                                (
                                    (
                                        (1 <= (T.floordiv(bz, 14) + kh))
                                        and ((T.floordiv(bz, 14) + kh) < 15)
                                    )
                                    and (1 <= (ax2 + T.floormod(bz, 14)))
                                )
                                and ((ax2 + T.floormod(bz, 14)) < 15)
                            ),
                            A_1[
                                (
                                    (
                                        (
                                            (
                                                (
                                                    (
                                                        (
                                                            ((bx * 6422528) + (ty * 1605632))
                                                            + (tz * 802816)
                                                        )
                                                        + (kh * 57344)
                                                    )
                                                    + (bz * 4096)
                                                )
                                                + (ax2 * 4096)
                                            )
                                            + (ic_outer * 512)
                                        )
                                        + tx
                                    )
                                    - 61312
                                ),
                            ],
                            T.float16(0),
                            dtype="float16",
                        )
                    with T.launch_thread(tx, 32):
                        Apad_shared[
                            (((((ty * 3072) + (tz * 1536)) + (ax2 * 512)) + tx) + 160)
                        ] = T.if_then_else(
                            (
                                (
                                    (
                                        (1 <= (T.floordiv(bz, 14) + kh))
                                        and ((T.floordiv(bz, 14) + kh) < 15)
                                    )
                                    and (1 <= (ax2 + T.floormod(bz, 14)))
                                )
                                and ((ax2 + T.floormod(bz, 14)) < 15)
                            ),
                            A_1[
                                (
                                    (
                                        (
                                            (
                                                (
                                                    (
                                                        (
                                                            ((bx * 6422528) + (ty * 1605632))
                                                            + (tz * 802816)
                                                        )
                                                        + (kh * 57344)
                                                    )
                                                    + (bz * 4096)
                                                )
                                                + (ax2 * 4096)
                                            )
                                            + (ic_outer * 512)
                                        )
                                        + tx
                                    )
                                    - 61280
                                ),
                            ],
                            T.float16(0),
                            dtype="float16",
                        )
                    with T.launch_thread(tx, 32):
                        Apad_shared[
                            (((((ty * 3072) + (tz * 1536)) + (ax2 * 512)) + tx) + 192)
                        ] = T.if_then_else(
                            (
                                (
                                    (
                                        (1 <= (T.floordiv(bz, 14) + kh))
                                        and ((T.floordiv(bz, 14) + kh) < 15)
                                    )
                                    and (1 <= (ax2 + T.floormod(bz, 14)))
                                )
                                and ((ax2 + T.floormod(bz, 14)) < 15)
                            ),
                            A_1[
                                (
                                    (
                                        (
                                            (
                                                (
                                                    (
                                                        (
                                                            ((bx * 6422528) + (ty * 1605632))
                                                            + (tz * 802816)
                                                        )
                                                        + (kh * 57344)
                                                    )
                                                    + (bz * 4096)
                                                )
                                                + (ax2 * 4096)
                                            )
                                            + (ic_outer * 512)
                                        )
                                        + tx
                                    )
                                    - 61248
                                ),
                            ],
                            T.float16(0),
                            dtype="float16",
                        )
                    with T.launch_thread(tx, 32):
                        Apad_shared[
                            (((((ty * 3072) + (tz * 1536)) + (ax2 * 512)) + tx) + 224)
                        ] = T.if_then_else(
                            (
                                (
                                    (
                                        (1 <= (T.floordiv(bz, 14) + kh))
                                        and ((T.floordiv(bz, 14) + kh) < 15)
                                    )
                                    and (1 <= (ax2 + T.floormod(bz, 14)))
                                )
                                and ((ax2 + T.floormod(bz, 14)) < 15)
                            ),
                            A_1[
                                (
                                    (
                                        (
                                            (
                                                (
                                                    (
                                                        (
                                                            ((bx * 6422528) + (ty * 1605632))
                                                            + (tz * 802816)
                                                        )
                                                        + (kh * 57344)
                                                    )
                                                    + (bz * 4096)
                                                )
                                                + (ax2 * 4096)
                                            )
                                            + (ic_outer * 512)
                                        )
                                        + tx
                                    )
                                    - 61216
                                ),
                            ],
                            T.float16(0),
                            dtype="float16",
                        )
                    with T.launch_thread(tx, 32):
                        Apad_shared[
                            (((((ty * 3072) + (tz * 1536)) + (ax2 * 512)) + tx) + 256)
                        ] = T.if_then_else(
                            (
                                (
                                    (
                                        (1 <= (T.floordiv(bz, 14) + kh))
                                        and ((T.floordiv(bz, 14) + kh) < 15)
                                    )
                                    and (1 <= (ax2 + T.floormod(bz, 14)))
                                )
                                and ((ax2 + T.floormod(bz, 14)) < 15)
                            ),
                            A_1[
                                (
                                    (
                                        (
                                            (
                                                (
                                                    (
                                                        (
                                                            ((bx * 6422528) + (ty * 1605632))
                                                            + (tz * 802816)
                                                        )
                                                        + (kh * 57344)
                                                    )
                                                    + (bz * 4096)
                                                )
                                                + (ax2 * 4096)
                                            )
                                            + (ic_outer * 512)
                                        )
                                        + tx
                                    )
                                    - 61184
                                ),
                            ],
                            T.float16(0),
                            dtype="float16",
                        )
                    with T.launch_thread(tx, 32):
                        Apad_shared[
                            (((((ty * 3072) + (tz * 1536)) + (ax2 * 512)) + tx) + 288)
                        ] = T.if_then_else(
                            (
                                (
                                    (
                                        (1 <= (T.floordiv(bz, 14) + kh))
                                        and ((T.floordiv(bz, 14) + kh) < 15)
                                    )
                                    and (1 <= (ax2 + T.floormod(bz, 14)))
                                )
                                and ((ax2 + T.floormod(bz, 14)) < 15)
                            ),
                            A_1[
                                (
                                    (
                                        (
                                            (
                                                (
                                                    (
                                                        (
                                                            ((bx * 6422528) + (ty * 1605632))
                                                            + (tz * 802816)
                                                        )
                                                        + (kh * 57344)
                                                    )
                                                    + (bz * 4096)
                                                )
                                                + (ax2 * 4096)
                                            )
                                            + (ic_outer * 512)
                                        )
                                        + tx
                                    )
                                    - 61152
                                ),
                            ],
                            T.float16(0),
                            dtype="float16",
                        )
                    with T.launch_thread(tx, 32):
                        Apad_shared[
                            (((((ty * 3072) + (tz * 1536)) + (ax2 * 512)) + tx) + 320)
                        ] = T.if_then_else(
                            (
                                (
                                    (
                                        (1 <= (T.floordiv(bz, 14) + kh))
                                        and ((T.floordiv(bz, 14) + kh) < 15)
                                    )
                                    and (1 <= (ax2 + T.floormod(bz, 14)))
                                )
                                and ((ax2 + T.floormod(bz, 14)) < 15)
                            ),
                            A_1[
                                (
                                    (
                                        (
                                            (
                                                (
                                                    (
                                                        (
                                                            ((bx * 6422528) + (ty * 1605632))
                                                            + (tz * 802816)
                                                        )
                                                        + (kh * 57344)
                                                    )
                                                    + (bz * 4096)
                                                )
                                                + (ax2 * 4096)
                                            )
                                            + (ic_outer * 512)
                                        )
                                        + tx
                                    )
                                    - 61120
                                ),
                            ],
                            T.float16(0),
                            dtype="float16",
                        )
                    with T.launch_thread(tx, 32):
                        Apad_shared[
                            (((((ty * 3072) + (tz * 1536)) + (ax2 * 512)) + tx) + 352)
                        ] = T.if_then_else(
                            (
                                (
                                    (
                                        (1 <= (T.floordiv(bz, 14) + kh))
                                        and ((T.floordiv(bz, 14) + kh) < 15)
                                    )
                                    and (1 <= (ax2 + T.floormod(bz, 14)))
                                )
                                and ((ax2 + T.floormod(bz, 14)) < 15)
                            ),
                            A_1[
                                (
                                    (
                                        (
                                            (
                                                (
                                                    (
                                                        (
                                                            ((bx * 6422528) + (ty * 1605632))
                                                            + (tz * 802816)
                                                        )
                                                        + (kh * 57344)
                                                    )
                                                    + (bz * 4096)
                                                )
                                                + (ax2 * 4096)
                                            )
                                            + (ic_outer * 512)
                                        )
                                        + tx
                                    )
                                    - 61088
                                ),
                            ],
                            T.float16(0),
                            dtype="float16",
                        )
                    with T.launch_thread(tx, 32):
                        Apad_shared[
                            (((((ty * 3072) + (tz * 1536)) + (ax2 * 512)) + tx) + 384)
                        ] = T.if_then_else(
                            (
                                (
                                    (
                                        (1 <= (T.floordiv(bz, 14) + kh))
                                        and ((T.floordiv(bz, 14) + kh) < 15)
                                    )
                                    and (1 <= (ax2 + T.floormod(bz, 14)))
                                )
                                and ((ax2 + T.floormod(bz, 14)) < 15)
                            ),
                            A_1[
                                (
                                    (
                                        (
                                            (
                                                (
                                                    (
                                                        (
                                                            ((bx * 6422528) + (ty * 1605632))
                                                            + (tz * 802816)
                                                        )
                                                        + (kh * 57344)
                                                    )
                                                    + (bz * 4096)
                                                )
                                                + (ax2 * 4096)
                                            )
                                            + (ic_outer * 512)
                                        )
                                        + tx
                                    )
                                    - 61056
                                ),
                            ],
                            T.float16(0),
                            dtype="float16",
                        )
                    with T.launch_thread(tx, 32):
                        Apad_shared[
                            (((((ty * 3072) + (tz * 1536)) + (ax2 * 512)) + tx) + 416)
                        ] = T.if_then_else(
                            (
                                (
                                    (
                                        (1 <= (T.floordiv(bz, 14) + kh))
                                        and ((T.floordiv(bz, 14) + kh) < 15)
                                    )
                                    and (1 <= (ax2 + T.floormod(bz, 14)))
                                )
                                and ((ax2 + T.floormod(bz, 14)) < 15)
                            ),
                            A_1[
                                (
                                    (
                                        (
                                            (
                                                (
                                                    (
                                                        (
                                                            ((bx * 6422528) + (ty * 1605632))
                                                            + (tz * 802816)
                                                        )
                                                        + (kh * 57344)
                                                    )
                                                    + (bz * 4096)
                                                )
                                                + (ax2 * 4096)
                                            )
                                            + (ic_outer * 512)
                                        )
                                        + tx
                                    )
                                    - 61024
                                ),
                            ],
                            T.float16(0),
                            dtype="float16",
                        )
                    with T.launch_thread(tx, 32):
                        Apad_shared[
                            (((((ty * 3072) + (tz * 1536)) + (ax2 * 512)) + tx) + 448)
                        ] = T.if_then_else(
                            (
                                (
                                    (
                                        (1 <= (T.floordiv(bz, 14) + kh))
                                        and ((T.floordiv(bz, 14) + kh) < 15)
                                    )
                                    and (1 <= (ax2 + T.floormod(bz, 14)))
                                )
                                and ((ax2 + T.floormod(bz, 14)) < 15)
                            ),
                            A_1[
                                (
                                    (
                                        (
                                            (
                                                (
                                                    (
                                                        (
                                                            ((bx * 6422528) + (ty * 1605632))
                                                            + (tz * 802816)
                                                        )
                                                        + (kh * 57344)
                                                    )
                                                    + (bz * 4096)
                                                )
                                                + (ax2 * 4096)
                                            )
                                            + (ic_outer * 512)
                                        )
                                        + tx
                                    )
                                    - 60992
                                ),
                            ],
                            T.float16(0),
                            dtype="float16",
                        )
                    T.launch_thread(tx, 32)
                    Apad_shared[
                        (((((ty * 3072) + (tz * 1536)) + (ax2 * 512)) + tx) + 480)
                    ] = T.if_then_else(
                        (
                            (
                                (
                                    (1 <= (T.floordiv(bz, 14) + kh))
                                    and ((T.floordiv(bz, 14) + kh) < 15)
                                )
                                and (1 <= (ax2 + T.floormod(bz, 14)))
                            )
                            and ((ax2 + T.floormod(bz, 14)) < 15)
                        ),
                        A_1[
                            (
                                (
                                    (
                                        (
                                            (
                                                (
                                                    (
                                                        ((bx * 6422528) + (ty * 1605632))
                                                        + (tz * 802816)
                                                    )
                                                    + (kh * 57344)
                                                )
                                                + (bz * 4096)
                                            )
                                            + (ax2 * 4096)
                                        )
                                        + (ic_outer * 512)
                                    )
                                    + tx
                                )
                                - 60960
                            ),
                        ],
                        T.float16(0),
                        dtype="float16",
                    )
                with T.launch_thread(tx, 32):
                    W_shared[T.ramp((((ty * 512) + (tz * 256)) + (tx * 8)), 1, 8)] = W_1[
                        T.ramp(
                            (
                                (
                                    (
                                        (((kh * 393216) + (ic_outer * 16384)) + (by * 2048))
                                        + (ty * 512)
                                    )
                                    + (tz * 256)
                                )
                                + (tx * 8)
                            ),
                            1,
                            8,
                        )
                    ]
                with T.launch_thread(tx, 32):
                    W_shared[T.ramp(((((ty * 512) + (tz * 256)) + (tx * 8)) + 2048), 1, 8)] = W_1[
                        T.ramp(
                            (
                                (
                                    (
                                        (
                                            (((kh * 393216) + (ic_outer * 16384)) + (by * 2048))
                                            + (ty * 512)
                                        )
                                        + (tz * 256)
                                    )
                                    + (tx * 8)
                                )
                                + 8192
                            ),
                            1,
                            8,
                        )
                    ]
                with T.launch_thread(tx, 32):
                    W_shared[T.ramp(((((ty * 512) + (tz * 256)) + (tx * 8)) + 4096), 1, 8)] = W_1[
                        T.ramp(
                            (
                                (
                                    (
                                        (
                                            (((kh * 393216) + (ic_outer * 16384)) + (by * 2048))
                                            + (ty * 512)
                                        )
                                        + (tz * 256)
                                    )
                                    + (tx * 8)
                                )
                                + 131072
                            ),
                            1,
                            8,
                        )
                    ]
                with T.launch_thread(tx, 32):
                    W_shared[T.ramp(((((ty * 512) + (tz * 256)) + (tx * 8)) + 6144), 1, 8)] = W_1[
                        T.ramp(
                            (
                                (
                                    (
                                        (
                                            (((kh * 393216) + (ic_outer * 16384)) + (by * 2048))
                                            + (ty * 512)
                                        )
                                        + (tz * 256)
                                    )
                                    + (tx * 8)
                                )
                                + 139264
                            ),
                            1,
                            8,
                        )
                    ]
                with T.launch_thread(tx, 32):
                    W_shared[T.ramp(((((ty * 512) + (tz * 256)) + (tx * 8)) + 8192), 1, 8)] = W_1[
                        T.ramp(
                            (
                                (
                                    (
                                        (
                                            (((kh * 393216) + (ic_outer * 16384)) + (by * 2048))
                                            + (ty * 512)
                                        )
                                        + (tz * 256)
                                    )
                                    + (tx * 8)
                                )
                                + 262144
                            ),
                            1,
                            8,
                        )
                    ]
                with T.launch_thread(tx, 32):
                    W_shared[T.ramp(((((ty * 512) + (tz * 256)) + (tx * 8)) + 10240), 1, 8)] = W_1[
                        T.ramp(
                            (
                                (
                                    (
                                        (
                                            (((kh * 393216) + (ic_outer * 16384)) + (by * 2048))
                                            + (ty * 512)
                                        )
                                        + (tz * 256)
                                    )
                                    + (tx * 8)
                                )
                                + 270336
                            ),
                            1,
                            8,
                        )
                    ]
                for ic_inner in T.serial(0, 2):
                    for kw in T.serial(0, 3):
                        T.evaluate(
                            T.tvm_load_matrix_sync(
                                Apad_shared_wmma_matrix_a.data,
                                16,
                                16,
                                16,
                                0,
                                T.tvm_access_ptr(
                                    T.type_annotation(dtype="float16"),
                                    Apad_shared.data,
                                    (((ty * 3072) + (kw * 512)) + (ic_inner * 256)),
                                    256,
                                    1,
                                    dtype="handle",
                                ),
                                16,
                                "row_major",
                                dtype="handle",
                            )
                        )
                        T.evaluate(
                            T.tvm_load_matrix_sync(
                                Apad_shared_wmma_matrix_a.data,
                                16,
                                16,
                                16,
                                1,
                                T.tvm_access_ptr(
                                    T.type_annotation(dtype="float16"),
                                    Apad_shared.data,
                                    ((((ty * 3072) + (kw * 512)) + (ic_inner * 256)) + 1536),
                                    256,
                                    1,
                                    dtype="handle",
                                ),
                                16,
                                "row_major",
                                dtype="handle",
                            )
                        )
                        T.evaluate(
                            T.tvm_load_matrix_sync(
                                W_shared_wmma_matrix_b.data,
                                16,
                                16,
                                16,
                                0,
                                T.tvm_access_ptr(
                                    T.type_annotation(dtype="float16"),
                                    W_shared.data,
                                    (((kw * 4096) + (ic_inner * 2048)) + (tz * 1024)),
                                    256,
                                    1,
                                    dtype="handle",
                                ),
                                16,
                                "row_major",
                                dtype="handle",
                            )
                        )
                        T.evaluate(
                            T.tvm_load_matrix_sync(
                                W_shared_wmma_matrix_b.data,
                                16,
                                16,
                                16,
                                1,
                                T.tvm_access_ptr(
                                    T.type_annotation(dtype="float16"),
                                    W_shared.data,
                                    ((((kw * 4096) + (ic_inner * 2048)) + (tz * 1024)) + 256),
                                    256,
                                    1,
                                    dtype="handle",
                                ),
                                16,
                                "row_major",
                                dtype="handle",
                            )
                        )
                        T.evaluate(
                            T.tvm_load_matrix_sync(
                                W_shared_wmma_matrix_b.data,
                                16,
                                16,
                                16,
                                2,
                                T.tvm_access_ptr(
                                    T.type_annotation(dtype="float16"),
                                    W_shared.data,
                                    ((((kw * 4096) + (ic_inner * 2048)) + (tz * 1024)) + 512),
                                    256,
                                    1,
                                    dtype="handle",
                                ),
                                16,
                                "row_major",
                                dtype="handle",
                            )
                        )
                        T.evaluate(
                            T.tvm_load_matrix_sync(
                                W_shared_wmma_matrix_b.data,
                                16,
                                16,
                                16,
                                3,
                                T.tvm_access_ptr(
                                    T.type_annotation(dtype="float16"),
                                    W_shared.data,
                                    ((((kw * 4096) + (ic_inner * 2048)) + (tz * 1024)) + 768),
                                    256,
                                    1,
                                    dtype="handle",
                                ),
                                16,
                                "row_major",
                                dtype="handle",
                            )
                        )
                        T.evaluate(
                            T.tvm_mma_sync(
                                Conv_wmma_accumulator.data,
                                0,
                                Apad_shared_wmma_matrix_a.data,
                                0,
                                W_shared_wmma_matrix_b.data,
                                0,
                                Conv_wmma_accumulator.data,
                                0,
                                dtype="handle",
                            )
                        )
                        T.evaluate(
                            T.tvm_mma_sync(
                                Conv_wmma_accumulator.data,
                                1,
                                Apad_shared_wmma_matrix_a.data,
                                0,
                                W_shared_wmma_matrix_b.data,
                                1,
                                Conv_wmma_accumulator.data,
                                1,
                                dtype="handle",
                            )
                        )
                        T.evaluate(
                            T.tvm_mma_sync(
                                Conv_wmma_accumulator.data,
                                2,
                                Apad_shared_wmma_matrix_a.data,
                                0,
                                W_shared_wmma_matrix_b.data,
                                2,
                                Conv_wmma_accumulator.data,
                                2,
                                dtype="handle",
                            )
                        )
                        T.evaluate(
                            T.tvm_mma_sync(
                                Conv_wmma_accumulator.data,
                                3,
                                Apad_shared_wmma_matrix_a.data,
                                0,
                                W_shared_wmma_matrix_b.data,
                                3,
                                Conv_wmma_accumulator.data,
                                3,
                                dtype="handle",
                            )
                        )
                        T.evaluate(
                            T.tvm_mma_sync(
                                Conv_wmma_accumulator.data,
                                4,
                                Apad_shared_wmma_matrix_a.data,
                                1,
                                W_shared_wmma_matrix_b.data,
                                0,
                                Conv_wmma_accumulator.data,
                                4,
                                dtype="handle",
                            )
                        )
                        T.evaluate(
                            T.tvm_mma_sync(
                                Conv_wmma_accumulator.data,
                                5,
                                Apad_shared_wmma_matrix_a.data,
                                1,
                                W_shared_wmma_matrix_b.data,
                                1,
                                Conv_wmma_accumulator.data,
                                5,
                                dtype="handle",
                            )
                        )
                        T.evaluate(
                            T.tvm_mma_sync(
                                Conv_wmma_accumulator.data,
                                6,
                                Apad_shared_wmma_matrix_a.data,
                                1,
                                W_shared_wmma_matrix_b.data,
                                2,
                                Conv_wmma_accumulator.data,
                                6,
                                dtype="handle",
                            )
                        )
                        T.evaluate(
                            T.tvm_mma_sync(
                                Conv_wmma_accumulator.data,
                                7,
                                Apad_shared_wmma_matrix_a.data,
                                1,
                                W_shared_wmma_matrix_b.data,
                                3,
                                Conv_wmma_accumulator.data,
                                7,
                                dtype="handle",
                            )
                        )
        T.evaluate(
            T.tvm_store_matrix_sync(
                Conv_wmma_accumulator.data,
                16,
                16,
                16,
                0,
                T.tvm_access_ptr(
                    T.type_annotation(dtype="float32"),
                    Conv_1.data,
                    (
                        ((((bx * 12845056) + (ty * 3211264)) + (bz * 8192)) + (by * 2048))
                        + (tz * 1024)
                    ),
                    256,
                    2,
                    dtype="handle",
                ),
                16,
                "row_major",
                dtype="handle",
            )
        )
        T.evaluate(
            T.tvm_store_matrix_sync(
                Conv_wmma_accumulator.data,
                16,
                16,
                16,
                1,
                T.tvm_access_ptr(
                    T.type_annotation(dtype="float32"),
                    Conv_1.data,
                    (
                        (
                            ((((bx * 12845056) + (ty * 3211264)) + (bz * 8192)) + (by * 2048))
                            + (tz * 1024)
                        )
                        + 256
                    ),
                    256,
                    2,
                    dtype="handle",
                ),
                16,
                "row_major",
                dtype="handle",
            )
        )
        T.evaluate(
            T.tvm_store_matrix_sync(
                Conv_wmma_accumulator.data,
                16,
                16,
                16,
                2,
                T.tvm_access_ptr(
                    T.type_annotation(dtype="float32"),
                    Conv_1.data,
                    (
                        (
                            ((((bx * 12845056) + (ty * 3211264)) + (bz * 8192)) + (by * 2048))
                            + (tz * 1024)
                        )
                        + 512
                    ),
                    256,
                    2,
                    dtype="handle",
                ),
                16,
                "row_major",
                dtype="handle",
            )
        )
        T.evaluate(
            T.tvm_store_matrix_sync(
                Conv_wmma_accumulator.data,
                16,
                16,
                16,
                3,
                T.tvm_access_ptr(
                    T.type_annotation(dtype="float32"),
                    Conv_1.data,
                    (
                        (
                            ((((bx * 12845056) + (ty * 3211264)) + (bz * 8192)) + (by * 2048))
                            + (tz * 1024)
                        )
                        + 768
                    ),
                    256,
                    2,
                    dtype="handle",
                ),
                16,
                "row_major",
                dtype="handle",
            )
        )
        T.evaluate(
            T.tvm_store_matrix_sync(
                Conv_wmma_accumulator.data,
                16,
                16,
                16,
                4,
                T.tvm_access_ptr(
                    T.type_annotation(dtype="float32"),
                    Conv_1.data,
                    (
                        (
                            ((((bx * 12845056) + (ty * 3211264)) + (bz * 8192)) + (by * 2048))
                            + (tz * 1024)
                        )
                        + 1605632
                    ),
                    256,
                    2,
                    dtype="handle",
                ),
                16,
                "row_major",
                dtype="handle",
            )
        )
        T.evaluate(
            T.tvm_store_matrix_sync(
                Conv_wmma_accumulator.data,
                16,
                16,
                16,
                5,
                T.tvm_access_ptr(
                    T.type_annotation(dtype="float32"),
                    Conv_1.data,
                    (
                        (
                            ((((bx * 12845056) + (ty * 3211264)) + (bz * 8192)) + (by * 2048))
                            + (tz * 1024)
                        )
                        + 1605888
                    ),
                    256,
                    2,
                    dtype="handle",
                ),
                16,
                "row_major",
                dtype="handle",
            )
        )
        T.evaluate(
            T.tvm_store_matrix_sync(
                Conv_wmma_accumulator.data,
                16,
                16,
                16,
                6,
                T.tvm_access_ptr(
                    T.type_annotation(dtype="float32"),
                    Conv_1.data,
                    (
                        (
                            ((((bx * 12845056) + (ty * 3211264)) + (bz * 8192)) + (by * 2048))
                            + (tz * 1024)
                        )
                        + 1606144
                    ),
                    256,
                    2,
                    dtype="handle",
                ),
                16,
                "row_major",
                dtype="handle",
            )
        )
        T.evaluate(
            T.tvm_store_matrix_sync(
                Conv_wmma_accumulator.data,
                16,
                16,
                16,
                7,
                T.tvm_access_ptr(
                    T.type_annotation(dtype="float32"),
                    Conv_1.data,
                    (
                        (
                            ((((bx * 12845056) + (ty * 3211264)) + (bz * 8192)) + (by * 2048))
                            + (tz * 1024)
                        )
                        + 1606400
                    ),
                    256,
                    2,
                    dtype="handle",
                ),
                16,
                "row_major",
                dtype="handle",
            )
        )

    return func


def opt_conv_tensorcore_mod_host():
    @T.prim_func
    def opt_conv_tensorcore_mod_host(
        args: T.handle,
        arg_type_ids: T.Buffer((3,), "int32"),
        num_args: T.int32,
        out_ret_value: T.handle,
        out_ret_tcode: T.handle,
        resource_handle: T.handle,
    ) -> T.int32:
        # function attr dict
        T.func_attr(
            {
                "tir.noalias": True,
                "global_symbol": "default_function",
                "tir.is_entry_func": True,
                "calling_conv": 1,
            }
        )
        # body
        stack_tcode_data: T.handle("int32") = T.tvm_stack_alloca("arg_tcode", 10, dtype="handle")
        stack_tcode = T.Buffer([9], "int32", data=stack_tcode_data)
        stack_value: T.handle = T.tvm_stack_alloca("arg_value", 10, dtype="handle")
        assert num_args == 3, "default_function: num_args should be 3"
        arg0: T.handle = T.tvm_struct_get(args, 0, 12, dtype="handle")
        arg0_code: T.int32 = arg_type_ids[0]
        arg1: T.handle = T.tvm_struct_get(args, 1, 12, dtype="handle")
        arg1_code: T.int32 = arg_type_ids[1]
        arg2: T.handle = T.tvm_struct_get(args, 2, 12, dtype="handle")
        arg2_code: T.int32 = arg_type_ids[2]

        A: T.handle = T.tvm_struct_get(arg0, 0, 1, dtype="handle")
        T.attr(A, "storage_alignment", 128)
        arg0_shape_data: T.handle("int64") = T.tvm_struct_get(arg0, 0, 2, dtype="handle")
        arg0_shape = T.Buffer([6], "int64", data=arg0_shape_data)
        arg0_strides_data: T.handle("int64") = T.tvm_struct_get(arg0, 0, 3, dtype="handle")
        arg0_strides = T.Buffer([6], "int64", data=arg0_strides_data)

        dev_id: T.int32 = T.tvm_struct_get(arg0, 0, 9, dtype="int32")

        W: T.handle = T.tvm_struct_get(arg1, 0, 1, dtype="handle")
        T.attr(W, "storage_alignment", 128)
        arg1_shape_data: T.handle("int64") = T.tvm_struct_get(arg1, 0, 2, dtype="handle")
        arg1_shape = T.Buffer([6], "int64", data=arg1_shape_data)
        arg1_strides_data: T.handle("int64") = T.tvm_struct_get(arg1, 0, 3, dtype="handle")
        arg1_strides = T.Buffer([6], "int64", data=arg1_strides_data)

        Conv: T.handle = T.tvm_struct_get(arg2, 0, 1, dtype="handle")
        T.attr(Conv, "storage_alignment", 128)
        arg2_shape_data: T.handle("int64") = T.tvm_struct_get(arg2, 0, 2, dtype="handle")
        arg2_shape = T.Buffer([6], "int64", data=arg2_shape_data)
        arg2_strides_data: T.handle("int64") = T.tvm_struct_get(arg2, 0, 3, dtype="handle")
        arg2_strides = T.Buffer([6], "int64", data=arg2_strides_data)

        assert (((arg0_code == 3) or (arg0_code == 13)) or (arg0_code == 7)) or (
            arg0_code == 4
        ), "default_function: Expect arg[0] to be pointer"
        assert (((arg1_code == 3) or (arg1_code == 13)) or (arg1_code == 7)) or (
            arg1_code == 4
        ), "default_function: Expect arg[1] to be pointer"
        assert (((arg2_code == 3) or (arg2_code == 13)) or (arg2_code == 7)) or (
            arg2_code == 4
        ), "default_function: Expect arg[2] to be pointer"
        assert 6 == T.tvm_struct_get(arg0, 0, 4, dtype="int32"), "arg0.ndim is expected to equal 6"
        assert 6 == T.tvm_struct_get(arg0, 0, 4, dtype="int32"), "arg0.ndim is expected to equal 6"
        assert (
            (T.tvm_struct_get(arg0, 0, 5, dtype="uint8") == T.uint8(2))
            and (T.tvm_struct_get(arg0, 0, 6, dtype="uint8") == T.uint8(16))
        ) and (
            T.tvm_struct_get(arg0, 0, 7, dtype="uint16") == T.uint16(1)
        ), "arg0.dtype is expected to be float16"
        assert 16 == T.cast(
            arg0_shape[0], "int32"
        ), "Argument arg0.shape[0] has an unsatisfied constraint"
        assert 14 == T.cast(
            arg0_shape[1], "int32"
        ), "Argument arg0.shape[1] has an unsatisfied constraint"
        assert 14 == T.cast(
            arg0_shape[2], "int32"
        ), "Argument arg0.shape[2] has an unsatisfied constraint"
        assert 16 == T.cast(
            arg0_shape[3], "int32"
        ), "Argument arg0.shape[3] has an unsatisfied constraint"
        assert 16 == T.cast(
            arg0_shape[4], "int32"
        ), "Argument arg0.shape[4] has an unsatisfied constraint"
        assert 16 == T.cast(
            arg0_shape[5], "int32"
        ), "Argument arg0.shape[5] has an unsatisfied constraint"
        if not (T.isnullptr(arg0_strides.data, dtype="bool")):
            assert (
                (
                    (
                        (
                            (1 == T.cast(arg0_strides[5], "int32"))
                            and (16 == T.cast(arg0_strides[4], "int32"))
                        )
                        and (256 == T.cast(arg0_strides[3], "int32"))
                    )
                    and (4096 == T.cast(arg0_strides[2], "int32"))
                )
                and (57344 == T.cast(arg0_strides[1], "int32"))
            ) and (
                802816 == T.cast(arg0_strides[0], "int32")
            ), "arg0.strides: expected to be compact array"
            T.evaluate(0)
        assert T.uint64(0) == T.tvm_struct_get(
            arg0, 0, 8, dtype="uint64"
        ), "Argument arg0.byte_offset has an unsatisfied constraint"
        assert 2 == T.tvm_struct_get(
            arg0, 0, 10, dtype="int32"
        ), "Argument arg0.device_type has an unsatisfied constraint"
        assert 6 == T.tvm_struct_get(arg1, 0, 4, dtype="int32"), "arg1.ndim is expected to equal 6"
        assert 6 == T.tvm_struct_get(arg1, 0, 4, dtype="int32"), "arg1.ndim is expected to equal 6"
        assert (
            (T.tvm_struct_get(arg1, 0, 5, dtype="uint8") == T.uint8(2))
            and (T.tvm_struct_get(arg1, 0, 6, dtype="uint8") == T.uint8(16))
        ) and (
            T.tvm_struct_get(arg1, 0, 7, dtype="uint16") == T.uint16(1)
        ), "arg1.dtype is expected to be float16"
        assert 3 == T.cast(
            arg1_shape[0], "int32"
        ), "Argument arg1.shape[0] has an unsatisfied constraint"
        assert 3 == T.cast(
            arg1_shape[1], "int32"
        ), "Argument arg1.shape[1] has an unsatisfied constraint"
        assert 16 == T.cast(
            arg1_shape[2], "int32"
        ), "Argument arg1.shape[2] has an unsatisfied constraint"
        assert 32 == T.cast(
            arg1_shape[3], "int32"
        ), "Argument arg1.shape[3] has an unsatisfied constraint"
        assert 16 == T.cast(
            arg1_shape[4], "int32"
        ), "Argument arg1.shape[4] has an unsatisfied constraint"
        assert 16 == T.cast(
            arg1_shape[5], "int32"
        ), "Argument arg1.shape[5] has an unsatisfied constraint"
        if not (T.isnullptr(arg1_strides.data, dtype="bool")):
            assert (
                (
                    (
                        (
                            (1 == T.cast(arg1_strides[5], "int32"))
                            and (16 == T.cast(arg1_strides[4], "int32"))
                        )
                        and (256 == T.cast(arg1_strides[3], "int32"))
                    )
                    and (8192 == T.cast(arg1_strides[2], "int32"))
                )
                and (131072 == T.cast(arg1_strides[1], "int32"))
            ) and (
                393216 == T.cast(arg1_strides[0], "int32")
            ), "arg1.strides: expected to be compact array"
            T.evaluate(0)
        assert T.uint64(0) == T.tvm_struct_get(
            arg1, 0, 8, dtype="uint64"
        ), "Argument arg1.byte_offset has an unsatisfied constraint"
        assert 2 == T.tvm_struct_get(
            arg1, 0, 10, dtype="int32"
        ), "Argument arg1.device_type has an unsatisfied constraint"
        assert dev_id == T.tvm_struct_get(
            arg1, 0, 9, dtype="int32"
        ), "Argument arg1.device_id has an unsatisfied constraint"
        assert 6 == T.tvm_struct_get(arg2, 0, 4, dtype="int32"), "arg2.ndim is expected to equal 6"
        assert 6 == T.tvm_struct_get(arg2, 0, 4, dtype="int32"), "arg2.ndim is expected to equal 6"
        assert (
            (T.tvm_struct_get(arg2, 0, 5, dtype="uint8") == T.uint8(2))
            and (T.tvm_struct_get(arg2, 0, 6, dtype="uint8") == T.uint8(32))
        ) and (
            T.tvm_struct_get(arg2, 0, 7, dtype="uint16") == T.uint16(1)
        ), "arg2.dtype is expected to be float32"
        assert 16 == T.cast(
            arg2_shape[0], "int32"
        ), "Argument arg2.shape[0] has an unsatisfied constraint"
        assert 14 == T.cast(
            arg2_shape[1], "int32"
        ), "Argument arg2.shape[1] has an unsatisfied constraint"
        assert 14 == T.cast(
            arg2_shape[2], "int32"
        ), "Argument arg2.shape[2] has an unsatisfied constraint"
        assert 32 == T.cast(
            arg2_shape[3], "int32"
        ), "Argument arg2.shape[3] has an unsatisfied constraint"
        assert 16 == T.cast(
            arg2_shape[4], "int32"
        ), "Argument arg2.shape[4] has an unsatisfied constraint"
        assert 16 == T.cast(
            arg2_shape[5], "int32"
        ), "Argument arg2.shape[5] has an unsatisfied constraint"
        if not (T.isnullptr(arg2_strides.data, dtype="bool")):
            assert (
                (
                    (
                        (
                            (1 == T.cast(arg2_strides[5], "int32"))
                            and (16 == T.cast(arg2_strides[4], "int32"))
                        )
                        and (256 == T.cast(arg2_strides[3], "int32"))
                    )
                    and (8192 == T.cast(arg2_strides[2], "int32"))
                )
                and (114688 == T.cast(arg2_strides[1], "int32"))
            ) and (
                1605632 == T.cast(arg2_strides[0], "int32")
            ), "arg2.strides: expected to be compact array"
            T.evaluate(0)
        assert T.uint64(0) == T.tvm_struct_get(
            arg2, 0, 8, dtype="uint64"
        ), "Argument arg2.byte_offset has an unsatisfied constraint"
        assert 2 == T.tvm_struct_get(
            arg2, 0, 10, dtype="int32"
        ), "Argument arg2.device_type has an unsatisfied constraint"
        assert dev_id == T.tvm_struct_get(
            arg2, 0, 9, dtype="int32"
        ), "Argument arg2.device_id has an unsatisfied constraint"
        T.evaluate(T.tvm_struct_set(stack_value, 0, 12, T.cast(2, "int64"), dtype="int32"))
        stack_tcode[0] = 0
        T.evaluate(T.tvm_struct_set(stack_value, 1, 12, T.cast(dev_id, "int64"), dtype="int32"))
        stack_tcode[1] = 0
        T.evaluate(
            T.tvm_call_packed_lowered(
                "__tvm_set_device", stack_value, stack_tcode.data, 0, 2, dtype="int32"
            )
        )
        T.attr(0, "compute_scope", "default_function_compute_")
        T.evaluate(T.tvm_struct_set(stack_value, 0, 12, A, dtype="int32"))
        stack_tcode[0] = 3
        T.evaluate(T.tvm_struct_set(stack_value, 1, 12, W, dtype="int32"))
        stack_tcode[1] = 3
        T.evaluate(T.tvm_struct_set(stack_value, 2, 12, Conv, dtype="int32"))
        stack_tcode[2] = 3
        T.evaluate(T.tvm_struct_set(stack_value, 3, 12, T.cast(196, "int64"), dtype="int32"))
        stack_tcode[3] = 0
        T.evaluate(T.tvm_struct_set(stack_value, 4, 12, T.cast(2, "int64"), dtype="int32"))
        stack_tcode[4] = 0
        T.evaluate(T.tvm_struct_set(stack_value, 5, 12, T.cast(4, "int64"), dtype="int32"))
        stack_tcode[5] = 0
        T.evaluate(T.tvm_struct_set(stack_value, 6, 12, T.cast(4, "int64"), dtype="int32"))
        stack_tcode[6] = 0
        T.evaluate(T.tvm_struct_set(stack_value, 7, 12, T.cast(2, "int64"), dtype="int32"))
        stack_tcode[7] = 0
        T.evaluate(T.tvm_struct_set(stack_value, 8, 12, T.cast(32, "int64"), dtype="int32"))
        stack_tcode[8] = 0
        T.evaluate(
            T.tvm_call_packed_lowered(
                "default_function_kernel0", stack_value, stack_tcode.data, 0, 9, dtype="int32"
            )
        )

    return opt_conv_tensorcore_mod_host


def vthread_func():
    @T.prim_func
    def vthread_func(a: T.handle, c: T.handle) -> None:
        A = T.match_buffer(a, [256], "float32")
        C = T.match_buffer(c, [256], "float32")

        i0 = T.env_thread("blockIdx.x")
        i1 = T.env_thread("threadIdx.x")
        i2 = T.env_thread("vthread")

        T.launch_thread(i0, 4)
        T.launch_thread(i1, 2)
        T.launch_thread(i2, 2)
        B_data = T.allocate([16], "float32", "local")
        B = T.Buffer(shape=[16], dtype="float32", scope="local", data=B_data)
        for j in range(16):
            B[j] = A[i0 * 64 + i1 * 32 + i2 * 16 + j] + T.float32(1)
        for j in range(16):
            C[i0 * 64 + i1 * 32 + i2 * 16 + j] = B[j] * T.float32(2)

    return vthread_func


def matmul():
    @T.prim_func
    def matmul(a: T.handle, b: T.handle, c: T.handle) -> None:
        A = T.match_buffer(a, [128, 128])
        B = T.match_buffer(b, [128, 128])
        C = T.match_buffer(c, [128, 128])

        for i, j, k in T.grid(128, 128, 128):
            with T.block("update"):
                vi, vj, vk = T.axis.remap("SSR", [i, j, k])
                with T.init():
                    C[vi, vj] = T.float32(0)
                C[vi, vj] = C[vi, vj] + A[vi, vk] * B[vj, vk]

    return matmul


def matmul_original():
    @T.prim_func
    def matmul_original(a: T.handle, b: T.handle, c: T.handle) -> None:
        A = T.match_buffer(a, [128, 128])
        B = T.match_buffer(b, [128, 128])
        C = T.match_buffer(c, [128, 128])

        for i, j in T.grid(128, 128):
            with T.block("init"):
                vi, vj = T.axis.remap("SS", [i, j])
                C[vi, vj] = T.float32(0)

            for k in range(128):
                with T.block("update"):
                    vi, vj, vk = T.axis.remap("SSR", [i, j, k])
                    C[vi, vj] = C[vi, vj] + A[vi, vk] * B[vj, vk]

    return matmul_original


def element_wise():
    @T.prim_func
    def element_wise(a: T.handle, c: T.handle) -> None:
        A = T.match_buffer(a, (128, 128), "float32")
        C = T.match_buffer(c, (128, 128), "float32")
        B = T.alloc_buffer((128, 128), "float32")

        for i, j in T.grid(128, 128):
            with T.block("B"):
                vi, vj = T.axis.remap("SS", [i, j])
                B[vi, vj] = A[vi, vj] * T.float32(2)
        for i, j in T.grid(128, 128):
            with T.block("C"):
                vi, vj = T.axis.remap("SS", [i, j])
                C[vi, vj] = B[vi, vj] + T.float32(1)

    return element_wise


def predicate():
    @T.prim_func
    def predicate(b: T.handle, c: T.handle) -> None:
        B = T.match_buffer(b, (16, 16), "float32")
        C = T.match_buffer(c, (16, 16), "float32")

        for i, jo, ji in T.grid(16, 4, 5):
            with T.block("update"):
                vi = T.axis.S(16, i)
                vj = T.axis.S(16, jo * 4 + ji)
                T.where(jo * 4 + ji < 16)
                C[vi, vj] = B[vi, vj] + T.float32(1)

    return predicate


def test_module_define():
    func1 = tvm.ir.IRModule({"matmul": matmul()})["matmul"]
    func2 = tvm.ir.IRModule({"element_wise": element_wise()})["element_wise"]
    func3 = tvm.ir.IRModule({"predicate": predicate()})["predicate"]
    mod1 = tvm.ir.IRModule({"func1": func1, "func2": func2, "func3": func3})
    mod2 = tvm.ir.IRModule({"func1": matmul(), "func2": element_wise(), "func3": predicate()})
    tvm.ir.assert_structural_equal(mod1, mod2)


def test_matmul_original():
    func = matmul_original()
    rt_func = tvm.script.from_source(func.script())
    tvm.ir.assert_structural_equal(func, rt_func)

    assert isinstance(rt_func.body.block, tir.stmt.Block)
    assert isinstance(rt_func.body.block.body, tir.stmt.For)
    assert isinstance(rt_func.body.block.body.body, tir.stmt.For)
    assert isinstance(rt_func.body.block.body.body.body, tir.stmt.SeqStmt)
    assert isinstance(rt_func.body.block.body.body.body[0].block, tir.stmt.Block)
    assert isinstance(rt_func.body.block.body.body.body[1], tir.stmt.For)
    assert isinstance(rt_func.body.block.body.body.body[1].body.block, tir.stmt.Block)


def test_element_wise():
    func = element_wise()
    rt_func = tvm.script.from_source(func.script())
    tvm.ir.assert_structural_equal(func, rt_func)

    assert isinstance(rt_func.body.block, tir.stmt.Block)
    assert isinstance(rt_func.body.block.body, tir.stmt.SeqStmt)
    assert isinstance(rt_func.body.block.body[0], tir.stmt.For)
    assert isinstance(rt_func.body.block.body[0].body, tir.stmt.For)
    assert isinstance(rt_func.body.block.body[0].body.body.block, tir.stmt.Block)

    assert isinstance(rt_func.body.block.body[1], tir.stmt.For)
    assert isinstance(rt_func.body.block.body[1].body, tir.stmt.For)
    assert isinstance(rt_func.body.block.body[1].body.body.block, tir.stmt.Block)


def test_predicate():
    func = predicate()
    rt_func = tvm.script.from_source(func.script())
    tvm.ir.assert_structural_equal(func, rt_func)

    assert isinstance(rt_func.body.block, tir.stmt.Block)
    assert isinstance(rt_func.body.block.body, tir.stmt.For)
    assert isinstance(rt_func.body.block.body.body, tir.stmt.For)
    assert isinstance(rt_func.body.block.body.body.body, tir.stmt.For)
    assert isinstance(rt_func.body.block.body.body.body.body.block, tir.stmt.Block)


def for_thread_binding():
    @T.prim_func
    def for_thread_binding(a: T.handle, b: T.handle) -> None:
        A = T.match_buffer(a, (16, 16), "float32")
        B = T.match_buffer(b, (16, 16), "float32")

        for i in T.thread_binding(0, 16, thread="threadIdx.x"):
            for j in T.thread_binding(
                0, 16, thread="threadIdx.y", annotations={"attr_key": "attr_value"}
            ):
                A[i, j] = B[i, j] + T.float32(1)

    return for_thread_binding


def test_for_thread_binding():
    func = for_thread_binding()
    rt_func = tvm.script.from_source(func.script())
    tvm.ir.assert_structural_equal(func, rt_func)

    assert isinstance(rt_func.body, tir.stmt.For)
    assert rt_func.body.kind == 4
    assert rt_func.body.thread_binding.thread_tag == "threadIdx.x"
    assert isinstance(rt_func.body.body, tir.stmt.For)
    assert rt_func.body.body.kind == 4
    assert rt_func.body.body.thread_binding.thread_tag == "threadIdx.y"
    assert rt_func.body.body.annotations["attr_key"] == "attr_value"


def match_buffer_region():
    @T.prim_func
    def match_buffer_region(a: T.handle, b: T.handle) -> None:
        A = T.match_buffer(a, (16, 16, 16), "float32")
        B = T.match_buffer(b, (1), "float32")

        for i, j in T.grid(16, 4):
            with T.block():
                vi, vj = T.axis.remap("SS", [i, j])
                C = T.match_buffer(A[0:16, vi, vj * 4 : vj * 4 + 4], (16, 1, 4))
                for ii in range(4):
                    with T.block():
                        vii = T.axis.S(4, ii)
                        D = T.match_buffer(C[vii * 4 : vii * 4 + 4, 0, 0:4], (4, 1, 4))
                        for i, j in T.grid(4, 4):
                            B[0] += D[i, 0, j]

    return match_buffer_region


def test_match_buffer_region():
    func = match_buffer_region()
    rt_func = tvm.script.from_source(func.script())
    tvm.ir.assert_structural_equal(func, rt_func)

    assert isinstance(rt_func.body, tir.stmt.BlockRealize)
    root = rt_func.body.block

    assert isinstance(root.body, tir.stmt.For)
    assert isinstance(root.body.body, tir.stmt.For)
    assert isinstance(root.body.body.body, tir.stmt.BlockRealize)
    outer_block = root.body.body.body.block
    assert len(outer_block.match_buffers) == 1
    buffer_C = outer_block.match_buffers[0].buffer
    tvm.ir.assert_structural_equal(buffer_C.shape, [16, 1, 4])

    assert isinstance(outer_block.body, tir.stmt.For)
    assert isinstance(outer_block.body.body, tir.stmt.BlockRealize)
    inner_block = outer_block.body.body.block
    assert len(inner_block.match_buffers) == 1
    buffer_D = inner_block.match_buffers[0].buffer
    tvm.ir.assert_structural_equal(buffer_D.shape, [4, 1, 4])


def block_elements():
    @T.prim_func
    def block_elements(a: T.handle, b: T.handle) -> None:
        A = T.match_buffer(a, (16, 16), "float32")
        B = T.match_buffer(b, (1, 1), "float32")

        with T.block("update"):
            vi = T.axis.S(1, 0)
            T.where(True)
            T.reads(A[0:16, 0:16])
            T.writes(B[0, 0])
            T.block_attr({"attr_key": "attr_value"})
            C = T.alloc_buffer((4, 4), dtype="float32")
            D = T.match_buffer(A[0:4, 0], (4, 1))
            with T.init():
                B[0, 0] = T.float32(0)
            B[0, 0] = A[0, 0] + B[0, 0] + C[1, 1] + D[2, 0]

    return block_elements


def test_block_elements():
    func = block_elements()
    rt_func = tvm.script.from_source(func.script())
    tvm.ir.assert_structural_equal(func, rt_func)

    assert isinstance(rt_func.body.block, tir.stmt.Block)
    assert isinstance(rt_func.body.block.body, tir.stmt.BlockRealize)
    assert isinstance(rt_func.body.block.body.block, tir.stmt.Block)
    block = rt_func.body.block.body.block
    assert isinstance(block.body, tir.stmt.BufferStore)
    assert isinstance(block.init, tir.stmt.BufferStore)
    assert len(block.annotations) == 1
    assert block.annotations["attr_key"] == "attr_value"


def opaque_block():
    @T.prim_func
    def opaque_block(a: T.handle, b: T.handle) -> None:
        A = T.match_buffer(a, (16, 16), "float32")
        B = T.match_buffer(b, (16, 16), "float32")

        for i in range(16):
            for j in range(16):
                with T.block():
                    T.reads([])
                    T.writes(A[i, j])
                    A[i, j] = T.float32(0)
            with T.block():
                T.reads([A[i, 0:16]])
                T.writes([B[i, 0:16]])
                for j in range(16):
                    B[i, j] = A[i, j]

    return opaque_block


def test_opaque_block():
    func = opaque_block()
    rt_func = tvm.script.from_source(func.script())
    tvm.ir.assert_structural_equal(func, rt_func)

    root_block = rt_func.body.block
    assert isinstance(root_block, tir.stmt.Block)
    assert isinstance(root_block.body, tir.stmt.For)
    assert isinstance(root_block.body.body[0], tir.stmt.For)
    assert isinstance(root_block.body.body[0].body, tir.stmt.BlockRealize)
    assert isinstance(root_block.body.body[0].body.block, tir.stmt.Block)
    assert len(root_block.body.body[0].body.block.iter_vars) == 0
    assert isinstance(root_block.body.body[1], tir.stmt.BlockRealize)
    assert isinstance(root_block.body.body[1].block, tir.stmt.Block)
    assert len(root_block.body.body[1].block.iter_vars) == 0


def module_const():
    @tvm.script.ir_module
    class Module4:
        # There is an ongoing (python)dict->(c++)Map->(python)dict issue which potentially
        # changes order of the items in dict after roundtrip due to map not support order
        # of insertion while dict does. Hence func 'def A(a: T.handle, c: T.handle) -> None'
        # is commented
        #
        #  test:
        #  d = {"B": 1, "A": 2}
        #  m = tvm.runtime.convert(d)
        #  assert d.keys() == m.keys(), f"Order changed from {list(d.keys())} to {list(m.keys())}"

        """
        @T.prim_func
        def A(a: T.handle, c: T.handle) -> None:
            A = T.match_buffer(a, (10), "int32")
            C = T.match_buffer(c, (10), "int32")
            B = T.alloc_buffer((10), "int32")

            K1 = T.allocate_const([1, 1, 1, 1, 1, 1, 1, 1, 1, 1], "int32", [10])
            for x in T.serial(0, 10):
                B[x] = A[x] + T.load("int32", K1, x)

            for x in T.serial(0, 10):
                C[x] = B[x]
        """

        @T.prim_func
        def B(a: T.handle, c: T.handle) -> None:
            A = T.match_buffer(a, (10), "int32")
            C = T.match_buffer(c, (10), "int32")
            B = T.alloc_buffer((10), "int32")

            K1_data = T.allocate_const([1, 1, 1, 1, 1, 1, 1, 1, 1, 1], "int32", [10])
            K1 = T.Buffer(shape=[10], dtype="int32", data=K1_data)
            for x in T.serial(0, 10):
                B[x] = A[x] + K1[x]

            K2_data = T.allocate_const([1, 1, 1, 1, 1, 1, 1, 1, 1, 1], "int32", [10])
            K2 = T.Buffer(shape=[10], dtype="int32", data=K2_data)
            for x in T.serial(0, 10):
                B[x] = B[x] + K2[x]

            for x in T.serial(0, 10):
                C[x] = B[x]

    return Module4


def constant():
    @T.prim_func
    def constant(a: T.handle, c: T.handle) -> None:
        A = T.match_buffer(a, (10), "int32")
        C = T.match_buffer(c, (10), "int32")
        B = T.alloc_buffer((10), "int32")
        K_data = T.allocate_const([1, 1, 1, 1, 1, 1, 1, 1, 1, 1], "int32", [10])
        K = T.Buffer(shape=[10], dtype="int32", data=K_data)
        for x in T.serial(0, 10):
            B[x] = A[x] + K[x]

        for x in T.serial(0, 10):
            C[x] = B[x]

    return constant


def rank0():
    @T.prim_func
    def rank0(a: T.handle) -> None:
        A = T.match_buffer(a, (), "float32")
        B = T.alloc_buffer((), "float32")
        A[()] = 2
        B[()] = A[()]

    return rank0


def rank0_block():
    @T.prim_func
    def rank0_block(a: T.handle) -> None:
        A = T.match_buffer(a, (), "float32")
        B = T.alloc_buffer((), "float32")
        B[()] = A[()]

        with T.block("update"):
            T.reads([A[()]])
            T.writes([B[()]])
            for i in range(1):
                B[()] = A[()]

    return rank0_block


def select():
    @T.prim_func
    def select(a: T.handle) -> None:
        A = T.match_buffer(a, (), "float32")
        A[()] = T.Select(True, 1, 2)

    return select


def minmax():
    @T.prim_func
    def minmax(a: T.handle) -> None:
        A = T.match_buffer(a, (), "float32")
        A[()] = T.min(1, 2)
        A[()] = T.max(1, 2)

    return minmax


def abs():
    @T.prim_func
    def abs(a: T.handle) -> None:
        A = T.match_buffer(a, (128, 128), "float32")

        for i, j in T.grid(128, 128):
            with T.block("A"):
                vi, vj = T.axis.remap("SS", [i, j])
                A[vi, vj] = T.abs(A[vi, vj])

    return abs


def constant_folding():
    @T.prim_func
    def constant_folding(a: T.handle) -> None:
        A = T.match_buffer(a, (), "float32")
        A[()] = T.min(2.2, 5.2)
        A[()] = T.max(T.float32(2.2), T.float32(T.float32(5.2)))
        A[()] = T.min(2.2, 5.0)

    return constant_folding


def simplify_bracket():
    @T.prim_func
    def simplify_bracket() -> None:
        a = T.int32()
        b = T.int32()
        c = T.int32()
        d = T.int32()
        T.evaluate(a + b * (c + d))

    return simplify_bracket


def var_with_same_name():
    @T.prim_func
    def var_with_same_name(a: T.handle) -> None:
        A = T.match_buffer(a, (16, 16), "float32")
        for i, j in T.grid(16, 16):
            with T.block():
                vi, vj = T.axis.remap("SS", [i, j])
                A[vi, vj] = 0
        for i, j in T.grid(16, 16):
            with T.block():
                vi, vj = T.axis.remap("SS", [i, j])
                A[vi, vj] = 0

    return var_with_same_name


def test_same_name_var():
    func = var_with_same_name()
    out_str = func.script()
    rt_func = tvm.script.from_source(out_str)
    tvm.ir.assert_structural_equal(func, rt_func)
    assert out_str.count("for i, j in T.grid(16, 16)") == 2
    assert out_str.find("i_") == -1
    assert out_str.find("i_") == -1


def while_loop():
    @T.prim_func
    def while_loop(a: T.handle, b: T.handle) -> None:
        A = T.match_buffer(a, (16,), "float32")
        B = T.match_buffer(b, (16,), "float32")
        i = T.alloc_buffer((), "int32", scope="local")
        for ii in range(16):
            with T.block():
                vi = T.axis.S(16, ii)
                B[vi] = 0
            while i[()] < 10:
                for j in range(16):
                    B[j] += A[j]

    return while_loop


# fmt: off
def primfunc_with_allocate_annotations():
    @T.prim_func
    def primfunc_with_allocate_annotations(placeholder_28: T.handle, T_cast_6: T.handle) -> None:
        # function attr dict
        T.func_attr({"global_symbol": "tvmgen_default_fused_nn_max_pool2d_cast", "tir.noalias": True})
        placeholder_29 = T.match_buffer(placeholder_28, [802816], dtype="uint8", elem_offset=0, align=64, offset_factor=1)
        T_cast_7 = T.match_buffer(T_cast_6, [200704], dtype="int16", elem_offset=0, align=64, offset_factor=1)
        # body
        tensor_2_data = T.allocate([200704], "uint8", "global", annotations={"attr1_key": "attr1_value"})
        tensor_2 = T.Buffer(shape=[200704], dtype="uint8", scope="global", data=tensor_2_data)
        for ax0_ax1_fused_4 in T.serial(0, 56):
            for ax2_4 in T.serial(0, 56):
                for ax3_init in T.serial(0, 64):
                    tensor_2[(((ax0_ax1_fused_4*3584) + (ax2_4*64)) + ax3_init)] = T.uint8(0)
                for rv0_rv1_fused_1, ax3_2 in T.grid(9, 64):
                    tensor_2[(((ax0_ax1_fused_4*3584) + (ax2_4*64)) + ax3_2)] = T.max(tensor_2[(((ax0_ax1_fused_4*3584) + (ax2_4*64)) + ax3_2)], T.if_then_else(((((ax0_ax1_fused_4*2) + T.floordiv(rv0_rv1_fused_1, 3)) < 112) and (((ax2_4*2) + T.floormod(rv0_rv1_fused_1, 3)) < 112)), placeholder_29[(((((ax0_ax1_fused_4*14336) + (T.floordiv(rv0_rv1_fused_1, 3)*7168)) + (ax2_4*128)) + (T.floormod(rv0_rv1_fused_1, 3)*64)) + ax3_2)], T.uint8(0), dtype="uint8"))
        for ax0_ax1_fused_5 in T.serial(0, 56):
            for ax2_5, ax3_3 in T.grid(56, 64):
                T_cast_7[(((ax0_ax1_fused_5*3584) + (ax2_5*64)) + ax3_3)] = T.cast(tensor_2[(((ax0_ax1_fused_5*3584) + (ax2_5*64)) + ax3_3)], "int16")

    return primfunc_with_allocate_annotations
# fmt: on




# fmt: off
def comm_reducer_single_reduce_group():
    @T.prim_func
    def comm_reducer_single_reduce_group(a: T.handle, b: T.handle) -> None:
        T.func_attr({"global_symbol": "main", "tir.noalias": True})
        threadIdx_x = T.env_thread("threadIdx.x")
        A = T.match_buffer(a, [16384], dtype="float32")
        for i in T.serial(0, 128):
            T.launch_thread(threadIdx_x, 128)
            reduce_temp0_data = T.allocate([1], "float32", "local")
            reduce_temp0 = T.Buffer(shape=[1], dtype="float32", scope="local", data=reduce_temp0_data)
            with T.attr(T.comm_reducer(lambda x, y: x + y, [T.float32(0)]), "reduce_scope", T.reinterpret(T.uint64(0), dtype="handle")):
                T.evaluate(T.tvm_thread_allreduce(T.uint32(1), A[i * 128 + threadIdx_x], True, reduce_temp0.data, threadIdx_x, dtype="handle"))

    return comm_reducer_single_reduce_group


def comm_reducer_multiple_reduce_groups():
    @T.prim_func
    def comm_reducer_multiple_reduce_groups(a: T.handle, b: T.handle) -> None:
        T.func_attr({"global_symbol": "main", "tir.noalias": True})
        threadIdx_x = T.env_thread("threadIdx.x")
        A = T.match_buffer(a, [16384], dtype="float32")
        for i in T.serial(0, 128):
            T.launch_thread(threadIdx_x, 128)
            reduce_temp0_data = T.allocate([1], "float32", "local")
            reduce_temp0 = T.Buffer(shape=[1], dtype="float32", scope="local", data=reduce_temp0_data)
            with T.attr(T.comm_reducer(lambda x0, x1, y0, y1: (T.Select((x1 >= y1), x0, y0), T.Select((x1 >= y1), x1, y1)), [T.int32(-1), T.min_value("float32")]), "reduce_scope", T.reinterpret(T.uint64(0), dtype="handle")):
                T.evaluate(T.tvm_thread_allreduce(T.uint32(1), A[i * 128 + threadIdx_x], True, reduce_temp0.data, threadIdx_x, dtype="handle"))

    return comm_reducer_multiple_reduce_groups


def multiple_commreducer():
    @T.prim_func
    def multiple_commreducer() -> None:
        normal_reduce_temp0 = T.Buffer([1], dtype="float32", strides=[1], scope="local")
        normal_reduce_temp1 = T.Buffer([1], dtype="float32", strides=[1], scope="local")
        reduce_temp0 = T.Buffer([1], dtype="float32", strides=[1], scope="local")
        reduce_temp1 = T.Buffer([1], dtype="float32", strides=[1], scope="local")
        for ax0_1 in T.thread_binding(0, 32, thread="threadIdx.x"):
            with T.block("T_softmax_maxelem_cross_thread_reduction"):
                T.attr(T.comm_reducer(lambda x, y: T.max(x, y), [T.min_value("float32")]), "reduce_scope", T.reinterpret(T.uint64(0), dtype="handle"))
                T.evaluate(T.tvm_thread_allreduce(T.uint32(1), normal_reduce_temp0[0], True, reduce_temp0.data, ax0_1, dtype="handle"))
        for ax0_1 in T.thread_binding(0, 32, thread="threadIdx.x"):
            with T.block("T_softmax_expsum_cross_thread_reduction"):
                T.attr(T.comm_reducer(lambda x, y: x + y, [T.float32(0)]), "reduce_scope", T.reinterpret(T.uint64(0), dtype="handle"))
                T.evaluate(T.tvm_thread_allreduce(T.uint32(1), normal_reduce_temp1[0], True, reduce_temp1.data, ax0_1, dtype="handle"))

    return multiple_commreducer
# fmt: on


def func_div_mod():
    @T.prim_func
    def func_div_mod():
        a = T.int32()
        b = T.int32()
        T.evaluate(a // b)
        T.evaluate(a % b)
        T.evaluate(T.truncmod(a, b))

    return func_div_mod


def test_div_mod():
    func = func_div_mod()
    rt_func = tvm.script.from_source(func.script())
    tvm.ir.assert_structural_equal(func, rt_func, True)

    assert isinstance(func.body[0].value, tvm.tir.FloorDiv)
    assert isinstance(func.body[1].value, tvm.tir.FloorMod)
    assert isinstance(func.body[2].value, tvm.tir.Mod)


def loop_extent_dependent():
    @T.prim_func
    def loop_extent_dependent(a: T.handle) -> None:
        A = T.match_buffer(a, [], dtype="int32")
        for i in T.serial(0, 128):
            for j in T.serial(0, i):
                A[()] = A[()] + j

    return loop_extent_dependent


def nontrivial_range_axis():
    @T.prim_func
    def nontrivial_range_axis(a: T.handle) -> None:
        A = T.match_buffer(a, (10), "float32")
        for i in range(10):
            with T.block("block"):
                vi = T.axis.spatial((1, 11), i + 1)
                A[vi - 1] = A[vi - 1] + 1.0

    return nontrivial_range_axis


def func_with_target_spec_by_config():
    @T.prim_func
    def func_with_target_spec_by_config() -> None:
        T.func_attr(
            {
                "kTarget": T.target(
                    {
                        "max_num_threads": 1024,
                        "arch": "sm_70",
                        "thread_warp_size": 32,
                        "kind": "cuda",
                        "tag": "",
                        "keys": ["cuda", "gpu"],
                        "host": T.target({"kind": "llvm", "tag": "", "keys": ["cpu"]}),
                    }
                )
            }
        )
        T.evaluate(0)

    return func_with_target_spec_by_config


def func_with_target_spec_by_str():
    @T.prim_func
    def func_with_target_spec_by_str() -> None:
        T.func_attr({"kTarget": T.target("nvidia/nvidia-a100")})
        T.evaluate(0)

    return func_with_target_spec_by_str


def func_root_attr():
    @T.prim_func
    def func_root_attr():
        with T.block("root"):
            T.block_attr({"a": "0"})
            T.evaluate(0)

    return func_root_attr


def func_trivial_root_block():
    @T.prim_func
    def func(A: T.Buffer(1, "int32")):
        with T.block("root"):
            A[0] = 0

    return func


def func_nested_root_block():
    @T.prim_func
    def func(A: T.Buffer(1, "int32")):
        with T.block("root"):
            with T.block("block"):
                A[0] = 0

    return func


def func_T_ptr_let_statement():
    @T.prim_func
    def func_T_ptr_let_statement(
        args: T.handle, arg_type_ids_handle: T.handle("int32"), num_args: T.int32
    ) -> None:
        # The T.Ptr declaration in the parameter list should parse
        # correctly, and should be usable as the data pointer in a buffer.
        arg_type_ids = T.Buffer([2], dtype="int32", data=arg_type_ids_handle)

        arg0: T.handle = T.tvm_struct_get(args, 0, 12, dtype="handle")
        arg1: T.handle = T.tvm_struct_get(args, 1, 12, dtype="handle")

        # Functions that return a "handle" can be assigned to a T.Ptr
        # variable.  A variable annotated with T.Ptr still has dtype of
        # T.handle, but has type annotation as a pointer type.
        A_data: T.handle("float32") = T.tvm_struct_get(arg0, 0, 1, dtype="handle")

        # The buffer declaration has a data pointer defined earlier in
        # this function.  It should only be defined after the data pointer
        # has been defined, and should not be hoisted into the header of
        # the function as other buffer_decl statements can be.
        A = T.Buffer([1024], dtype="float32", data=A_data)
        B_data: T.handle("float32") = T.tvm_struct_get(arg1, 0, 1, dtype="handle")
        B = T.Buffer([1024], dtype="float32", data=B_data)

        B[0] = A[0]

    return func_T_ptr_let_statement


def func_T_ptr_allocate():
    @T.prim_func
    def func_T_ptr_allocate() -> None:
        A_data = T.allocate([1024], "float32", "global")
        A = T.Buffer(shape=[1024], dtype="float32", scope="global", data=A_data)
        A[0] = 0.0

    return func_T_ptr_allocate


def llvm_intrin_call():
    @T.prim_func
    def ctpop(A: T.Buffer((16,), "uint8"), B: T.Buffer((16,), "uint8")) -> None:
        for i in range(0, 16):
            with T.block("A"):
                vi = T.axis.remap(
                    "S",
                    [
                        i,
                    ],
                )
                B[vi] = T.call_llvm_pure_intrin(
                    T.llvm_lookup_intrinsic_id("llvm.ctpop.i8"),
                    T.uint32(1),
                    A[vi],
                    dtype="uint8",
                )

    return ctpop


def parse_bufferslice_as_range_bound():
    @T.prim_func
    def segment_sum(
        A_ptr: T.handle, B_ptr: T.handle, indptr_ptr: T.handle, n: T.int32, m: T.int32
    ) -> None:
        A = T.match_buffer(A_ptr, [m], dtype="float32")
        B = T.match_buffer(B_ptr, [n], dtype="float32")
        indptr = T.match_buffer(indptr_ptr, [n + 1], dtype="int32")
        for i in T.serial(n):
            with T.block("outer"):
                vi = T.axis.spatial(n, i)
                T.reads(indptr[i : i + 2], B[vi], A[indptr[i] : indptr[i + 1]])
                T.writes(B[vi])
                for j in T.serial(indptr[i], indptr[i + 1]):
                    with T.block("inner"):
                        vj = T.axis.reduce(m, j)
                        T.reads(B[vi], A[vj])
                        T.writes(B[vi])
                        with T.init():
                            B[vi] = T.float32(0)
                        B[vi] = B[vi] + A[vj]

    return segment_sum


def int64_support():
    @T.prim_func
    def elementwise_shape_int64(a: T.handle, c: T.handle) -> None:
        A = T.match_buffer(a, (T.int64(128), T.int64(128)), dtype="float32")
        B = T.alloc_buffer((T.int64(128), T.int64(128)), dtype="float32")
        C = T.match_buffer(c, (T.int64(128), T.int64(128)), dtype="float32")
        for i, j in T.grid(128, 128):
            with T.block("B"):
                vi, vj = T.axis.remap("SS", [i, j])
                B[vi, vj] = A[vi, vj] * 2.0
        for i, j in T.grid(T.int64(128), T.int64(128)):
            with T.block("C"):
                vi, vj = T.axis.remap("SS", [i, j])
                C[vi, vj] = B[vi, vj] + 1.0

    return elementwise_shape_int64


def string_annotation_escaping():
    @T.prim_func
    def string_annotation_of_special_chars():
        T.func_attr(
            {
                "key1": '"\'hello\t\r"',
                "key2": """
            %1 = add i32 %0, %0
            %2 = add i32 %0, %1
            %3 = add i32 %1, %2
            """,
            }
        )
        T.evaluate(0)

    return string_annotation_of_special_chars


def pointer_type():
    @T.prim_func
    def func_with_ptr_type_annotations(x: T.handle("int32"), y: T.handle("int32", "shared")):
        xx_data = T.allocate([16], "int32", "global")
        xx = T.Buffer(shape=[16], dtype="int32", scope="global", data=xx_data)
        yy_data = T.allocate([16], "int32", "shared")
        yy = T.Buffer(shape=[16], dtype="int32", scope="shared", data=yy_data)
        a: T.handle("int32") = T.address_of(xx[0], dtype="handle")
        b: T.handle("int32", "shared") = T.address_of(yy[0], dtype="handle")
        T.evaluate(T.call_extern("copy", a, b, dtype=""))

    return func_with_ptr_type_annotations


def buffer_axis_separator():
    @T.prim_func
    def element_wise(a: T.handle, c: T.handle) -> None:
        A = T.match_buffer(a, (128, 128), "float32", axis_separators=[1])
        C = T.match_buffer(c, (128, 128), "float32")
        B = T.alloc_buffer((128, 128), "float32", axis_separators=[1])

        for i, j in T.grid(128, 128):
            with T.block("B"):
                vi, vj = T.axis.remap("SS", [i, j])
                B[vi, vj] = A[vi, vj] * T.float32(2)
        for i, j in T.grid(128, 128):
            with T.block("C"):
                vi, vj = T.axis.remap("SS", [i, j])
                C[vi, vj] = B[vi, vj] + T.float32(1)

    return element_wise


def buffer_ramp_access_as_slice_index():
    @T.prim_func
    def buffer_ramp_access(a: T.handle, b: T.handle, c: T.handle) -> None:
        A = T.match_buffer(a, (128,), "float32")
        B = T.match_buffer(b, (128,), "float32")
        C = T.match_buffer(c, (128,), "float32")
        for i in range(128):
            A[i : i + 1 : 1] = i
        for i in range(4):
            B[i * 32 : i * 32 + 32] = A[i * 32 : i * 32 + 32 : 1] + T.broadcast(1.0, 32)
        for i in range(4):
            C[i : i + 128 : 4] = B[i : i + 128 : 4] + T.broadcast(1.0, 32)

    return buffer_ramp_access


def let_expression():
    @T.prim_func
    def func():
        x = T.int32()
        T.evaluate(T.Let(x + 1, where={x: 1}))

    return func


def void_ptr():
    @T.prim_func
    def func(out_ret_value: T.handle("void")):
        T.evaluate(out_ret_value)

    return func


def decl_buffer():
    @T.prim_func
    def func(A: T.Buffer((16, 16), "float32"), B: T.Buffer((16, 16), "float32")) -> None:
        A_flattened = T.decl_buffer(data=A.data, shape=(256,), dtype="float32")
        B_flattened = T.decl_buffer(data=B.data, shape=(256,), dtype="float32")
        C_alias = T.decl_buffer(data=A_flattened.data, shape=(256,), dtype="float32")
        for i in range(256):
            B_flattened[i] = A_flattened[i] + C_alias[i] + T.float32(1.0)

    return func


def allocate_and_decl_buffer():
    @T.prim_func
    def func(A: T.Buffer((16,), "float32"), B: T.Buffer((16,), "float32")) -> None:
        D_data = T.allocate((16,), "float32", "global")
        D = T.decl_buffer((16,), "float32", data=D_data)
        for i in range(4):
            with T.allocate((4,), "float32", "global") as C_data:
                C = T.decl_buffer((4,), "float32", data=C_data)
                for j in range(4):
                    C[j] = A[i * 4 + j] + T.float32(1.0)
                for j in range(4):
                    D[j] = C[j]
            for j in range(4):
                B[i * 4 + j] = D[j]

    return func


def float_infinity():
    @T.prim_func
    def func(
        placeholder: T.Buffer((1, 512, 768), "float32"), T_isinf: T.Buffer((1, 512, 768), "bool")
    ) -> None:
        # function attr dict
        T.func_attr({"global_symbol": "main", "tir.noalias": True})
        # body
        # with T.block("root")
        for i0, i1, i2 in T.grid(1, 512, 768):
            with T.block("T_isinf"):
                ax0, ax1, ax2 = T.axis.remap("SSS", [i0, i1, i2])
                T.reads(placeholder[ax0, ax1, ax2])
                T.writes(T_isinf[ax0, ax1, ax2])
                T_isinf[ax0, ax1, ax2] = T.fabs(
                    placeholder[ax0, ax1, ax2], dtype="float32"
                ) == T.float32("inf") and not (T.isnan(placeholder[ax0, ax1, ax2], dtype="bool"))

    return func


def minimal_i32_literal():
    @T.prim_func
    def func() -> None:
        T.evaluate(T.int32(-2147483648))
        T.evaluate(-T.int64(2147483648))

    return func


def boolean_argument():
    @T.prim_func
    def func(a: T.boolean) -> None:
        T.evaluate(a)

    return func


def bool_argument():
    @T.prim_func
    def func(a: T.bool) -> None:
        T.evaluate(a)

    return func


def bool_variable_annotation():
    @T.prim_func
    def func() -> None:
        a: T.bool = T.call_extern("dummy", dtype="bool")
        T.evaluate(0)

    return func


def return_none():
    @T.prim_func
    def func():
        T.evaluate(0)

    return func


def bool_primitive():
    @T.prim_func
    def func() -> None:
        T.evaluate(T.bool(True))

    return func


def bool_cast():
    @T.prim_func
    def func() -> None:
        T.evaluate(T.bool(T.int32(0)))

    return func


def implicit_evaluate():
    @T.prim_func
    def func(A: T.Buffer(1, "int32")):
        T.evaluate(T.assume(A[0] == 5))
        A[0] = 10

    return func


def if_true_else():
    @T.prim_func
    def func() -> None:
        if True:
            T.evaluate(0)
        else:
            T.evaluate(1)

    return func


def elif_chain_without_else():
    @T.prim_func
    def func(i: T.int32) -> None:
        if i == 0:
            T.evaluate(0)
        elif i == 1:
            T.evaluate(1)
        elif i == 2:
            T.evaluate(2)

    return func


def elif_chain_with_else():
    @T.prim_func
    def func(i: T.int32) -> None:
        if i == 0:
            T.evaluate(0)
        elif i == 1:
            T.evaluate(1)
        elif i == 2:
            T.evaluate(2)
        else:
            T.evaluate(3)

    return func


def nested_boolean_expressions():
    expressions = {
        "and_lhs_and": lambda i, j, k: tir.all(tir.all(i, j), k),
        "and_rhs_and": lambda i, j, k: tir.all(i, tir.all(j, k)),
        "and_lhs_or": lambda i, j, k: tir.all(tir.any(i, j), k),
        "and_rhs_or": lambda i, j, k: tir.all(i, tir.any(j, k)),
        "or_lhs_and": lambda i, j, k: tir.any(tir.all(i, j), k),
        "or_rhs_and": lambda i, j, k: tir.any(i, tir.all(j, k)),
        "or_lhs_or": lambda i, j, k: tir.any(tir.any(i, j), k),
        "or_rhs_or": lambda i, j, k: tir.any(i, tir.any(j, k)),
        "and_of_ors": lambda i, j, k: tir.all(tir.any(i, j), tir.any(j, k), tir.any(i, k), i, j, k),
        "or_of_ands": lambda i, j, k: tir.any(tir.all(i, j), tir.all(j, k), tir.all(i, k), i, j, k),
    }

    def make_ir_generator(name, expression):
        def inner():
            @T.prim_func
            def func(A: T.Buffer(1, "bool"), i: T.bool, j: T.bool, k: T.bool):
                A[0] = expression(i, j, k)

            return func

        inner.__name__ = f"nested_boolean_expr_{name}"
        return inner

    for name, expression in expressions.items():
        generator = make_ir_generator(name, expression)

        yield generator


def multi_env_threads():
    @T.prim_func
    def func(A: T.Buffer(128, "float32"), C: T.Buffer(128, "float32")):
        B = T.alloc_buffer([128], dtype="float32")
        for i in T.thread_binding(128, thread="threadIdx.x"):
            B[i] = A[i] + 1.0
        for i in T.thread_binding(128, thread="threadIdx.x"):
            C[i] = B[i] + 2.0

    mod = tvm.tir.transform.LowerOpaqueBlock()(tvm.IRModule.from_expr(func))
    return mod["main"]


def intrinsic_pow():
    @T.prim_func
    def func():
        T.pow(T.float32(1), T.float32(1))

    return func


def let_stmt_var():
    @T.prim_func
    def func():
        with T.LetStmt(0) as x:
            with T.LetStmt(0) as y:
                T.evaluate(0)
        T.evaluate(0)

    return func


def let_stmt_value():
    @T.prim_func
    def func():
        y = T.int32()
        with T.LetStmt(y) as x:
            with T.LetStmt(0, var=y):
                T.evaluate(0)
        T.evaluate(0)

    return func


def string_stride():
    @T.prim_func
    def main(a: T.handle, b: T.handle):
        T.func_attr({"from_legacy_te_schedule": True, "global_symbol": "main", "tir.noalias": True})
        n = T.int32()
        A = T.match_buffer(a, (n,), strides=("A_s0",), buffer_type="auto")
        B = T.match_buffer(b, (n,), strides=("B_s0",), buffer_type="auto")
        blockIdx_x = T.launch_thread("blockIdx.x", (n + 63) // 64)
        threadIdx_x = T.launch_thread("threadIdx.x", 64)
        if T.likely(blockIdx_x * 64 + threadIdx_x < n):
            B2 = T.Buffer((B.strides[0] * n,), data=B.data)
            A2 = T.Buffer((A.strides[0] * n,), data=A.data)
            B2[(blockIdx_x * 64 + threadIdx_x) * B.strides[0]] = A2[
                (blockIdx_x * 64 + threadIdx_x) * A.strides[0]
            ] * T.float32(2)

    return main


def merge_shape_var_def():
    @T.prim_func
    def main(A: T.handle, B: T.handle):
        T.func_attr({"from_legacy_te_schedule": True, "global_symbol": "main", "tir.noalias": True})
        m, n = T.int32(), T.int32()
        A_1 = T.match_buffer(A, (m, n), strides=("A_1_s0", "A_1_s1"), buffer_type="auto")
        B_1 = T.match_buffer(B, (m, n), strides=("B_1_s0", "B_1_s1"), buffer_type="auto")
        for i_outer, j_outer, i_inner in T.grid((m + 9) // 10, (n + 4) // 5, 10):
            if T.likely(i_outer * 10 + i_inner < m):
                for j_inner in range(5):
                    if T.likely(j_outer * 5 + j_inner < n):
                        cse_var_2: T.int32 = j_outer * 5 + j_inner
                        cse_var_1: T.int32 = i_outer * 10 + i_inner
                        B_2 = T.Buffer(
                            (B_1.strides[0] * m,),
                            data=B_1.data,
                            strides=("B_2_s0",),
                            buffer_type="auto",
                        )
                        A_2 = T.Buffer(
                            (A_1.strides[0] * m,),
                            data=A_1.data,
                            strides=("A_2_s0",),
                            buffer_type="auto",
                        )
                        B_2[cse_var_1 * B_1.strides[0] + cse_var_2 * B_1.strides[1]] = A_2[
                            cse_var_1 * A_1.strides[0] + cse_var_2 * A_1.strides[1]
                        ]

    return main


<<<<<<< HEAD
def if_then_else_var():
    @T.prim_func
    def main(n: T.int32):
        if n == 0:
            x = 5
            T.evaluate(x)
        else:
            x = 10
            T.evaluate(x)

    return main
=======
def tvm_shfl_builtins():
    @T.prim_func
    def func(
        A: T.handle("float32"),
        B: T.handle("float32"),
        C: T.handle("float32"),
    ):
        blockIdx_x = T.launch_thread("blockIdx.x", 1)
        threadIdx_x = T.launch_thread("threadIdx.x", 32)
        A_warp = T.allocate([1], "float32", "local")
        B_warp = T.allocate([1], "float32", "local")
        red_buf0 = T.allocate([1], "float32", "local")
        A_warp_1 = T.Buffer((32,), data=A_warp, scope="local")
        A_1 = T.Buffer((32,), data=A)
        A_warp_1[0] = A_1[threadIdx_x]
        B_warp_1 = T.Buffer((32,), data=B_warp, scope="local")
        T.tvm_storage_sync("warp")
        B_warp_1[0] = T.tvm_warp_shuffle(
            T.tvm_warp_activemask(), A_warp_1[0], threadIdx_x % 4 * 8 + threadIdx_x // 4, 32, 32
        ) + T.float32(1)
        red_buf0_1 = T.Buffer((1,), data=red_buf0, scope="local")
        with T.attr(
            T.comm_reducer(lambda x0, y0: x0 + y0, [T.float32(0)]),
            "reduce_scope",
            T.reinterpret("handle", T.uint64(0)),
        ):
            mask = T.allocate([1], "uint32", "local")
            t0 = T.allocate([1], "float32", "local")
            red_buf0_1[0] = A_warp_1[0]
            mask_1 = T.Buffer((1,), "uint32", data=mask, scope="local")
            mask_1[0] = T.tvm_warp_activemask()
            t0_1 = T.Buffer((1,), data=t0, scope="local")
            t0_1[0] = T.tvm_warp_shuffle_down(mask_1[0], red_buf0_1[0], 16, 32, 32)
            red_buf0_1[0] = red_buf0_1[0] + t0_1[0]
            t0_1[0] = T.tvm_warp_shuffle_down(mask_1[0], red_buf0_1[0], 8, 32, 32)
            red_buf0_1[0] = red_buf0_1[0] + t0_1[0]
            t0_1[0] = T.tvm_warp_shuffle_down(mask_1[0], red_buf0_1[0], 4, 32, 32)
            red_buf0_1[0] = red_buf0_1[0] + t0_1[0]
            t0_1[0] = T.tvm_warp_shuffle_down(mask_1[0], red_buf0_1[0], 2, 32, 32)
            red_buf0_1[0] = red_buf0_1[0] + t0_1[0]
            t0_1[0] = T.tvm_warp_shuffle_down(mask_1[0], red_buf0_1[0], 1, 32, 32)
            red_buf0_1[0] = red_buf0_1[0] + t0_1[0]
            red_buf0_1[0] = T.tvm_warp_shuffle(mask_1[0], red_buf0_1[0], 0, 32, 32)
            # NOTE(Zihao): test tvm_warp_shuffle_up
            red_buf0_1[0] = T.tvm_warp_shuffle_up(mask_1[0], red_buf0_1[0], 0, 32, 32)
        if threadIdx_x == 0:
            C_1 = T.Buffer((1,), data=C)
            C_1[0] = red_buf0_1[0]
        B_1 = T.Buffer((32,), data=B)
        B_1[threadIdx_x] = B_warp_1[0]

    return func
>>>>>>> 10a12bac


ir_generator = tvm.testing.parameter(
    launch_env_thread,
    opt_gemm_normalize,
    opt_gemm_lower,
    opt_gemm_mod_host,
    opt_conv_tensorcore_normalize,
    opt_conv_tensorcore_lower,
    opt_conv_tensorcore_mod_host,
    vthread_func,
    matmul,
    module_const,
    constant,
    rank0,
    rank0_block,
    select,
    minmax,
    abs,
    constant_folding,
    simplify_bracket,
    while_loop,
    primfunc_with_allocate_annotations,
    comm_reducer_single_reduce_group,
    comm_reducer_multiple_reduce_groups,
    multiple_commreducer,
    loop_extent_dependent,
    nontrivial_range_axis,
    func_with_target_spec_by_config,
    func_with_target_spec_by_str,
    func_root_attr,
    func_trivial_root_block,
    func_nested_root_block,
    func_T_ptr_let_statement,
    func_T_ptr_allocate,
    llvm_intrin_call,
    parse_bufferslice_as_range_bound,
    int64_support,
    string_annotation_escaping,
    pointer_type,
    buffer_axis_separator,
    buffer_ramp_access_as_slice_index,
    let_expression,
    void_ptr,
    decl_buffer,
    allocate_and_decl_buffer,
    float_infinity,
    minimal_i32_literal,
    boolean_argument,
    bool_argument,
    bool_variable_annotation,
    bool_primitive,
    bool_cast,
    return_none,
    implicit_evaluate,
    if_true_else,
    elif_chain_without_else,
    elif_chain_with_else,
    *nested_boolean_expressions(),
    multi_env_threads,
    intrinsic_pow,
    let_stmt_var,
    let_stmt_value,
    string_stride,
    merge_shape_var_def,
<<<<<<< HEAD
    if_then_else_var,
=======
    tvm_shfl_builtins,
>>>>>>> 10a12bac
)


def test_roundtrip(ir_generator):
    original = ir_generator()
    after_roundtrip = tvm.script.from_source(original.script(show_meta=True))
    tvm.ir.assert_structural_equal(original, after_roundtrip, True)


def test_return_none_no_trailing_type():
    func = return_none()
    script = func.script()
    assert "-> None" not in script


if __name__ == "__main__":
    tvm.testing.main()<|MERGE_RESOLUTION|>--- conflicted
+++ resolved
@@ -3623,7 +3623,6 @@
     return main
 
 
-<<<<<<< HEAD
 def if_then_else_var():
     @T.prim_func
     def main(n: T.int32):
@@ -3635,7 +3634,8 @@
             T.evaluate(x)
 
     return main
-=======
+
+
 def tvm_shfl_builtins():
     @T.prim_func
     def func(
@@ -3688,7 +3688,6 @@
         B_1[threadIdx_x] = B_warp_1[0]
 
     return func
->>>>>>> 10a12bac
 
 
 ir_generator = tvm.testing.parameter(
@@ -3754,11 +3753,8 @@
     let_stmt_value,
     string_stride,
     merge_shape_var_def,
-<<<<<<< HEAD
     if_then_else_var,
-=======
     tvm_shfl_builtins,
->>>>>>> 10a12bac
 )
 
 
