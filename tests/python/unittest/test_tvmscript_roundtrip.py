--- conflicted
+++ resolved
@@ -3711,7 +3711,6 @@
     return func
 
 
-<<<<<<< HEAD
 def make_packed_api_result():
     @T.prim_func
     def func(A: T.Buffer(64, "float32")):
@@ -3721,7 +3720,21 @@
 
     mod = tvm.IRModule.from_expr(func)
     return tvm.tir.transform.MakePackedAPI()(mod)
-=======
+
+
+def ir_module_with_attrs():
+    @I.ir_module
+    class Module:
+        I.module_attrs({"attr": 10})
+
+        @T.prim_func
+        def tir_func(A: T.Buffer(16, "int32"), B: T.Buffer(16, "int32")):
+            for i in range(16):
+                B[i] = A[i]
+
+    return Module
+
+
 def tvm_struct_set_generated_in_cpp():
     """Ensure same dtype for tvm_struct_set in Python/C++
 
@@ -3753,20 +3766,6 @@
             )
 
     return tvm.tir.transform.LowerTVMBuiltin()(Module)
-
-
-def ir_module_with_attrs():
-    @I.ir_module
-    class Module:
-        I.module_attrs({"attr": 10})
-
-        @T.prim_func
-        def tir_func(A: T.Buffer(16, "int32"), B: T.Buffer(16, "int32")):
-            for i in range(16):
-                B[i] = A[i]
-
-    return Module
->>>>>>> 6ef73e0c
 
 
 ir_generator = tvm.testing.parameter(
@@ -3834,12 +3833,9 @@
     merge_shape_var_def,
     if_then_else_var,
     tvm_shfl_builtins,
-<<<<<<< HEAD
     make_packed_api_result,
-=======
+    ir_module_with_attrs,
     tvm_struct_set_generated_in_cpp,
-    ir_module_with_attrs,
->>>>>>> 6ef73e0c
 )
 
 
