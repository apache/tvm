# Licensed to the Apache Software Foundation (ASF) under one
# or more contributor license agreements.  See the NOTICE file
# distributed with this work for additional information
# regarding copyright ownership.  The ASF licenses this file
# to you under the Apache License, Version 2.0 (the
# "License"); you may not use this file except in compliance
# with the License.  You may obtain a copy of the License at
#
#   http://www.apache.org/licenses/LICENSE-2.0
#
# Unless required by applicable law or agreed to in writing,
# software distributed under the License is distributed on an
# "AS IS" BASIS, WITHOUT WARRANTIES OR CONDITIONS OF ANY
# KIND, either express or implied.  See the License for the
# specific language governing permissions and limitations
# under the License.

import sys
import pytest

import tvm
import tvm.testing
from tvm import tir
from tvm.script import tir as T, ir as I

import numpy as np


def opt_gemm_normalize():
    @tvm.script.ir_module
    class Module:
        @T.prim_func
        def mmult(A: T.handle, B: T.handle, C: T.handle) -> None:
            # function attr dict
            T.func_attr({"global_symbol": "mmult", "tir.noalias": True})
            # buffer definition
            C_global = T.Buffer([1024, 1024], elem_offset=0, align=64, offset_factor=1)
            packedB = T.Buffer([32, 1024, 32], elem_offset=0, align=64, offset_factor=1)
            A_1 = T.match_buffer(A, [1024, 1024], elem_offset=0, align=64, offset_factor=1)
            B_1 = T.match_buffer(B, [1024, 1024], elem_offset=0, align=64, offset_factor=1)
            C_1 = T.match_buffer(C, [1024, 1024], elem_offset=0, align=64, offset_factor=1)
            # body
            T.realize(packedB[0:32, 0:1024, 0:32], "")
            for x in T.parallel(0, 32):
                for y in T.serial(0, 1024):
                    for z in T.vectorized(0, 32):
                        packedB[x, y, z] = B_1[y, ((x * 32) + z)]
            T.realize(C_1[0:1024, 0:1024], "")
            for x_outer in T.parallel(0, 32):
                for y_outer in T.serial(0, 32):
                    T.realize(
                        C_global[
                            (x_outer * 32) : ((x_outer * 32) + 32),
                            (y_outer * 32) : ((y_outer * 32) + 32),
                        ],
                        "global",
                    )
                    for x_c_init in T.serial(0, 32):
                        for y_c_init in T.vectorized(0, 32):
                            C_global[
                                (x_c_init + (x_outer * 32)), (y_c_init + (y_outer * 32))
                            ] = T.float32(0)
                    for k_outer in T.serial(0, 256):
                        for x_c in T.serial(0, 32):
                            for k_inner in T.unroll(0, 4):
                                for y_c in T.vectorized(0, 32):
                                    C_global[
                                        (x_c + (x_outer * 32)), (y_c + (y_outer * 32))
                                    ] = C_global[(x_c + (x_outer * 32)), (y_c + (y_outer * 32))] + (
                                        A_1[(x_c + (x_outer * 32)), (k_inner + (k_outer * 4))]
                                        * packedB[
                                            T.floordiv((y_c + (y_outer * 32)), 32),
                                            (k_inner + (k_outer * 4)),
                                            T.floormod((y_c + (y_outer * 32)), 32),
                                        ]
                                    )
                    for x_inner in T.serial(0, 32):
                        for y_inner in T.serial(0, 32):
                            C_1[(x_inner + (x_outer * 32)), (y_inner + (y_outer * 32))] = C_global[
                                (x_inner + (x_outer * 32)), (y_inner + (y_outer * 32))
                            ]

    return Module


def opt_gemm_lower():
    @tvm.script.ir_module
    class Module:
        @T.prim_func
        def mmult(A: T.handle, B: T.handle, C: T.handle) -> None:
            # function attr dict
            T.func_attr({"global_symbol": "mmult", "tir.noalias": True})
            A_1 = T.match_buffer(A, [16384], elem_offset=0, align=64, offset_factor=1)
            B_1 = T.match_buffer(B, [1024, 1024], elem_offset=0, align=64, offset_factor=1)
            C_1 = T.match_buffer(C, [16384], elem_offset=0, align=64, offset_factor=1)
            # body
            packedB_data = T.allocate([32768], "float32", "global")
            packedB = T.Buffer(shape=[32768], dtype="float32", scope="global", data=packedB_data)
            for x in T.parallel(0, 32):
                for y in T.serial(0, 1024):
                    packedB[T.ramp(((x * 32768) + (y * 32)), 1, 32)] = B_1[y, T.ramp(x * 32, 1, 32)]
            for x_outer in T.parallel(0, 32):
                C_global_data = T.allocate([1024], "float32", "global")
                C_global = T.Buffer(
                    shape=[1024], dtype="float32", scope="global", data=C_global_data
                )
                for y_outer in T.serial(0, 32):
                    for x_c_init in T.serial(0, 32):
                        C_global[T.ramp((x_c_init * 32), 1, 32)] = T.broadcast(T.float32(0), 32)
                    for k_outer in T.serial(0, 256):
                        for x_c in T.serial(0, 32):
                            C_global[T.ramp((x_c * 32), 1, 32)] = C_global[
                                T.ramp((x_c * 32), 1, 32)
                            ] + (
                                T.broadcast(
                                    A_1[
                                        (((x_outer * 32768) + (x_c * 1024)) + (k_outer * 4)),
                                    ],
                                    32,
                                )
                                * packedB[T.ramp(((y_outer * 32768) + (k_outer * 128)), 1, 32)]
                            )
                            C_global[T.ramp((x_c * 32), 1, 32)] = C_global[
                                T.ramp((x_c * 32), 1, 32)
                            ] + (
                                T.broadcast(
                                    A_1[
                                        ((((x_outer * 32768) + (x_c * 1024)) + (k_outer * 4)) + 1),
                                    ],
                                    32,
                                )
                                * packedB[
                                    T.ramp((((y_outer * 32768) + (k_outer * 128)) + 32), 1, 32)
                                ]
                            )
                            C_global[T.ramp((x_c * 32), 1, 32)] = C_global[
                                T.ramp((x_c * 32), 1, 32)
                            ] + (
                                T.broadcast(
                                    A_1[
                                        ((((x_outer * 32768) + (x_c * 1024)) + (k_outer * 4)) + 2),
                                    ],
                                    32,
                                )
                                * packedB[
                                    T.ramp((((y_outer * 32768) + (k_outer * 128)) + 64), 1, 32)
                                ]
                            )
                            C_global[T.ramp((x_c * 32), 1, 32)] = C_global[
                                T.ramp((x_c * 32), 1, 32)
                            ] + (
                                T.broadcast(
                                    A_1[
                                        ((((x_outer * 32768) + (x_c * 1024)) + (k_outer * 4)) + 3),
                                    ],
                                    32,
                                )
                                * packedB[
                                    T.ramp((((y_outer * 32768) + (k_outer * 128)) + 96), 1, 32)
                                ]
                            )
                    for x_inner in T.serial(0, 32):
                        for y_inner in T.serial(0, 32):
                            C_1[
                                (
                                    (((x_outer * 32768) + (x_inner * 1024)) + (y_outer * 32))
                                    + y_inner
                                )
                            ] = C_global[((x_inner * 32) + y_inner)]

    return Module


def launch_env_thread():
    @T.prim_func
    def main(inputs: T.Buffer((64, 2, 4), "float32")) -> None:
        bx = T.launch_thread("blockIdx.x", 64)
        for i, j in T.grid(2, 4):
            T.evaluate(inputs[bx, i, j])

    return main


def opt_gemm_mod_host():
    @tvm.script.ir_module
    class Module:
        @T.prim_func
        def mmult(
            args: T.handle,
            arg_type_ids: T.handle,
            num_args: T.int32,
            out_ret_value: T.handle,
            out_ret_tcode: T.handle,
        ) -> T.int32:
            # function attr dict
            T.func_attr(
                {
                    "tir.noalias": True,
                    "global_symbol": "mmult",
                    "tir.is_entry_func": True,
                    "calling_conv": 1,
                }
            )
            # buffer definition
            buf_type_ids = T.match_buffer(arg_type_ids, [3], dtype="int32")
            packedB = T.Buffer([32768], dtype="float32")
            C_global = T.Buffer([1024], dtype="float32")
            # body
            assert num_args == 3, "mmult: num_args should be 3"
            arg0: T.handle = T.tvm_struct_get(args, 0, 12, dtype="handle")
            arg0_code: T.int32 = buf_type_ids[0]
            arg1: T.handle = T.tvm_struct_get(args, 1, 12, dtype="handle")
            arg1_code: T.int32 = buf_type_ids[1]
            arg2: T.handle = T.tvm_struct_get(args, 2, 12, dtype="handle")
            arg2_code: T.int32 = buf_type_ids[2]

            A_data: T.handle("int32") = T.tvm_struct_get(arg0, 0, 1, dtype="handle")
            T.attr(A_data, "storage_alignment", 128)
            A = T.Buffer([1024 * 1024], dtype="int32", data=A_data)
            buf0_shape_data: T.handle("int32") = T.tvm_struct_get(arg0, 0, 2, dtype="handle")
            buf0_shape = T.Buffer([2], dtype="int32", data=buf0_shape_data)
            buf0_strides_data: T.handle("int32") = T.tvm_struct_get(arg0, 0, 3, dtype="handle")
            buf0_strides = T.Buffer([2], dtype="int32", data=buf0_strides_data)

            dev_id: T.int32 = T.tvm_struct_get(arg0, 0, 9, dtype="int32")

            B_data: T.handle("int32") = T.tvm_struct_get(arg1, 0, 1, dtype="handle")
            T.attr(B_data, "storage_alignment", 128)
            B = T.Buffer([1024 * 1024], dtype="int32", data=B_data)
            buf1_shape_data: T.handle("int32") = T.tvm_struct_get(arg1, 0, 2, dtype="handle")
            buf1_shape = T.Buffer([2], dtype="int32", data=buf1_shape_data)
            buf1_strides_data: T.handle("int32") = T.tvm_struct_get(arg1, 0, 3, dtype="handle")
            buf1_strides = T.Buffer([2], dtype="int32", data=buf1_strides_data)

            C_data: T.handle("int32") = T.tvm_struct_get(arg2, 0, 1, dtype="handle")
            T.attr(C_data, "storage_alignment", 128)
            C = T.Buffer([1024 * 1024], dtype="int32", data=C_data)
            buf2_shape_data: T.handle("int32") = T.tvm_struct_get(arg2, 0, 2, dtype="handle")
            buf2_shape = T.Buffer([2], dtype="int32", data=buf2_shape_data)
            buf2_strides_data: T.handle("int32") = T.tvm_struct_get(arg2, 0, 3, dtype="handle")
            buf2_strides = T.Buffer([2], dtype="int32", data=buf2_strides_data)

            assert (((arg0_code == 3) or (arg0_code == 13)) or (arg0_code == 7)) or (
                arg0_code == 4
            ), "mmult: Expect arg[0] to be pointer"
            assert (((arg1_code == 3) or (arg1_code == 13)) or (arg1_code == 7)) or (
                arg1_code == 4
            ), "mmult: Expect arg[1] to be pointer"
            assert (((arg2_code == 3) or (arg2_code == 13)) or (arg2_code == 7)) or (
                arg2_code == 4
            ), "mmult: Expect arg[2] to be pointer"
            assert 2 == T.tvm_struct_get(
                arg0, 0, 4, dtype="int32"
            ), "arg0.ndim is expected to equal 2"
            assert 2 == T.tvm_struct_get(
                arg0, 0, 4, dtype="int32"
            ), "arg0.ndim is expected to equal 2"
            assert (
                (T.tvm_struct_get(arg0, 0, 5, dtype="uint8") == T.uint8(2))
                and (T.tvm_struct_get(arg0, 0, 6, dtype="uint8") == T.uint8(32))
            ) and (
                T.tvm_struct_get(arg0, 0, 7, dtype="uint16") == T.uint16(1)
            ), "arg0.dtype is expected to be float32"
            assert 1024 == T.cast(
                buf0_shape[0], "int32"
            ), "Argument arg0.shape[0] has an unsatisfied constraint"
            assert 1024 == T.cast(
                buf0_shape[1], "int32"
            ), "Argument arg0.shape[1] has an unsatisfied constraint"
            if not (T.isnullptr(buf0_strides.data, dtype="bool")):
                assert (1 == T.cast(buf0_strides[1], "int32")) and (
                    1024 == T.cast(buf0_strides[0], "int32")
                ), "arg0.strides: expected to be compact array"
                T.evaluate(0)
            assert T.uint64(0) == T.tvm_struct_get(
                arg0, 0, 8, dtype="uint64"
            ), "Argument arg0.byte_offset has an unsatisfied constraint"
            assert 1 == T.tvm_struct_get(
                arg0, 0, 10, dtype="int32"
            ), "Argument arg0.device_type has an unsatisfied constraint"
            assert 2 == T.tvm_struct_get(
                arg1, 0, 4, dtype="int32"
            ), "arg1.ndim is expected to equal 2"
            assert 2 == T.tvm_struct_get(
                arg1, 0, 4, dtype="int32"
            ), "arg1.ndim is expected to equal 2"
            assert (
                (T.tvm_struct_get(arg1, 0, 5, dtype="uint8") == T.uint8(2))
                and (T.tvm_struct_get(arg1, 0, 6, dtype="uint8") == T.uint8(32))
            ) and (
                T.tvm_struct_get(arg1, 0, 7, dtype="uint16") == T.uint16(1)
            ), "arg1.dtype is expected to be float32"
            assert 1024 == T.cast(
                buf1_shape[0], "int32"
            ), "Argument arg1.shape[0] has an unsatisfied constraint"
            assert 1024 == T.cast(
                buf1_shape[1], "int32"
            ), "Argument arg1.shape[1] has an unsatisfied constraint"
            if not (T.isnullptr(buf1_strides.data, dtype="bool")):
                assert (1 == T.cast(buf1_strides[1], "int32")) and (
                    1024 == T.cast(buf1_strides[0], "int32")
                ), "arg1.strides: expected to be compact array"
                T.evaluate(0)
            assert T.uint64(0) == T.tvm_struct_get(
                arg1, 0, 8, dtype="uint64"
            ), "Argument arg1.byte_offset has an unsatisfied constraint"
            assert 1 == T.tvm_struct_get(
                arg1, 0, 10, dtype="int32"
            ), "Argument arg1.device_type has an unsatisfied constraint"
            assert dev_id == T.tvm_struct_get(
                arg1, 0, 9, dtype="int32"
            ), "Argument arg1.device_id has an unsatisfied constraint"
            assert 2 == T.tvm_struct_get(
                arg2, 0, 4, dtype="int32"
            ), "arg2.ndim is expected to equal 2"
            assert 2 == T.tvm_struct_get(
                arg2, 0, 4, dtype="int32"
            ), "arg2.ndim is expected to equal 2"
            assert (
                (T.tvm_struct_get(arg2, 0, 5, dtype="uint8") == T.uint8(2))
                and (T.tvm_struct_get(arg2, 0, 6, dtype="uint8") == T.uint8(32))
            ) and (
                T.tvm_struct_get(arg2, 0, 7, dtype="uint16") == T.uint16(1)
            ), "arg2.dtype is expected to be float32"
            assert 1024 == T.cast(
                buf2_shape[0], "int32"
            ), "Argument arg2.shape[0] has an unsatisfied constraint"
            assert 1024 == T.cast(
                buf2_shape[1], "int32"
            ), "Argument arg2.shape[1] has an unsatisfied constraint"
            if not (T.isnullptr(buf2_strides.data, dtype="bool")):
                assert (1 == T.cast(buf2_strides[1], "int32")) and (
                    1024 == T.cast(buf2_strides[0], "int32")
                ), "arg2.strides: expected to be compact array"
                T.evaluate(0)
            assert T.uint64(0) == T.tvm_struct_get(
                arg2, 0, 8, dtype="uint64"
            ), "Argument arg2.byte_offset has an unsatisfied constraint"
            assert 1 == T.tvm_struct_get(
                arg2, 0, 10, dtype="int32"
            ), "Argument arg2.device_type has an unsatisfied constraint"
            assert dev_id == T.tvm_struct_get(
                arg2, 0, 9, dtype="int32"
            ), "Argument arg2.device_id has an unsatisfied constraint"
            T.attr(0, "compute_scope", "mmult_compute_")
            T.attr(packedB.data, "storage_scope", "global")
            T.attr(packedB.data, "storage_alignment", 128)
            with T.LetStmt(
                T.TVMBackendAllocWorkspace(1, dev_id, T.uint64(4194304), 2, 32, dtype="handle"),
                var=packedB.data,
            ):
                if T.isnullptr(packedB.data, dtype="bool"):
                    T.evaluate(T.tvm_throw_last_error(dtype="int32"))
                for x in T.parallel(0, 32):
                    for y in T.serial(0, 1024):
                        packedB[T.ramp(((x * 32768) + (y * 32)), 1, 32)] = B[
                            T.ramp(((y * 1024) + (x * 32)), 1, 32)
                        ]
                for x_outer in T.parallel(0, 32):
                    T.attr(C_global.data, "storage_scope", "global")
                    T.attr(C_global.data, "storage_alignment", 128)
                    with T.LetStmt(
                        T.TVMBackendAllocWorkspace(
                            1, dev_id, T.uint64(4096), 2, 32, dtype="handle"
                        ),
                        var=C_global.data,
                    ):
                        if T.isnullptr(C_global.data, dtype="bool"):
                            T.evaluate(T.tvm_throw_last_error(dtype="int32"))
                        for y_outer in T.serial(0, 32):
                            for x_c_init in T.serial(0, 32):
                                C_global[T.ramp((x_c_init * 32), 1, 32)] = T.broadcast(
                                    T.float32(0), 32
                                )
                            for k_outer in T.serial(0, 256):
                                for x_c in T.serial(0, 32):
                                    C_global[T.ramp((x_c * 32), 1, 32)] = T.call_llvm_pure_intrin(
                                        T.uint32(97),
                                        T.uint32(3),
                                        T.broadcast(
                                            A[
                                                (
                                                    ((x_outer * 32768) + (x_c * 1024))
                                                    + (k_outer * 4)
                                                ),
                                            ],
                                            32,
                                        ),
                                        packedB[
                                            T.ramp(((y_outer * 32768) + (k_outer * 128)), 1, 32)
                                        ],
                                        C_global[T.ramp((x_c * 32), 1, 32)],
                                        dtype="float32x32",
                                    )
                                    C_global[T.ramp((x_c * 32), 1, 32)] = T.call_llvm_pure_intrin(
                                        T.uint32(97),
                                        T.uint32(3),
                                        T.broadcast(
                                            A[
                                                (
                                                    (
                                                        ((x_outer * 32768) + (x_c * 1024))
                                                        + (k_outer * 4)
                                                    )
                                                    + 1
                                                ),
                                            ],
                                            32,
                                        ),
                                        packedB[
                                            T.ramp(
                                                (((y_outer * 32768) + (k_outer * 128)) + 32), 1, 32
                                            )
                                        ],
                                        C_global[T.ramp((x_c * 32), 1, 32)],
                                        dtype="float32x32",
                                    )
                                    C_global[T.ramp((x_c * 32), 1, 32)] = T.call_llvm_pure_intrin(
                                        T.uint32(97),
                                        T.uint32(3),
                                        T.broadcast(
                                            A[
                                                (
                                                    (
                                                        ((x_outer * 32768) + (x_c * 1024))
                                                        + (k_outer * 4)
                                                    )
                                                    + 2
                                                ),
                                            ],
                                            32,
                                        ),
                                        packedB[
                                            T.ramp(
                                                (((y_outer * 32768) + (k_outer * 128)) + 64), 1, 32
                                            )
                                        ],
                                        C_global[T.ramp((x_c * 32), 1, 32)],
                                        dtype="float32x32",
                                    )
                                    C_global[T.ramp((x_c * 32), 1, 32)] = T.call_llvm_pure_intrin(
                                        T.uint32(97),
                                        T.uint32(3),
                                        T.broadcast(
                                            A[
                                                (
                                                    (
                                                        ((x_outer * 32768) + (x_c * 1024))
                                                        + (k_outer * 4)
                                                    )
                                                    + 3
                                                ),
                                            ],
                                            32,
                                        ),
                                        packedB[
                                            T.ramp(
                                                (((y_outer * 32768) + (k_outer * 128)) + 96), 1, 32
                                            )
                                        ],
                                        C_global[T.ramp((x_c * 32), 1, 32)],
                                        dtype="float32x32",
                                    )
                            for x_inner in T.serial(0, 32):
                                for y_inner in T.serial(0, 32):
                                    C[
                                        (
                                            (
                                                ((x_outer * 32768) + (x_inner * 1024))
                                                + (y_outer * 32)
                                            )
                                            + y_inner
                                        )
                                    ] = C_global[((x_inner * 32) + y_inner)]
                    if T.TVMBackendFreeWorkspace(1, dev_id, C_global.data, dtype="int32") != 0:
                        T.evaluate(T.tvm_throw_last_error(dtype="int32"))
            if T.TVMBackendFreeWorkspace(1, dev_id, packedB.data, dtype="int32") != 0:
                T.evaluate(T.tvm_throw_last_error(dtype="int32"))

    return Module


def opt_conv_tensorcore_normalize():
    @T.prim_func
    def func(A: T.handle, W: T.handle, Conv: T.handle) -> None:
        # function attr dict
        T.func_attr({"global_symbol": "default_function", "tir.noalias": True})
        # var definition
        bx = T.env_thread("blockIdx.x")
        by = T.env_thread("blockIdx.y")
        bz = T.env_thread("blockIdx.z")
        tx = T.env_thread("threadIdx.x")
        ty = T.env_thread("threadIdx.y")
        tz = T.env_thread("threadIdx.z")
        # buffer definition
        Apad_shared = T.Buffer(
            [16, 16, 16, 16, 16, 16], dtype="float16", elem_offset=0, align=64, offset_factor=1
        )
        Apad_shared_wmma_matrix_a = T.Buffer(
            [16, 16, 16, 16, 16, 16], dtype="float16", elem_offset=0, align=64, offset_factor=1
        )
        BA = T.Buffer([16, 16], dtype="float16", scope="wmma.matrix_a", align=32, offset_factor=256)
        BB = T.Buffer([16, 16], dtype="float16", scope="wmma.matrix_b", align=32, offset_factor=256)
        BC = T.Buffer([16, 16], scope="wmma.accumulator", align=32, offset_factor=256)
        Conv_wmma_accumulator = T.Buffer(
            [16, 14, 14, 32, 16, 16], elem_offset=0, align=64, offset_factor=1
        )
        W_shared = T.Buffer(
            [3, 3, 16, 32, 16, 16], dtype="float16", elem_offset=0, align=64, offset_factor=1
        )
        W_shared_wmma_matrix_b = T.Buffer(
            [3, 3, 16, 32, 16, 16], dtype="float16", elem_offset=0, align=64, offset_factor=1
        )
        buffer = T.Buffer([16, 16], dtype="float16", scope="shared", align=32, offset_factor=256)
        buffer_1 = T.Buffer(
            [16, 16], dtype="float16", scope="wmma.matrix_a", align=32, offset_factor=256
        )
        buffer_2 = T.Buffer([16, 16], dtype="float16", scope="shared", align=32, offset_factor=256)
        buffer_3 = T.Buffer(
            [16, 16], dtype="float16", scope="wmma.matrix_b", align=32, offset_factor=256
        )
        buffer_4 = T.Buffer([16, 16], scope="wmma.accumulator", align=32, offset_factor=256)
        buffer_5 = T.Buffer([16, 16], align=32, offset_factor=256)
        A_1 = T.match_buffer(
            A, [16, 14, 14, 16, 16, 16], dtype="float16", elem_offset=0, align=64, offset_factor=1
        )
        W_1 = T.match_buffer(
            W, [3, 3, 16, 32, 16, 16], dtype="float16", elem_offset=0, align=64, offset_factor=1
        )
        Conv_1 = T.match_buffer(
            Conv, [16, 14, 14, 32, 16, 16], elem_offset=0, align=64, offset_factor=1
        )
        # body
        T.realize(Conv_1[0:16, 0:14, 0:14, 0:32, 0:16, 0:16], "")
        T.launch_thread(bz, 196)
        T.launch_thread(bx, 2)
        T.launch_thread(by, 4)
        T.launch_thread(ty, 4)
        T.launch_thread(tz, 2)
        T.realize(
            Conv_wmma_accumulator[
                ((bx * 8) + (ty * 2)) : (((bx * 8) + (ty * 2)) + 2),
                T.floordiv(bz, 14) : (T.floordiv(bz, 14) + 1),
                T.floormod(bz, 14) : (T.floormod(bz, 14) + 1),
                ((by * 8) + (tz * 4)) : (((by * 8) + (tz * 4)) + 4),
                0:16,
                0:16,
            ],
            "wmma.accumulator",
        )
        for n_c_init in T.serial(0, 2):
            for o_c_init in T.serial(0, 4):
                T.attr(
                    [BC, Conv_wmma_accumulator],
                    "buffer_bind_scope",
                    T.tvm_tuple(
                        (n_c_init + ((bx * 8) + (ty * 2))),
                        1,
                        T.floordiv(bz, 14),
                        1,
                        T.floormod(bz, 14),
                        1,
                        (o_c_init + ((by * 8) + (tz * 4))),
                        1,
                        0,
                        16,
                        0,
                        16,
                        dtype="handle",
                    ),
                )
                T.evaluate(
                    T.tvm_fill_fragment(
                        BC.data,
                        16,
                        16,
                        16,
                        T.floordiv(BC.elem_offset, 256),
                        T.float32(0),
                        dtype="handle",
                    )
                )

        for ic_outer in T.serial(0, 8):
            for kh in T.serial(0, 3):
                T.realize(
                    Apad_shared[
                        (bx * 8) : ((bx * 8) + 8),
                        (T.floordiv(bz, 14) + kh) : ((T.floordiv(bz, 14) + kh) + 1),
                        T.floormod(bz, 14) : (T.floormod(bz, 14) + 3),
                        (ic_outer * 2) : ((ic_outer * 2) + 2),
                        0:16,
                        0:16,
                    ],
                    "shared",
                )
                for ax2 in T.serial(0, 3):
                    for ax3 in T.serial(0, 2):
                        for ax4_ax5_fused_outer in T.serial(0, 8):
                            T.launch_thread(tx, 32)
                            Apad_shared[
                                ((tz + (ty * 2)) + (bx * 8)),
                                (T.floordiv(bz, 14) + kh),
                                (ax2 + T.floormod(bz, 14)),
                                (ax3 + (ic_outer * 2)),
                                T.floordiv((tx + (ax4_ax5_fused_outer * 32)), 16),
                                T.floormod((tx + (ax4_ax5_fused_outer * 32)), 16),
                            ] = T.if_then_else(
                                (
                                    (
                                        (
                                            ((T.floordiv(bz, 14) + kh) >= 1)
                                            and (((T.floordiv(bz, 14) + kh) - 1) < 14)
                                        )
                                        and ((ax2 + T.floormod(bz, 14)) >= 1)
                                    )
                                    and (((ax2 + T.floormod(bz, 14)) - 1) < 14)
                                ),
                                A_1[
                                    ((tz + (ty * 2)) + (bx * 8)),
                                    ((T.floordiv(bz, 14) + kh) - 1),
                                    ((ax2 + T.floormod(bz, 14)) - 1),
                                    (ax3 + (ic_outer * 2)),
                                    T.floordiv((tx + (ax4_ax5_fused_outer * 32)), 16),
                                    T.floormod((tx + (ax4_ax5_fused_outer * 32)), 16),
                                ],
                                T.float16(0),
                                dtype="float16",
                            )
                T.realize(
                    W_shared[
                        kh : (kh + 1),
                        0:3,
                        (ic_outer * 2) : ((ic_outer * 2) + 2),
                        (by * 8) : ((by * 8) + 8),
                        0:16,
                        0:16,
                    ],
                    "shared",
                )
                for ax1 in T.serial(0, 3):
                    for ax2_1 in T.serial(0, 2):
                        T.launch_thread(tx, 32)
                        for ax4_ax5_fused_inner in T.vectorized(0, 8):
                            W_shared[
                                kh,
                                ax1,
                                (ax2_1 + (ic_outer * 2)),
                                ((tz + (ty * 2)) + (by * 8)),
                                T.floordiv((ax4_ax5_fused_inner + (tx * 8)), 16),
                                T.floormod((ax4_ax5_fused_inner + (tx * 8)), 16),
                            ] = W_1[
                                kh,
                                ax1,
                                (ax2_1 + (ic_outer * 2)),
                                ((tz + (ty * 2)) + (by * 8)),
                                T.floordiv((ax4_ax5_fused_inner + (tx * 8)), 16),
                                T.floormod((ax4_ax5_fused_inner + (tx * 8)), 16),
                            ]
                for ic_inner in T.serial(0, 2):
                    for kw in T.serial(0, 3):
                        T.realize(
                            Apad_shared_wmma_matrix_a[
                                ((bx * 8) + (ty * 2)) : (((bx * 8) + (ty * 2)) + 2),
                                (T.floordiv(bz, 14) + kh) : ((T.floordiv(bz, 14) + kh) + 1),
                                (kw + T.floormod(bz, 14)) : ((kw + T.floormod(bz, 14)) + 1),
                                ((ic_outer * 2) + ic_inner) : (((ic_outer * 2) + ic_inner) + 1),
                                0:16,
                                0:16,
                            ],
                            "wmma.matrix_a",
                        )
                        for ax0 in T.serial(0, 2):
                            T.attr(
                                [buffer, Apad_shared],
                                "buffer_bind_scope",
                                T.tvm_tuple(
                                    (ax0 + ((bx * 8) + (ty * 2))),
                                    1,
                                    (T.floordiv(bz, 14) + kh),
                                    1,
                                    (kw + T.floormod(bz, 14)),
                                    1,
                                    ((ic_outer * 2) + ic_inner),
                                    1,
                                    0,
                                    16,
                                    0,
                                    16,
                                    dtype="handle",
                                ),
                            )
                            T.attr(
                                [buffer_1, Apad_shared_wmma_matrix_a],
                                "buffer_bind_scope",
                                T.tvm_tuple(
                                    (ax0 + ((bx * 8) + (ty * 2))),
                                    1,
                                    (T.floordiv(bz, 14) + kh),
                                    1,
                                    (kw + T.floormod(bz, 14)),
                                    1,
                                    ((ic_outer * 2) + ic_inner),
                                    1,
                                    0,
                                    16,
                                    0,
                                    16,
                                    dtype="handle",
                                ),
                            )
                            T.evaluate(
                                T.tvm_load_matrix_sync(
                                    buffer_1.data,
                                    16,
                                    16,
                                    16,
                                    T.floordiv(buffer_1.elem_offset, 256),
                                    T.tvm_access_ptr(
                                        T.type_annotation(dtype="float16"),
                                        buffer.data,
                                        buffer.elem_offset,
                                        256,
                                        1,
                                        dtype="handle",
                                    ),
                                    16,
                                    "row_major",
                                    dtype="handle",
                                )
                            )
                        T.realize(
                            W_shared_wmma_matrix_b[
                                kh : (kh + 1),
                                kw : (kw + 1),
                                ((ic_outer * 2) + ic_inner) : (((ic_outer * 2) + ic_inner) + 1),
                                ((by * 8) + (tz * 4)) : (((by * 8) + (tz * 4)) + 4),
                                0:16,
                                0:16,
                            ],
                            "wmma.matrix_b",
                        )
                        for ax3_1 in T.serial(0, 4):
                            T.attr(
                                [buffer_2, W_shared],
                                "buffer_bind_scope",
                                T.tvm_tuple(
                                    kh,
                                    1,
                                    kw,
                                    1,
                                    ((ic_outer * 2) + ic_inner),
                                    1,
                                    (ax3_1 + ((by * 8) + (tz * 4))),
                                    1,
                                    0,
                                    16,
                                    0,
                                    16,
                                    dtype="handle",
                                ),
                            )
                            T.attr(
                                [buffer_3, W_shared_wmma_matrix_b],
                                "buffer_bind_scope",
                                T.tvm_tuple(
                                    kh,
                                    1,
                                    kw,
                                    1,
                                    ((ic_outer * 2) + ic_inner),
                                    1,
                                    (ax3_1 + ((by * 8) + (tz * 4))),
                                    1,
                                    0,
                                    16,
                                    0,
                                    16,
                                    dtype="handle",
                                ),
                            )
                            T.evaluate(
                                T.tvm_load_matrix_sync(
                                    buffer_3.data,
                                    16,
                                    16,
                                    16,
                                    T.floordiv(buffer_3.elem_offset, 256),
                                    T.tvm_access_ptr(
                                        T.type_annotation(dtype="float16"),
                                        buffer_2.data,
                                        buffer_2.elem_offset,
                                        256,
                                        1,
                                        dtype="handle",
                                    ),
                                    16,
                                    "row_major",
                                    dtype="handle",
                                )
                            )
                        for n_c in T.serial(0, 2):
                            for o_c in T.serial(0, 4):
                                T.attr(
                                    [BA, Apad_shared_wmma_matrix_a],
                                    "buffer_bind_scope",
                                    T.tvm_tuple(
                                        (n_c + ((bx * 8) + (ty * 2))),
                                        1,
                                        (T.floordiv(bz, 14) + kh),
                                        1,
                                        (T.floormod(bz, 14) + kw),
                                        1,
                                        ((ic_outer * 2) + ic_inner),
                                        1,
                                        0,
                                        16,
                                        0,
                                        16,
                                        dtype="handle",
                                    ),
                                )
                                T.attr(
                                    [BB, W_shared_wmma_matrix_b],
                                    "buffer_bind_scope",
                                    T.tvm_tuple(
                                        kh,
                                        1,
                                        kw,
                                        1,
                                        ((ic_outer * 2) + ic_inner),
                                        1,
                                        (o_c + ((by * 8) + (tz * 4))),
                                        1,
                                        0,
                                        16,
                                        0,
                                        16,
                                        dtype="handle",
                                    ),
                                )
                                T.attr(
                                    [BC, Conv_wmma_accumulator],
                                    "buffer_bind_scope",
                                    T.tvm_tuple(
                                        (n_c + ((bx * 8) + (ty * 2))),
                                        1,
                                        T.floordiv(bz, 14),
                                        1,
                                        T.floormod(bz, 14),
                                        1,
                                        (o_c + ((by * 8) + (tz * 4))),
                                        1,
                                        0,
                                        16,
                                        0,
                                        16,
                                        dtype="handle",
                                    ),
                                )
                                T.evaluate(
                                    T.tvm_mma_sync(
                                        BC.data,
                                        T.floordiv(BC.elem_offset, 256),
                                        BA.data,
                                        T.floordiv(BA.elem_offset, 256),
                                        BB.data,
                                        T.floordiv(BB.elem_offset, 256),
                                        BC.data,
                                        T.floordiv(BC.elem_offset, 256),
                                        dtype="handle",
                                    )
                                )
        for n_inner in T.serial(0, 2):
            for o_inner in T.serial(0, 4):
                T.attr(
                    [buffer_4, Conv_wmma_accumulator],
                    "buffer_bind_scope",
                    T.tvm_tuple(
                        ((((bx * 4) + ty) * 2) + n_inner),
                        1,
                        T.floordiv(bz, 14),
                        1,
                        T.floormod(bz, 14),
                        1,
                        ((((by * 2) + tz) * 4) + o_inner),
                        1,
                        0,
                        16,
                        0,
                        16,
                        dtype="handle",
                    ),
                )
                T.attr(
                    [buffer_5, Conv_1],
                    "buffer_bind_scope",
                    T.tvm_tuple(
                        ((((bx * 4) + ty) * 2) + n_inner),
                        1,
                        T.floordiv(bz, 14),
                        1,
                        T.floormod(bz, 14),
                        1,
                        ((((by * 2) + tz) * 4) + o_inner),
                        1,
                        0,
                        16,
                        0,
                        16,
                        dtype="handle",
                    ),
                )
                T.evaluate(
                    T.tvm_store_matrix_sync(
                        buffer_4.data,
                        16,
                        16,
                        16,
                        T.floordiv(buffer_4.elem_offset, 256),
                        T.tvm_access_ptr(
                            T.type_annotation(dtype="float32"),
                            buffer_5.data,
                            buffer_5.elem_offset,
                            256,
                            2,
                            dtype="handle",
                        ),
                        16,
                        "row_major",
                        dtype="handle",
                    )
                )

    return func


def opt_conv_tensorcore_lower():
    @T.prim_func
    def func(
        A: T.Buffer((16, 14, 14, 16, 16, 16), "float16"),
        W: T.Buffer((3, 3, 16, 32, 16, 16), "float16"),
        Conv: T.Buffer((16, 14, 14, 32, 16, 16), "float32"),
    ) -> None:
        # function attr dict
        T.func_attr({"global_symbol": "default_function", "tir.noalias": True})
        # body
        A_1 = T.Buffer([12845056], dtype="float16", data=A.data)
        W_1 = T.Buffer([1179648], dtype="float16", data=W.data)
        Conv_1 = T.Buffer([25690112], data=Conv.data)
        bx = T.env_thread("blockIdx.x")
        by = T.env_thread("blockIdx.y")
        bz = T.env_thread("blockIdx.z")
        tx = T.env_thread("threadIdx.x")
        ty = T.env_thread("threadIdx.y")
        tz = T.env_thread("threadIdx.z")
        T.launch_thread(bz, 196)
        Conv_wmma_accumulator_data = T.allocate([2048], "float32", "wmma.accumulator")
        Conv_wmma_accumulator = T.Buffer(
            shape=[2048], dtype="float32", scope="wmma.accumulator", data=Conv_wmma_accumulator_data
        )
        Apad_shared_data = T.allocate([12288], "float16", "shared")
        Apad_shared = T.Buffer(
            shape=[12288], dtype="float16", scope="shared", data=Apad_shared_data
        )
        W_shared_data = T.allocate([12288], "float16", "shared")
        W_shared = T.Buffer(shape=[12288], dtype="float16", scope="shared", data=W_shared_data)
        Apad_shared_wmma_matrix_a_data = T.allocate([512], "float16", "wmma.matrix_a")
        Apad_shared_wmma_matrix_a = T.Buffer(
            shape=[512], dtype="float16", scope="wmma.matrix_a", data=Apad_shared_wmma_matrix_a_data
        )
        W_shared_wmma_matrix_b_data = T.allocate([1024], "float16", "wmma.matrix_b")
        W_shared_wmma_matrix_b = T.Buffer(
            shape=[1024], dtype="float16", scope="wmma.matrix_b", data=W_shared_wmma_matrix_b_data
        )
        T.launch_thread(bx, 2)
        T.launch_thread(by, 4)
        T.launch_thread(ty, 4)
        T.launch_thread(tz, 2)
        T.evaluate(
            T.tvm_fill_fragment(
                Conv_wmma_accumulator.data, 16, 16, 16, 0, T.float32(0), dtype="handle"
            )
        )
        T.evaluate(
            T.tvm_fill_fragment(
                Conv_wmma_accumulator.data, 16, 16, 16, 1, T.float32(0), dtype="handle"
            )
        )
        T.evaluate(
            T.tvm_fill_fragment(
                Conv_wmma_accumulator.data, 16, 16, 16, 2, T.float32(0), dtype="handle"
            )
        )
        T.evaluate(
            T.tvm_fill_fragment(
                Conv_wmma_accumulator.data, 16, 16, 16, 3, T.float32(0), dtype="handle"
            )
        )
        T.evaluate(
            T.tvm_fill_fragment(
                Conv_wmma_accumulator.data, 16, 16, 16, 4, T.float32(0), dtype="handle"
            )
        )
        T.evaluate(
            T.tvm_fill_fragment(
                Conv_wmma_accumulator.data, 16, 16, 16, 5, T.float32(0), dtype="handle"
            )
        )
        T.evaluate(
            T.tvm_fill_fragment(
                Conv_wmma_accumulator.data, 16, 16, 16, 6, T.float32(0), dtype="handle"
            )
        )
        T.evaluate(
            T.tvm_fill_fragment(
                Conv_wmma_accumulator.data, 16, 16, 16, 7, T.float32(0), dtype="handle"
            )
        )
        for ic_outer in T.serial(0, 8):
            for kh in T.serial(0, 3):
                for ax2 in T.serial(0, 3):
                    with T.launch_thread(tx, 32):
                        Apad_shared[
                            ((((ty * 3072) + (tz * 1536)) + (ax2 * 512)) + tx)
                        ] = T.if_then_else(
                            (
                                (
                                    (
                                        (1 <= (T.floordiv(bz, 14) + kh))
                                        and ((T.floordiv(bz, 14) + kh) < 15)
                                    )
                                    and (1 <= (ax2 + T.floormod(bz, 14)))
                                )
                                and ((ax2 + T.floormod(bz, 14)) < 15)
                            ),
                            A_1[
                                (
                                    (
                                        (
                                            (
                                                (
                                                    (
                                                        (
                                                            ((bx * 6422528) + (ty * 1605632))
                                                            + (tz * 802816)
                                                        )
                                                        + (kh * 57344)
                                                    )
                                                    + (bz * 4096)
                                                )
                                                + (ax2 * 4096)
                                            )
                                            + (ic_outer * 512)
                                        )
                                        + tx
                                    )
                                    - 61440
                                ),
                            ],
                            T.float16(0),
                            dtype="float16",
                        )
                    with T.launch_thread(tx, 32):
                        Apad_shared[
                            (((((ty * 3072) + (tz * 1536)) + (ax2 * 512)) + tx) + 32)
                        ] = T.if_then_else(
                            (
                                (
                                    (
                                        (1 <= (T.floordiv(bz, 14) + kh))
                                        and ((T.floordiv(bz, 14) + kh) < 15)
                                    )
                                    and (1 <= (ax2 + T.floormod(bz, 14)))
                                )
                                and ((ax2 + T.floormod(bz, 14)) < 15)
                            ),
                            A_1[
                                (
                                    (
                                        (
                                            (
                                                (
                                                    (
                                                        (
                                                            ((bx * 6422528) + (ty * 1605632))
                                                            + (tz * 802816)
                                                        )
                                                        + (kh * 57344)
                                                    )
                                                    + (bz * 4096)
                                                )
                                                + (ax2 * 4096)
                                            )
                                            + (ic_outer * 512)
                                        )
                                        + tx
                                    )
                                    - 61408
                                ),
                            ],
                            T.float16(0),
                            dtype="float16",
                        )
                    with T.launch_thread(tx, 32):
                        Apad_shared[
                            (((((ty * 3072) + (tz * 1536)) + (ax2 * 512)) + tx) + 64)
                        ] = T.if_then_else(
                            (
                                (
                                    (
                                        (1 <= (T.floordiv(bz, 14) + kh))
                                        and ((T.floordiv(bz, 14) + kh) < 15)
                                    )
                                    and (1 <= (ax2 + T.floormod(bz, 14)))
                                )
                                and ((ax2 + T.floormod(bz, 14)) < 15)
                            ),
                            A_1[
                                (
                                    (
                                        (
                                            (
                                                (
                                                    (
                                                        (
                                                            ((bx * 6422528) + (ty * 1605632))
                                                            + (tz * 802816)
                                                        )
                                                        + (kh * 57344)
                                                    )
                                                    + (bz * 4096)
                                                )
                                                + (ax2 * 4096)
                                            )
                                            + (ic_outer * 512)
                                        )
                                        + tx
                                    )
                                    - 61376
                                ),
                            ],
                            T.float16(0),
                            dtype="float16",
                        )
                    with T.launch_thread(tx, 32):
                        Apad_shared[
                            (((((ty * 3072) + (tz * 1536)) + (ax2 * 512)) + tx) + 96)
                        ] = T.if_then_else(
                            (
                                (
                                    (
                                        (1 <= (T.floordiv(bz, 14) + kh))
                                        and ((T.floordiv(bz, 14) + kh) < 15)
                                    )
                                    and (1 <= (ax2 + T.floormod(bz, 14)))
                                )
                                and ((ax2 + T.floormod(bz, 14)) < 15)
                            ),
                            A_1[
                                (
                                    (
                                        (
                                            (
                                                (
                                                    (
                                                        (
                                                            ((bx * 6422528) + (ty * 1605632))
                                                            + (tz * 802816)
                                                        )
                                                        + (kh * 57344)
                                                    )
                                                    + (bz * 4096)
                                                )
                                                + (ax2 * 4096)
                                            )
                                            + (ic_outer * 512)
                                        )
                                        + tx
                                    )
                                    - 61344
                                ),
                            ],
                            T.float16(0),
                            dtype="float16",
                        )
                    with T.launch_thread(tx, 32):
                        Apad_shared[
                            (((((ty * 3072) + (tz * 1536)) + (ax2 * 512)) + tx) + 128)
                        ] = T.if_then_else(
                            (
                                (
                                    (
                                        (1 <= (T.floordiv(bz, 14) + kh))
                                        and ((T.floordiv(bz, 14) + kh) < 15)
                                    )
                                    and (1 <= (ax2 + T.floormod(bz, 14)))
                                )
                                and ((ax2 + T.floormod(bz, 14)) < 15)
                            ),
                            A_1[
                                (
                                    (
                                        (
                                            (
                                                (
                                                    (
                                                        (
                                                            ((bx * 6422528) + (ty * 1605632))
                                                            + (tz * 802816)
                                                        )
                                                        + (kh * 57344)
                                                    )
                                                    + (bz * 4096)
                                                )
                                                + (ax2 * 4096)
                                            )
                                            + (ic_outer * 512)
                                        )
                                        + tx
                                    )
                                    - 61312
                                ),
                            ],
                            T.float16(0),
                            dtype="float16",
                        )
                    with T.launch_thread(tx, 32):
                        Apad_shared[
                            (((((ty * 3072) + (tz * 1536)) + (ax2 * 512)) + tx) + 160)
                        ] = T.if_then_else(
                            (
                                (
                                    (
                                        (1 <= (T.floordiv(bz, 14) + kh))
                                        and ((T.floordiv(bz, 14) + kh) < 15)
                                    )
                                    and (1 <= (ax2 + T.floormod(bz, 14)))
                                )
                                and ((ax2 + T.floormod(bz, 14)) < 15)
                            ),
                            A_1[
                                (
                                    (
                                        (
                                            (
                                                (
                                                    (
                                                        (
                                                            ((bx * 6422528) + (ty * 1605632))
                                                            + (tz * 802816)
                                                        )
                                                        + (kh * 57344)
                                                    )
                                                    + (bz * 4096)
                                                )
                                                + (ax2 * 4096)
                                            )
                                            + (ic_outer * 512)
                                        )
                                        + tx
                                    )
                                    - 61280
                                ),
                            ],
                            T.float16(0),
                            dtype="float16",
                        )
                    with T.launch_thread(tx, 32):
                        Apad_shared[
                            (((((ty * 3072) + (tz * 1536)) + (ax2 * 512)) + tx) + 192)
                        ] = T.if_then_else(
                            (
                                (
                                    (
                                        (1 <= (T.floordiv(bz, 14) + kh))
                                        and ((T.floordiv(bz, 14) + kh) < 15)
                                    )
                                    and (1 <= (ax2 + T.floormod(bz, 14)))
                                )
                                and ((ax2 + T.floormod(bz, 14)) < 15)
                            ),
                            A_1[
                                (
                                    (
                                        (
                                            (
                                                (
                                                    (
                                                        (
                                                            ((bx * 6422528) + (ty * 1605632))
                                                            + (tz * 802816)
                                                        )
                                                        + (kh * 57344)
                                                    )
                                                    + (bz * 4096)
                                                )
                                                + (ax2 * 4096)
                                            )
                                            + (ic_outer * 512)
                                        )
                                        + tx
                                    )
                                    - 61248
                                ),
                            ],
                            T.float16(0),
                            dtype="float16",
                        )
                    with T.launch_thread(tx, 32):
                        Apad_shared[
                            (((((ty * 3072) + (tz * 1536)) + (ax2 * 512)) + tx) + 224)
                        ] = T.if_then_else(
                            (
                                (
                                    (
                                        (1 <= (T.floordiv(bz, 14) + kh))
                                        and ((T.floordiv(bz, 14) + kh) < 15)
                                    )
                                    and (1 <= (ax2 + T.floormod(bz, 14)))
                                )
                                and ((ax2 + T.floormod(bz, 14)) < 15)
                            ),
                            A_1[
                                (
                                    (
                                        (
                                            (
                                                (
                                                    (
                                                        (
                                                            ((bx * 6422528) + (ty * 1605632))
                                                            + (tz * 802816)
                                                        )
                                                        + (kh * 57344)
                                                    )
                                                    + (bz * 4096)
                                                )
                                                + (ax2 * 4096)
                                            )
                                            + (ic_outer * 512)
                                        )
                                        + tx
                                    )
                                    - 61216
                                ),
                            ],
                            T.float16(0),
                            dtype="float16",
                        )
                    with T.launch_thread(tx, 32):
                        Apad_shared[
                            (((((ty * 3072) + (tz * 1536)) + (ax2 * 512)) + tx) + 256)
                        ] = T.if_then_else(
                            (
                                (
                                    (
                                        (1 <= (T.floordiv(bz, 14) + kh))
                                        and ((T.floordiv(bz, 14) + kh) < 15)
                                    )
                                    and (1 <= (ax2 + T.floormod(bz, 14)))
                                )
                                and ((ax2 + T.floormod(bz, 14)) < 15)
                            ),
                            A_1[
                                (
                                    (
                                        (
                                            (
                                                (
                                                    (
                                                        (
                                                            ((bx * 6422528) + (ty * 1605632))
                                                            + (tz * 802816)
                                                        )
                                                        + (kh * 57344)
                                                    )
                                                    + (bz * 4096)
                                                )
                                                + (ax2 * 4096)
                                            )
                                            + (ic_outer * 512)
                                        )
                                        + tx
                                    )
                                    - 61184
                                ),
                            ],
                            T.float16(0),
                            dtype="float16",
                        )
                    with T.launch_thread(tx, 32):
                        Apad_shared[
                            (((((ty * 3072) + (tz * 1536)) + (ax2 * 512)) + tx) + 288)
                        ] = T.if_then_else(
                            (
                                (
                                    (
                                        (1 <= (T.floordiv(bz, 14) + kh))
                                        and ((T.floordiv(bz, 14) + kh) < 15)
                                    )
                                    and (1 <= (ax2 + T.floormod(bz, 14)))
                                )
                                and ((ax2 + T.floormod(bz, 14)) < 15)
                            ),
                            A_1[
                                (
                                    (
                                        (
                                            (
                                                (
                                                    (
                                                        (
                                                            ((bx * 6422528) + (ty * 1605632))
                                                            + (tz * 802816)
                                                        )
                                                        + (kh * 57344)
                                                    )
                                                    + (bz * 4096)
                                                )
                                                + (ax2 * 4096)
                                            )
                                            + (ic_outer * 512)
                                        )
                                        + tx
                                    )
                                    - 61152
                                ),
                            ],
                            T.float16(0),
                            dtype="float16",
                        )
                    with T.launch_thread(tx, 32):
                        Apad_shared[
                            (((((ty * 3072) + (tz * 1536)) + (ax2 * 512)) + tx) + 320)
                        ] = T.if_then_else(
                            (
                                (
                                    (
                                        (1 <= (T.floordiv(bz, 14) + kh))
                                        and ((T.floordiv(bz, 14) + kh) < 15)
                                    )
                                    and (1 <= (ax2 + T.floormod(bz, 14)))
                                )
                                and ((ax2 + T.floormod(bz, 14)) < 15)
                            ),
                            A_1[
                                (
                                    (
                                        (
                                            (
                                                (
                                                    (
                                                        (
                                                            ((bx * 6422528) + (ty * 1605632))
                                                            + (tz * 802816)
                                                        )
                                                        + (kh * 57344)
                                                    )
                                                    + (bz * 4096)
                                                )
                                                + (ax2 * 4096)
                                            )
                                            + (ic_outer * 512)
                                        )
                                        + tx
                                    )
                                    - 61120
                                ),
                            ],
                            T.float16(0),
                            dtype="float16",
                        )
                    with T.launch_thread(tx, 32):
                        Apad_shared[
                            (((((ty * 3072) + (tz * 1536)) + (ax2 * 512)) + tx) + 352)
                        ] = T.if_then_else(
                            (
                                (
                                    (
                                        (1 <= (T.floordiv(bz, 14) + kh))
                                        and ((T.floordiv(bz, 14) + kh) < 15)
                                    )
                                    and (1 <= (ax2 + T.floormod(bz, 14)))
                                )
                                and ((ax2 + T.floormod(bz, 14)) < 15)
                            ),
                            A_1[
                                (
                                    (
                                        (
                                            (
                                                (
                                                    (
                                                        (
                                                            ((bx * 6422528) + (ty * 1605632))
                                                            + (tz * 802816)
                                                        )
                                                        + (kh * 57344)
                                                    )
                                                    + (bz * 4096)
                                                )
                                                + (ax2 * 4096)
                                            )
                                            + (ic_outer * 512)
                                        )
                                        + tx
                                    )
                                    - 61088
                                ),
                            ],
                            T.float16(0),
                            dtype="float16",
                        )
                    with T.launch_thread(tx, 32):
                        Apad_shared[
                            (((((ty * 3072) + (tz * 1536)) + (ax2 * 512)) + tx) + 384)
                        ] = T.if_then_else(
                            (
                                (
                                    (
                                        (1 <= (T.floordiv(bz, 14) + kh))
                                        and ((T.floordiv(bz, 14) + kh) < 15)
                                    )
                                    and (1 <= (ax2 + T.floormod(bz, 14)))
                                )
                                and ((ax2 + T.floormod(bz, 14)) < 15)
                            ),
                            A_1[
                                (
                                    (
                                        (
                                            (
                                                (
                                                    (
                                                        (
                                                            ((bx * 6422528) + (ty * 1605632))
                                                            + (tz * 802816)
                                                        )
                                                        + (kh * 57344)
                                                    )
                                                    + (bz * 4096)
                                                )
                                                + (ax2 * 4096)
                                            )
                                            + (ic_outer * 512)
                                        )
                                        + tx
                                    )
                                    - 61056
                                ),
                            ],
                            T.float16(0),
                            dtype="float16",
                        )
                    with T.launch_thread(tx, 32):
                        Apad_shared[
                            (((((ty * 3072) + (tz * 1536)) + (ax2 * 512)) + tx) + 416)
                        ] = T.if_then_else(
                            (
                                (
                                    (
                                        (1 <= (T.floordiv(bz, 14) + kh))
                                        and ((T.floordiv(bz, 14) + kh) < 15)
                                    )
                                    and (1 <= (ax2 + T.floormod(bz, 14)))
                                )
                                and ((ax2 + T.floormod(bz, 14)) < 15)
                            ),
                            A_1[
                                (
                                    (
                                        (
                                            (
                                                (
                                                    (
                                                        (
                                                            ((bx * 6422528) + (ty * 1605632))
                                                            + (tz * 802816)
                                                        )
                                                        + (kh * 57344)
                                                    )
                                                    + (bz * 4096)
                                                )
                                                + (ax2 * 4096)
                                            )
                                            + (ic_outer * 512)
                                        )
                                        + tx
                                    )
                                    - 61024
                                ),
                            ],
                            T.float16(0),
                            dtype="float16",
                        )
                    with T.launch_thread(tx, 32):
                        Apad_shared[
                            (((((ty * 3072) + (tz * 1536)) + (ax2 * 512)) + tx) + 448)
                        ] = T.if_then_else(
                            (
                                (
                                    (
                                        (1 <= (T.floordiv(bz, 14) + kh))
                                        and ((T.floordiv(bz, 14) + kh) < 15)
                                    )
                                    and (1 <= (ax2 + T.floormod(bz, 14)))
                                )
                                and ((ax2 + T.floormod(bz, 14)) < 15)
                            ),
                            A_1[
                                (
                                    (
                                        (
                                            (
                                                (
                                                    (
                                                        (
                                                            ((bx * 6422528) + (ty * 1605632))
                                                            + (tz * 802816)
                                                        )
                                                        + (kh * 57344)
                                                    )
                                                    + (bz * 4096)
                                                )
                                                + (ax2 * 4096)
                                            )
                                            + (ic_outer * 512)
                                        )
                                        + tx
                                    )
                                    - 60992
                                ),
                            ],
                            T.float16(0),
                            dtype="float16",
                        )
                    T.launch_thread(tx, 32)
                    Apad_shared[
                        (((((ty * 3072) + (tz * 1536)) + (ax2 * 512)) + tx) + 480)
                    ] = T.if_then_else(
                        (
                            (
                                (
                                    (1 <= (T.floordiv(bz, 14) + kh))
                                    and ((T.floordiv(bz, 14) + kh) < 15)
                                )
                                and (1 <= (ax2 + T.floormod(bz, 14)))
                            )
                            and ((ax2 + T.floormod(bz, 14)) < 15)
                        ),
                        A_1[
                            (
                                (
                                    (
                                        (
                                            (
                                                (
                                                    (
                                                        ((bx * 6422528) + (ty * 1605632))
                                                        + (tz * 802816)
                                                    )
                                                    + (kh * 57344)
                                                )
                                                + (bz * 4096)
                                            )
                                            + (ax2 * 4096)
                                        )
                                        + (ic_outer * 512)
                                    )
                                    + tx
                                )
                                - 60960
                            ),
                        ],
                        T.float16(0),
                        dtype="float16",
                    )
                with T.launch_thread(tx, 32):
                    W_shared[T.ramp((((ty * 512) + (tz * 256)) + (tx * 8)), 1, 8)] = W_1[
                        T.ramp(
                            (
                                (
                                    (
                                        (((kh * 393216) + (ic_outer * 16384)) + (by * 2048))
                                        + (ty * 512)
                                    )
                                    + (tz * 256)
                                )
                                + (tx * 8)
                            ),
                            1,
                            8,
                        )
                    ]
                with T.launch_thread(tx, 32):
                    W_shared[T.ramp(((((ty * 512) + (tz * 256)) + (tx * 8)) + 2048), 1, 8)] = W_1[
                        T.ramp(
                            (
                                (
                                    (
                                        (
                                            (((kh * 393216) + (ic_outer * 16384)) + (by * 2048))
                                            + (ty * 512)
                                        )
                                        + (tz * 256)
                                    )
                                    + (tx * 8)
                                )
                                + 8192
                            ),
                            1,
                            8,
                        )
                    ]
                with T.launch_thread(tx, 32):
                    W_shared[T.ramp(((((ty * 512) + (tz * 256)) + (tx * 8)) + 4096), 1, 8)] = W_1[
                        T.ramp(
                            (
                                (
                                    (
                                        (
                                            (((kh * 393216) + (ic_outer * 16384)) + (by * 2048))
                                            + (ty * 512)
                                        )
                                        + (tz * 256)
                                    )
                                    + (tx * 8)
                                )
                                + 131072
                            ),
                            1,
                            8,
                        )
                    ]
                with T.launch_thread(tx, 32):
                    W_shared[T.ramp(((((ty * 512) + (tz * 256)) + (tx * 8)) + 6144), 1, 8)] = W_1[
                        T.ramp(
                            (
                                (
                                    (
                                        (
                                            (((kh * 393216) + (ic_outer * 16384)) + (by * 2048))
                                            + (ty * 512)
                                        )
                                        + (tz * 256)
                                    )
                                    + (tx * 8)
                                )
                                + 139264
                            ),
                            1,
                            8,
                        )
                    ]
                with T.launch_thread(tx, 32):
                    W_shared[T.ramp(((((ty * 512) + (tz * 256)) + (tx * 8)) + 8192), 1, 8)] = W_1[
                        T.ramp(
                            (
                                (
                                    (
                                        (
                                            (((kh * 393216) + (ic_outer * 16384)) + (by * 2048))
                                            + (ty * 512)
                                        )
                                        + (tz * 256)
                                    )
                                    + (tx * 8)
                                )
                                + 262144
                            ),
                            1,
                            8,
                        )
                    ]
                with T.launch_thread(tx, 32):
                    W_shared[T.ramp(((((ty * 512) + (tz * 256)) + (tx * 8)) + 10240), 1, 8)] = W_1[
                        T.ramp(
                            (
                                (
                                    (
                                        (
                                            (((kh * 393216) + (ic_outer * 16384)) + (by * 2048))
                                            + (ty * 512)
                                        )
                                        + (tz * 256)
                                    )
                                    + (tx * 8)
                                )
                                + 270336
                            ),
                            1,
                            8,
                        )
                    ]
                for ic_inner in T.serial(0, 2):
                    for kw in T.serial(0, 3):
                        T.evaluate(
                            T.tvm_load_matrix_sync(
                                Apad_shared_wmma_matrix_a.data,
                                16,
                                16,
                                16,
                                0,
                                T.tvm_access_ptr(
                                    T.type_annotation(dtype="float16"),
                                    Apad_shared.data,
                                    (((ty * 3072) + (kw * 512)) + (ic_inner * 256)),
                                    256,
                                    1,
                                    dtype="handle",
                                ),
                                16,
                                "row_major",
                                dtype="handle",
                            )
                        )
                        T.evaluate(
                            T.tvm_load_matrix_sync(
                                Apad_shared_wmma_matrix_a.data,
                                16,
                                16,
                                16,
                                1,
                                T.tvm_access_ptr(
                                    T.type_annotation(dtype="float16"),
                                    Apad_shared.data,
                                    ((((ty * 3072) + (kw * 512)) + (ic_inner * 256)) + 1536),
                                    256,
                                    1,
                                    dtype="handle",
                                ),
                                16,
                                "row_major",
                                dtype="handle",
                            )
                        )
                        T.evaluate(
                            T.tvm_load_matrix_sync(
                                W_shared_wmma_matrix_b.data,
                                16,
                                16,
                                16,
                                0,
                                T.tvm_access_ptr(
                                    T.type_annotation(dtype="float16"),
                                    W_shared.data,
                                    (((kw * 4096) + (ic_inner * 2048)) + (tz * 1024)),
                                    256,
                                    1,
                                    dtype="handle",
                                ),
                                16,
                                "row_major",
                                dtype="handle",
                            )
                        )
                        T.evaluate(
                            T.tvm_load_matrix_sync(
                                W_shared_wmma_matrix_b.data,
                                16,
                                16,
                                16,
                                1,
                                T.tvm_access_ptr(
                                    T.type_annotation(dtype="float16"),
                                    W_shared.data,
                                    ((((kw * 4096) + (ic_inner * 2048)) + (tz * 1024)) + 256),
                                    256,
                                    1,
                                    dtype="handle",
                                ),
                                16,
                                "row_major",
                                dtype="handle",
                            )
                        )
                        T.evaluate(
                            T.tvm_load_matrix_sync(
                                W_shared_wmma_matrix_b.data,
                                16,
                                16,
                                16,
                                2,
                                T.tvm_access_ptr(
                                    T.type_annotation(dtype="float16"),
                                    W_shared.data,
                                    ((((kw * 4096) + (ic_inner * 2048)) + (tz * 1024)) + 512),
                                    256,
                                    1,
                                    dtype="handle",
                                ),
                                16,
                                "row_major",
                                dtype="handle",
                            )
                        )
                        T.evaluate(
                            T.tvm_load_matrix_sync(
                                W_shared_wmma_matrix_b.data,
                                16,
                                16,
                                16,
                                3,
                                T.tvm_access_ptr(
                                    T.type_annotation(dtype="float16"),
                                    W_shared.data,
                                    ((((kw * 4096) + (ic_inner * 2048)) + (tz * 1024)) + 768),
                                    256,
                                    1,
                                    dtype="handle",
                                ),
                                16,
                                "row_major",
                                dtype="handle",
                            )
                        )
                        T.evaluate(
                            T.tvm_mma_sync(
                                Conv_wmma_accumulator.data,
                                0,
                                Apad_shared_wmma_matrix_a.data,
                                0,
                                W_shared_wmma_matrix_b.data,
                                0,
                                Conv_wmma_accumulator.data,
                                0,
                                dtype="handle",
                            )
                        )
                        T.evaluate(
                            T.tvm_mma_sync(
                                Conv_wmma_accumulator.data,
                                1,
                                Apad_shared_wmma_matrix_a.data,
                                0,
                                W_shared_wmma_matrix_b.data,
                                1,
                                Conv_wmma_accumulator.data,
                                1,
                                dtype="handle",
                            )
                        )
                        T.evaluate(
                            T.tvm_mma_sync(
                                Conv_wmma_accumulator.data,
                                2,
                                Apad_shared_wmma_matrix_a.data,
                                0,
                                W_shared_wmma_matrix_b.data,
                                2,
                                Conv_wmma_accumulator.data,
                                2,
                                dtype="handle",
                            )
                        )
                        T.evaluate(
                            T.tvm_mma_sync(
                                Conv_wmma_accumulator.data,
                                3,
                                Apad_shared_wmma_matrix_a.data,
                                0,
                                W_shared_wmma_matrix_b.data,
                                3,
                                Conv_wmma_accumulator.data,
                                3,
                                dtype="handle",
                            )
                        )
                        T.evaluate(
                            T.tvm_mma_sync(
                                Conv_wmma_accumulator.data,
                                4,
                                Apad_shared_wmma_matrix_a.data,
                                1,
                                W_shared_wmma_matrix_b.data,
                                0,
                                Conv_wmma_accumulator.data,
                                4,
                                dtype="handle",
                            )
                        )
                        T.evaluate(
                            T.tvm_mma_sync(
                                Conv_wmma_accumulator.data,
                                5,
                                Apad_shared_wmma_matrix_a.data,
                                1,
                                W_shared_wmma_matrix_b.data,
                                1,
                                Conv_wmma_accumulator.data,
                                5,
                                dtype="handle",
                            )
                        )
                        T.evaluate(
                            T.tvm_mma_sync(
                                Conv_wmma_accumulator.data,
                                6,
                                Apad_shared_wmma_matrix_a.data,
                                1,
                                W_shared_wmma_matrix_b.data,
                                2,
                                Conv_wmma_accumulator.data,
                                6,
                                dtype="handle",
                            )
                        )
                        T.evaluate(
                            T.tvm_mma_sync(
                                Conv_wmma_accumulator.data,
                                7,
                                Apad_shared_wmma_matrix_a.data,
                                1,
                                W_shared_wmma_matrix_b.data,
                                3,
                                Conv_wmma_accumulator.data,
                                7,
                                dtype="handle",
                            )
                        )
        T.evaluate(
            T.tvm_store_matrix_sync(
                Conv_wmma_accumulator.data,
                16,
                16,
                16,
                0,
                T.tvm_access_ptr(
                    T.type_annotation(dtype="float32"),
                    Conv_1.data,
                    (
                        ((((bx * 12845056) + (ty * 3211264)) + (bz * 8192)) + (by * 2048))
                        + (tz * 1024)
                    ),
                    256,
                    2,
                    dtype="handle",
                ),
                16,
                "row_major",
                dtype="handle",
            )
        )
        T.evaluate(
            T.tvm_store_matrix_sync(
                Conv_wmma_accumulator.data,
                16,
                16,
                16,
                1,
                T.tvm_access_ptr(
                    T.type_annotation(dtype="float32"),
                    Conv_1.data,
                    (
                        (
                            ((((bx * 12845056) + (ty * 3211264)) + (bz * 8192)) + (by * 2048))
                            + (tz * 1024)
                        )
                        + 256
                    ),
                    256,
                    2,
                    dtype="handle",
                ),
                16,
                "row_major",
                dtype="handle",
            )
        )
        T.evaluate(
            T.tvm_store_matrix_sync(
                Conv_wmma_accumulator.data,
                16,
                16,
                16,
                2,
                T.tvm_access_ptr(
                    T.type_annotation(dtype="float32"),
                    Conv_1.data,
                    (
                        (
                            ((((bx * 12845056) + (ty * 3211264)) + (bz * 8192)) + (by * 2048))
                            + (tz * 1024)
                        )
                        + 512
                    ),
                    256,
                    2,
                    dtype="handle",
                ),
                16,
                "row_major",
                dtype="handle",
            )
        )
        T.evaluate(
            T.tvm_store_matrix_sync(
                Conv_wmma_accumulator.data,
                16,
                16,
                16,
                3,
                T.tvm_access_ptr(
                    T.type_annotation(dtype="float32"),
                    Conv_1.data,
                    (
                        (
                            ((((bx * 12845056) + (ty * 3211264)) + (bz * 8192)) + (by * 2048))
                            + (tz * 1024)
                        )
                        + 768
                    ),
                    256,
                    2,
                    dtype="handle",
                ),
                16,
                "row_major",
                dtype="handle",
            )
        )
        T.evaluate(
            T.tvm_store_matrix_sync(
                Conv_wmma_accumulator.data,
                16,
                16,
                16,
                4,
                T.tvm_access_ptr(
                    T.type_annotation(dtype="float32"),
                    Conv_1.data,
                    (
                        (
                            ((((bx * 12845056) + (ty * 3211264)) + (bz * 8192)) + (by * 2048))
                            + (tz * 1024)
                        )
                        + 1605632
                    ),
                    256,
                    2,
                    dtype="handle",
                ),
                16,
                "row_major",
                dtype="handle",
            )
        )
        T.evaluate(
            T.tvm_store_matrix_sync(
                Conv_wmma_accumulator.data,
                16,
                16,
                16,
                5,
                T.tvm_access_ptr(
                    T.type_annotation(dtype="float32"),
                    Conv_1.data,
                    (
                        (
                            ((((bx * 12845056) + (ty * 3211264)) + (bz * 8192)) + (by * 2048))
                            + (tz * 1024)
                        )
                        + 1605888
                    ),
                    256,
                    2,
                    dtype="handle",
                ),
                16,
                "row_major",
                dtype="handle",
            )
        )
        T.evaluate(
            T.tvm_store_matrix_sync(
                Conv_wmma_accumulator.data,
                16,
                16,
                16,
                6,
                T.tvm_access_ptr(
                    T.type_annotation(dtype="float32"),
                    Conv_1.data,
                    (
                        (
                            ((((bx * 12845056) + (ty * 3211264)) + (bz * 8192)) + (by * 2048))
                            + (tz * 1024)
                        )
                        + 1606144
                    ),
                    256,
                    2,
                    dtype="handle",
                ),
                16,
                "row_major",
                dtype="handle",
            )
        )
        T.evaluate(
            T.tvm_store_matrix_sync(
                Conv_wmma_accumulator.data,
                16,
                16,
                16,
                7,
                T.tvm_access_ptr(
                    T.type_annotation(dtype="float32"),
                    Conv_1.data,
                    (
                        (
                            ((((bx * 12845056) + (ty * 3211264)) + (bz * 8192)) + (by * 2048))
                            + (tz * 1024)
                        )
                        + 1606400
                    ),
                    256,
                    2,
                    dtype="handle",
                ),
                16,
                "row_major",
                dtype="handle",
            )
        )

    return func


def opt_conv_tensorcore_mod_host():
    @T.prim_func
    def opt_conv_tensorcore_mod_host(
        args: T.handle,
        arg_type_ids: T.Buffer((3,), "int32"),
        num_args: T.int32,
        out_ret_value: T.handle,
        out_ret_tcode: T.handle,
        resource_handle: T.handle,
    ) -> T.int32:
        # function attr dict
        T.func_attr(
            {
                "tir.noalias": True,
                "global_symbol": "default_function",
                "tir.is_entry_func": True,
                "calling_conv": 1,
            }
        )
        # body
        stack_tcode_data: T.handle("int32") = T.tvm_stack_alloca("arg_tcode", 10, dtype="handle")
        stack_tcode = T.Buffer([9], "int32", data=stack_tcode_data)
        stack_value: T.handle = T.tvm_stack_alloca("arg_value", 10, dtype="handle")
        assert num_args == 3, "default_function: num_args should be 3"
        arg0: T.handle = T.tvm_struct_get(args, 0, 12, dtype="handle")
        arg0_code: T.int32 = arg_type_ids[0]
        arg1: T.handle = T.tvm_struct_get(args, 1, 12, dtype="handle")
        arg1_code: T.int32 = arg_type_ids[1]
        arg2: T.handle = T.tvm_struct_get(args, 2, 12, dtype="handle")
        arg2_code: T.int32 = arg_type_ids[2]

        A: T.handle = T.tvm_struct_get(arg0, 0, 1, dtype="handle")
        T.attr(A, "storage_alignment", 128)
        arg0_shape_data: T.handle("int64") = T.tvm_struct_get(arg0, 0, 2, dtype="handle")
        arg0_shape = T.Buffer([6], "int64", data=arg0_shape_data)
        arg0_strides_data: T.handle("int64") = T.tvm_struct_get(arg0, 0, 3, dtype="handle")
        arg0_strides = T.Buffer([6], "int64", data=arg0_strides_data)

        dev_id: T.int32 = T.tvm_struct_get(arg0, 0, 9, dtype="int32")

        W: T.handle = T.tvm_struct_get(arg1, 0, 1, dtype="handle")
        T.attr(W, "storage_alignment", 128)
        arg1_shape_data: T.handle("int64") = T.tvm_struct_get(arg1, 0, 2, dtype="handle")
        arg1_shape = T.Buffer([6], "int64", data=arg1_shape_data)
        arg1_strides_data: T.handle("int64") = T.tvm_struct_get(arg1, 0, 3, dtype="handle")
        arg1_strides = T.Buffer([6], "int64", data=arg1_strides_data)

        Conv: T.handle = T.tvm_struct_get(arg2, 0, 1, dtype="handle")
        T.attr(Conv, "storage_alignment", 128)
        arg2_shape_data: T.handle("int64") = T.tvm_struct_get(arg2, 0, 2, dtype="handle")
        arg2_shape = T.Buffer([6], "int64", data=arg2_shape_data)
        arg2_strides_data: T.handle("int64") = T.tvm_struct_get(arg2, 0, 3, dtype="handle")
        arg2_strides = T.Buffer([6], "int64", data=arg2_strides_data)

        assert (((arg0_code == 3) or (arg0_code == 13)) or (arg0_code == 7)) or (
            arg0_code == 4
        ), "default_function: Expect arg[0] to be pointer"
        assert (((arg1_code == 3) or (arg1_code == 13)) or (arg1_code == 7)) or (
            arg1_code == 4
        ), "default_function: Expect arg[1] to be pointer"
        assert (((arg2_code == 3) or (arg2_code == 13)) or (arg2_code == 7)) or (
            arg2_code == 4
        ), "default_function: Expect arg[2] to be pointer"
        assert 6 == T.tvm_struct_get(arg0, 0, 4, dtype="int32"), "arg0.ndim is expected to equal 6"
        assert 6 == T.tvm_struct_get(arg0, 0, 4, dtype="int32"), "arg0.ndim is expected to equal 6"
        assert (
            (T.tvm_struct_get(arg0, 0, 5, dtype="uint8") == T.uint8(2))
            and (T.tvm_struct_get(arg0, 0, 6, dtype="uint8") == T.uint8(16))
        ) and (
            T.tvm_struct_get(arg0, 0, 7, dtype="uint16") == T.uint16(1)
        ), "arg0.dtype is expected to be float16"
        assert 16 == T.cast(
            arg0_shape[0], "int32"
        ), "Argument arg0.shape[0] has an unsatisfied constraint"
        assert 14 == T.cast(
            arg0_shape[1], "int32"
        ), "Argument arg0.shape[1] has an unsatisfied constraint"
        assert 14 == T.cast(
            arg0_shape[2], "int32"
        ), "Argument arg0.shape[2] has an unsatisfied constraint"
        assert 16 == T.cast(
            arg0_shape[3], "int32"
        ), "Argument arg0.shape[3] has an unsatisfied constraint"
        assert 16 == T.cast(
            arg0_shape[4], "int32"
        ), "Argument arg0.shape[4] has an unsatisfied constraint"
        assert 16 == T.cast(
            arg0_shape[5], "int32"
        ), "Argument arg0.shape[5] has an unsatisfied constraint"
        if not (T.isnullptr(arg0_strides.data, dtype="bool")):
            assert (
                (
                    (
                        (
                            (1 == T.cast(arg0_strides[5], "int32"))
                            and (16 == T.cast(arg0_strides[4], "int32"))
                        )
                        and (256 == T.cast(arg0_strides[3], "int32"))
                    )
                    and (4096 == T.cast(arg0_strides[2], "int32"))
                )
                and (57344 == T.cast(arg0_strides[1], "int32"))
            ) and (
                802816 == T.cast(arg0_strides[0], "int32")
            ), "arg0.strides: expected to be compact array"
            T.evaluate(0)
        assert T.uint64(0) == T.tvm_struct_get(
            arg0, 0, 8, dtype="uint64"
        ), "Argument arg0.byte_offset has an unsatisfied constraint"
        assert 2 == T.tvm_struct_get(
            arg0, 0, 10, dtype="int32"
        ), "Argument arg0.device_type has an unsatisfied constraint"
        assert 6 == T.tvm_struct_get(arg1, 0, 4, dtype="int32"), "arg1.ndim is expected to equal 6"
        assert 6 == T.tvm_struct_get(arg1, 0, 4, dtype="int32"), "arg1.ndim is expected to equal 6"
        assert (
            (T.tvm_struct_get(arg1, 0, 5, dtype="uint8") == T.uint8(2))
            and (T.tvm_struct_get(arg1, 0, 6, dtype="uint8") == T.uint8(16))
        ) and (
            T.tvm_struct_get(arg1, 0, 7, dtype="uint16") == T.uint16(1)
        ), "arg1.dtype is expected to be float16"
        assert 3 == T.cast(
            arg1_shape[0], "int32"
        ), "Argument arg1.shape[0] has an unsatisfied constraint"
        assert 3 == T.cast(
            arg1_shape[1], "int32"
        ), "Argument arg1.shape[1] has an unsatisfied constraint"
        assert 16 == T.cast(
            arg1_shape[2], "int32"
        ), "Argument arg1.shape[2] has an unsatisfied constraint"
        assert 32 == T.cast(
            arg1_shape[3], "int32"
        ), "Argument arg1.shape[3] has an unsatisfied constraint"
        assert 16 == T.cast(
            arg1_shape[4], "int32"
        ), "Argument arg1.shape[4] has an unsatisfied constraint"
        assert 16 == T.cast(
            arg1_shape[5], "int32"
        ), "Argument arg1.shape[5] has an unsatisfied constraint"
        if not (T.isnullptr(arg1_strides.data, dtype="bool")):
            assert (
                (
                    (
                        (
                            (1 == T.cast(arg1_strides[5], "int32"))
                            and (16 == T.cast(arg1_strides[4], "int32"))
                        )
                        and (256 == T.cast(arg1_strides[3], "int32"))
                    )
                    and (8192 == T.cast(arg1_strides[2], "int32"))
                )
                and (131072 == T.cast(arg1_strides[1], "int32"))
            ) and (
                393216 == T.cast(arg1_strides[0], "int32")
            ), "arg1.strides: expected to be compact array"
            T.evaluate(0)
        assert T.uint64(0) == T.tvm_struct_get(
            arg1, 0, 8, dtype="uint64"
        ), "Argument arg1.byte_offset has an unsatisfied constraint"
        assert 2 == T.tvm_struct_get(
            arg1, 0, 10, dtype="int32"
        ), "Argument arg1.device_type has an unsatisfied constraint"
        assert dev_id == T.tvm_struct_get(
            arg1, 0, 9, dtype="int32"
        ), "Argument arg1.device_id has an unsatisfied constraint"
        assert 6 == T.tvm_struct_get(arg2, 0, 4, dtype="int32"), "arg2.ndim is expected to equal 6"
        assert 6 == T.tvm_struct_get(arg2, 0, 4, dtype="int32"), "arg2.ndim is expected to equal 6"
        assert (
            (T.tvm_struct_get(arg2, 0, 5, dtype="uint8") == T.uint8(2))
            and (T.tvm_struct_get(arg2, 0, 6, dtype="uint8") == T.uint8(32))
        ) and (
            T.tvm_struct_get(arg2, 0, 7, dtype="uint16") == T.uint16(1)
        ), "arg2.dtype is expected to be float32"
        assert 16 == T.cast(
            arg2_shape[0], "int32"
        ), "Argument arg2.shape[0] has an unsatisfied constraint"
        assert 14 == T.cast(
            arg2_shape[1], "int32"
        ), "Argument arg2.shape[1] has an unsatisfied constraint"
        assert 14 == T.cast(
            arg2_shape[2], "int32"
        ), "Argument arg2.shape[2] has an unsatisfied constraint"
        assert 32 == T.cast(
            arg2_shape[3], "int32"
        ), "Argument arg2.shape[3] has an unsatisfied constraint"
        assert 16 == T.cast(
            arg2_shape[4], "int32"
        ), "Argument arg2.shape[4] has an unsatisfied constraint"
        assert 16 == T.cast(
            arg2_shape[5], "int32"
        ), "Argument arg2.shape[5] has an unsatisfied constraint"
        if not (T.isnullptr(arg2_strides.data, dtype="bool")):
            assert (
                (
                    (
                        (
                            (1 == T.cast(arg2_strides[5], "int32"))
                            and (16 == T.cast(arg2_strides[4], "int32"))
                        )
                        and (256 == T.cast(arg2_strides[3], "int32"))
                    )
                    and (8192 == T.cast(arg2_strides[2], "int32"))
                )
                and (114688 == T.cast(arg2_strides[1], "int32"))
            ) and (
                1605632 == T.cast(arg2_strides[0], "int32")
            ), "arg2.strides: expected to be compact array"
            T.evaluate(0)
        assert T.uint64(0) == T.tvm_struct_get(
            arg2, 0, 8, dtype="uint64"
        ), "Argument arg2.byte_offset has an unsatisfied constraint"
        assert 2 == T.tvm_struct_get(
            arg2, 0, 10, dtype="int32"
        ), "Argument arg2.device_type has an unsatisfied constraint"
        assert dev_id == T.tvm_struct_get(
            arg2, 0, 9, dtype="int32"
        ), "Argument arg2.device_id has an unsatisfied constraint"
        T.evaluate(T.tvm_struct_set(stack_value, 0, 12, T.cast(2, "int64"), dtype="int32"))
        stack_tcode[0] = 0
        T.evaluate(T.tvm_struct_set(stack_value, 1, 12, T.cast(dev_id, "int64"), dtype="int32"))
        stack_tcode[1] = 0
        T.evaluate(
            T.tvm_call_packed_lowered(
                "__tvm_set_device", stack_value, stack_tcode.data, 0, 2, dtype="int32"
            )
        )
        T.attr(0, "compute_scope", "default_function_compute_")
        T.evaluate(T.tvm_struct_set(stack_value, 0, 12, A, dtype="int32"))
        stack_tcode[0] = 3
        T.evaluate(T.tvm_struct_set(stack_value, 1, 12, W, dtype="int32"))
        stack_tcode[1] = 3
        T.evaluate(T.tvm_struct_set(stack_value, 2, 12, Conv, dtype="int32"))
        stack_tcode[2] = 3
        T.evaluate(T.tvm_struct_set(stack_value, 3, 12, T.cast(196, "int64"), dtype="int32"))
        stack_tcode[3] = 0
        T.evaluate(T.tvm_struct_set(stack_value, 4, 12, T.cast(2, "int64"), dtype="int32"))
        stack_tcode[4] = 0
        T.evaluate(T.tvm_struct_set(stack_value, 5, 12, T.cast(4, "int64"), dtype="int32"))
        stack_tcode[5] = 0
        T.evaluate(T.tvm_struct_set(stack_value, 6, 12, T.cast(4, "int64"), dtype="int32"))
        stack_tcode[6] = 0
        T.evaluate(T.tvm_struct_set(stack_value, 7, 12, T.cast(2, "int64"), dtype="int32"))
        stack_tcode[7] = 0
        T.evaluate(T.tvm_struct_set(stack_value, 8, 12, T.cast(32, "int64"), dtype="int32"))
        stack_tcode[8] = 0
        T.evaluate(
            T.tvm_call_packed_lowered(
                "default_function_kernel0", stack_value, stack_tcode.data, 0, 9, dtype="int32"
            )
        )

    return opt_conv_tensorcore_mod_host


def vthread_func():
    @T.prim_func
    def vthread_func(a: T.handle, c: T.handle) -> None:
        A = T.match_buffer(a, [256], "float32")
        C = T.match_buffer(c, [256], "float32")

        i0 = T.env_thread("blockIdx.x")
        i1 = T.env_thread("threadIdx.x")
        i2 = T.env_thread("vthread")

        T.launch_thread(i0, 4)
        T.launch_thread(i1, 2)
        T.launch_thread(i2, 2)
        B_data = T.allocate([16], "float32", "local")
        B = T.Buffer(shape=[16], dtype="float32", scope="local", data=B_data)
        for j in range(16):
            B[j] = A[i0 * 64 + i1 * 32 + i2 * 16 + j] + T.float32(1)
        for j in range(16):
            C[i0 * 64 + i1 * 32 + i2 * 16 + j] = B[j] * T.float32(2)

    return vthread_func


def matmul():
    @T.prim_func
    def matmul(a: T.handle, b: T.handle, c: T.handle) -> None:
        A = T.match_buffer(a, [128, 128])
        B = T.match_buffer(b, [128, 128])
        C = T.match_buffer(c, [128, 128])

        for i, j, k in T.grid(128, 128, 128):
            with T.block("update"):
                vi, vj, vk = T.axis.remap("SSR", [i, j, k])
                with T.init():
                    C[vi, vj] = T.float32(0)
                C[vi, vj] = C[vi, vj] + A[vi, vk] * B[vj, vk]

    return matmul


def matmul_original():
    @T.prim_func
    def matmul_original(a: T.handle, b: T.handle, c: T.handle) -> None:
        A = T.match_buffer(a, [128, 128])
        B = T.match_buffer(b, [128, 128])
        C = T.match_buffer(c, [128, 128])

        for i, j in T.grid(128, 128):
            with T.block("init"):
                vi, vj = T.axis.remap("SS", [i, j])
                C[vi, vj] = T.float32(0)

            for k in range(128):
                with T.block("update"):
                    vi, vj, vk = T.axis.remap("SSR", [i, j, k])
                    C[vi, vj] = C[vi, vj] + A[vi, vk] * B[vj, vk]

    return matmul_original


def element_wise():
    @T.prim_func
    def element_wise(a: T.handle, c: T.handle) -> None:
        A = T.match_buffer(a, (128, 128), "float32")
        C = T.match_buffer(c, (128, 128), "float32")
        B = T.alloc_buffer((128, 128), "float32")

        for i, j in T.grid(128, 128):
            with T.block("B"):
                vi, vj = T.axis.remap("SS", [i, j])
                B[vi, vj] = A[vi, vj] * T.float32(2)
        for i, j in T.grid(128, 128):
            with T.block("C"):
                vi, vj = T.axis.remap("SS", [i, j])
                C[vi, vj] = B[vi, vj] + T.float32(1)

    return element_wise


def predicate():
    @T.prim_func
    def predicate(b: T.handle, c: T.handle) -> None:
        B = T.match_buffer(b, (16, 16), "float32")
        C = T.match_buffer(c, (16, 16), "float32")

        for i, jo, ji in T.grid(16, 4, 5):
            with T.block("update"):
                vi = T.axis.S(16, i)
                vj = T.axis.S(16, jo * 4 + ji)
                T.where(jo * 4 + ji < 16)
                C[vi, vj] = B[vi, vj] + T.float32(1)

    return predicate


def test_module_define():
    func1 = tvm.ir.IRModule({"matmul": matmul()})["matmul"]
    func2 = tvm.ir.IRModule({"element_wise": element_wise()})["element_wise"]
    func3 = tvm.ir.IRModule({"predicate": predicate()})["predicate"]
    mod1 = tvm.ir.IRModule({"func1": func1, "func2": func2, "func3": func3})
    mod2 = tvm.ir.IRModule({"func1": matmul(), "func2": element_wise(), "func3": predicate()})
    tvm.ir.assert_structural_equal(mod1, mod2)


def test_matmul_original():
    func = matmul_original()
    rt_func = tvm.script.from_source(func.script())
    tvm.ir.assert_structural_equal(func, rt_func)

    assert isinstance(rt_func.body.block, tir.stmt.Block)
    assert isinstance(rt_func.body.block.body, tir.stmt.For)
    assert isinstance(rt_func.body.block.body.body, tir.stmt.For)
    assert isinstance(rt_func.body.block.body.body.body, tir.stmt.SeqStmt)
    assert isinstance(rt_func.body.block.body.body.body[0].block, tir.stmt.Block)
    assert isinstance(rt_func.body.block.body.body.body[1], tir.stmt.For)
    assert isinstance(rt_func.body.block.body.body.body[1].body.block, tir.stmt.Block)


def test_element_wise():
    func = element_wise()
    rt_func = tvm.script.from_source(func.script())
    tvm.ir.assert_structural_equal(func, rt_func)

    assert isinstance(rt_func.body.block, tir.stmt.Block)
    assert isinstance(rt_func.body.block.body, tir.stmt.SeqStmt)
    assert isinstance(rt_func.body.block.body[0], tir.stmt.For)
    assert isinstance(rt_func.body.block.body[0].body, tir.stmt.For)
    assert isinstance(rt_func.body.block.body[0].body.body.block, tir.stmt.Block)

    assert isinstance(rt_func.body.block.body[1], tir.stmt.For)
    assert isinstance(rt_func.body.block.body[1].body, tir.stmt.For)
    assert isinstance(rt_func.body.block.body[1].body.body.block, tir.stmt.Block)


def test_predicate():
    func = predicate()
    rt_func = tvm.script.from_source(func.script())
    tvm.ir.assert_structural_equal(func, rt_func)

    assert isinstance(rt_func.body.block, tir.stmt.Block)
    assert isinstance(rt_func.body.block.body, tir.stmt.For)
    assert isinstance(rt_func.body.block.body.body, tir.stmt.For)
    assert isinstance(rt_func.body.block.body.body.body, tir.stmt.For)
    assert isinstance(rt_func.body.block.body.body.body.body.block, tir.stmt.Block)


def for_thread_binding():
    @T.prim_func
    def for_thread_binding(a: T.handle, b: T.handle) -> None:
        A = T.match_buffer(a, (16, 16), "float32")
        B = T.match_buffer(b, (16, 16), "float32")

        for i in T.thread_binding(0, 16, thread="threadIdx.x"):
            for j in T.thread_binding(
                0, 16, thread="threadIdx.y", annotations={"attr_key": "attr_value"}
            ):
                A[i, j] = B[i, j] + T.float32(1)

    return for_thread_binding


def test_for_thread_binding():
    func = for_thread_binding()
    rt_func = tvm.script.from_source(func.script())
    tvm.ir.assert_structural_equal(func, rt_func)

    assert isinstance(rt_func.body, tir.stmt.For)
    assert rt_func.body.kind == 4
    assert rt_func.body.thread_binding.thread_tag == "threadIdx.x"
    assert isinstance(rt_func.body.body, tir.stmt.For)
    assert rt_func.body.body.kind == 4
    assert rt_func.body.body.thread_binding.thread_tag == "threadIdx.y"
    assert rt_func.body.body.annotations["attr_key"] == "attr_value"


def match_buffer_region():
    @T.prim_func
    def match_buffer_region(a: T.handle, b: T.handle) -> None:
        A = T.match_buffer(a, (16, 16, 16), "float32")
        B = T.match_buffer(b, (1), "float32")

        for i, j in T.grid(16, 4):
            with T.block():
                vi, vj = T.axis.remap("SS", [i, j])
                C = T.match_buffer(A[0:16, vi, vj * 4 : vj * 4 + 4], (16, 1, 4))
                for ii in range(4):
                    with T.block():
                        vii = T.axis.S(4, ii)
                        D = T.match_buffer(C[vii * 4 : vii * 4 + 4, 0, 0:4], (4, 1, 4))
                        for i, j in T.grid(4, 4):
                            B[0] += D[i, 0, j]

    return match_buffer_region


def test_match_buffer_region():
    func = match_buffer_region()
    rt_func = tvm.script.from_source(func.script())
    tvm.ir.assert_structural_equal(func, rt_func)

    assert isinstance(rt_func.body, tir.stmt.BlockRealize)
    root = rt_func.body.block

    assert isinstance(root.body, tir.stmt.For)
    assert isinstance(root.body.body, tir.stmt.For)
    assert isinstance(root.body.body.body, tir.stmt.BlockRealize)
    outer_block = root.body.body.body.block
    assert len(outer_block.match_buffers) == 1
    buffer_C = outer_block.match_buffers[0].buffer
    tvm.ir.assert_structural_equal(buffer_C.shape, [16, 1, 4])

    assert isinstance(outer_block.body, tir.stmt.For)
    assert isinstance(outer_block.body.body, tir.stmt.BlockRealize)
    inner_block = outer_block.body.body.block
    assert len(inner_block.match_buffers) == 1
    buffer_D = inner_block.match_buffers[0].buffer
    tvm.ir.assert_structural_equal(buffer_D.shape, [4, 1, 4])


def block_elements():
    @T.prim_func
    def block_elements(a: T.handle, b: T.handle) -> None:
        A = T.match_buffer(a, (16, 16), "float32")
        B = T.match_buffer(b, (1, 1), "float32")

        with T.block("update"):
            vi = T.axis.S(1, 0)
            T.where(True)
            T.reads(A[0:16, 0:16])
            T.writes(B[0, 0])
            T.block_attr({"attr_key": "attr_value"})
            C = T.alloc_buffer((4, 4), dtype="float32")
            D = T.match_buffer(A[0:4, 0], (4, 1))
            with T.init():
                B[0, 0] = T.float32(0)
            B[0, 0] = A[0, 0] + B[0, 0] + C[1, 1] + D[2, 0]

    return block_elements


def test_block_elements():
    func = block_elements()
    rt_func = tvm.script.from_source(func.script())
    tvm.ir.assert_structural_equal(func, rt_func)

    assert isinstance(rt_func.body.block, tir.stmt.Block)
    assert isinstance(rt_func.body.block.body, tir.stmt.BlockRealize)
    assert isinstance(rt_func.body.block.body.block, tir.stmt.Block)
    block = rt_func.body.block.body.block
    assert isinstance(block.body, tir.stmt.BufferStore)
    assert isinstance(block.init, tir.stmt.BufferStore)
    assert len(block.annotations) == 1
    assert block.annotations["attr_key"] == "attr_value"


def opaque_block():
    @T.prim_func
    def opaque_block(a: T.handle, b: T.handle) -> None:
        A = T.match_buffer(a, (16, 16), "float32")
        B = T.match_buffer(b, (16, 16), "float32")

        for i in range(16):
            for j in range(16):
                with T.block():
                    T.reads([])
                    T.writes(A[i, j])
                    A[i, j] = T.float32(0)
            with T.block():
                T.reads([A[i, 0:16]])
                T.writes([B[i, 0:16]])
                for j in range(16):
                    B[i, j] = A[i, j]

    return opaque_block


def test_opaque_block():
    func = opaque_block()
    rt_func = tvm.script.from_source(func.script())
    tvm.ir.assert_structural_equal(func, rt_func)

    root_block = rt_func.body.block
    assert isinstance(root_block, tir.stmt.Block)
    assert isinstance(root_block.body, tir.stmt.For)
    assert isinstance(root_block.body.body[0], tir.stmt.For)
    assert isinstance(root_block.body.body[0].body, tir.stmt.BlockRealize)
    assert isinstance(root_block.body.body[0].body.block, tir.stmt.Block)
    assert len(root_block.body.body[0].body.block.iter_vars) == 0
    assert isinstance(root_block.body.body[1], tir.stmt.BlockRealize)
    assert isinstance(root_block.body.body[1].block, tir.stmt.Block)
    assert len(root_block.body.body[1].block.iter_vars) == 0


def module_const():
    @tvm.script.ir_module
    class Module4:
        # There is an ongoing (python)dict->(c++)Map->(python)dict issue which potentially
        # changes order of the items in dict after roundtrip due to map not support order
        # of insertion while dict does. Hence func 'def A(a: T.handle, c: T.handle) -> None'
        # is commented
        #
        #  test:
        #  d = {"B": 1, "A": 2}
        #  m = tvm.runtime.convert(d)
        #  assert d.keys() == m.keys(), f"Order changed from {list(d.keys())} to {list(m.keys())}"

        """
        @T.prim_func
        def A(a: T.handle, c: T.handle) -> None:
            A = T.match_buffer(a, (10), "int32")
            C = T.match_buffer(c, (10), "int32")
            B = T.alloc_buffer((10), "int32")

            K1 = T.allocate_const([1, 1, 1, 1, 1, 1, 1, 1, 1, 1], "int32", [10])
            for x in T.serial(0, 10):
                B[x] = A[x] + T.load("int32", K1, x)

            for x in T.serial(0, 10):
                C[x] = B[x]
        """

        @T.prim_func
        def B(a: T.handle, c: T.handle) -> None:
            A = T.match_buffer(a, (10), "int32")
            C = T.match_buffer(c, (10), "int32")
            B = T.alloc_buffer((10), "int32")

            K1_data = T.allocate_const([1, 1, 1, 1, 1, 1, 1, 1, 1, 1], "int32", [10])
            K1 = T.Buffer(shape=[10], dtype="int32", data=K1_data)
            for x in T.serial(0, 10):
                B[x] = A[x] + K1[x]

            K2_data = T.allocate_const([1, 1, 1, 1, 1, 1, 1, 1, 1, 1], "int32", [10])
            K2 = T.Buffer(shape=[10], dtype="int32", data=K2_data)
            for x in T.serial(0, 10):
                B[x] = B[x] + K2[x]

            for x in T.serial(0, 10):
                C[x] = B[x]

    return Module4


def constant():
    @T.prim_func
    def constant(a: T.handle, c: T.handle) -> None:
        A = T.match_buffer(a, (10), "int32")
        C = T.match_buffer(c, (10), "int32")
        B = T.alloc_buffer((10), "int32")
        K_data = T.allocate_const([1, 1, 1, 1, 1, 1, 1, 1, 1, 1], "int32", [10])
        K = T.Buffer(shape=[10], dtype="int32", data=K_data)
        for x in T.serial(0, 10):
            B[x] = A[x] + K[x]

        for x in T.serial(0, 10):
            C[x] = B[x]

    return constant


def rank0():
    @T.prim_func
    def rank0(a: T.handle) -> None:
        A = T.match_buffer(a, (), "float32")
        B = T.alloc_buffer((), "float32")
        A[()] = 2
        B[()] = A[()]

    return rank0


def rank0_block():
    @T.prim_func
    def rank0_block(a: T.handle) -> None:
        A = T.match_buffer(a, (), "float32")
        B = T.alloc_buffer((), "float32")
        B[()] = A[()]

        with T.block("update"):
            T.reads([A[()]])
            T.writes([B[()]])
            for i in range(1):
                B[()] = A[()]

    return rank0_block


def select():
    @T.prim_func
    def select(a: T.handle) -> None:
        A = T.match_buffer(a, (), "float32")
        A[()] = T.Select(True, 1, 2)

    return select


def minmax():
    @T.prim_func
    def minmax(a: T.handle) -> None:
        A = T.match_buffer(a, (), "float32")
        A[()] = T.min(1, 2)
        A[()] = T.max(1, 2)

    return minmax


def abs():
    @T.prim_func
    def abs(a: T.handle) -> None:
        A = T.match_buffer(a, (128, 128), "float32")

        for i, j in T.grid(128, 128):
            with T.block("A"):
                vi, vj = T.axis.remap("SS", [i, j])
                A[vi, vj] = T.abs(A[vi, vj])

    return abs


def constant_folding():
    @T.prim_func
    def constant_folding(a: T.handle) -> None:
        A = T.match_buffer(a, (), "float32")
        A[()] = T.min(2.2, 5.2)
        A[()] = T.max(T.float32(2.2), T.float32(T.float32(5.2)))
        A[()] = T.min(2.2, 5.0)

    return constant_folding


def simplify_bracket():
    @T.prim_func
    def simplify_bracket() -> None:
        a = T.int32()
        b = T.int32()
        c = T.int32()
        d = T.int32()
        T.evaluate(a + b * (c + d))

    return simplify_bracket


def var_with_same_name():
    @T.prim_func
    def var_with_same_name(a: T.handle) -> None:
        A = T.match_buffer(a, (16, 16), "float32")
        for i, j in T.grid(16, 16):
            with T.block():
                vi, vj = T.axis.remap("SS", [i, j])
                A[vi, vj] = 0
        for i, j in T.grid(16, 16):
            with T.block():
                vi, vj = T.axis.remap("SS", [i, j])
                A[vi, vj] = 0

    return var_with_same_name


def test_same_name_var():
    func = var_with_same_name()
    out_str = func.script()
    rt_func = tvm.script.from_source(out_str)
    tvm.ir.assert_structural_equal(func, rt_func)
    assert out_str.count("for i, j in T.grid(16, 16)") == 2
    assert out_str.find("i_") == -1
    assert out_str.find("i_") == -1


def while_loop():
    @T.prim_func
    def while_loop(a: T.handle, b: T.handle) -> None:
        A = T.match_buffer(a, (16,), "float32")
        B = T.match_buffer(b, (16,), "float32")
        i = T.alloc_buffer((), "int32", scope="local")
        for ii in range(16):
            with T.block():
                vi = T.axis.S(16, ii)
                B[vi] = 0
            while i[()] < 10:
                for j in range(16):
                    B[j] += A[j]

    return while_loop


# fmt: off
def primfunc_with_allocate_annotations():
    @T.prim_func
    def primfunc_with_allocate_annotations(placeholder_28: T.handle, T_cast_6: T.handle) -> None:
        # function attr dict
        T.func_attr({"global_symbol": "tvmgen_default_fused_nn_max_pool2d_cast", "tir.noalias": True})
        placeholder_29 = T.match_buffer(placeholder_28, [802816], dtype="uint8", elem_offset=0, align=64, offset_factor=1)
        T_cast_7 = T.match_buffer(T_cast_6, [200704], dtype="int16", elem_offset=0, align=64, offset_factor=1)
        # body
        tensor_2_data = T.allocate([200704], "uint8", "global", annotations={"attr1_key": "attr1_value"})
        tensor_2 = T.Buffer(shape=[200704], dtype="uint8", scope="global", data=tensor_2_data)
        for ax0_ax1_fused_4 in T.serial(0, 56):
            for ax2_4 in T.serial(0, 56):
                for ax3_init in T.serial(0, 64):
                    tensor_2[(((ax0_ax1_fused_4*3584) + (ax2_4*64)) + ax3_init)] = T.uint8(0)
                for rv0_rv1_fused_1, ax3_2 in T.grid(9, 64):
                    tensor_2[(((ax0_ax1_fused_4*3584) + (ax2_4*64)) + ax3_2)] = T.max(tensor_2[(((ax0_ax1_fused_4*3584) + (ax2_4*64)) + ax3_2)], T.if_then_else(((((ax0_ax1_fused_4*2) + T.floordiv(rv0_rv1_fused_1, 3)) < 112) and (((ax2_4*2) + T.floormod(rv0_rv1_fused_1, 3)) < 112)), placeholder_29[(((((ax0_ax1_fused_4*14336) + (T.floordiv(rv0_rv1_fused_1, 3)*7168)) + (ax2_4*128)) + (T.floormod(rv0_rv1_fused_1, 3)*64)) + ax3_2)], T.uint8(0), dtype="uint8"))
        for ax0_ax1_fused_5 in T.serial(0, 56):
            for ax2_5, ax3_3 in T.grid(56, 64):
                T_cast_7[(((ax0_ax1_fused_5*3584) + (ax2_5*64)) + ax3_3)] = T.cast(tensor_2[(((ax0_ax1_fused_5*3584) + (ax2_5*64)) + ax3_3)], "int16")

    return primfunc_with_allocate_annotations
# fmt: on




# fmt: off
def comm_reducer_single_reduce_group():
    @T.prim_func
    def comm_reducer_single_reduce_group(a: T.handle, b: T.handle) -> None:
        T.func_attr({"global_symbol": "main", "tir.noalias": True})
        threadIdx_x = T.env_thread("threadIdx.x")
        A = T.match_buffer(a, [16384], dtype="float32")
        for i in T.serial(0, 128):
            T.launch_thread(threadIdx_x, 128)
            reduce_temp0_data = T.allocate([1], "float32", "local")
            reduce_temp0 = T.Buffer(shape=[1], dtype="float32", scope="local", data=reduce_temp0_data)
            with T.attr(T.comm_reducer(lambda x, y: x + y, [T.float32(0)]), "reduce_scope", T.reinterpret(T.uint64(0), dtype="handle")):
                T.evaluate(T.tvm_thread_allreduce(T.uint32(1), A[i * 128 + threadIdx_x], True, reduce_temp0.data, threadIdx_x, dtype="handle"))

    return comm_reducer_single_reduce_group


def comm_reducer_multiple_reduce_groups():
    @T.prim_func
    def comm_reducer_multiple_reduce_groups(a: T.handle, b: T.handle) -> None:
        T.func_attr({"global_symbol": "main", "tir.noalias": True})
        threadIdx_x = T.env_thread("threadIdx.x")
        A = T.match_buffer(a, [16384], dtype="float32")
        for i in T.serial(0, 128):
            T.launch_thread(threadIdx_x, 128)
            reduce_temp0_data = T.allocate([1], "float32", "local")
            reduce_temp0 = T.Buffer(shape=[1], dtype="float32", scope="local", data=reduce_temp0_data)
            with T.attr(T.comm_reducer(lambda x0, x1, y0, y1: (T.Select((x1 >= y1), x0, y0), T.Select((x1 >= y1), x1, y1)), [T.int32(-1), T.min_value("float32")]), "reduce_scope", T.reinterpret(T.uint64(0), dtype="handle")):
                T.evaluate(T.tvm_thread_allreduce(T.uint32(1), A[i * 128 + threadIdx_x], True, reduce_temp0.data, threadIdx_x, dtype="handle"))

    return comm_reducer_multiple_reduce_groups


def multiple_commreducer():
    @T.prim_func
    def multiple_commreducer() -> None:
        normal_reduce_temp0 = T.Buffer([1], dtype="float32", strides=[1], scope="local")
        normal_reduce_temp1 = T.Buffer([1], dtype="float32", strides=[1], scope="local")
        reduce_temp0 = T.Buffer([1], dtype="float32", strides=[1], scope="local")
        reduce_temp1 = T.Buffer([1], dtype="float32", strides=[1], scope="local")
        for ax0_1 in T.thread_binding(0, 32, thread="threadIdx.x"):
            with T.block("T_softmax_maxelem_cross_thread_reduction"):
                T.attr(T.comm_reducer(lambda x, y: T.max(x, y), [T.min_value("float32")]), "reduce_scope", T.reinterpret(T.uint64(0), dtype="handle"))
                T.evaluate(T.tvm_thread_allreduce(T.uint32(1), normal_reduce_temp0[0], True, reduce_temp0.data, ax0_1, dtype="handle"))
        for ax0_1 in T.thread_binding(0, 32, thread="threadIdx.x"):
            with T.block("T_softmax_expsum_cross_thread_reduction"):
                T.attr(T.comm_reducer(lambda x, y: x + y, [T.float32(0)]), "reduce_scope", T.reinterpret(T.uint64(0), dtype="handle"))
                T.evaluate(T.tvm_thread_allreduce(T.uint32(1), normal_reduce_temp1[0], True, reduce_temp1.data, ax0_1, dtype="handle"))

    return multiple_commreducer
# fmt: on


def func_div_mod():
    @T.prim_func
    def func_div_mod():
        a = T.int32()
        b = T.int32()
        T.evaluate(a // b)
        T.evaluate(a % b)
        T.evaluate(T.truncmod(a, b))

    return func_div_mod


def test_div_mod():
    func = func_div_mod()
    rt_func = tvm.script.from_source(func.script())
    tvm.ir.assert_structural_equal(func, rt_func, True)

    assert isinstance(func.body[0].value, tvm.tir.FloorDiv)
    assert isinstance(func.body[1].value, tvm.tir.FloorMod)
    assert isinstance(func.body[2].value, tvm.tir.Mod)


def loop_extent_dependent():
    @T.prim_func
    def loop_extent_dependent(a: T.handle) -> None:
        A = T.match_buffer(a, [], dtype="int32")
        for i in T.serial(0, 128):
            for j in T.serial(0, i):
                A[()] = A[()] + j

    return loop_extent_dependent


def nontrivial_range_axis():
    @T.prim_func
    def nontrivial_range_axis(a: T.handle) -> None:
        A = T.match_buffer(a, (10), "float32")
        for i in range(10):
            with T.block("block"):
                vi = T.axis.spatial((1, 11), i + 1)
                A[vi - 1] = A[vi - 1] + 1.0

    return nontrivial_range_axis


def func_with_target_spec_by_config():
    @T.prim_func
    def func_with_target_spec_by_config() -> None:
        T.func_attr(
            {
                "kTarget": T.target(
                    {
                        "max_num_threads": 1024,
                        "arch": "sm_70",
                        "thread_warp_size": 32,
                        "kind": "cuda",
                        "tag": "",
                        "keys": ["cuda", "gpu"],
                        "host": T.target({"kind": "llvm", "tag": "", "keys": ["cpu"]}),
                    }
                )
            }
        )
        T.evaluate(0)

    return func_with_target_spec_by_config


def func_with_target_spec_by_str():
    @T.prim_func
    def func_with_target_spec_by_str() -> None:
        T.func_attr({"kTarget": T.target("nvidia/nvidia-a100")})
        T.evaluate(0)

    return func_with_target_spec_by_str


def func_root_attr():
    @T.prim_func
    def func_root_attr():
        with T.block("root"):
            T.block_attr({"a": "0"})
            T.evaluate(0)

    return func_root_attr


def func_trivial_root_block():
    @T.prim_func
    def func(A: T.Buffer(1, "int32")):
        with T.block("root"):
            A[0] = 0

    return func


def func_nested_root_block():
    @T.prim_func
    def func(A: T.Buffer(1, "int32")):
        with T.block("root"):
            with T.block("block"):
                A[0] = 0

    return func


def func_T_ptr_let_statement():
    @T.prim_func
    def func_T_ptr_let_statement(
        args: T.handle, arg_type_ids_handle: T.handle("int32"), num_args: T.int32
    ) -> None:
        # The T.Ptr declaration in the parameter list should parse
        # correctly, and should be usable as the data pointer in a buffer.
        arg_type_ids = T.Buffer([2], dtype="int32", data=arg_type_ids_handle)

        arg0: T.handle = T.tvm_struct_get(args, 0, 12, dtype="handle")
        arg1: T.handle = T.tvm_struct_get(args, 1, 12, dtype="handle")

        # Functions that return a "handle" can be assigned to a T.Ptr
        # variable.  A variable annotated with T.Ptr still has dtype of
        # T.handle, but has type annotation as a pointer type.
        A_data: T.handle("float32") = T.tvm_struct_get(arg0, 0, 1, dtype="handle")

        # The buffer declaration has a data pointer defined earlier in
        # this function.  It should only be defined after the data pointer
        # has been defined, and should not be hoisted into the header of
        # the function as other buffer_decl statements can be.
        A = T.Buffer([1024], dtype="float32", data=A_data)
        B_data: T.handle("float32") = T.tvm_struct_get(arg1, 0, 1, dtype="handle")
        B = T.Buffer([1024], dtype="float32", data=B_data)

        B[0] = A[0]

    return func_T_ptr_let_statement


def func_T_ptr_allocate():
    @T.prim_func
    def func_T_ptr_allocate() -> None:
        A_data = T.allocate([1024], "float32", "global")
        A = T.Buffer(shape=[1024], dtype="float32", scope="global", data=A_data)
        A[0] = 0.0

    return func_T_ptr_allocate


def llvm_intrin_call():
    @T.prim_func
    def ctpop(A: T.Buffer((16,), "uint8"), B: T.Buffer((16,), "uint8")) -> None:
        for i in range(0, 16):
            with T.block("A"):
                vi = T.axis.remap(
                    "S",
                    [
                        i,
                    ],
                )
                B[vi] = T.call_llvm_pure_intrin(
                    T.llvm_lookup_intrinsic_id("llvm.ctpop.i8"),
                    T.uint32(1),
                    A[vi],
                    dtype="uint8",
                )

    return ctpop


def parse_bufferslice_as_range_bound():
    @T.prim_func
    def segment_sum(
        A_ptr: T.handle, B_ptr: T.handle, indptr_ptr: T.handle, n: T.int32, m: T.int32
    ) -> None:
        A = T.match_buffer(A_ptr, [m], dtype="float32")
        B = T.match_buffer(B_ptr, [n], dtype="float32")
        indptr = T.match_buffer(indptr_ptr, [n + 1], dtype="int32")
        for i in T.serial(n):
            with T.block("outer"):
                vi = T.axis.spatial(n, i)
                T.reads(indptr[i : i + 2], B[vi], A[indptr[i] : indptr[i + 1]])
                T.writes(B[vi])
                for j in T.serial(indptr[i], indptr[i + 1]):
                    with T.block("inner"):
                        vj = T.axis.reduce(m, j)
                        T.reads(B[vi], A[vj])
                        T.writes(B[vi])
                        with T.init():
                            B[vi] = T.float32(0)
                        B[vi] = B[vi] + A[vj]

    return segment_sum


def int64_support():
    @T.prim_func
    def elementwise_shape_int64(a: T.handle, c: T.handle) -> None:
        A = T.match_buffer(a, (T.int64(128), T.int64(128)), dtype="float32")
        B = T.alloc_buffer((T.int64(128), T.int64(128)), dtype="float32")
        C = T.match_buffer(c, (T.int64(128), T.int64(128)), dtype="float32")
        for i, j in T.grid(128, 128):
            with T.block("B"):
                vi, vj = T.axis.remap("SS", [i, j])
                B[vi, vj] = A[vi, vj] * 2.0
        for i, j in T.grid(T.int64(128), T.int64(128)):
            with T.block("C"):
                vi, vj = T.axis.remap("SS", [i, j])
                C[vi, vj] = B[vi, vj] + 1.0

    return elementwise_shape_int64


def string_annotation_escaping():
    @T.prim_func
    def string_annotation_of_special_chars():
        T.func_attr(
            {
                "key1": '"\'hello\t\r"',
                "key2": """
            %1 = add i32 %0, %0
            %2 = add i32 %0, %1
            %3 = add i32 %1, %2
            """,
            }
        )
        T.evaluate(0)

    return string_annotation_of_special_chars


def pointer_type():
    @T.prim_func
    def func_with_ptr_type_annotations(x: T.handle("int32"), y: T.handle("int32", "shared")):
        xx_data = T.allocate([16], "int32", "global")
        xx = T.Buffer(shape=[16], dtype="int32", scope="global", data=xx_data)
        yy_data = T.allocate([16], "int32", "shared")
        yy = T.Buffer(shape=[16], dtype="int32", scope="shared", data=yy_data)
        a: T.handle("int32") = T.address_of(xx[0], dtype="handle")
        b: T.handle("int32", "shared") = T.address_of(yy[0], dtype="handle")
        T.evaluate(T.call_extern("copy", a, b, dtype=""))

    return func_with_ptr_type_annotations


def buffer_axis_separator():
    @T.prim_func
    def element_wise(a: T.handle, c: T.handle) -> None:
        A = T.match_buffer(a, (128, 128), "float32", axis_separators=[1])
        C = T.match_buffer(c, (128, 128), "float32")
        B = T.alloc_buffer((128, 128), "float32", axis_separators=[1])

        for i, j in T.grid(128, 128):
            with T.block("B"):
                vi, vj = T.axis.remap("SS", [i, j])
                B[vi, vj] = A[vi, vj] * T.float32(2)
        for i, j in T.grid(128, 128):
            with T.block("C"):
                vi, vj = T.axis.remap("SS", [i, j])
                C[vi, vj] = B[vi, vj] + T.float32(1)

    return element_wise


def buffer_ramp_access_as_slice_index():
    @T.prim_func
    def buffer_ramp_access(a: T.handle, b: T.handle, c: T.handle) -> None:
        A = T.match_buffer(a, (128,), "float32")
        B = T.match_buffer(b, (128,), "float32")
        C = T.match_buffer(c, (128,), "float32")
        for i in range(128):
            A[i : i + 1 : 1] = i
        for i in range(4):
            B[i * 32 : i * 32 + 32] = A[i * 32 : i * 32 + 32 : 1] + T.broadcast(1.0, 32)
        for i in range(4):
            C[i : i + 128 : 4] = B[i : i + 128 : 4] + T.broadcast(1.0, 32)

    return buffer_ramp_access


def let_expression():
    @T.prim_func
    def func():
        x = T.int32()
        T.evaluate(T.Let(x + 1, where={x: 1}))

    return func


def void_ptr():
    @T.prim_func
    def func(out_ret_value: T.handle("void")):
        T.evaluate(out_ret_value)

    return func


def decl_buffer():
    @T.prim_func
    def func(A: T.Buffer((16, 16), "float32"), B: T.Buffer((16, 16), "float32")) -> None:
        A_flattened = T.decl_buffer(data=A.data, shape=(256,), dtype="float32")
        B_flattened = T.decl_buffer(data=B.data, shape=(256,), dtype="float32")
        C_alias = T.decl_buffer(data=A_flattened.data, shape=(256,), dtype="float32")
        for i in range(256):
            B_flattened[i] = A_flattened[i] + C_alias[i] + T.float32(1.0)

    return func


def allocate_and_decl_buffer():
    @T.prim_func
    def func(A: T.Buffer((16,), "float32"), B: T.Buffer((16,), "float32")) -> None:
        D_data = T.allocate((16,), "float32", "global")
        D = T.decl_buffer((16,), "float32", data=D_data)
        for i in range(4):
            with T.allocate((4,), "float32", "global") as C_data:
                C = T.decl_buffer((4,), "float32", data=C_data)
                for j in range(4):
                    C[j] = A[i * 4 + j] + T.float32(1.0)
                for j in range(4):
                    D[j] = C[j]
            for j in range(4):
                B[i * 4 + j] = D[j]

    return func


def float_infinity():
    @T.prim_func
    def func(
        placeholder: T.Buffer((1, 512, 768), "float32"), T_isinf: T.Buffer((1, 512, 768), "bool")
    ) -> None:
        # function attr dict
        T.func_attr({"global_symbol": "main", "tir.noalias": True})
        # body
        # with T.block("root")
        for i0, i1, i2 in T.grid(1, 512, 768):
            with T.block("T_isinf"):
                ax0, ax1, ax2 = T.axis.remap("SSS", [i0, i1, i2])
                T.reads(placeholder[ax0, ax1, ax2])
                T.writes(T_isinf[ax0, ax1, ax2])
                T_isinf[ax0, ax1, ax2] = T.fabs(
                    placeholder[ax0, ax1, ax2], dtype="float32"
                ) == T.float32("inf") and not (T.isnan(placeholder[ax0, ax1, ax2], dtype="bool"))

    return func


def minimal_i32_literal():
    @T.prim_func
    def func() -> None:
        T.evaluate(T.int32(-2147483648))
        T.evaluate(-T.int64(2147483648))

    return func


def boolean_argument():
    @T.prim_func
    def func(a: T.boolean) -> None:
        T.evaluate(a)

    return func


def bool_argument():
    @T.prim_func
    def func(a: T.bool) -> None:
        T.evaluate(a)

    return func


def bool_variable_annotation():
    @T.prim_func
    def func() -> None:
        a: T.bool = T.call_extern("dummy", dtype="bool")
        T.evaluate(0)

    return func


def return_none():
    @T.prim_func
    def func():
        T.evaluate(0)

    return func


def bool_primitive():
    @T.prim_func
    def func() -> None:
        T.evaluate(T.bool(True))

    return func


def bool_cast():
    @T.prim_func
    def func() -> None:
        a = T.bool()
        T.evaluate(T.bool(T.int32(0)))
        T.evaluate(a == T.bool(False))

    return func


def implicit_evaluate():
    @T.prim_func
    def func(A: T.Buffer(1, "int32")):
        T.evaluate(T.assume(A[0] == 5))
        A[0] = 10

    return func


def if_true_else():
    @T.prim_func
    def func() -> None:
        if True:
            T.evaluate(0)
        else:
            T.evaluate(1)

    return func


def elif_chain_without_else():
    @T.prim_func
    def func(i: T.int32) -> None:
        if i == 0:
            T.evaluate(0)
        elif i == 1:
            T.evaluate(1)
        elif i == 2:
            T.evaluate(2)

    return func


def elif_chain_with_else():
    @T.prim_func
    def func(i: T.int32) -> None:
        if i == 0:
            T.evaluate(0)
        elif i == 1:
            T.evaluate(1)
        elif i == 2:
            T.evaluate(2)
        else:
            T.evaluate(3)

    return func


def nested_boolean_expressions():
    expressions = {
        "and_lhs_and": lambda i, j, k: tir.all(tir.all(i, j), k),
        "and_rhs_and": lambda i, j, k: tir.all(i, tir.all(j, k)),
        "and_lhs_or": lambda i, j, k: tir.all(tir.any(i, j), k),
        "and_rhs_or": lambda i, j, k: tir.all(i, tir.any(j, k)),
        "or_lhs_and": lambda i, j, k: tir.any(tir.all(i, j), k),
        "or_rhs_and": lambda i, j, k: tir.any(i, tir.all(j, k)),
        "or_lhs_or": lambda i, j, k: tir.any(tir.any(i, j), k),
        "or_rhs_or": lambda i, j, k: tir.any(i, tir.any(j, k)),
        "and_of_ors": lambda i, j, k: tir.all(tir.any(i, j), tir.any(j, k), tir.any(i, k), i, j, k),
        "or_of_ands": lambda i, j, k: tir.any(tir.all(i, j), tir.all(j, k), tir.all(i, k), i, j, k),
    }

    def make_ir_generator(name, expression):
        def inner():
            @T.prim_func
            def func(A: T.Buffer(1, "bool"), i: T.bool, j: T.bool, k: T.bool):
                A[0] = expression(i, j, k)

            return func

        inner.__name__ = f"nested_boolean_expr_{name}"
        return inner

    for name, expression in expressions.items():
        generator = make_ir_generator(name, expression)

        yield generator


def multi_env_threads():
    @T.prim_func
    def func(A: T.Buffer(128, "float32"), C: T.Buffer(128, "float32")):
        B = T.alloc_buffer([128], dtype="float32")
        for i in T.thread_binding(128, thread="threadIdx.x"):
            B[i] = A[i] + 1.0
        for i in T.thread_binding(128, thread="threadIdx.x"):
            C[i] = B[i] + 2.0

    mod = tvm.tir.transform.LowerOpaqueBlock()(tvm.IRModule.from_expr(func))
    return mod["main"]


def intrinsic_pow():
    @T.prim_func
    def func():
        T.pow(T.float32(1), T.float32(1))

    return func


def let_stmt_var():
    @T.prim_func
    def func():
        with T.LetStmt(0) as x:
            with T.LetStmt(0) as y:
                T.evaluate(0)
        T.evaluate(0)

    return func


def let_stmt_value():
    @T.prim_func
    def func():
        y = T.int32()
        with T.LetStmt(y) as x:
            with T.LetStmt(0, var=y):
                T.evaluate(0)
        T.evaluate(0)

    return func


def string_stride():
    @T.prim_func
    def main(a: T.handle, b: T.handle):
        T.func_attr({"from_legacy_te_schedule": True, "global_symbol": "main", "tir.noalias": True})
        n = T.int32()
        A = T.match_buffer(a, (n,), strides=("A_s0",), buffer_type="auto")
        B = T.match_buffer(b, (n,), strides=("B_s0",), buffer_type="auto")
        blockIdx_x = T.launch_thread("blockIdx.x", (n + 63) // 64)
        threadIdx_x = T.launch_thread("threadIdx.x", 64)
        if T.likely(blockIdx_x * 64 + threadIdx_x < n):
            B2 = T.Buffer((B.strides[0] * n,), data=B.data)
            A2 = T.Buffer((A.strides[0] * n,), data=A.data)
            B2[(blockIdx_x * 64 + threadIdx_x) * B.strides[0]] = A2[
                (blockIdx_x * 64 + threadIdx_x) * A.strides[0]
            ] * T.float32(2)

    return main


def merge_shape_var_def():
    @T.prim_func
    def main(A: T.handle, B: T.handle):
        T.func_attr({"from_legacy_te_schedule": True, "global_symbol": "main", "tir.noalias": True})
        m, n = T.int32(), T.int32()
        A_1 = T.match_buffer(A, (m, n), strides=("A_1_s0", "A_1_s1"), buffer_type="auto")
        B_1 = T.match_buffer(B, (m, n), strides=("B_1_s0", "B_1_s1"), buffer_type="auto")
        for i_outer, j_outer, i_inner in T.grid((m + 9) // 10, (n + 4) // 5, 10):
            if T.likely(i_outer * 10 + i_inner < m):
                for j_inner in range(5):
                    if T.likely(j_outer * 5 + j_inner < n):
                        cse_var_2: T.int32 = j_outer * 5 + j_inner
                        cse_var_1: T.int32 = i_outer * 10 + i_inner
                        B_2 = T.Buffer(
                            (B_1.strides[0] * m,),
                            data=B_1.data,
                            strides=("B_2_s0",),
                            buffer_type="auto",
                        )
                        A_2 = T.Buffer(
                            (A_1.strides[0] * m,),
                            data=A_1.data,
                            strides=("A_2_s0",),
                            buffer_type="auto",
                        )
                        B_2[cse_var_1 * B_1.strides[0] + cse_var_2 * B_1.strides[1]] = A_2[
                            cse_var_1 * A_1.strides[0] + cse_var_2 * A_1.strides[1]
                        ]

    return main


def if_then_else_var():
    @T.prim_func
    def main(n: T.int32):
        if n == 0:
            x = 5
            T.evaluate(x)
        else:
            x = 10
            T.evaluate(x)

    return main


def tvm_shfl_builtins():
    @T.prim_func
    def func(
        A: T.handle("float32"),
        B: T.handle("float32"),
        C: T.handle("float32"),
    ):
        blockIdx_x = T.launch_thread("blockIdx.x", 1)
        threadIdx_x = T.launch_thread("threadIdx.x", 32)
        A_warp = T.allocate([1], "float32", "local")
        B_warp = T.allocate([1], "float32", "local")
        red_buf0 = T.allocate([1], "float32", "local")
        A_warp_1 = T.Buffer((32,), data=A_warp, scope="local")
        A_1 = T.Buffer((32,), data=A)
        A_warp_1[0] = A_1[threadIdx_x]
        B_warp_1 = T.Buffer((32,), data=B_warp, scope="local")
        T.tvm_storage_sync("warp")
        B_warp_1[0] = T.tvm_warp_shuffle(
            T.tvm_warp_activemask(), A_warp_1[0], threadIdx_x % 4 * 8 + threadIdx_x // 4, 32, 32
        ) + T.float32(1)
        red_buf0_1 = T.Buffer((1,), data=red_buf0, scope="local")
        with T.attr(
            T.comm_reducer(lambda x0, y0: x0 + y0, [T.float32(0)]),
            "reduce_scope",
            T.reinterpret("handle", T.uint64(0)),
        ):
            mask = T.allocate([1], "uint32", "local")
            t0 = T.allocate([1], "float32", "local")
            red_buf0_1[0] = A_warp_1[0]
            mask_1 = T.Buffer((1,), "uint32", data=mask, scope="local")
            mask_1[0] = T.tvm_warp_activemask()
            t0_1 = T.Buffer((1,), data=t0, scope="local")
            t0_1[0] = T.tvm_warp_shuffle_down(mask_1[0], red_buf0_1[0], 16, 32, 32)
            red_buf0_1[0] = red_buf0_1[0] + t0_1[0]
            t0_1[0] = T.tvm_warp_shuffle_down(mask_1[0], red_buf0_1[0], 8, 32, 32)
            red_buf0_1[0] = red_buf0_1[0] + t0_1[0]
            t0_1[0] = T.tvm_warp_shuffle_down(mask_1[0], red_buf0_1[0], 4, 32, 32)
            red_buf0_1[0] = red_buf0_1[0] + t0_1[0]
            t0_1[0] = T.tvm_warp_shuffle_down(mask_1[0], red_buf0_1[0], 2, 32, 32)
            red_buf0_1[0] = red_buf0_1[0] + t0_1[0]
            t0_1[0] = T.tvm_warp_shuffle_down(mask_1[0], red_buf0_1[0], 1, 32, 32)
            red_buf0_1[0] = red_buf0_1[0] + t0_1[0]
            red_buf0_1[0] = T.tvm_warp_shuffle(mask_1[0], red_buf0_1[0], 0, 32, 32)
            # NOTE(Zihao): test tvm_warp_shuffle_up
            red_buf0_1[0] = T.tvm_warp_shuffle_up(mask_1[0], red_buf0_1[0], 0, 32, 32)
        if threadIdx_x == 0:
            C_1 = T.Buffer((1,), data=C)
            C_1[0] = red_buf0_1[0]
        B_1 = T.Buffer((32,), data=B)
        B_1[threadIdx_x] = B_warp_1[0]

    return func


def tvm_struct_set_generated_in_cpp():
    """Ensure same dtype for tvm_struct_set in Python/C++

    The TVMStructSet method in C++, used internally by
    LowerTVMBuiltin, and the Python method `T.tvm_struct_set`, used
    when parsing TVMScript should use the same dtype "int32".
    """

    @I.ir_module
    class Module:
        @T.prim_func
        def tir_packed_call(A: T.Buffer(16)):
            T.attr(0, "device_id", 0)
            T.attr(0, "device_type", 0)
            T.evaluate(
                T.tvm_call_cpacked(
                    "tvm_test_cpacked",
                    T.tvm_stack_make_array(
                        A.data,
                        T.tvm_stack_make_shape(16, dtype="handle"),
                        T.reinterpret(T.uint64(0), dtype="handle"),
                        T.uint32(1),
                        T.Cast("float32", 0),
                        0,
                        dtype="handle",
                    ),
                    dtype="int32",
                )
            )

    return tvm.tir.transform.LowerTVMBuiltin()(Module)


<<<<<<< HEAD
def nested_seqstmt():
    """Nested SeqStmt should be normalized to flat SeqStmt

    Nested SeqStmt are representable in the TIR structures, but are
    flattened when converted to TVMScript.  Previously, this could
    cause failures to round-trip through TVMScript, including
    erroneous use of TVMScript's concise-scoping rules.  This was
    resolved by normalizing nested SeqStmt in TIR, such that the use
    of `tir.SeqStmt` below results in a single flat `tir.SeqStmt`
    containing the three `tir.Evaluate` calls.
    """
    func = tvm.tir.PrimFunc(
        params=[],
        body=tvm.tir.SeqStmt(
            [
                tvm.tir.SeqStmt([tvm.tir.Evaluate(0), tvm.tir.Evaluate(1)]),
                tvm.tir.Evaluate(2),
            ]
        ),
    )

    return func
=======
def ir_module_with_attrs():
    @I.ir_module
    class Module:
        I.module_attrs({"attr": 10})

        @T.prim_func
        def tir_func(A: T.Buffer(16, "int32"), B: T.Buffer(16, "int32")):
            for i in range(16):
                B[i] = A[i]

    return Module
>>>>>>> 4e07a8ed


ir_generator = tvm.testing.parameter(
    launch_env_thread,
    opt_gemm_normalize,
    opt_gemm_lower,
    opt_gemm_mod_host,
    opt_conv_tensorcore_normalize,
    opt_conv_tensorcore_lower,
    opt_conv_tensorcore_mod_host,
    vthread_func,
    matmul,
    module_const,
    constant,
    rank0,
    rank0_block,
    select,
    minmax,
    abs,
    constant_folding,
    simplify_bracket,
    while_loop,
    primfunc_with_allocate_annotations,
    comm_reducer_single_reduce_group,
    comm_reducer_multiple_reduce_groups,
    multiple_commreducer,
    loop_extent_dependent,
    nontrivial_range_axis,
    func_with_target_spec_by_config,
    func_with_target_spec_by_str,
    func_root_attr,
    func_trivial_root_block,
    func_nested_root_block,
    func_T_ptr_let_statement,
    func_T_ptr_allocate,
    llvm_intrin_call,
    parse_bufferslice_as_range_bound,
    int64_support,
    string_annotation_escaping,
    pointer_type,
    buffer_axis_separator,
    buffer_ramp_access_as_slice_index,
    let_expression,
    void_ptr,
    decl_buffer,
    allocate_and_decl_buffer,
    float_infinity,
    minimal_i32_literal,
    boolean_argument,
    bool_argument,
    bool_variable_annotation,
    bool_primitive,
    bool_cast,
    return_none,
    implicit_evaluate,
    if_true_else,
    elif_chain_without_else,
    elif_chain_with_else,
    *nested_boolean_expressions(),
    multi_env_threads,
    intrinsic_pow,
    let_stmt_var,
    let_stmt_value,
    string_stride,
    merge_shape_var_def,
    if_then_else_var,
    tvm_shfl_builtins,
    tvm_struct_set_generated_in_cpp,
<<<<<<< HEAD
    nested_seqstmt,
=======
    ir_module_with_attrs,
>>>>>>> 4e07a8ed
)


def test_roundtrip(ir_generator):
    original = ir_generator()
    after_roundtrip = tvm.script.from_source(original.script(show_meta=True))
    tvm.ir.assert_structural_equal(original, after_roundtrip, True)


def test_return_none_no_trailing_type():
    func = return_none()
    script = func.script()
    assert "-> None" not in script


if __name__ == "__main__":
    tvm.testing.main()<|MERGE_RESOLUTION|>--- conflicted
+++ resolved
@@ -3725,7 +3725,19 @@
     return tvm.tir.transform.LowerTVMBuiltin()(Module)
 
 
-<<<<<<< HEAD
+def ir_module_with_attrs():
+    @I.ir_module
+    class Module:
+        I.module_attrs({"attr": 10})
+
+        @T.prim_func
+        def tir_func(A: T.Buffer(16, "int32"), B: T.Buffer(16, "int32")):
+            for i in range(16):
+                B[i] = A[i]
+
+    return Module
+
+
 def nested_seqstmt():
     """Nested SeqStmt should be normalized to flat SeqStmt
 
@@ -3748,19 +3760,6 @@
     )
 
     return func
-=======
-def ir_module_with_attrs():
-    @I.ir_module
-    class Module:
-        I.module_attrs({"attr": 10})
-
-        @T.prim_func
-        def tir_func(A: T.Buffer(16, "int32"), B: T.Buffer(16, "int32")):
-            for i in range(16):
-                B[i] = A[i]
-
-    return Module
->>>>>>> 4e07a8ed
 
 
 ir_generator = tvm.testing.parameter(
@@ -3829,11 +3828,8 @@
     if_then_else_var,
     tvm_shfl_builtins,
     tvm_struct_set_generated_in_cpp,
-<<<<<<< HEAD
+    ir_module_with_attrs,
     nested_seqstmt,
-=======
-    ir_module_with_attrs,
->>>>>>> 4e07a8ed
 )
 
 
