# Licensed to the Apache Software Foundation (ASF) under one
# or more contributor license agreements.  See the NOTICE file
# distributed with this work for additional information
# regarding copyright ownership.  The ASF licenses this file
# to you under the Apache License, Version 2.0 (the
# "License"); you may not use this file except in compliance
# with the License.  You may obtain a copy of the License at
#
#   http://www.apache.org/licenses/LICENSE-2.0
#
# Unless required by applicable law or agreed to in writing,
# software distributed under the License is distributed on an
# "AS IS" BASIS, WITHOUT WARRANTIES OR CONDITIONS OF ANY
# KIND, either express or implied.  See the License for the
# specific language governing permissions and limitations
# under the License.
# pylint: disable=missing-function-docstring,missing-module-docstring
import sys

import pytest
import tvm
import tvm.testing
from tvm import tir
from tvm.script import tir as T
from tvm.tir.schedule.testing import verify_trace_roundtrip

# pylint: disable=no-member,invalid-name,unused-variable


@T.prim_func
def element_wise(a: T.handle, b: T.handle) -> None:
    A = T.match_buffer(a, (128, 128))
    B = T.match_buffer(b, (128, 128))
    for i, j in T.grid(128, 128):
        with T.block("B"):
            vi, vj = T.axis.remap("SS", [i, j])
            B[vi, vj] = A[vi, vj] * 2.0


@T.prim_func
def element_wise_parallelized(a: T.handle, b: T.handle) -> None:
    A = T.match_buffer(a, (128, 128))
    B = T.match_buffer(b, (128, 128))
    for i0 in T.parallel(0, 128):
        for i1 in T.serial(0, 128):
            with T.block("B"):
                vi, vj = T.axis.remap("SS", [i0, i1])
                B[vi, vj] = A[vi, vj] * 2.0


@T.prim_func
def element_wise_i_bound(a: T.handle, b: T.handle) -> None:
    A = T.match_buffer(a, (128, 128))
    B = T.match_buffer(b, (128, 128))
    for i0 in T.thread_binding(0, 128, thread="threadIdx.x"):
        for i1 in T.serial(0, 128):
            with T.block("B"):
                vi, vj = T.axis.remap("SS", [i0, i1])
                B[vi, vj] = A[vi, vj] * 2.0


@T.prim_func
def element_wise_compute_at_split(a: T.handle, c: T.handle) -> None:
    A = T.match_buffer(a, (128, 128))
    C = T.match_buffer(c, (128, 128))
    B = T.alloc_buffer((128, 128))
    for i in T.serial(0, 128):
        for j0 in T.serial(0, 128):
            with T.block("B"):
                vi, vj = T.axis.remap("SS", [i, j0])
                B[vi, vj] = A[vi, vj] * 2.0
        for j1o, j1i in T.grid(32, 4):
            with T.block("C"):
                vi = T.axis.S(128, i)
                vj = T.axis.S(128, j1o * 4 + j1i)
                C[vi, vj] = B[vi, vj] + 1.0


@T.prim_func
def element_wise_compute_at_split_vectorized(a: T.handle, c: T.handle) -> None:
    A = T.match_buffer(a, (128, 128))
    C = T.match_buffer(c, (128, 128))
    B = T.alloc_buffer((128, 128))
    for i in T.serial(0, 128):
        for j0 in T.serial(0, 128):
            with T.block("B"):
                vi, vj = T.axis.remap("SS", [i, j0])
                B[vi, vj] = A[vi, vj] * 2.0
        for j1o in T.serial(0, 32):
            for j1i in T.vectorized(0, 4):
                with T.block("C"):
                    vi = T.axis.S(128, i)
                    vj = T.axis.S(128, j1o * 4 + j1i)
                    C[vi, vj] = B[vi, vj] + 1.0


@T.prim_func
def element_wise_split_predicate(a: T.handle, b: T.handle) -> None:
    A = T.match_buffer(a, [128, 128])
    B = T.match_buffer(b, [128, 128])
    for i, j_0, j_1 in T.grid(128, 13, 10):
        with T.block("B"):
            T.where(j_0 * 10 + j_1 < 128)
            vi = T.axis.S(128, i)
            vj = T.axis.S(128, j_0 * 10 + j_1)
            B[vi, vj] = A[vi, vj] * 2.0


@T.prim_func
def element_wise_split_predicate_parallelized(a: T.handle, b: T.handle) -> None:
    A = T.match_buffer(a, [128, 128])
    B = T.match_buffer(b, [128, 128])
    for i in T.serial(0, 128):
        for j_0 in T.parallel(0, 13):
            for j_1 in T.serial(0, 10):
                with T.block("B"):
                    T.where(j_0 * 10 + j_1 < 128)
                    vi = T.axis.S(128, i)
                    vj = T.axis.S(128, j_0 * 10 + j_1)
                    B[vi, vj] = A[vi, vj] * 2.0


@T.prim_func
def element_wise_split_predicate_vectorized(a: T.handle, b: T.handle) -> None:
    A = T.match_buffer(a, [128, 128])
    B = T.match_buffer(b, [128, 128])
    for i in T.vectorized(0, 128):
        for j_0, j_1 in T.grid(13, 10):
            with T.block("B"):
                T.where(j_0 * 10 + j_1 < 128)
                vi = T.axis.S(128, i)
                vj = T.axis.S(128, j_0 * 10 + j_1)
                B[vi, vj] = A[vi, vj] * 2.0


@T.prim_func
def element_wise_compute_at_split_j0_j1o_bound(a: T.handle, c: T.handle) -> None:
    A = T.match_buffer(a, (128, 128))
    C = T.match_buffer(c, (128, 128))
    B = T.alloc_buffer((128, 128))
    for i in T.serial(0, 128):
        for j0 in T.thread_binding(0, 128, thread="threadIdx.x"):
            with T.block("B"):
                vi, vj = T.axis.remap("SS", [i, j0])
                B[vi, vj] = A[vi, vj] * 2.0
        for j1o in T.thread_binding(0, 32, thread="threadIdx.x"):
            for j1i in T.serial(0, 4):
                with T.block("C"):
                    vi = T.axis.S(128, i)
                    vj = T.axis.S(128, j1o * 4 + j1i)
                    C[vi, vj] = B[vi, vj] + 1.0


@T.prim_func
def matmul(a: T.handle, b: T.handle, c: T.handle) -> None:
    A = T.match_buffer(a, (128, 128))
    B = T.match_buffer(b, (128, 128))
    C = T.match_buffer(c, (128, 128))

    for i, j, k in T.grid(128, 128, 128):
        with T.block("C"):
            vi, vj, vk = T.axis.remap("SSR", [i, j, k])
            with T.init():
                C[vi, vj] = 0.0
            C[vi, vj] = C[vi, vj] + A[vi, vk] * B[vj, vk]


@T.prim_func
def rowsum(a: T.handle, b: T.handle) -> None:
    A = T.match_buffer(a, (128, 128))
    B = T.match_buffer(b, (128,))

    for i, k in T.grid(128, 128):
        with T.block("B"):
            vi, vk = T.axis.remap("SR", [i, k])
            with T.init():
                B[vi] = 0.0
            B[vi] = B[vi] + A[vi, vk]


@T.prim_func
def rowsum_unrolled(a: T.handle, b: T.handle) -> None:
    A = T.match_buffer(a, (128, 128))
    B = T.match_buffer(b, (128,))
    for i0 in T.unroll(0, 128):
        for i1 in T.serial(0, 128):
            with T.block("B"):
                vi, vk = T.axis.remap("SR", [i0, i1])
                with T.init():
                    B[vi] = 0.0
                B[vi] = B[vi] + A[vi, vk]


@T.prim_func
def rowsum_not_quasi_affine(a: T.handle, b: T.handle) -> None:
    A = T.match_buffer(a, (128, 128))
    B = T.match_buffer(b, (128,))

    for i, k in T.grid(128, 16):
        with T.block("B"):
            vi = T.axis.S(128, i)
            vk = T.axis.R(128, T.floordiv(k * k, 2))
            with T.init():
                B[vi] = 0.0
            B[vi] = B[vi] + A[vi, vk]


@T.prim_func
def rowsum_not_compact_data_flow(a: T.handle, b: T.handle) -> None:
    A = T.match_buffer(a, (128, 128))
    B = T.match_buffer(b, (128,))

    for i, k in T.grid(128, 16):
        with T.block("B"):
            vi, vk = T.axis.remap("SR", [i, k])
            with T.init():
                B[vk] = 0.0
            B[vk] = B[vk] + A[vi, vk]


@T.prim_func
def rowsum_cross_thread_reduction(a: T.handle, b: T.handle) -> None:
    A = T.match_buffer(a, (128, 128))
    B = T.match_buffer(b, (128,))
    for i0 in T.serial(0, 128):
        for i1 in T.thread_binding(0, 128, thread="threadIdx.x"):
            with T.block("B"):
                vi, vk = T.axis.remap("SR", [i0, i1])
                with T.init():
                    B[vi] = 0.0
                B[vi] = B[vi] + A[vi, vk]


@T.prim_func
def opaque_block(a: T.handle) -> None:
    A = T.match_buffer(a, (16,))
    for i in T.serial(0, 15):
        with T.block("opaque"):
            A[i + 1] = A[i + 1] + A[i]


@T.prim_func
def block_inside_init(a: T.handle, b: T.handle) -> None:
    A = T.match_buffer(a, [128, 128, 128], dtype="float32")
    B = T.match_buffer(b, [128, 128], dtype="float32")
    for i in T.serial(0, 128):
        with T.block("outer"):
            vi = T.axis.S(128, i)
            with T.init():
                for j in T.serial(0, 128):
                    with T.block("init"):
                        vj = T.axis.S(128, j)
                        B[vi, vj] = 0.0
            for k in T.serial(0, 128):
                for j in T.serial(0, 128):
                    with T.block("inner"):
                        vj, vk = T.axis.remap("SR", [j, k])
                        B[vi, vj] = B[vi, vj] + A[vi, vj, vk]


@T.prim_func
def thread_bound_block_inside_init(a: T.handle, b: T.handle) -> None:
    A = T.match_buffer(a, [128, 128, 128], dtype="float32")
    B = T.match_buffer(b, [128, 128], dtype="float32")
    for i in T.thread_binding(0, 128, thread="threadIdx.x"):
        with T.block("outer"):
            vi = T.axis.S(128, i)
            with T.init():
                for j in T.serial(0, 128):
                    with T.block("init"):
                        vj = T.axis.S(128, j)
                        B[vi, vj] = 0.0
            for k in T.serial(0, 128):
                for j in T.serial(0, 128):
                    with T.block("inner"):
                        vj, vk = T.axis.remap("SR", [j, k])
                        B[vi, vj] = B[vi, vj] + A[vi, vj, vk]


@T.prim_func
def decomposed_gemm(
    A: T.Buffer[(16, 16), "float32"],
    B: T.Buffer[(16, 16), "float32"],
    C: T.Buffer[(16, 16), "float32"],
):
    local = T.alloc_buffer((16, 16), "float32")
    for i, j in T.grid(4, 4):
        for ii, jj in T.grid(4, 4):
            with T.block("init"):
                vi = T.axis.S(16, i * 4 + ii)
                vj = T.axis.S(16, j * 4 + jj)
                local[vi, vj] = 0
        for k, ii, jj in T.grid(16, 4, 4):
            with T.block("update"):
                vi = T.axis.S(16, i * 4 + ii)
                vj = T.axis.S(16, j * 4 + jj)
                vk = T.axis.R(16, k)
                local[vi, vj] += A[vi, vk] * B[vj, vk]
        for ii, jj in T.grid(4, 4):
            with T.block("C"):
                vi = T.axis.S(16, i * 4 + ii)
                vj = T.axis.S(16, j * 4 + jj)
                C[vi, vj] = local[vi, vj]


@T.prim_func
def decomposed_gemm_after_vectorize(
    A: T.Buffer[(16, 16), "float32"],
    B: T.Buffer[(16, 16), "float32"],
    C: T.Buffer[(16, 16), "float32"],
):
    local = T.alloc_buffer((16, 16), "float32")
    for i, j in T.grid(4, 4):
        for ii, jj in T.grid(4, 4):
            with T.block("init"):
                vi = T.axis.S(16, i * 4 + ii)
                vj = T.axis.S(16, j * 4 + jj)
                local[vi, vj] = 0
        for k, ii, jj in T.grid(16, 4, 4):
            with T.block("update"):
                vi = T.axis.S(16, i * 4 + ii)
                vj = T.axis.S(16, j * 4 + jj)
                vk = T.axis.R(16, k)
                local[vi, vj] += A[vi, vk] * B[vj, vk]
        for ii in range(4):
            for jj in T.vectorized(4):
                with T.block("C"):
                    vi = T.axis.S(16, i * 4 + ii)
                    vj = T.axis.S(16, j * 4 + jj)
                    C[vi, vj] = local[vi, vj]


@T.prim_func
<<<<<<< HEAD
def nested_block_bind(
    A: T.Buffer[(16, 16, 16, 16), "float32"], B: T.Buffer[(16, 16, 16), "float32"]
):
    for i, j in T.grid(16, 16):
        with T.block("outer"):
            vi, vj = T.axis.remap("SS", [i, j])
            for k, l in T.grid(16, 16):
                with T.block("inner"):
                    vk, vl = T.axis.remap("SR", [k, l])
                    with T.init():
                        B[vi, vj, vk] = 0.0
                    B[vi, vj, vk] = B[vi, vj, vk] + A[vi, vj, vk, vl]


@T.prim_func
def thread_bound_nested_block(
    A: T.Buffer[(16, 16, 16, 16), "float32"], B: T.Buffer[(16, 16, 16), "float32"]
) -> None:
    for i in T.serial(16):
        for j in T.thread_binding(16, thread="blockIdx.x"):
            with T.block("outer"):
                vi, vj = T.axis.remap("SS", [i, j])
                for k in T.serial(16):
                    for l in T.thread_binding(16, thread="threadIdx.x"):
                        with T.block("inner"):
                            vk, vl = T.axis.remap("SR", [k, l])
                            with T.init():
                                B[vi, vj, vk] = T.float32(0)
                            B[vi, vj, vk] = B[vi, vj, vk] + A[vi, vj, vk, vl]


@T.prim_func
def nested_block_bind_after_cache_read(
    A: T.Buffer[(16, 16), "float32"], B: T.Buffer[(16,), "float32"]
) -> None:
    for i in T.serial(16):
        with T.block("outer"):
            vi = T.axis.spatial(16, i)
            A_shared = T.alloc_buffer([1, 16], dtype="float32", scope="shared")
            for ax0, ax1 in T.grid(1, 16):
                with T.block("A_shared"):
                    v0 = T.axis.spatial(16, vi + ax0)
                    v1 = T.axis.spatial(16, ax1)
                    A_shared[v0, v1] = A[v0, v1]
            for j in T.serial(16):
                with T.block("inner"):
                    vj = T.axis.reduce(16, j)
                    with T.init():
                        B[vi] = T.float32(0)
                    B[vi] = B[vi] + A_shared[vi, vj]


@T.prim_func
def thread_bound_nested_block_after_cache_read(
    A: T.Buffer[(16, 16), "float32"], B: T.Buffer[(16,), "float32"]
) -> None:
    for i in T.thread_binding(16, thread="blockIdx.x"):
        with T.block("outer"):
            vi = T.axis.spatial(16, i)
            A_shared = T.alloc_buffer([1, 16], dtype="float32", scope="shared")
            for ax0, ax1 in T.grid(1, 16):
                with T.block("A_shared"):
                    v0 = T.axis.spatial(16, vi + ax0)
                    v1 = T.axis.spatial(16, ax1)
                    A_shared[v0, v1] = A[v0, v1]
            for j in T.thread_binding(16, thread="threadIdx.x"):
                with T.block("inner"):
                    vj = T.axis.reduce(16, j)
                    with T.init():
                        B[vi] = T.float32(0)
                    B[vi] = B[vi] + A_shared[vi, vj]
=======
def decomposed_gemm_parallelize_init(
    A: T.Buffer[(16, 16), "float32"],
    B: T.Buffer[(16, 16), "float32"],
    C: T.Buffer[(16, 16), "float32"],
) -> None:
    local = T.alloc_buffer([16, 16], dtype="float32")
    for i, j in T.grid(4, 4):
        for ii in T.serial(4):
            for jj in T.vectorized(4):
                with T.block("init"):
                    vi = T.axis.spatial(16, i * 4 + ii)
                    vj = T.axis.spatial(16, j * 4 + jj)
                    T.reads()
                    T.writes(local[vi, vj])
                    local[vi, vj] = 0
        for k, ii, jj in T.grid(16, 4, 4):
            with T.block("update"):
                vi = T.axis.spatial(16, i * 4 + ii)
                vj = T.axis.spatial(16, j * 4 + jj)
                vk = T.axis.reduce(16, k)
                T.reads(local[vi, vj], A[vi, vk], B[vj, vk])
                T.writes(local[vi, vj])
                local[vi, vj] = local[vi, vj] + A[vi, vk] * B[vj, vk]
        for ii, jj in T.grid(4, 4):
            with T.block("C"):
                vi = T.axis.spatial(16, i * 4 + ii)
                vj = T.axis.spatial(16, j * 4 + jj)
                T.reads(local[vi, vj])
                T.writes(C[vi, vj])
                C[vi, vj] = local[vi, vj]


@T.prim_func
def scatter_compute(A: T.Buffer[(16,), "float32"], B: T.Buffer[(16,), "float32"]):
    for i in T.grid(8):
        with T.block("first_half"):
            vi = T.axis.spatial(16, 8 + i)
            B[vi] = A[vi - 8]

    for i in T.grid(8):
        with T.block("last_half"):
            vi = T.axis.spatial(16, i)
            B[vi] = A[vi + 8]


@T.prim_func
def scatter_compute_parallelize(
    A: T.Buffer[(16,), "float32"], B: T.Buffer[(16,), "float32"]
) -> None:
    # body
    # with T.block("root")
    for i in T.parallel(8):
        with T.block("first_half"):
            vi = T.axis.spatial(16, 8 + i)
            T.reads(A[vi - 8])
            T.writes(B[vi])
            B[vi] = A[vi - 8]
    for i in T.parallel(8):
        with T.block("last_half"):
            vi = T.axis.spatial(16, i)
            T.reads(A[vi + 8])
            T.writes(B[vi])
            B[vi] = A[vi + 8]
>>>>>>> 0ddaaa6a


# pylint: enable=no-member,invalid-name,unused-variable


def test_parallel():
    s = tir.Schedule(element_wise, debug_mask="all")
    i, _ = s.get_loops(s.get_block("B"))
    s.parallel(i)
    tvm.ir.assert_structural_equal(s.mod["main"], element_wise_parallelized)
    verify_trace_roundtrip(s, mod=element_wise)


def test_parallel_predicate():
    s = tir.Schedule(element_wise_split_predicate, debug_mask="all")
    _, j, _ = s.get_loops(s.get_block("B"))
    s.parallel(j)
    tvm.ir.assert_structural_equal(s.mod["main"], element_wise_split_predicate_parallelized)
    verify_trace_roundtrip(s, mod=element_wise_split_predicate)


def test_parallel_reduction_block_iter():
    s = tir.Schedule(matmul, debug_mask="all")
    _, _, k = s.get_loops(s.get_block("C"))
    with pytest.raises(tvm.tir.ScheduleError):
        s.parallel(k)


def test_parallel_not_quasi_affine():
    s = tir.Schedule(rowsum_not_quasi_affine, debug_mask="all")
    i, _ = s.get_loops(s.get_block("B"))
    with pytest.raises(tvm.tir.ScheduleError):
        s.parallel(i)


def test_parallel_not_compact_data_flow():
    s = tir.Schedule(rowsum_not_compact_data_flow, debug_mask="all")
    i, _ = s.get_loops(s.get_block("B"))
    with pytest.raises(tvm.tir.ScheduleError):
        s.parallel(i)


def test_vectorize():
    s = tir.Schedule(element_wise_compute_at_split, debug_mask="all")
    _, _, j1i = s.get_loops(s.get_block("C"))
    s.vectorize(j1i)
    tvm.ir.assert_structural_equal(s.mod["main"], element_wise_compute_at_split_vectorized)
    verify_trace_roundtrip(s, mod=element_wise_compute_at_split)


def test_vectorize_predicate():
    s = tir.Schedule(element_wise_split_predicate, debug_mask="all")
    i, _, _ = s.get_loops(s.get_block("B"))
    s.vectorize(i)
    tvm.ir.assert_structural_equal(s.mod["main"], element_wise_split_predicate_vectorized)
    verify_trace_roundtrip(s, mod=element_wise_split_predicate)


def test_vectorize_opaque_block():
    s = tir.Schedule(opaque_block, debug_mask="all")
    (i,) = s.get_loops(s.get_block("opaque"))
    with pytest.raises(tvm.tir.ScheduleError):
        s.vectorize(i)


def test_unroll():
    s = tir.Schedule(rowsum, debug_mask="all")
    i, _ = s.get_loops(s.get_block("B"))
    s.unroll(i)
    tvm.ir.assert_structural_equal(s.mod["main"], rowsum_unrolled)
    verify_trace_roundtrip(s, mod=rowsum)


def test_unroll_after_bind():
    s = tir.Schedule(rowsum, debug_mask="all")
    i, _ = s.get_loops(s.get_block("B"))
    s.bind(i, "blockIdx.x")
    s.unroll(i)
    tvm.ir.assert_structural_equal(s.mod["main"], rowsum_unrolled)
    verify_trace_roundtrip(s, mod=rowsum)


def test_bind1():
    s = tir.Schedule(element_wise, debug_mask="all")
    i, _ = s.get_loops(s.get_block("B"))
    s.bind(i, "threadIdx.x")
    tvm.ir.assert_structural_equal(s.mod["main"], element_wise_i_bound)
    verify_trace_roundtrip(s, mod=element_wise)


def test_bind2():
    s = tir.Schedule(element_wise_compute_at_split, debug_mask="all")
    _, j0 = s.get_loops(s.get_block("B"))
    _, j1o, _ = s.get_loops(s.get_block("C"))
    s.bind(j0, "threadIdx.x")
    s.bind(j1o, "threadIdx.x")
    tvm.ir.assert_structural_equal(s.mod["main"], element_wise_compute_at_split_j0_j1o_bound)
    verify_trace_roundtrip(s, mod=element_wise_compute_at_split)


def test_bind_cross_thread_reduction():
    s = tir.Schedule(rowsum, debug_mask="all")
    _, k = s.get_loops(s.get_block("B"))
    s.bind(k, "threadIdx.x")
    tvm.ir.assert_structural_equal(s.mod["main"], rowsum_cross_thread_reduction)
    verify_trace_roundtrip(s, mod=rowsum)


def test_bind_not_cross_thread_reduction():
    s = tir.Schedule(rowsum, debug_mask="all")
    _, k = s.get_loops(s.get_block("B"))
    with pytest.raises(tvm.tir.ScheduleError):
        s.bind(k, "blockIdx.x")


def test_bind_after_bind():
    s = tir.Schedule(element_wise, debug_mask="all")
    i, _ = s.get_loops(s.get_block("B"))
    s.bind(i, "blockIdx.x")
    s.bind(i, "threadIdx.x")
    tvm.ir.assert_structural_equal(s.mod["main"], element_wise_i_bound)
    verify_trace_roundtrip(s, mod=element_wise)


def test_block_inside_init():
    s = tir.Schedule(block_inside_init, debug_mask="all")
    (i,) = s.get_loops(s.get_block("outer"))
    s.bind(i, "threadIdx.x")
    tvm.ir.assert_structural_equal(s.mod["main"], thread_bound_block_inside_init)
    verify_trace_roundtrip(s, mod=block_inside_init)


def test_vectorize_after_decompose():
    s = tir.Schedule(decomposed_gemm, debug_mask="all")
    jj = s.get_loops(s.get_block("C"))[-1]
    s.vectorize(jj)
    tvm.ir.assert_structural_equal(s.mod["main"], decomposed_gemm_after_vectorize)
    verify_trace_roundtrip(s, mod=decomposed_gemm)


<<<<<<< HEAD
def test_nested_block_bind():
    s = tir.Schedule(nested_block_bind)
    block_outer = s.get_block("outer")
    block_inner = s.get_block("inner")
    _, j = s.get_loops(block_outer)
    _, l = s.get_loops(block_inner)
    s.bind(l, "threadIdx.x")
    s.bind(j, "blockIdx.x")
    tvm.ir.assert_structural_equal(s.mod["main"], thread_bound_nested_block)
    verify_trace_roundtrip(s, mod=nested_block_bind)


def test_nexted_block_bind_after_cache_read():
    s = tir.Schedule(nested_block_bind_after_cache_read)
    block_outer = s.get_block("outer")
    block_inner = s.get_block("inner")
    (i,) = s.get_loops(block_outer)
    (j,) = s.get_loops(block_inner)
    s.bind(i, "blockIdx.x")
    s.bind(j, "threadIdx.x")
    tvm.ir.assert_structural_equal(s.mod["main"], thread_bound_nested_block_after_cache_read)
    verify_trace_roundtrip(s, mod=nested_block_bind_after_cache_read)
=======
def test_vectorize_init():
    s = tir.Schedule(decomposed_gemm, debug_mask="all")
    init_blk = s.get_block("init")
    upd_blk = s.get_block("update")
    _, _, ii_0, jj_0 = s.get_loops(init_blk)
    _, _, k_1, ii_1, jj_1 = s.get_loops(upd_blk)
    s.vectorize(jj_0)
    tvm.ir.assert_structural_equal(s.mod["main"], decomposed_gemm_parallelize_init)
    verify_trace_roundtrip(s, mod=decomposed_gemm)


def test_scatter_parallelize():
    s = tir.Schedule(scatter_compute, debug_mask="all")
    first = s.get_block("first_half")
    last = s.get_block("last_half")
    (i_0,) = s.get_loops(first)
    (i_1,) = s.get_loops(last)
    s.parallel(i_0)
    s.parallel(i_1)
    tvm.ir.assert_structural_equal(s.mod["main"], scatter_compute_parallelize)
    verify_trace_roundtrip(s, mod=scatter_compute)
>>>>>>> 0ddaaa6a


if __name__ == "__main__":
    sys.exit(pytest.main([__file__] + sys.argv[1:]))<|MERGE_RESOLUTION|>--- conflicted
+++ resolved
@@ -331,7 +331,6 @@
 
 
 @T.prim_func
-<<<<<<< HEAD
 def nested_block_bind(
     A: T.Buffer[(16, 16, 16, 16), "float32"], B: T.Buffer[(16, 16, 16), "float32"]
 ):
@@ -403,7 +402,9 @@
                     with T.init():
                         B[vi] = T.float32(0)
                     B[vi] = B[vi] + A_shared[vi, vj]
-=======
+
+
+@T.prim_func
 def decomposed_gemm_parallelize_init(
     A: T.Buffer[(16, 16), "float32"],
     B: T.Buffer[(16, 16), "float32"],
@@ -467,7 +468,6 @@
             T.reads(A[vi + 8])
             T.writes(B[vi])
             B[vi] = A[vi + 8]
->>>>>>> 0ddaaa6a
 
 
 # pylint: enable=no-member,invalid-name,unused-variable
@@ -608,7 +608,6 @@
     verify_trace_roundtrip(s, mod=decomposed_gemm)
 
 
-<<<<<<< HEAD
 def test_nested_block_bind():
     s = tir.Schedule(nested_block_bind)
     block_outer = s.get_block("outer")
@@ -631,7 +630,8 @@
     s.bind(j, "threadIdx.x")
     tvm.ir.assert_structural_equal(s.mod["main"], thread_bound_nested_block_after_cache_read)
     verify_trace_roundtrip(s, mod=nested_block_bind_after_cache_read)
-=======
+
+
 def test_vectorize_init():
     s = tir.Schedule(decomposed_gemm, debug_mask="all")
     init_blk = s.get_block("init")
@@ -653,7 +653,6 @@
     s.parallel(i_1)
     tvm.ir.assert_structural_equal(s.mod["main"], scatter_compute_parallelize)
     verify_trace_roundtrip(s, mod=scatter_compute)
->>>>>>> 0ddaaa6a
 
 
 if __name__ == "__main__":
