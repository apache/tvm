--- conflicted
+++ resolved
@@ -563,37 +563,7 @@
         with T.block():
             i = T.axis.S(0.1, 0.1)  # error IterVar requires an integer dtype
 
-<<<<<<< HEAD
-def strided_buffer_region(A: T.handle):
-    # do not allow stride in buffer region
-    A = T.match_buffer((128, 128), "int32")
-    with T.block():
-        T.reads([])
-        T.writes([A[0:128:2, 0:128:3]])  # error
-        T.evaluate(T.call_extern("strided_compute", dtype=""))
-=======
     check_error(non_integer_typed_block_iter, 3)
-
-
-def test_preflattened_buffer_map_align():
-    def preflattened_buffer_map_align_nonint(foo: T.handle):
-        foo_1 = T.match_buffer(foo, [1])
-        T.preflattened_buffer(
-            foo_1, [1], align="bar"
-        )  # check_error: align: want int or IntImm, got 'bar'
-
-    check_error(preflattened_buffer_map_align_nonint, 3)
-
-
-def test_preflattened_buffer_map_offset_factor():
-    def preflattened_buffer_map_offset_factor_nonint(foo: T.handle):
-        foo_1 = T.match_buffer(foo, [1])
-        T.preflattened_buffer(
-            foo_1, [1], offset_factor="bar"
-        )  # check_error: offset_factor: want int or IntImm, got 'bar'
->>>>>>> 23ade0c1
-
-    check_error(preflattened_buffer_map_offset_factor_nonint, 3)
 
 
 def test_illegal_buffer_slice():
