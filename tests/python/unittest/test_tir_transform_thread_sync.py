# Licensed to the Apache Software Foundation (ASF) under one
# or more contributor license agreements.  See the NOTICE file
# distributed with this work for additional information
# regarding copyright ownership.  The ASF licenses this file
# to you under the Apache License, Version 2.0 (the
# "License"); you may not use this file except in compliance
# with the License.  You may obtain a copy of the License at
#
#   http://www.apache.org/licenses/LICENSE-2.0
#
# Unless required by applicable law or agreed to in writing,
# software distributed under the License is distributed on an
# "AS IS" BASIS, WITHOUT WARRANTIES OR CONDITIONS OF ANY
# KIND, either express or implied.  See the License for the
# specific language governing permissions and limitations
# under the License.
import tvm
import tvm.testing
from tvm import te
from tvm.script import tir as T


def run_passes(func: tvm.tir.PrimFunc):
    mod = tvm.IRModule.from_expr(func)
    mod = tvm.tir.transform.StorageFlatten(64)(mod)

    cuda_target = tvm.target.Target("cuda")

    mod = tvm.tir.transform.Apply(
        lambda f: f.with_attr({"global_symbol": "test", "target": cuda_target})
    )(mod)

    mod = tvm.tir.transform.SplitHostDevice()(mod)
    return tvm.tir.transform.ThreadSync("shared")(mod)


@tvm.testing.requires_cuda
def test_thread_storage_sync():
    m = te.size_var("m")
    l = te.size_var("l")
    A = te.placeholder((m, l), name="A")

    A1 = te.compute((m, l), lambda i, j: A[i, j], name="A1")
    A2 = te.compute((m, l), lambda i, j: A1[i, j] + 3, name="A2")

    s = te.create_schedule(A2.op)
    xo, xi = s[A2].split(A2.op.axis[0], factor=8)
    s[A2].bind(xo, te.thread_axis("blockIdx.x"))
    s[A1].compute_at(s[A2], xo)
    s[A1].set_scope("shared")

    bounds = tvm.te.schedule.InferBound(s)
    assert isinstance(bounds, tvm.container.Map)
    stmt = tvm.te.schedule.ScheduleOps(s, bounds)

    func = tvm.te.schedule.SchedulePostProcToPrimFunc([A, A2], stmt, None)
    mod = run_passes(func)
    f = mod["test_kernel0"]
    body_list = tvm.tir.stmt_list(f.body.body.body)
    assert body_list[1].value.op.same_as(tvm.ir.Op.get("tir.tvm_storage_sync"))


@tvm.testing.requires_cuda
def test_sync_else_branch():
    def ir(A, B):
        ib = tvm.tir.ir_builder.create()
        Aptr = ib.buffer_ptr(A)
        Bptr = ib.buffer_ptr(B)

        tx = te.thread_axis("threadIdx.x")
        ib.scope_attr(tx, "thread_extent", 1)

        local = ib.allocate(A.dtype, (8,), name="buf_local", scope="local")
        shared = ib.allocate(A.dtype, (8,), name="buf_shared", scope="shared")

        with ib.for_range(0, 8) as i:
            with ib.if_scope(Aptr[i] < 0):
                local[i] = Aptr[i]
            with ib.else_scope():
                shared[i] = Aptr[i]

        with ib.for_range(0, 8) as i:
            with ib.if_scope(Aptr[i] < 0):
                Bptr[i] = local[i]
            with ib.else_scope():
                Bptr[i] = shared[i]

        return ib.get()

    A = tvm.tir.decl_buffer((8,), "float32")
    B = tvm.tir.decl_buffer((8,), "float32")
    stmt = ir(A, B)
    func = tvm.te.schedule.SchedulePostProcToPrimFunc([A, B], stmt, None)
    mod = run_passes(func)
    assert "@tir.tvm_storage_sync" in str(mod)


@tvm.testing.requires_cuda
def test_sync_read_thread_id_independent_location():
    @T.prim_func
    def func(p0_arg: T.Buffer[(1, 2, 1, 1), "float32"], p1: T.Buffer[2, "float32"]) -> None:
        threadIdx_x = T.env_thread("threadIdx.x")
        blockIdx_x = T.env_thread("blockIdx.x")
<<<<<<< HEAD
        p0 = T.buffer_decl([2], dtype="float32", data=p0_arg.data)
        T.launch_thread(blockIdx_x, 8)
=======
        T.preflattened_buffer(p0, [1, 2, 1, 1], dtype="float32", data=p0.data)
>>>>>>> 034dc67d
        result_local = T.alloc_buffer([1], dtype="float32", scope="local")
        temp_shared = T.alloc_buffer([1], dtype="float32", scope="shared")
        T.launch_thread(blockIdx_x, 8)
        T.launch_thread(threadIdx_x, 4)
        result_local[0] = T.float32(0)
        if threadIdx_x < 1:
            temp_shared[0] = p0[0]
        result_local[0] = result_local[0] + temp_shared[0] * p1[0]
        if threadIdx_x < 1:
            temp_shared[0] = p0[1]
        result_local[0] = result_local[0] + temp_shared[0] * p1[1]

    mod = run_passes(func)
    assert "@tir.tvm_storage_sync" in str(mod)


if __name__ == "__main__":
    test_thread_storage_sync()
    test_sync_else_branch()
    test_sync_read_thread_id_independent_location()<|MERGE_RESOLUTION|>--- conflicted
+++ resolved
@@ -101,12 +101,7 @@
     def func(p0_arg: T.Buffer[(1, 2, 1, 1), "float32"], p1: T.Buffer[2, "float32"]) -> None:
         threadIdx_x = T.env_thread("threadIdx.x")
         blockIdx_x = T.env_thread("blockIdx.x")
-<<<<<<< HEAD
         p0 = T.buffer_decl([2], dtype="float32", data=p0_arg.data)
-        T.launch_thread(blockIdx_x, 8)
-=======
-        T.preflattened_buffer(p0, [1, 2, 1, 1], dtype="float32", data=p0.data)
->>>>>>> 034dc67d
         result_local = T.alloc_buffer([1], dtype="float32", scope="local")
         temp_shared = T.alloc_buffer([1], dtype="float32", scope="shared")
         T.launch_thread(blockIdx_x, 8)
