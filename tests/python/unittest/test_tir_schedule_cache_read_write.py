--- conflicted
+++ resolved
@@ -1092,11 +1092,7 @@
 
 @T.prim_func
 def cache_write_allocate_const(
-<<<<<<< HEAD
-    A: T.Buffer[(128, 128), "float32"], C: T.Buffer[(128, 128), "float16"]
-=======
     A: T.Buffer((128, 128), "float32"), C: T.Buffer((128, 128), "float16")
->>>>>>> 6c343613
 ):
     B = T.alloc_buffer([128, 128], dtype="float32")
     const = T.allocate_const([0.0, 0.1, 0.2, 0.3, 0.4, 0.5, 0.6, 0.7], "float32", [8])
@@ -1120,11 +1116,7 @@
 
 @T.prim_func
 def cache_write_allocate_const_output(
-<<<<<<< HEAD
-    A: T.Buffer[(128, 128), "float32"], C: T.Buffer[(128, 128), "float16"]
-=======
     A: T.Buffer((128, 128), "float32"), C: T.Buffer((128, 128), "float16")
->>>>>>> 6c343613
 ):
     B = T.alloc_buffer([128, 128], dtype="float32")
     A_global = T.alloc_buffer([128, 128], dtype="float32")
@@ -1429,8 +1421,6 @@
     verify_trace_roundtrip(sch=sch, mod=cache_write_allocate_const)
 
 
-<<<<<<< HEAD
-=======
 def test_reindex_cache_read():
     sch = tir.Schedule(elementwise, debug_mask="all")
     sch.reindex_cache_read("C", 0, "shared", lambda i, j: (j, i // 2, i % 2))
@@ -1486,6 +1476,5 @@
         sch.reindex_cache_write("scope", 0, "shared", lambda i, j: (i, j))
 
 
->>>>>>> 6c343613
 if __name__ == "__main__":
     tvm.testing.main()