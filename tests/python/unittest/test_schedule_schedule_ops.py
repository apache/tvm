# Licensed to the Apache Software Foundation (ASF) under one
# or more contributor license agreements.  See the NOTICE file
# distributed with this work for additional information
# regarding copyright ownership.  The ASF licenses this file
# to you under the Apache License, Version 2.0 (the
# "License"); you may not use this file except in compliance
# with the License.  You may obtain a copy of the License at
#
#   http://www.apache.org/licenses/LICENSE-2.0
#
# Unless required by applicable law or agreed to in writing,
# software distributed under the License is distributed on an
# "AS IS" BASIS, WITHOUT WARRANTIES OR CONDITIONS OF ANY
# KIND, either express or implied.  See the License for the
# specific language governing permissions and limitations
# under the License.
import tvm
import numpy as np

def test_schedule0():
    m = tvm.var('m')
    l = tvm.var('l')
    A = tvm.placeholder((m, l), name='A')
    A1 = tvm.compute((m, l), lambda i, j: A[i, j], name='A1')
    s = tvm.create_schedule(A1.op)

    bounds = tvm.schedule.InferBound(s)
    assert isinstance(bounds, tvm.container.Map)
    stmt = tvm.schedule.ScheduleOps(s, bounds)


def test_schedule1():
    m = tvm.var('m')
    l = tvm.var('l')
    A = tvm.placeholder((m, l), name='A')
    A1 = tvm.compute((m, l), lambda i, j: A[i, j], name='A1')

    s = tvm.create_schedule(A1.op)
    xo, xi = s[A1].split(A1.op.axis[0], 8)
    s[A1].pragma(xo, "auto_unroll_max_step", 10)
    bounds = tvm.schedule.InferBound(s)
    assert isinstance(bounds, tvm.container.Map)
    stmt = tvm.schedule.ScheduleOps(s, bounds)


def test_schedule2():
    m = tvm.var('m')
    l = tvm.var('l')
    A = tvm.placeholder((m, l), name='A')
    A1 = tvm.compute((m, l), lambda i, j: A[i, j], name='A1')
    A2 = tvm.compute((m, l), lambda i, j: A1[i, j] + 3, name='A2')

    s = tvm.create_schedule(A2.op)
    xo, xi = s[A2].split(A2.op.axis[0], 8)
    s[A1].compute_at(s[A2], xo)
    bounds = tvm.schedule.InferBound(s)
    assert isinstance(bounds, tvm.container.Map)
    stmt = tvm.schedule.ScheduleOps(s, bounds)


def test_schedule_scan():
    m = tvm.var("m")
    n = tvm.var("n")
    x = tvm.compute((m, n), lambda i, j: tvm.const(1, "float32"), name="x")
    s_state = tvm.placeholder((m, n))
    s_init = tvm.compute((1, n), lambda _, i: x[0, i])
    s_update = tvm.compute((m, n), lambda t, i: s_state[t-1, i] + x[t, i])
    res = tvm.scan(s_init, s_update, s_state)

    assert tuple(res.shape) == (m, n)
    s = tvm.create_schedule(res.op)
    s = s.normalize()
    ir = tvm.lower(s, [s_state], simple_mode=True)
    assert not hasattr(ir.body.body.body.body.rest.body.body.rest.body, "condition")
    bounds = tvm.schedule.InferBound(s)
    assert(bounds[res.op.scan_axis].min.value == 1)
    stmt = tvm.schedule.ScheduleOps(s, bounds)


def test_inline_multi_reduce():
    def argmax_comp(x, y):
        idx = tvm.expr.Select((x[1] >= y[1]), x[0], y[0])
        val = tvm.expr.Select((x[1] >= y[1]), x[1], y[1])
        return idx, val
    def argmax_init(idx_typ, val_typ):
        return tvm.const(-1, idx_typ), tvm.min_value(val_typ)

    argmax = tvm.comm_reducer(argmax_comp, argmax_init, name='argmax')
    m = tvm.var('m')
    n = tvm.var('n')
    val = tvm.placeholder((m, n), name='val', dtype='float32')
    val1 = tvm.compute((m, n), lambda i, j: val[i, j]+1, name='val1')
    val2 = tvm.compute((m, n), lambda i, j: tvm.exp(val1[i, j]), name='val2')
    k = tvm.reduce_axis((0, n), 'k')
    T_idx, T_val = tvm.compute((m, ), lambda i: argmax((k.var, val2[i, k]), axis=k), name='T')
    s = tvm.create_schedule(T_idx.op)
    s[val1].compute_inline()
    s = s.normalize()
    bounds = tvm.schedule.InferBound(s)
    stmt = tvm.schedule.ScheduleOps(s, bounds)


def test_auto_inline():
    m = tvm.var('m')
    n = tvm.var('n')
    A = tvm.placeholder((m, n), name='A')
    B = tvm.placeholder((m, n), name='B')
    C = tvm.placeholder((m, n), name='C')
    T1 = tvm.compute((m, n), lambda i, j:  A(i, j) * B(i, j), name='T1')
    T2 = tvm.compute((m, n), lambda i, j: T1(i, j) + C(i, j), name='T2')

    s = tvm.create_schedule(T2.op)
    tvm.schedule.AutoInlineElemWise(s)
    s = s.normalize()
    bounds = tvm.schedule.InferBound(s)
    stmt = tvm.schedule.ScheduleOps(s, bounds)


def test_schedule_const_bound():
    n = 128
    A = tvm.placeholder((n,), name='A')
    A1 = tvm.compute((n,), lambda i: A[i] + 1, name='A1')
    s = tvm.create_schedule(A1.op)
    xo, xi = s[A1].split(A1.op.axis[0], 8)
    bounds = tvm.schedule.InferBound(s)
    assert isinstance(bounds, tvm.container.Map)
    stmt = tvm.schedule.ScheduleOps(s, bounds)


def test_inline_mixed():
    n = tvm.var('n')
    A = tvm.placeholder((n, ), name='A')
    A1 = tvm.compute(A.shape, lambda *i: A(*i) + 1, name='A1')
    A2 = tvm.compute(A.shape, lambda *i: A1(*i) + 2, name='A2')
    C = tvm.compute((n,), lambda i: A2[i] + A1[i], name='C')

    s = tvm.create_schedule(C.op)
    xo, xi = s[C].split(C.op.axis[0], factor=8)
    s[A1].compute_at(s[C], xo)
    s[A2].compute_inline()
    s = s.normalize()
    bounds = tvm.schedule.InferBound(s)
    stmt = tvm.schedule.ScheduleOps(s, bounds)
    def check(x):
        if isinstance(x, tvm.expr.Call):
            assert x.func != A2
    tvm.ir_pass.PostOrderVisit(s[C].op.body[0], check)


def test_scan_inline1():
    m = tvm.var("m")
    n = tvm.var("n")
    x = tvm.compute((m, n), lambda i, j: tvm.const(1, "float32"), name="x")
    s_state1 = tvm.placeholder((m, n))
    s_state2 = tvm.placeholder((m, n))
    s_init1 = tvm.compute((1, n), lambda _, i: x[0, i])
    s_init2 = tvm.compute((1, n), lambda _, i: x[0, i])
    s_x1 = tvm.compute((m, n), lambda t, i: s_state1[t-1, i] + x[t, i], name="x1")
    s_x2 = tvm.compute((m, n), lambda t, i: s_state2[t-1, i] + 1 , name="x2")
    s_update1 = tvm.compute((m, n), lambda t, i: s_x1[t, i], "u1")
    s_update2 = tvm.compute((m, n), lambda t, i: s_x2[t, i], "u2")
    res1, res2 = tvm.scan([s_init1, s_init2],
                          [s_update1, s_update2],
                          [s_state1, s_state2])
    s = tvm.create_schedule(res1.op)
    s[s_x1].compute_inline()
    stmt = tvm.lower(s, [x, res1, res2])


def test_scan_inline2():
    m = tvm.var("m")
    n = tvm.var("n")
    x = tvm.compute((m, n), lambda i, j: tvm.const(1, "float32"), name="x")
    s_state1 = tvm.placeholder((m, n))
    s_state2 = tvm.placeholder((m, n))
    s_init1 = tvm.compute((1, n), lambda _, i: x[0, i])
    s_init2 = tvm.compute((1, n), lambda _, i: x[0, i])
    s_xx = tvm.compute((m, n), lambda t, i: s_state1[t-1, i] + x[t, i], name="xx")
    s_x1 = tvm.compute((m, n), lambda t, i: s_xx[t, i] + 1, name="x1")
    s_x2 = tvm.compute((m, n), lambda t, i: s_xx[t, i] + s_state2[t-1, 2], name="x2")
    s_update1 = tvm.compute((m, n), lambda t, i: s_x1[t, i], "u1")
    s_update2 = tvm.compute((m, n), lambda t, i: s_x2[t, i], "u2")
    res1, res2 = tvm.scan([s_init1, s_init2],
                          [s_update1, s_update2],
                          [s_state1, s_state2])
    s = tvm.create_schedule(res1.op)
    s[s_xx].compute_inline()
    s[s_x1].compute_inline()
    s[s_x2].compute_inline()
    stmt = tvm.lower(s, [x, res1, res2])


def test_schedule_cache():
    m = tvm.var('m')
    n = tvm.var('n')
    A = tvm.placeholder((m, n), name='A')
    B = tvm.placeholder((m, n), name='B')
    C = tvm.compute((m, n), lambda i, j:  A(i, j) * B(i, j), name='C')

    s = tvm.create_schedule(C.op)
    AA = s.cache_read(A, "shared", readers=[C])
    CC = s.cache_write(C, "shared")
    s[AA].compute_at(s[CC], CC.op.axis[0])
    bounds = tvm.schedule.InferBound(s)
    stmt = tvm.schedule.ScheduleOps(s, bounds)


def test_schedule_middle_cache():
    m = tvm.var('m')
    n = tvm.var('n')
    A = tvm.placeholder((m, n), name='A')
    B = tvm.placeholder((m, n), name='B')

    C = tvm.compute((m, n), lambda i, j:  A(i, j) * B(i, j), name='C')
    D = tvm.compute((m, n), lambda i, j:  C(i , j) , name='D')

    s = tvm.create_schedule(D.op)
    AA = s.cache_read(A, "local", readers=[C])
    BB = s.cache_read(B, "local", readers=[C])
    CC = s.cache_read(C, "local", readers=[D])
    DD = s.cache_write(D, "local")
    #s[AA].compute_at(s[CC], CC.op.axis[0])
    bounds = tvm.schedule.InferBound(s)
    stmt = tvm.schedule.ScheduleOps(s, bounds)


def test_schedule_cache_relayout1():
    m = tvm.var('m')
    n = tvm.var('n')
    A = tvm.placeholder((m, n), name='A')
    B = tvm.placeholder((m, n), name='B')
    C = tvm.compute((m, n), lambda i, j:  A(i, j) * B(i, j), name='C')

    s = tvm.create_schedule(C.op)
    s[C].reorder(C.op.axis[1], C.op.axis[0])
    CC = s.cache_write(C, "global")
    bounds = tvm.schedule.InferBound(s)
    stmt = tvm.schedule.ScheduleOps(s, bounds)


def test_schedule_cache_relayout2():
    m = tvm.var('m')
    n = tvm.var('n')
    A = tvm.placeholder((m*4, n), name='A')
    B = tvm.placeholder((m*4, n), name='B')
    C = tvm.compute(A.shape, lambda i, j:  A(i, j) * B(i, j), name='C')
    s = tvm.create_schedule(C.op)
    x, y = C.op.axis
    xo, xi = s[C].split(x, factor=4)
    s[C].reorder(xo, y, xi)
    CC = s.cache_write(C, "global")
    s = s.normalize()
    bounds = tvm.schedule.InferBound(s)
    stmt = tvm.schedule.ScheduleOps(s, bounds)


def test_schedule_cache_relayout3():
    m = tvm.var('m')
    n = tvm.var('n')
    A = tvm.placeholder((m*4, n), name='A')
    B = tvm.placeholder((m*4, n), name='B')
    k = tvm.reduce_axis((0, n), "k")
    C = tvm.compute((A.shape[0],),
                    lambda i: tvm.sum(A(i, k) * B(i, k), axis=k), name='C')
    s = tvm.create_schedule(C.op)
    x = C.op.axis[0]
    xo, xi = s[C].split(x, factor=4)
    CC = s.cache_write(C, "global")
    s = s.normalize()
    bounds = tvm.schedule.InferBound(s)
    stmt = tvm.schedule.ScheduleOps(s, bounds)


def test_schedule_cache_relayout4():
    def _compute(*indice):
        return A(*indice) + 1, B(*indice) / 2
    m = tvm.var('m')
    n = tvm.var('n')
    A = tvm.placeholder((m*4, n), name='A')
    B = tvm.placeholder((m*4, n), name='B')
    C1, C2 = tvm.compute(A.shape, _compute, name='C')
    s = tvm.create_schedule([C1.op, C2.op])
    C1_cache, C2_cache = s.cache_write([C1, C2], "local")
    s = s.normalize()
    bounds = tvm.schedule.InferBound(s)
    stmt = tvm.schedule.ScheduleOps(s, bounds)


def test_schedule_bound_condition():
   A = tvm.placeholder((64,), name='A', dtype="float32")
   Apad = tvm.compute((66,), lambda i: tvm.if_then_else(
       tvm.all(i>0, i < 65), A[i-1], tvm.const(0., "float32")), name='Apad')
   Apad2 = tvm.compute((66,), lambda i: Apad[i]*2, name='Apad2')
   s = tvm.create_schedule(Apad2.op)
   AL1 = s.cache_read(A,"local",[Apad])
   s = s.normalize()
   bounds = tvm.schedule.InferBound(s)
   stmt = tvm.schedule.ScheduleOps(s, bounds)
   stmt = tvm.ir_pass.Simplify(stmt)
   assert (isinstance(stmt.body.body.first.body.body.then_case, tvm.stmt.IfThenElse))


def intrin_gemv(m, n):
    w = tvm.placeholder((m, n), name='w')
    x = tvm.placeholder((n,), name='x')
    k = tvm.reduce_axis((0, n), name='k')
    z = tvm.compute((m,), lambda i:
                    tvm.sum(w[i, k] * x[k], axis=k), name='z')
    Wb = tvm.decl_buffer(w.shape, w.dtype,
                         name="W",
                         offset_factor=16,
                         strides=[tvm.var('ldw'), 1])
    def intrin_func(ins, outs):
        ww, xx = ins
        zz = outs[0]
        ww_ptr = ww.access_ptr("r")
        xx_ptr = xx.access_ptr("r")
        zz_ptr = zz.access_ptr("w")
        body = tvm.call_packed(
            "gemm", ww_ptr, xx_ptr, zz_ptr, n, ww.strides[0])
        reset = tvm.call_packed(
            "fill_zero", zz_ptr, n)
        update = tvm.call_packed(
            "gemv_add", ww_ptr, xx_ptr, zz_ptr, n, ww.strides[0])
        return body, reset, update

    with tvm.build_config(data_alignment=16,
                          offset_factor=16):
        return tvm.decl_tensor_intrin(z.op, intrin_func,
                                      binds={w: Wb})


def test_schedule_tensor_compute1():
    # basic: split, reorder, tile
    M, N, L = 2048, 1024, 512
    factor, rfactor = 16, 16
    A = tvm.placeholder((N//factor, L//rfactor, factor, rfactor), name='A')
    B = tvm.placeholder((M, L//rfactor, rfactor), name='B')
    k = tvm.reduce_axis((0, L//rfactor), name='k')

    gemv = intrin_gemv(factor, rfactor)
    C = tvm.compute((N, M//factor, factor),
        lambda i, j: gemv(A[i, k, 0:factor, 0:factor], B[j, k, 0:rfactor], reduce_axis=k),
        name='C')

    s = tvm.create_schedule(C.op)
    ai, aj, ax = s[C].op.axis
    aio, aii = s[C].split(ai, 16)
    s[C].reorder(aio, aj, aii)
    aioo, ajo, aioi, aji = s[C].tile(aio, aj, 16, 4)

    s = s.normalize()
    bounds = tvm.schedule.InferBound(s)
    stmt = tvm.schedule.ScheduleOps(s, bounds)


def intrin_vadd(n, cache_read=False, cache_write=False):
    scope_ubuf = 'local'
    dtype = 'float32'
    x = tvm.placeholder((n,), dtype=dtype, name='vx')
    y = tvm.placeholder((n,), dtype=dtype, name='vy')
    z = tvm.compute(x.shape, lambda i: x[i] + y[i], name='z')
    s = tvm.create_schedule(z.op)

    def create_buffer(t):
        return tvm.decl_buffer(t.shape, t.dtype,
                               name='W'+t.name,
                               scope=scope_ubuf,
                               offset_factor=16)

    binds = {}
    if cache_read:
        binds[x] = create_buffer(x)
        binds[y] = create_buffer(y)
    if cache_write:
        binds[z] = create_buffer(z)

    def intrin_func(ins, outs):
        ib = tvm.ir_builder.create()
        ib.emit(tvm.call_extern(outs[0].dtype, 'vadd', ins[0].access_ptr("r"), ins[1].access_ptr('r'), outs[0].access_ptr('wr')))
        return ib.get()

    with tvm.build_config(offset_factor=16):
        return tvm.decl_tensor_intrin(z.op, intrin_func, binds=binds)


def test_schedule_tensor_compute2():
    # cache_read, cache_write
    M = 1024
    factor = 16
    dtype = 'float32'
    scope_ubuf = 'local'

    A = tvm.placeholder((M//factor, factor), name="A", dtype=dtype)
    B = tvm.placeholder((M//factor, factor), name="B", dtype=dtype)

    vadd = intrin_vadd(factor, True, True)
    C = tvm.compute((M//factor, factor),
        lambda i: vadd(A[i, 0:factor], B[i, 0:factor]), name='C')

    s = tvm.create_schedule(C.op)
    AL = s.cache_read(A, scope_ubuf, C)
    BL = s.cache_read(B, scope_ubuf, C)
    CL = s.cache_write(C, scope_ubuf)
    s = s.normalize()
    bounds = tvm.schedule.InferBound(s)
    stmt = tvm.schedule.ScheduleOps(s, bounds)


def test_schedule_tensor_compute3():
    # compute_at
    M = 1024
    factor = 16
    dtype = 'float32'
    A = tvm.placeholder((M//factor, factor), name="A", dtype=dtype)
    B = tvm.placeholder((M//factor, factor), name="B", dtype=dtype)
    Bi = tvm.compute((M//factor, factor), lambda i, j: B[i, j] + 5, name="Bi")

    vadd = intrin_vadd(factor)
    C = tvm.compute((M//factor, factor),
        lambda i: vadd(A[i, 0:factor], Bi[i, 0:factor]), name='C')
    s = tvm.create_schedule(C.op)
    s[Bi].compute_at(s[C], C.op.axis[0])
    s = s.normalize()
    bounds = tvm.schedule.InferBound(s)
    stmt = tvm.schedule.ScheduleOps(s, bounds)


<<<<<<< HEAD
=======
def test_loop_dep_reduce():
    X = tvm.placeholder(shape=(10,), name="x")
    def f(n):
        rv = tvm.reduce_axis((0, n))
        return tvm.sum(X[rv], axis=rv)
    Y = tvm.compute(X.shape, f, name="y")
    s = tvm.create_schedule([Y.op])
    f = tvm.build(s, [X, Y])


def test_loop_dep_reduce_cache_write():
    X = tvm.placeholder(shape=(10,), name="x")
    def f(n):
        rv = tvm.reduce_axis((0, n))
        init = lambda dtype: tvm.expr.Select(n > 1, tvm.const(0, dtype), n.astype(dtype))
        sum = tvm.comm_reducer(lambda x, y: tvm.max(x + y, n.astype('float32')), init, name='sum')
        return sum(X[rv], axis=rv)
    Y = tvm.compute(X.shape, f, name="y")
    s = tvm.create_schedule([Y.op])
    s.cache_write(Y, 'local')
    f = tvm.build(s, [X, Y])

def test_reduction_and_dummy_fuse_split():
    n = 10
    X = tvm.placeholder(shape=(n,), dtype='int32', name="X")
    k = tvm.reduce_axis((0, n))
    Y = tvm.compute((), lambda: tvm.sum(X[k], k), name="Y")
    s = tvm.create_schedule([Y.op])
    ax = s[Y.op].fuse(*Y.op.axis)
    axo, axi = s[Y.op].split(ax, nparts=20)
    f = tvm.build(s, [Y, X])

    args = [tvm.nd.empty((), 'int32')] + [tvm.ndarray.array(np.ones((n,), dtype='int32'))]
    f(*args)
    assert args[0].asnumpy() == n

    n = 10
    X = tvm.placeholder(shape=(n,), dtype='int32', name="X")
    k = tvm.reduce_axis((0, n))
    Y = tvm.compute((n,), lambda i: tvm.sum(X[k], k), name="Y")
    s = tvm.create_schedule([Y.op])
    ax = s[Y.op].fuse(*(list(Y.op.axis) + list(Y.op.reduce_axis)))
    f = tvm.build(s, [Y, X])

    args = [tvm.ndarray.array(np.ones((n,), dtype='int32'))] + \
        [tvm.ndarray.array(np.ones((n,), dtype='int32'))]
    f(*args)
    assert np.all(args[0].asnumpy() == n)

def test_schedule_compute_inline():
    shape = [10, 1024]
    A = tvm.placeholder(shape, name="A")
    B = tvm.placeholder(shape, name="B")
    C = tvm.compute(shape, lambda *index:A(*index)+ B(*index), name = "C")
    def _compute(*index) :
        return C(*index) , C(*index) * B(*index)
    F,E = tvm.compute(shape, _compute, name = "F")

    s = tvm.create_schedule([F.op, E.op])
    AL = s.cache_read(A, "local", [C])
    BL = s.cache_read(B, "local", [C,E])
    CL = s.cache_write(C, "local")
    FL, EL = s.cache_write([F, E], "local")
    s[C].compute_inline()

    s = s.normalize()
    bounds = tvm.schedule.InferBound(s)
    stmt = tvm.schedule.ScheduleOps(s, bounds)

>>>>>>> 135c4b44
if __name__ == "__main__":
    test_loop_dep_reduce()
    test_loop_dep_reduce_cache_write()
    test_schedule_middle_cache()
    test_inline_multi_reduce()
    test_schedule_cache_relayout4()
    test_schedule_cache_relayout3()
    test_schedule_cache_relayout2()
    test_schedule_cache_relayout1()
    test_schedule_const_bound()
    test_scan_inline1()
    test_scan_inline2()
    test_inline_mixed()
    test_auto_inline()
    test_schedule_scan()
    test_schedule0()
    test_schedule1()
    test_schedule2()
    test_schedule_cache()
    test_schedule_bound_condition()
    test_schedule_tensor_compute1()
    test_schedule_tensor_compute2()
<<<<<<< HEAD
    test_schedule_tensor_compute3()
=======
    test_schedule_tensor_compute3()
    test_reduction_and_dummy_fuse_split()
    test_schedule_compute_inline()
>>>>>>> 135c4b44
<|MERGE_RESOLUTION|>--- conflicted
+++ resolved
@@ -426,8 +426,6 @@
     stmt = tvm.schedule.ScheduleOps(s, bounds)
 
 
-<<<<<<< HEAD
-=======
 def test_loop_dep_reduce():
     X = tvm.placeholder(shape=(10,), name="x")
     def f(n):
@@ -497,7 +495,6 @@
     bounds = tvm.schedule.InferBound(s)
     stmt = tvm.schedule.ScheduleOps(s, bounds)
 
->>>>>>> 135c4b44
 if __name__ == "__main__":
     test_loop_dep_reduce()
     test_loop_dep_reduce_cache_write()
@@ -520,10 +517,6 @@
     test_schedule_bound_condition()
     test_schedule_tensor_compute1()
     test_schedule_tensor_compute2()
-<<<<<<< HEAD
-    test_schedule_tensor_compute3()
-=======
     test_schedule_tensor_compute3()
     test_reduction_and_dummy_fuse_split()
-    test_schedule_compute_inline()
->>>>>>> 135c4b44
+    test_schedule_compute_inline()