# Licensed to the Apache Software Foundation (ASF) under one
# or more contributor license agreements.  See the NOTICE file
# distributed with this work for additional information
# regarding copyright ownership.  The ASF licenses this file
# to you under the Apache License, Version 2.0 (the
# "License"); you may not use this file except in compliance
# with the License.  You may obtain a copy of the License at
#
#   http://www.apache.org/licenses/LICENSE-2.0
#
# Unless required by applicable law or agreed to in writing,
# software distributed under the License is distributed on an
# "AS IS" BASIS, WITHOUT WARRANTIES OR CONDITIONS OF ANY
# KIND, either express or implied.  See the License for the
# specific language governing permissions and limitations
# under the License.
# pylint: disable=missing-module-docstring,missing-function-docstring,missing-class-docstring
"""Test Meta Schedule Database"""
import os.path as osp
import tempfile
<<<<<<< HEAD
import pytest
from typing import Callable, Optional, List
=======
from typing import Callable, List, Optional
>>>>>>> 6c343613

import pytest
import tvm
import tvm.testing
from tvm import meta_schedule as ms
from tvm import relay, tir
from tvm.ir.module import IRModule
from tvm.meta_schedule.database import TuningRecord, Workload
from tvm.script import tir as T
from tvm.target import Target
from tvm.tir import Schedule


# pylint: disable=invalid-name,no-member,line-too-long,too-many-nested-blocks,no-self-argument
# fmt: off
@tvm.script.ir_module
class Matmul:
    @T.prim_func
    def main(a: T.handle, b: T.handle, c: T.handle) -> None:
        T.func_attr({"global_symbol": "main"})
        A = T.match_buffer(a, (1024, 1024), "float32")
        B = T.match_buffer(b, (1024, 1024), "float32")
        C = T.match_buffer(c, (1024, 1024), "float32")
        for i, j, k in T.grid(1024, 1024, 1024):
            with T.block("matmul"):
                vi, vj, vk = T.axis.remap("SSR", [i, j, k])
                with T.init():
                    C[vi, vj] = 0.0
                C[vi, vj] = C[vi, vj] + A[vi, vk] * B[vk, vj]


@tvm.script.ir_module
class MatmulRelu:
    @T.prim_func
    def main(a: T.handle, b: T.handle, d: T.handle) -> None:  # pylint: disable=no-self-argument
        T.func_attr({"global_symbol": "main", "tir.noalias": True})
        A = T.match_buffer(a, (16, 16), "float32")
        B = T.match_buffer(b, (16, 16), "float32")
        D = T.match_buffer(d, (16, 16), "float32")
        C = T.alloc_buffer((16, 16), "float32")
        for i, j, k in T.grid(16, 16, 16):
            with T.block("matmul"):
                vi, vj, vk = T.axis.remap("SSR", [i, j, k])
                with T.init():
                    C[vi, vj] = 0.0
                C[vi, vj] = C[vi, vj] + A[vi, vk] * B[vk, vj]
        for i, j in T.grid(16, 16):
            with T.block("relu"):
                vi, vj = T.axis.remap("SS", [i, j])
                D[vi, vj] = T.max(C[vi, vj], 0.0)


# fmt: on
# pylint: enable=invalid-name,no-member,line-too-long,too-many-nested-blocks,no-self-argument


def _schedule_matmul(sch: Schedule):
    block = sch.get_block("matmul")
    i, j, k = sch.get_loops(block=block)
    i_tiles = [1, 1, 2, 512]
    j_tiles = [1, 512, 1, 2]
    k_tiles = [256, 4]
    i_0, i_1, i_2, i_3 = sch.split(loop=i, factors=i_tiles)
    j_0, j_1, j_2, j_3 = sch.split(loop=j, factors=j_tiles)
    k_0, k_1 = sch.split(loop=k, factors=k_tiles)
    sch.reorder(i_0, j_0, i_1, j_1, k_0, i_2, j_2, k_1, i_3, j_3)


def _create_schedule(mod: IRModule, sch_fn: Callable[[Schedule], None]) -> Schedule:
    sch = tir.Schedule(mod=mod, debug_mask="all")
    sch_fn(sch)
    return sch


def _create_tmp_database(tmpdir: str, mod_eq: str = "structural") -> ms.database.JSONDatabase:
    path_workload = osp.join(tmpdir, "workloads.json")
    path_tuning_record = osp.join(tmpdir, "tuning_records.json")
    return ms.database.JSONDatabase(path_workload, path_tuning_record, module_equality=mod_eq)


def _equal_record(a: ms.database.TuningRecord, b: ms.database.TuningRecord):
    assert str(a.trace) == str(b.trace)
    assert str(a.run_secs) == str(b.run_secs)
    # AWAIT(@zxybazh): change to export after fixing "(bool)0"
    assert str(a.target) == str(b.target)
    assert tvm.ir.structural_equal(a.workload.mod, b.workload.mod)
    for arg0, arg1 in zip(a.args_info, b.args_info):
        assert str(arg0.as_json()) == str(arg1.as_json())


@ms.utils.derived_object
class PyMemoryDatabaseDefault(ms.database.PyDatabase):
    def __init__(self):
        super().__init__()
        self.tuning_records_: List[TuningRecord] = []
        self.workloads_: List[Workload] = []

    def has_workload(self, mod: IRModule) -> bool:
        for workload in self.workloads_:
            if tvm.ir.structural_equal(mod, workload.mod):
                return True

    def commit_workload(self, mod: IRModule) -> ms.database.Workload:
        if self.has_workload(mod):
            for workload in self.workloads_:
                if tvm.ir.structural_equal(mod, workload.mod):
                    return workload
        else:
            workload = ms.database.Workload(mod)
            self.workloads_.append(workload)
            return workload

    def commit_tuning_record(self, record: TuningRecord) -> None:
        self.tuning_records_.append(record)

    def get_all_tuning_records(self) -> List[TuningRecord]:
        return self.tuning_records_

    def get_top_k(self, workload: ms.database.Workload, top_k: int) -> List[TuningRecord]:
        return sorted(
            list(
                filter(
                    lambda x: tvm.ir.structural_equal(workload.mod, x.workload.mod),
                    self.tuning_records_,
                )
            ),
            key=lambda x: sum(x.run_secs) / len(x.run_secs) if x.run_secs else 1e9,
        )[:top_k]

    def __len__(self) -> int:
        return len(self.tuning_records_)


@ms.utils.derived_object
class PyMemoryDatabaseOverride(ms.database.PyDatabase):
    def __init__(self):
        super().__init__()
        self.tuning_records_: List[TuningRecord] = []
        self.workloads_: List[Workload] = []

    def has_workload(self, mod: IRModule) -> bool:
        for workload in self.workloads_:
            if tvm.ir.structural_equal(mod, workload.mod):
                return True

    def commit_workload(self, mod: IRModule) -> ms.database.Workload:
        if self.has_workload(mod):
            for workload in self.workloads_:
                if tvm.ir.structural_equal(mod, workload.mod):
                    return workload
        else:
            workload = ms.database.Workload(mod)
            self.workloads_.append(workload)
            return workload

    def commit_tuning_record(self, record: TuningRecord) -> None:
        self.tuning_records_.append(record)

    def get_all_tuning_records(self) -> List[TuningRecord]:
        return self.tuning_records_

    def get_top_k(self, workload: ms.database.Workload, top_k: int) -> List[TuningRecord]:
        return sorted(
            list(
                filter(
                    lambda x: tvm.ir.structural_equal(workload.mod, x.workload.mod),
                    self.tuning_records_,
                )
            ),
            key=lambda x: sum(x.run_secs) / len(x.run_secs) if x.run_secs else 1e9,
        )[:top_k]

    def __len__(self) -> int:
        return len(self.tuning_records_)

    def query_tuning_record(
        self, mod: IRModule, target: Target, workload_name: Optional[str] = None
    ) -> Optional[TuningRecord]:
        if self.has_workload(mod):
            records = self.get_top_k(self.commit_workload(mod), 2)
            if len(records) == 1:
                return records[0]
            elif len(records) == 2:
                return records[1]  # return the 2nd best if there are two records
        return None

    def query_schedule(
        self, mod: IRModule, target: Target, workload_name: Optional[str] = None
    ) -> Optional[Schedule]:
        record = self.query_tuning_record(mod, target, workload_name)
        if record is not None:
            sch = Schedule(record.workload.mod)
            record.trace.apply_to_schedule(sch, remove_postproc=False)
            return sch
        return None

    def query_ir_module(
        self, mod: IRModule, target: Target, workload_name: Optional[str] = None
    ) -> Optional[IRModule]:
        record = self.query_tuning_record(mod, target, workload_name)
        if record is not None:
            sch = Schedule(record.workload.mod)
            record.trace.apply_to_schedule(sch, remove_postproc=False)
            return sch.mod
        return None


def test_meta_schedule_tuning_record_round_trip():
    mod: IRModule = Matmul
    with tempfile.TemporaryDirectory() as tmpdir:
        database = _create_tmp_database(tmpdir)
        workload = database.commit_workload(mod)
        record = ms.database.TuningRecord(
            _create_schedule(mod, _schedule_matmul).trace,
            workload,
            [1.5, 2.5, 1.8],
            tvm.target.Target("llvm"),
            ms.arg_info.ArgInfo.from_prim_func(func=mod["main"]),
        )
        database.commit_tuning_record(record)
        new_record = ms.database.TuningRecord.from_json(record.as_json(), workload)
        _equal_record(record, new_record)


def test_meta_schedule_database_create():
    with tempfile.TemporaryDirectory() as tmpdir:
        database = _create_tmp_database(tmpdir)
        assert osp.exists(database.path_workload)
        assert osp.exists(database.path_tuning_record)


def test_meta_schedule_database_has_workload():
    mod: IRModule = Matmul
    missing_mod: IRModule = MatmulRelu
    with tempfile.TemporaryDirectory() as tmpdir:
        database = _create_tmp_database(tmpdir)
        workload = database.commit_workload(mod)
        record = ms.database.TuningRecord(
            _create_schedule(mod, _schedule_matmul).trace,
            workload,
            [1.5, 2.5, 1.8],
            tvm.target.Target("llvm"),
            ms.arg_info.ArgInfo.from_prim_func(func=mod["main"]),
        )
        database.commit_tuning_record(record)
        assert len(database) == 1
        assert database.has_workload(mod)
        assert not database.has_workload(missing_mod)


def test_meta_schedule_database_add_entry():
    mod: IRModule = Matmul
    with tempfile.TemporaryDirectory() as tmpdir:
        database = _create_tmp_database(tmpdir)
        workload = database.commit_workload(mod)
        record = ms.database.TuningRecord(
            _create_schedule(mod, _schedule_matmul).trace,
            workload,
            [1.5, 2.5, 1.8],
            tvm.target.Target("llvm"),
            ms.arg_info.ArgInfo.from_prim_func(func=mod["main"]),
        )
        database.commit_tuning_record(record)
        assert len(database) == 1
        (ret,) = database.get_top_k(workload, 3)
        _equal_record(ret, record)


def test_meta_schedule_database_missing():
    mod: IRModule = Matmul
    mod_2: IRModule = MatmulRelu
    with tempfile.TemporaryDirectory() as tmpdir:
        database = _create_tmp_database(tmpdir)
        workload = database.commit_workload(mod)
        workload_2 = database.commit_workload(mod_2)
        record = ms.database.TuningRecord(
            _create_schedule(mod, _schedule_matmul).trace,
            workload,
            [1.5, 2.5, 1.8],
            tvm.target.Target("llvm"),
            ms.arg_info.ArgInfo.from_prim_func(func=mod["main"]),
        )
        database.commit_tuning_record(record)
        ret = database.get_top_k(workload_2, 3)
        assert len(ret) == 0


def test_meta_schedule_database_sorting():
    mod: IRModule = Matmul
    with tempfile.TemporaryDirectory() as tmpdir:
        database = _create_tmp_database(tmpdir)
        token = database.commit_workload(mod)
        trace = _create_schedule(mod, _schedule_matmul).trace
        records = [
            ms.database.TuningRecord(
                trace,
                token,
                [7.0, 8.0, 9.0],
                tvm.target.Target("llvm"),
                ms.arg_info.ArgInfo.from_prim_func(func=mod["main"]),
            ),
            ms.database.TuningRecord(
                trace,
                token,
                [1.0, 2.0, 3.0],
                tvm.target.Target("llvm"),
                ms.arg_info.ArgInfo.from_prim_func(func=mod["main"]),
            ),
            ms.database.TuningRecord(
                trace,
                token,
                [4.0, 5.0, 6.0],
                tvm.target.Target("llvm"),
                ms.arg_info.ArgInfo.from_prim_func(func=mod["main"]),
            ),
            ms.database.TuningRecord(
                trace,
                token,
                [1.1, 1.2, 600.0],
                tvm.target.Target("llvm"),
                ms.arg_info.ArgInfo.from_prim_func(func=mod["main"]),
            ),
            ms.database.TuningRecord(
                trace,
                token,
                [1.0, 100.0, 6.0],
                tvm.target.Target("llvm"),
                ms.arg_info.ArgInfo.from_prim_func(func=mod["main"]),
            ),
            ms.database.TuningRecord(
                trace,
                token,
                [4.0, 9.0, 8.0],
                tvm.target.Target("llvm"),
                ms.arg_info.ArgInfo.from_prim_func(func=mod["main"]),
            ),
        ]
        for record in records:
            database.commit_tuning_record(record)
        ret = database.get_top_k(token, 2)
        assert len(ret) == 2
        try:
            _equal_record(ret[0], records[2])
            _equal_record(ret[1], records[1])
        except AssertionError:
            _equal_record(ret[0], records[1])
            _equal_record(ret[1], records[2])


def test_meta_schedule_database_reload():
    mod: IRModule = Matmul
    with tempfile.TemporaryDirectory() as tmpdir:
        database = _create_tmp_database(tmpdir)
        token = database.commit_workload(mod)
        trace = _create_schedule(mod, _schedule_matmul).trace
        records = [
            ms.database.TuningRecord(
                trace,
                token,
                [7.0, 8.0, 9.0],
                tvm.target.Target("llvm"),
                ms.arg_info.ArgInfo.from_prim_func(func=mod["main"]),
            ),
            ms.database.TuningRecord(
                trace,
                token,
                [1.0, 2.0, 3.0],
                tvm.target.Target("llvm"),
                ms.arg_info.ArgInfo.from_prim_func(func=mod["main"]),
            ),
            ms.database.TuningRecord(
                trace,
                token,
                [4.0, 5.0, 6.0],
                tvm.target.Target("llvm"),
                ms.arg_info.ArgInfo.from_prim_func(func=mod["main"]),
            ),
        ]
        for record in records:
            database.commit_tuning_record(record)
        new_database = ms.database.JSONDatabase(
            path_workload=database.path_workload,
            path_tuning_record=database.path_tuning_record,
        )
        token = new_database.commit_workload(mod)
        ret = new_database.get_top_k(token, 2)
        assert len(ret) == 2
        try:
            _equal_record(ret[0], records[2])
            _equal_record(ret[1], records[1])
        except AssertionError:
            _equal_record(ret[0], records[1])
            _equal_record(ret[1], records[2])


def test_meta_schedule_database_union():
    mod: IRModule = Matmul
    target = tvm.target.Target("llvm")
    arg_info = ms.arg_info.ArgInfo.from_prim_func(func=mod["main"])
    db_1 = ms.database.MemoryDatabase()
    db_2 = ms.database.MemoryDatabase()
    trace = _create_schedule(mod, _schedule_matmul).trace

    def query(db):  # pylint: disable=invalid-name
        return db.query_tuning_record(mod=mod, target=target, workload_name="main").run_secs

    def commit_record(db, run_sec):  # pylint: disable=invalid-name
        db.commit_tuning_record(
            ms.database.TuningRecord(
                trace,
                workload=db.commit_workload(mod),
                run_secs=[run_sec],
                target=target,
                args_info=arg_info,
            )
        )

    commit_record(db_1, 1.0)
    (run_sec,) = query(db_1)
    assert run_sec.value == 1.0

    commit_record(db_2, 0.5)
    (run_sec,) = query(db_2)
    assert run_sec.value == 0.5

    (run_secs,) = query(ms.database.UnionDatabase(db_1, db_2))
    assert run_secs.value == 0.5

    (run_secs,) = query(ms.database.OrderedUnionDatabase(db_1, db_2))
    assert run_secs.value == 1.0


def test_meta_schedule_pydatabase_default_query():

    mod: IRModule = Matmul
    target = tvm.target.Target("llvm")
    arg_info = ms.arg_info.ArgInfo.from_prim_func(func=mod["main"])
    db = PyMemoryDatabaseDefault()  # pylint: disable=invalid-name
    sch = _create_schedule(mod, _schedule_matmul)
    trace = sch.trace

    def query(db, mod, target, kind):  # pylint: disable=invalid-name
        return db.query(mod=mod, target=target, workload_name="main", kind=kind)

    def commit_record(trace, db, run_sec):  # pylint: disable=invalid-name
        db.commit_tuning_record(
            ms.database.TuningRecord(
                trace,
                workload=db.commit_workload(mod),
                run_secs=[run_sec],
                target=target,
                args_info=arg_info,
            )
        )

    commit_record(trace, db, 1.0)
    record = query(db, mod, target, "record")
    assert record is not None and record.run_secs[0].value == 1.0
    sch_res = query(db, mod, target, "schedule")
    assert sch_res is not None and tvm.ir.structural_equal(sch_res.mod, sch.mod)
    mod_res = query(db, mod, target, "ir_module")
    assert mod_res is not None and tvm.ir.structural_equal(mod_res, sch.mod)

    commit_record(Schedule(mod).trace, db, 0.2)  # Empty Trace
    record = query(db, mod, target, "record")
    assert record is not None and record.run_secs[0].value == 0.2
    sch_res = query(db, mod, target, "schedule")
    assert sch_res is not None and tvm.ir.structural_equal(sch_res.mod, mod)
    mod_res = query(db, mod, target, "ir_module")
    assert mod_res is not None and tvm.ir.structural_equal(mod_res, mod)


def test_meta_schedule_pydatabase_override_query():

    mod: IRModule = Matmul
    target = tvm.target.Target("llvm")
    arg_info = ms.arg_info.ArgInfo.from_prim_func(func=mod["main"])
    db = PyMemoryDatabaseOverride()  # pylint: disable=invalid-name
    sch = _create_schedule(mod, _schedule_matmul)
    trace = sch.trace

    def query(db, mod, target, kind):  # pylint: disable=invalid-name
        return db.query(mod=mod, target=target, workload_name="main", kind=kind)

    def commit_record(trace, db, run_sec):  # pylint: disable=invalid-name
        db.commit_tuning_record(
            ms.database.TuningRecord(
                trace,
                workload=db.commit_workload(mod),
                run_secs=[run_sec],
                target=target,
                args_info=arg_info,
            )
        )

    commit_record(trace, db, 1.14)
    record = query(db, mod, target, "record")
    assert record is not None and record.run_secs[0].value == 1.14
    sch_res = query(db, mod, target, "schedule")
    assert sch_res is not None and tvm.ir.structural_equal(sch_res.mod, sch.mod)
    mod_res = query(db, mod, target, "ir_module")
    assert mod_res is not None and tvm.ir.structural_equal(mod_res, sch.mod)

    commit_record(Schedule(mod).trace, db, 0.514)  # Empty Trace
    record = query(db, mod, target, "record")
    assert record is not None and record.run_secs[0].value == 1.14  # Override to 2nd best
    sch_res = query(db, mod, target, "schedule")
    assert sch_res is not None and tvm.ir.structural_equal(sch_res.mod, sch.mod)
    mod_res = query(db, mod, target, "ir_module")
    assert mod_res is not None and tvm.ir.structural_equal(mod_res, sch.mod)


def test_meta_schedule_pydatabase_current():
    db = PyMemoryDatabaseDefault()  # pylint: disable=invalid-name
    with db:  # pylint: disable=not-context-manager
        assert ms.database.Database.current() == db


def call_get_top_k(run_secs_list, database, k):
    mod: IRModule = Matmul
    workload = database.commit_workload(mod)
    for run_secs in run_secs_list:
        record = ms.database.TuningRecord(
            _create_schedule(mod, _schedule_matmul).trace,
            workload,
            run_secs,
            tvm.target.Target("llvm"),
            ms.arg_info.ArgInfo.from_prim_func(func=mod["main"]),
        )
        database.commit_tuning_record(record)
    return [[v.value for v in record.run_secs] for record in database.get_top_k(workload, k)]


@pytest.mark.parametrize(
    "k,expected",
    [
        (0, []),
<<<<<<< HEAD
=======
        (1, [[0.0, 2.0]]),
>>>>>>> 6c343613
        (4, [[0.0, 2.0], [2.0], [1.5, 4.5], [3.0, 1e10]]),
        (5, [[0.0, 2.0], [2.0], [1.5, 4.5], [3.0, 1e10]]),
    ],
)
def test_memory_database_get_top_k(k, expected):
    run_secs_list = [[1.5, 4.5], [], [0.0, 2.0], None, [2.0], [3.0, 1e10], [1e10]]
    database = ms.database.MemoryDatabase()
    result = call_get_top_k(run_secs_list, database, k)
    assert result == expected


@pytest.mark.parametrize(
    "k,expected",
    [
        (0, []),
        (4, [[0.0, 2.0], [2.0], [1.5, 4.5], [3.0, 1e10]]),
        (5, [[0.0, 2.0], [2.0], [1.5, 4.5], [3.0, 1e10]]),
    ],
)
def test_json_database_get_top_k(k, expected):
    run_secs_list = [[1.5, 4.5], [], [0.0, 2.0], None, [2.0], [3.0, 1e10], [1e10]]
    with tempfile.TemporaryDirectory() as tmpdir:
        database = _create_tmp_database(tmpdir)
        result = call_get_top_k(run_secs_list, database, k)
    assert result == expected


<<<<<<< HEAD
=======
def MatmulFunc() -> IRModule:
    a = relay.var("a", relay.TensorType((1024, 1024), "float32"))
    b = relay.var("b", relay.TensorType((1024, 1024), "float32"))
    func = relay.Function([a, b], relay.nn.matmul(a, b))
    return tvm.IRModule.from_expr(func)


def MatmulPrimFunc() -> IRModule:
    return Matmul


@pytest.mark.parametrize("f_mod", [MatmulPrimFunc, MatmulFunc])
@pytest.mark.parametrize("mod_eq", ["structural", "ignore-ndarray", "anchor-block"])
def test_json_database_commit_workload(f_mod, mod_eq):
    mod: IRModule = f_mod()
    with tempfile.TemporaryDirectory() as tmpdir:
        database = _create_tmp_database(tmpdir, mod_eq)
        database.commit_workload(mod)


@pytest.mark.parametrize("f_mod", [MatmulPrimFunc, MatmulFunc])
@pytest.mark.parametrize("mod_eq", ["structural", "ignore-ndarray", "anchor-block"])
def test_memory_database_commit_workload(f_mod, mod_eq):
    mod: IRModule = f_mod()
    database = ms.database.MemoryDatabase(module_equality=mod_eq)
    database.commit_workload(mod)


>>>>>>> 6c343613
if __name__ == "__main__":
    tvm.testing.main()<|MERGE_RESOLUTION|>--- conflicted
+++ resolved
@@ -18,12 +18,7 @@
 """Test Meta Schedule Database"""
 import os.path as osp
 import tempfile
-<<<<<<< HEAD
-import pytest
-from typing import Callable, Optional, List
-=======
 from typing import Callable, List, Optional
->>>>>>> 6c343613
 
 import pytest
 import tvm
@@ -561,10 +556,7 @@
     "k,expected",
     [
         (0, []),
-<<<<<<< HEAD
-=======
         (1, [[0.0, 2.0]]),
->>>>>>> 6c343613
         (4, [[0.0, 2.0], [2.0], [1.5, 4.5], [3.0, 1e10]]),
         (5, [[0.0, 2.0], [2.0], [1.5, 4.5], [3.0, 1e10]]),
     ],
@@ -592,8 +584,6 @@
     assert result == expected
 
 
-<<<<<<< HEAD
-=======
 def MatmulFunc() -> IRModule:
     a = relay.var("a", relay.TensorType((1024, 1024), "float32"))
     b = relay.var("b", relay.TensorType((1024, 1024), "float32"))
@@ -622,6 +612,5 @@
     database.commit_workload(mod)
 
 
->>>>>>> 6c343613
 if __name__ == "__main__":
     tvm.testing.main()