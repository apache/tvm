# Licensed to the Apache Software Foundation (ASF) under one
# or more contributor license agreements.  See the NOTICE file
# distributed with this work for additional information
# regarding copyright ownership.  The ASF licenses this file
# to you under the Apache License, Version 2.0 (the
# "License"); you may not use this file except in compliance
# with the License.  You may obtain a copy of the License at
#
#   http://www.apache.org/licenses/LICENSE-2.0
#
# Unless required by applicable law or agreed to in writing,
# software distributed under the License is distributed on an
# "AS IS" BASIS, WITHOUT WARRANTIES OR CONDITIONS OF ANY
# KIND, either express or implied.  See the License for the
# specific language governing permissions and limitations
# under the License.

"""Test feature extraction"""

import math
import tempfile

import tvm
from tvm import te, auto_scheduler, relay
from tvm.script import tir as T

from tvm.testing.auto_scheduler import matmul_auto_scheduler_test


def fequal(a, b):
    return math.fabs(a - b) < 1e-6


def test_cpu_matmul():
    dag = auto_scheduler.ComputeDAG(matmul_auto_scheduler_test(512, 512, 512))
    s = dag.get_init_state()
    C = s.stage_ops[2]

    i, j, k = s[C].iters
    io, ii = s.split(C, i, [16])
    jo, ji = s.split(C, j, [8])
    s.reorder(C, [io, jo, k, ji, ii])
    s.vectorize(C, ji)
    s.parallel(C, io)
    s.parallel(C, jo)
    s.unroll(C, k)

    target = tvm.target.Target("llvm")
    task = auto_scheduler.SearchTask(compute_dag=dag, workload_key="test", target=target)
    names = auto_scheduler.feature.get_per_store_feature_names()
    fea = auto_scheduler.feature.get_per_store_features_from_states([s], task)[0]

    stage_0 = fea[0]
    assert len(stage_0) == len(names), "%d vs %d" % (len(stage_0), len(names))
    fea_dict = {}
    for name, value in zip(names, stage_0):
        fea_dict[name] = value

    for name in ["B0", "B1", "B2"]:
        if fequal(fea_dict[name + ".acc_type.kReadWrite"], 1.0):
            c_name = name
        if fequal(fea_dict[name + ".acc_type.kRead"], 1.0):
            if fequal(fea_dict[name + ".stride"], 0.0):
                b_name = name
            else:
                a_name = name

    """
    lowered IR:

    Placeholder: A, B
    parallel i.0 (0,32)
      parallel j.0 (0,64)
        unroll k (0,512)
          vectorize j.1 (0,8)
            for i.1 (0,16)
              C...] = A[...] * B[...]
    """

    # check touched memory in bytes, touched unique memory in bytes, reuse distance, etc.
    assert fequal(fea_dict[c_name + ".bytes"], math.log2(512**3 * 4 + 1))
    assert fequal(fea_dict[b_name + ".unique_bytes"], math.log2(512**2 * 4 + 1))
    assert fequal(fea_dict[c_name + ".reuse_dis_iter"], math.log2(8 * 16 + 1))
    assert fequal(fea_dict[c_name + ".reuse_dis_bytes"], math.log2((8 * 16 + 8 + 16) * 4 + 1))
    assert fequal(fea_dict[c_name + ".reuse_ct"], math.log2(512 + 1))

    # check annotations
    assert fequal(fea_dict["unroll_num"], math.log2(1 + 1))
    # assert fequal(fea_dict["unroll_type.kPosInnerReduce"], 1.0)
    assert fequal(fea_dict["vec_num"], math.log2(1 + 1))
    assert fequal(fea_dict["parallel_num"], math.log2(2 + 1))
    assert fequal(fea_dict["parallel_prod"], math.log2((512 * 512 / 16 / 8) + 1))


def test_cpu_fusion():
    def fusion_test(N, M):
        A = te.placeholder((N, M), name="A")
        B = te.compute((N, M), lambda i, j: A[i][j], name="B")
        C = te.compute((N, M), lambda i, j: B[i][j], name="C")
        return [A, B, C]

    dag = auto_scheduler.ComputeDAG(fusion_test(64, 32))
    s = dag.get_init_state()
    s.compute_at(1, 2, s.stages[2].iters[1])

    target = tvm.target.Target("llvm")
    task = auto_scheduler.SearchTask(compute_dag=dag, workload_key="test", target=target)
    names = auto_scheduler.feature.get_per_store_feature_names()
    fea = auto_scheduler.feature.get_per_store_features_from_states([s], task)[0]

    """
    lowered IR:

    Placeholder: A
    for i (0,64)
        for j (0,32)
            for ii (1)
                for jj (1)
                    B[...] = A[...]
            C[...] = B[...]
    """

    # check reuse distance and reuse type after fusion
    found = False
    for stage_fea in fea:
        for i, (name, value) in enumerate(zip(names, stage_fea)):
            if "reuse_type.kSerialMultipleReadWrite" in name and value > 0.5:
                # reuse distance in #iter
                assert fequal(stage_fea[i + 2], 1.0)
                # reuse distance in bytes
                assert fequal(stage_fea[i + 3], math.log2(16 + 1))
                found = True
    assert found


def test_gpu_feature():
    # Use records to build a complicated GPU program
    json_records = "\n".join(
        (
            """{"i": [["[\\"matmul_auto_scheduler_test\\", 512, 512, 512]", "cuda"], [[], [["CHW", 2, "local"], ["SP", 2, 0, 512, [1, 16, 32, 1], 1], ["SP", 2, 5, 512, [4, 1, 1, 16], 1], ["SP", 2, 10, 512, [1, 2], 1], ["RE", 2, [0, 5, 1, 6, 2, 7, 10, 11, 3, 8, 12, 4, 9]], ["FSP", 3, 0, 1, 3], ["FSP", 3, 4, 2, 3], ["RE", 3, [0, 4, 1, 5, 2, 6, 3, 7]], ["FU", 2, [0, 1]], ["FU", 3, [0, 1]], ["FU", 2, [1, 2]], ["FU", 3, [1, 2]], ["FU", 2, [2, 3]], ["FU", 3, [2, 3]], ["CA", 2, 3, 2], ["CHR", 1, "shared", [2]], ["CA", 2, 3, 3], ["FU", 2, [0, 1]], ["FFSP", 2, 0, [1, 2], 1, 1], ["AN", 2, 1, 6], ["CHR", 0, "shared", [3]], ["CA", 1, 4, 3], ["FU", 1, [0, 1]], ["FFSP", 1, 0, [1, 2], 1, 1], ["AN", 1, 1, 6], ["AN", 5, 0, 5], ["AN", 5, 1, 4], ["AN", 5, 2, 6], ["PR", 4, 0, "auto_unroll_max_step$1024"]]]], "r": [[0.00536798], 0, 2.49277, 1585564852], "v": "v0.1"}""",
        )
    )

    # load states
    with tempfile.NamedTemporaryFile(mode="w") as f:
        f.write(json_records)
        f.flush()
        inputs, _ = auto_scheduler.RecordReader(f.name).read_lines()

        inp = inputs[0]
        task = auto_scheduler.SearchTask(
            workload_key=inp.task.workload_key,
            target=inp.task.target,
            hardware_params=auto_scheduler.HardwareParams(
                100000, 16, 64, 1 << 30, 1 << 30, 1 << 30, 1 << 30, 1 << 30
            ),
        )

        state = task.compute_dag.infer_bound_from_state(inputs[0].state)
        fea = auto_scheduler.feature.get_per_store_features_from_states([state], task)[0]
        names = auto_scheduler.feature.get_per_store_feature_names()

        # build feature dict
        fea_dicts = []
        for i in range(len(fea)):
            tmp_dict = {}
            for j in range(len(names)):
                tmp_dict[names[j]] = fea[i][j]
            fea_dicts.append(tmp_dict)

        """
        lowered IR:

        Placeholder: A, B
        blockIdx.x i.0@j.0@ (0,8)
          vthread i.1@j.1@ (0,4)
            threadIdx.x i.2@j.2@ (0,16)
              C.local auto_unroll: 1024
              for k.0 (0,256)
                for ax0@ax1@.0 (0,8)
                  threadIdx.x ax0@ax1@.1 (0,16)
                    B.shared = ...
                for ax0@ax1@.0 (0,64)
                  threadIdx.x ax0@ax1@.1 (0,16)
                    A.shared = ...
                for i_c.3 (0,32)
                  for k.2 (0,2)
                    for j_c.4 (0,16)
                      C.local = ...
              for i.3 (0,32)
                for j.3 (0,16)
                  C = ...
        """

        # check gpu-related features
        assert fequal(fea_dicts[0]["blockIdx_x_len"], math.log2(8 + 1))
        assert fequal(fea_dicts[0]["vthread_len"], math.log2(4 + 1))
        assert fequal(fea_dicts[1]["threadIdx_x_len"], math.log2(16 + 1))
        assert fequal(fea_dicts[0]["threadIdx_y_len"], math.log2(1 + 1))
        assert fequal(fea_dicts[2]["blockIdx_z_len"], math.log2(1 + 1))
        assert fequal(fea_dicts[0]["is_gpu"], 1.0)


@T.prim_func
def tir_matmul(
    A: T.Buffer((256, 256), "float32"),
    B: T.Buffer((256, 256), "float32"),
    C: T.Buffer((256, 256), "float32"),
) -> None:
    # function attr dict
    T.func_attr({"from_legacy_te_schedule": True, "global_symbol": "main", "tir.noalias": True})
    A_flat = T.Buffer([16384], dtype="float32", data=A.data)
    B_flat = T.Buffer([16384], dtype="float32", data=B.data)
    C_flat = T.Buffer([16384], dtype="float32", data=C.data)
    # body
    for x, y in T.grid(128, 128):
        C_flat[x * 128 + y] = T.float32(0)
        for k in T.serial(128):
            C_flat[x * 128 + y] = C_flat[x * 128 + y] + A_flat[x * 128 + k] * B_flat[y * 128 + k]


def test_primfunc_without_lowering():
    features = auto_scheduler.feature.named_features_from_primfunc(tir_matmul)
    assert features["float_mad"].shape == (1,)
    # featurization does not handle multiple-add right now, so they are split out
    assert abs(features["float_addsub"][0] - 128 * 128 * 128) < 10
    assert abs(features["float_mul"][0] - 128 * 128 * 128) < 10
    for i in range(0, 3):
        assert abs(features[f"B{i}.unique_bytes"][0] - 128 * 128 * 4) < 10  # 4 bytes per float32


def test_primfunc_lowered():
    # Lower tir function so all passes get applied
    f = tvm.lower(tir_matmul)
    features = auto_scheduler.feature.named_features_from_primfunc(f["main"])
    assert features["float_mad"].shape == (1,)
    # featurization does not handle multiple-add right now, so they are split out
    assert abs(features["float_addsub"][0] - 128 * 128 * 128) < 10
    assert abs(features["float_mul"][0] - 128 * 128 * 128) < 10
    for i in range(0, 3):
        assert abs(features[f"B{i}.unique_bytes"][0] - 128 * 128 * 4) < 10  # 4 bytes per float32


def test_dense_lowered():
    a = relay.var("a", relay.TensorType((128, 128), "float32"))
    b = relay.var("b", relay.TensorType((128, 128), "float32"))
    c = relay.nn.dense(a, b)
    mod = tvm.IRModule.from_expr(relay.Function([a, b], c))
    target = "llvm"
    comp = relay.vm.VMCompiler()
    mod, params = comp.optimize(mod, params={}, target=target)
    for name, func in mod.functions.items():
        if name.name_hint != "main":
            break
    features = auto_scheduler.feature.named_features_from_primfunc(func)
    # featurization does not handle multiple-add right now, so they are split out
    assert features["float_addsub"].sum() >= 128 * 128 * 128
    assert features["float_mul"].sum() >= 128 * 128 * 128
    total_bytes_loaded = 0
    for i in range(0, 4):
        total_bytes_loaded += features[f"B{i}.unique_bytes"].sum()
    assert total_bytes_loaded > 2 * 128 * 128 * 4  # 4 bytes per float32


@T.prim_func
def negative_extent(A: T.Buffer((1,), "float32")):
    for j in range(0, -1):
        A[j] = A[j] + 1.0


def test_negative_extent():
    features = auto_scheduler.feature.named_features_from_primfunc(negative_extent)
    assert features["B0.unique_bytes"] == 0


@T.prim_func
def zero_dim(
<<<<<<< HEAD
    p2: T.Buffer[(), "float32"],
    T_cast: T.Buffer[(T.int64(1), T.int64(768)), "int8"],
=======
    p2: T.Buffer((), "float32"),
    T_cast: T.Buffer((T.int64(1), T.int64(768)), "int8"),
>>>>>>> 6c343613
):
    # function attr dict
    T.func_attr(
        {
            "tir.noalias": True,
            "Primitive": 1,
        }
    )
    # buffer definition
    T_cast_1 = T.buffer_decl([T.int64(768)], dtype="int8", data=T_cast.data)
    p2_1 = T.buffer_decl([1], dtype="float32", data=p2.data)
    # body
    for i0_i1_fused in T.serial(768):
        T_cast_1[i0_i1_fused] = p2_1[0]


def test_zero_dim():
    features = auto_scheduler.feature.named_features_from_primfunc(zero_dim)
    assert features["B1.stride"] == 1
    assert features["B0.stride"] == 1


if __name__ == "__main__":
    test_cpu_matmul()
    test_cpu_fusion()
    test_gpu_feature()<|MERGE_RESOLUTION|>--- conflicted
+++ resolved
@@ -275,13 +275,8 @@
 
 @T.prim_func
 def zero_dim(
-<<<<<<< HEAD
-    p2: T.Buffer[(), "float32"],
-    T_cast: T.Buffer[(T.int64(1), T.int64(768)), "int8"],
-=======
     p2: T.Buffer((), "float32"),
     T_cast: T.Buffer((T.int64(1), T.int64(768)), "int8"),
->>>>>>> 6c343613
 ):
     # function attr dict
     T.func_attr(
