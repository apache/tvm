--- conflicted
+++ resolved
@@ -399,7 +399,6 @@
     assert_structural_equal(implicit, explicit)
 
 
-<<<<<<< HEAD
 def test_preserve_trivial_let_binding():
     @T.prim_func
     def explicit(i: T.int32):
@@ -423,7 +422,8 @@
 
     param_name = func.params[0].name
     assert param_name == "i"
-=======
+
+
 def test_preserve_variable_name():
     """Use variable name when generating tir::LetStmt"""
 
@@ -435,7 +435,6 @@
 
     var_name = func.body.body.var.name
     assert var_name == "j"
->>>>>>> b09e72b5
 
 
 if __name__ == "__main__":
