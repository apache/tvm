# Licensed to the Apache Software Foundation (ASF) under one
# or more contributor license agreements.  See the NOTICE file
# distributed with this work for additional information
# regarding copyright ownership.  The ASF licenses this file
# to you under the Apache License, Version 2.0 (the
# "License"); you may not use this file except in compliance
# with the License.  You may obtain a copy of the License at
#
#   http://www.apache.org/licenses/LICENSE-2.0
#
# Unless required by applicable law or agreed to in writing,
# software distributed under the License is distributed on an
# "AS IS" BASIS, WITHOUT WARRANTIES OR CONDITIONS OF ANY
# KIND, either express or implied.  See the License for the
# specific language governing permissions and limitations
# under the License.
# pylint: disable=missing-function-docstring,missing-module-docstring
import numpy as np
import tvm
import tvm.testing
from tvm import tir
from tvm.script import tir as T

# pylint: disable=no-member,invalid-name,unused-variable,unexpected-keyword-arg


def check_decompose_padding(origin, scheduled, expected, check_run=False):
    tvm.ir.assert_structural_equal(scheduled, expected)
    if check_run:
        in_buffer = origin.buffer_map[origin.params[0]]
        out_buffer = origin.buffer_map[origin.params[1]]
        in_shape = [int(_) for _ in in_buffer.shape]
        out_shape = [int(_) for _ in out_buffer.shape]
        x = tvm.nd.array(np.random.uniform(0, 64, in_shape).astype(in_buffer.dtype))
        y0 = tvm.nd.array(np.zeros(out_shape).astype(out_buffer.dtype))
        y1 = tvm.nd.array(np.zeros(out_shape).astype(out_buffer.dtype))
        f_origin = tvm.build(origin)
        f_scheduled = tvm.build(scheduled)
        f_origin(x, y0)
        f_scheduled(x, y1)
        tvm.testing.assert_allclose(y0.numpy(), y1.numpy())


def test_1d_decompose_padding():
    @T.prim_func
    def before_decompose(x: T.Buffer(128, "int32"), y: T.Buffer(140, "int32")):
        for i in range(140):
            with T.block("block"):
                vi = T.axis.remap("S", [i])
                y[vi] = T.if_then_else(vi >= 6 and vi < 134, x[vi - 6], 0, dtype="int32")

    @T.prim_func
    def after_decompose(x: T.Buffer(128, "int32"), y: T.Buffer(140, "int32")):
        for i in T.serial(140):
            with T.block("block_pad_const"):
                vi = T.axis.spatial(140, i)
                T.reads()
                T.writes(y[vi])
                y[vi] = 0
        for i in T.serial(128):
            with T.block("block"):
                vi = T.axis.spatial(128, i)
                T.reads(x[vi])
                T.writes(y[vi + 6])
                y[vi + 6] = x[vi]

    sch = tir.Schedule(before_decompose, debug_mask="all")
    block = sch.get_block("block")
    sch.decompose_padding(block, sch.get_loops(block)[0])
    check_decompose_padding(before_decompose, sch.mod["main"], after_decompose, check_run=False)


@T.prim_func
def sum_pool_2d(
    x: T.Buffer((1, 16, 225, 225), "int8"), tensor: T.Buffer((1, 16, 225, 225), "int8")
):
    pad_temp = T.alloc_buffer([1, 16, 231, 231], dtype="int8")
    for i0, i1, i2, i3 in T.grid(1, 16, 231, 231):
        with T.block("pad_temp"):
            ax0, ax1, ax2, ax3 = T.axis.remap("SSSS", [i0, i1, i2, i3])
            pad_temp[ax0, ax1, ax2, ax3] = T.if_then_else(
                3 <= ax2 and ax2 < 228 and 3 <= ax3 and ax3 < 228,
                x[ax0, ax1, ax2 - 3, ax3 - 3],
                T.int8(0),
                dtype="int8",
            )
    for i0, i1, i2, i3, i4, i5 in T.grid(1, 16, 225, 225, 7, 7):
        with T.block("tensor"):
            ax0, ax1, ax2, ax3, rv0, rv1 = T.axis.remap("SSSSRR", [i0, i1, i2, i3, i4, i5])
            with T.init():
                tensor[ax0, ax1, ax2, ax3] = T.int8(0)
            tensor[ax0, ax1, ax2, ax3] = (
                tensor[ax0, ax1, ax2, ax3] + pad_temp[ax0, ax1, ax2 + rv0, ax3 + rv1]
            )


def test_decompose_hw_padding_direct():
    """Case 0. direct decompose"""

    @T.prim_func
    def pooling_decompose_0(
        x: T.Buffer((1, 16, 225, 225), "int8"), tensor: T.Buffer((1, 16, 225, 225), "int8")
    ):
        pad_temp = T.alloc_buffer([1, 16, 231, 231], dtype="int8")
        for i0, i1, i2, i3 in T.grid(1, 16, 231, 231):
            with T.block("pad_temp_pad_const"):
                ax0, ax1, ax2, ax3 = T.axis.remap("SSSS", [i0, i1, i2, i3])
                pad_temp[ax0, ax1, ax2, ax3] = T.int8(0)
        for i0, i1, i2, i3 in T.grid(1, 16, 225, 225):
            with T.block("pad_temp"):
                ax0, ax1, ax2, ax3 = T.axis.remap("SSSS", [i0, i1, i2, i3])
                pad_temp[ax0, ax1, ax2 + 3, ax3 + 3] = x[ax0, ax1, ax2, ax3]
        for i0, i1, i2, i3, i4, i5 in T.grid(1, 16, 225, 225, 7, 7):
            with T.block("tensor"):
                ax0, ax1, ax2, ax3, rv0, rv1 = T.axis.remap("SSSSRR", [i0, i1, i2, i3, i4, i5])
                with T.init():
                    tensor[ax0, ax1, ax2, ax3] = T.int8(0)
                tensor[ax0, ax1, ax2, ax3] = (
                    tensor[ax0, ax1, ax2, ax3] + pad_temp[ax0, ax1, ax2 + rv0, ax3 + rv1]
                )

    sch = tir.Schedule(sum_pool_2d, debug_mask="all")
    pad = sch.get_block("pad_temp")
    sch.decompose_padding(pad, sch.get_loops(pad)[0])
    check_decompose_padding(sum_pool_2d, sch.mod["main"], pooling_decompose_0, check_run=True)


def test_decompose_hw_padding_tiled():
    """Case 1. tiling and then decompose"""

    @T.prim_func
    def pooling_decompose_1(
        x: T.Buffer((1, 16, 225, 225), "int8"), tensor: T.Buffer((1, 16, 225, 225), "int8")
    ) -> None:
        pad_temp = T.alloc_buffer([1, 16, 231, 231], dtype="int8")
        for i0, i2_0, i3_0 in T.grid(1, 3, 3):
            for ax0, ax1, ax2 in T.grid(16, 81, 81):
                with T.block("pad_temp_pad_const"):
                    ax0_1 = T.axis.spatial(1, 0)
                    ax1_1 = T.axis.spatial(16, ax0)
                    ax2_1 = T.axis.spatial(231, i2_0 * 75 + ax1)
                    ax3 = T.axis.spatial(231, i3_0 * 75 + ax2)
                    T.reads()
                    T.writes(pad_temp[ax0_1, ax1_1, ax2_1, ax3])
                    pad_temp[ax0_1, ax1_1, ax2_1, ax3] = T.int8(0)
            for ax0, ax1, ax2 in T.grid(16, 81, 81):
                with T.block("pad_temp"):
                    ax0_2 = T.axis.spatial(1, 0)
                    ax1_2 = T.axis.spatial(16, ax0)
                    ax2_2 = T.axis.spatial(225, i2_0 * 75 + ax1 - 3)
                    ax3 = T.axis.spatial(225, i3_0 * 75 + ax2 - 3)
                    T.where(
                        3 <= i2_0 * 75 + ax1
                        and i2_0 * 75 + ax1 < 228
                        and 3 <= i3_0 * 75 + ax2
                        and i3_0 * 75 + ax2 < 228
                    )
                    T.reads(x[ax0_2, ax1_2, ax2_2, ax3])
                    T.writes(pad_temp[ax0_2, ax1_2, ax2_2 + 3, ax3 + 3])
                    pad_temp[ax0_2, ax1_2, ax2_2 + 3, ax3 + 3] = x[ax0_2, ax1_2, ax2_2, ax3]
            for i1, i2_1, i3_1, i4, i5 in T.grid(16, 75, 75, 7, 7):
                with T.block("tensor"):
                    ax0_3, ax1_3 = T.axis.remap("SS", [i0, i1])
                    ax2_3 = T.axis.spatial(225, i2_0 * 75 + i2_1)
                    ax3 = T.axis.spatial(225, i3_0 * 75 + i3_1)
                    rv0, rv1 = T.axis.remap("RR", [i4, i5])
                    T.reads(pad_temp[ax0_3, ax1_3, ax2_3 + rv0, ax3 + rv1])
                    T.writes(tensor[ax0_3, ax1_3, ax2_3, ax3])
                    with T.init():
                        tensor[ax0_3, ax1_3, ax2_3, ax3] = T.int8(0)
                    tensor[ax0_3, ax1_3, ax2_3, ax3] = (
                        tensor[ax0_3, ax1_3, ax2_3, ax3]
                        + pad_temp[ax0_3, ax1_3, ax2_3 + rv0, ax3 + rv1]
                    )

    sch = tir.Schedule(sum_pool_2d, debug_mask="all")
    block = sch.get_block("tensor")
    pad = sch.get_block("pad_temp")
    n, c, h, w, kh, kw = sch.get_loops(block)
    ho, hi = sch.split(h, [3, 75])
    wo, wi = sch.split(w, [3, 75])
    sch.reorder(n, ho, wo, c, hi, wi, kh, kw)
    sch.compute_at(sch.get_block("pad_temp"), wo)
    sch.decompose_padding(pad, sch.get_loops(pad)[3])
    check_decompose_padding(sum_pool_2d, sch.mod["main"], pooling_decompose_1, check_run=True)


def test_decompose_hw_padding_tiled_and_lift_pad():
    """Case 2. tiling and then decompose, lift const pad values to outer loop"""

    @T.prim_func
    def pooling_decompose_2(
        x: T.Buffer((1, 16, 225, 225), "int8"), tensor: T.Buffer((1, 16, 225, 225), "int8")
    ) -> None:
        pad_temp = T.alloc_buffer([1, 16, 231, 231], dtype="int8")
        for i0, i2_0, i3_0, ax0, ax1, ax2 in T.grid(1, 3, 3, 16, 81, 81):
            with T.block("pad_temp_pad_const"):
                ax0_1 = T.axis.spatial(1, 0)
                ax1_1 = T.axis.spatial(16, ax0)
                ax2_1 = T.axis.spatial(231, i2_0 * 75 + ax1)
                ax3 = T.axis.spatial(231, i3_0 * 75 + ax2)
                T.reads()
                T.writes(pad_temp[ax0_1, ax1_1, ax2_1, ax3])
                pad_temp[ax0_1, ax1_1, ax2_1, ax3] = T.int8(0)
        for i0, i2_0, i3_0 in T.grid(1, 3, 3):
            for ax0, ax1, ax2 in T.grid(16, 81, 81):
                with T.block("pad_temp"):
                    ax0_2 = T.axis.spatial(1, 0)
                    ax1_2 = T.axis.spatial(16, ax0)
                    ax2_2 = T.axis.spatial(225, i2_0 * 75 + ax1 - 3)
                    ax3 = T.axis.spatial(225, i3_0 * 75 + ax2 - 3)
                    T.where(
                        3 <= i2_0 * 75 + ax1
                        and i2_0 * 75 + ax1 < 228
                        and 3 <= i3_0 * 75 + ax2
                        and i3_0 * 75 + ax2 < 228
                    )
                    T.reads(x[ax0_2, ax1_2, ax2_2, ax3])
                    T.writes(pad_temp[ax0_2, ax1_2, ax2_2 + 3, ax3 + 3])
                    pad_temp[ax0_2, ax1_2, ax2_2 + 3, ax3 + 3] = x[ax0_2, ax1_2, ax2_2, ax3]
            for i1, i2_1, i3_1, i4, i5 in T.grid(16, 75, 75, 7, 7):
                with T.block("tensor"):
                    ax0_3, ax1_3 = T.axis.remap("SS", [i0, i1])
                    ax2_3 = T.axis.spatial(225, i2_0 * 75 + i2_1)
                    ax3 = T.axis.spatial(225, i3_0 * 75 + i3_1)
                    rv0, rv1 = T.axis.remap("RR", [i4, i5])
                    T.reads(pad_temp[ax0_3, ax1_3, ax2_3 + rv0, ax3 + rv1])
                    T.writes(tensor[ax0_3, ax1_3, ax2_3, ax3])
                    with T.init():
                        tensor[ax0_3, ax1_3, ax2_3, ax3] = T.int8(0)
                    tensor[ax0_3, ax1_3, ax2_3, ax3] = (
                        tensor[ax0_3, ax1_3, ax2_3, ax3]
                        + pad_temp[ax0_3, ax1_3, ax2_3 + rv0, ax3 + rv1]
                    )

    sch = tir.Schedule(sum_pool_2d, debug_mask="all")
    block = sch.get_block("tensor")
    pad = sch.get_block("pad_temp")
    n, c, h, w, kh, kw = sch.get_loops(block)
    ho, hi = sch.split(h, [3, 75])
    wo, wi = sch.split(w, [3, 75])
    sch.reorder(n, ho, wo, c, hi, wi, kh, kw)
    sch.compute_at(sch.get_block("pad_temp"), wo)
    sch.decompose_padding(pad, sch.get_loops(pad)[0])
    check_decompose_padding(sum_pool_2d, sch.mod["main"], pooling_decompose_2, check_run=True)


def test_decompose_hw_padding_non_perfect_tiled():
    """Case 3. non-perfect tiling and then decompose"""

    @T.prim_func
    def pooling_decompose_3(
        x: T.Buffer((1, 16, 225, 225), "int8"), tensor: T.Buffer((1, 16, 225, 225), "int8")
    ) -> None:
        pad_temp = T.alloc_buffer([1, 16, 231, 231], dtype="int8")
        for i0, i2_0, i3_0 in T.grid(1, 3, 3):
            for ax0, ax1, ax2 in T.grid(16, 86, 86):
                with T.block("pad_temp_pad_const"):
                    ax0_1 = T.axis.spatial(1, 0)
                    ax1_1 = T.axis.spatial(16, ax0)
                    ax2_1 = T.axis.spatial(231, i2_0 * 80 + ax1)
                    ax3 = T.axis.spatial(231, i3_0 * 80 + ax2)
                    T.where(i2_0 * 80 + ax1 < 231 and i3_0 * 80 + ax2 < 231)
                    T.reads()
                    T.writes(pad_temp[ax0_1, ax1_1, ax2_1, ax3])
                    pad_temp[ax0_1, ax1_1, ax2_1, ax3] = T.int8(0)
            for ax0, ax1, ax2 in T.grid(16, 86, 86):
                with T.block("pad_temp"):
                    ax0_2 = T.axis.spatial(1, 0)
                    ax1_2 = T.axis.spatial(16, ax0)
                    ax2_2 = T.axis.spatial(225, i2_0 * 80 + ax1 - 3)
                    ax3 = T.axis.spatial(225, i3_0 * 80 + ax2 - 3)
                    T.where(
                        3 <= i2_0 * 80 + ax1
                        and i2_0 * 80 + ax1 < 228
                        and 3 <= i3_0 * 80 + ax2
                        and i3_0 * 80 + ax2 < 228
                        and i2_0 * 80 + ax1 < 231
                        and i3_0 * 80 + ax2 < 231
                    )
                    T.reads(x[ax0_2, ax1_2, ax2_2, ax3])
                    T.writes(pad_temp[ax0_2, ax1_2, ax2_2 + 3, ax3 + 3])
                    pad_temp[ax0_2, ax1_2, ax2_2 + 3, ax3 + 3] = x[ax0_2, ax1_2, ax2_2, ax3]
            for i1, i2_1, i3_1, i4, i5 in T.grid(16, 80, 80, 7, 7):
                with T.block("tensor"):
                    ax0_3, ax1_3 = T.axis.remap("SS", [i0, i1])
                    ax2_3 = T.axis.spatial(225, i2_0 * 80 + i2_1)
                    ax3 = T.axis.spatial(225, i3_0 * 80 + i3_1)
                    rv0, rv1 = T.axis.remap("RR", [i4, i5])
                    T.where(i2_0 * 80 + i2_1 < 225 and i3_0 * 80 + i3_1 < 225)
                    T.reads(pad_temp[ax0_3, ax1_3, ax2_3 + rv0, ax3 + rv1])
                    T.writes(tensor[ax0_3, ax1_3, ax2_3, ax3])
                    with T.init():
                        tensor[ax0_3, ax1_3, ax2_3, ax3] = T.int8(0)
                    tensor[ax0_3, ax1_3, ax2_3, ax3] = (
                        tensor[ax0_3, ax1_3, ax2_3, ax3]
                        + pad_temp[ax0_3, ax1_3, ax2_3 + rv0, ax3 + rv1]
                    )

    sch = tir.Schedule(sum_pool_2d, debug_mask="all")
    block = sch.get_block("tensor")
    pad = sch.get_block("pad_temp")
    n, c, h, w, kh, kw = sch.get_loops(block)
    ho, hi = sch.split(h, [None, 80])
    wo, wi = sch.split(w, [None, 80])
    sch.reorder(n, ho, wo, c, hi, wi, kh, kw)
    sch.compute_at(sch.get_block("pad_temp"), wo)
    sch.decompose_padding(pad, sch.get_loops(pad)[3])
    check_decompose_padding(sum_pool_2d, sch.mod["main"], pooling_decompose_3, check_run=True)


def test_decompose_wrt_single_child_subtree():
    """Test the case when the decompose position is under the single child subtree"""

    @T.prim_func
    def pad_op(
<<<<<<< HEAD
        x: T.Buffer[(1, 16, 225, 225), "int8"], y: T.Buffer([1, 16, 231, 231], dtype="int8")
=======
        x: T.Buffer((1, 16, 225, 225), "int8"),
        y: T.Buffer((1, 16, 231, 231), dtype="int8"),
>>>>>>> 6c343613
    ):
        for i0, i1, i2, i3 in T.grid(1, 16, 231, 231):
            with T.block("pad_temp"):
                ax0, ax1, ax2, ax3 = T.axis.remap("SSSS", [i0, i1, i2, i3])
                y[ax0, ax1, ax2, ax3] = T.if_then_else(
                    3 <= ax2 and ax2 < 228 and 3 <= ax3 and ax3 < 228,
                    x[ax0, ax1, ax2 - 3, ax3 - 3],
                    T.int8(0),
                    dtype="int8",
                )

    @T.prim_func
    def pad_op_after(
<<<<<<< HEAD
        x: T.Buffer[(1, 16, 225, 225), "int8"], y: T.Buffer[(1, 16, 231, 231), "int8"]
=======
        x: T.Buffer((1, 16, 225, 225), "int8"), y: T.Buffer((1, 16, 231, 231), "int8")
>>>>>>> 6c343613
    ):
        for i0, i1 in T.grid(1, 16):
            for i2, i3 in T.grid(231, 231):
                with T.block("pad_temp_pad_const"):
                    ax0 = T.axis.spatial(1, 0)
                    ax1, ax2, ax3 = T.axis.remap("SSS", [i1, i2, i3])
                    y[ax0, ax1, ax2, ax3] = T.int8(0)
            for i2, i3 in T.grid(225, 225):
                with T.block("pad_temp"):
                    ax0 = T.axis.spatial(1, 0)
                    ax1, ax2, ax3 = T.axis.remap("SSS", [i1, i2, i3])
                    y[ax0, ax1, ax2 + 3, ax3 + 3] = x[ax0, ax1, ax2, ax3]

    sch = tir.Schedule(pad_op, debug_mask="all")
    pad = sch.get_block("pad_temp")
    _, _, h, _ = sch.get_loops(pad)
    sch.decompose_padding(pad, h)
    check_decompose_padding(pad_op, sch.mod["main"], pad_op_after, check_run=True)


def test_not_to_decompose_trivial_predicate():
    """Test the case when the padding condition is trivial"""

    @T.prim_func
    def trivial_pad(
<<<<<<< HEAD
        x: T.Buffer[(1, 16, 225, 225), "int8"], y: T.Buffer([1, 16, 225, 225], dtype="int8")
=======
        x: T.Buffer((1, 16, 225, 225), "int8"), y: T.Buffer([1, 16, 225, 225], dtype="int8")
>>>>>>> 6c343613
    ):
        for i0, i1, i2, i3 in T.grid(1, 16, 225, 225):
            with T.block("pad_temp"):
                ax0, ax1, ax2, ax3 = T.axis.remap("SSSS", [i0, i1, i2, i3])
                y[ax0, ax1, ax2, ax3] = T.if_then_else(
                    0 <= ax2 and ax2 < 225 and 0 <= ax3 and ax3 < 225,
                    x[ax0, ax1, ax2, ax3],
                    T.int8(0),
                    dtype="int8",
                )

    sch = tir.Schedule(trivial_pad, debug_mask="all")
    pad = sch.get_block("pad_temp")
    _, _, h, _ = sch.get_loops(pad)
    assert not sch.can_decompose_padding(pad, h)


if __name__ == "__main__":
    tvm.testing.main()<|MERGE_RESOLUTION|>--- conflicted
+++ resolved
@@ -314,12 +314,8 @@
 
     @T.prim_func
     def pad_op(
-<<<<<<< HEAD
-        x: T.Buffer[(1, 16, 225, 225), "int8"], y: T.Buffer([1, 16, 231, 231], dtype="int8")
-=======
         x: T.Buffer((1, 16, 225, 225), "int8"),
         y: T.Buffer((1, 16, 231, 231), dtype="int8"),
->>>>>>> 6c343613
     ):
         for i0, i1, i2, i3 in T.grid(1, 16, 231, 231):
             with T.block("pad_temp"):
@@ -333,11 +329,7 @@
 
     @T.prim_func
     def pad_op_after(
-<<<<<<< HEAD
-        x: T.Buffer[(1, 16, 225, 225), "int8"], y: T.Buffer[(1, 16, 231, 231), "int8"]
-=======
         x: T.Buffer((1, 16, 225, 225), "int8"), y: T.Buffer((1, 16, 231, 231), "int8")
->>>>>>> 6c343613
     ):
         for i0, i1 in T.grid(1, 16):
             for i2, i3 in T.grid(231, 231):
@@ -363,11 +355,7 @@
 
     @T.prim_func
     def trivial_pad(
-<<<<<<< HEAD
-        x: T.Buffer[(1, 16, 225, 225), "int8"], y: T.Buffer([1, 16, 225, 225], dtype="int8")
-=======
         x: T.Buffer((1, 16, 225, 225), "int8"), y: T.Buffer([1, 16, 225, 225], dtype="int8")
->>>>>>> 6c343613
     ):
         for i0, i1, i2, i3 in T.grid(1, 16, 225, 225):
             with T.block("pad_temp"):
