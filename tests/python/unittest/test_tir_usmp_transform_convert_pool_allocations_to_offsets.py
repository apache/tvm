--- conflicted
+++ resolved
@@ -74,18 +74,9 @@
     def tvmgen_default_fused_cast_subtract(placeholder_2: T.handle, placeholder_3: T.handle, T_subtract: T.handle) -> None:
         # function attr dict
         T.func_attr({"global_symbol": "tvmgen_default_fused_cast_subtract", "tir.noalias": True})
-<<<<<<< HEAD
-        placeholder_4 = T.match_buffer(placeholder_2, [150528], dtype="uint8", elem_offset=0, align=128, offset_factor=1)
-        placeholder_5 = T.match_buffer(placeholder_3, [1], dtype="int16", elem_offset=0, align=128, offset_factor=1)
-        T_subtract_1 = T.match_buffer(T_subtract, [452], dtype="int16", elem_offset=0, align=128, offset_factor=1)
-=======
         placeholder_4 = T.match_buffer(placeholder_2, [150528], dtype="uint8", elem_offset=0, align=64, offset_factor=1)
-        T.preflattened_buffer(placeholder_4, [150528], dtype="uint8", elem_offset=0, align=64, offset_factor=1)
         placeholder_5 = T.match_buffer(placeholder_3, [1], dtype="int16", elem_offset=0, align=64, offset_factor=1)
-        T.preflattened_buffer(placeholder_5, [1], dtype="int16", elem_offset=0, align=64, offset_factor=1)
         T_subtract_1 = T.match_buffer(T_subtract, [452], dtype="int16", elem_offset=0, align=64, offset_factor=1)
-        T.preflattened_buffer(T_subtract_1, [452], dtype="int16", elem_offset=0, align=64, offset_factor=1)
->>>>>>> bec9f16d
         # body
         for ax0_ax1_fused_1 in T.serial(0, 224):
             for ax2_1, ax3_inner_1 in T.grid(224, 3):
@@ -95,21 +86,10 @@
     def tvmgen_default_fused_nn_conv2d_add_fixed_point_multiply_clip_cast(placeholder_62: T.handle, placeholder_63: T.handle, placeholder_64: T.handle, T_cast_20: T.handle) -> None:
         # function attr dict
         T.func_attr({"global_symbol": "tvmgen_default_fused_nn_conv2d_add_fixed_point_multiply_clip_cast", "tir.noalias": True})
-<<<<<<< HEAD
-        placeholder_65 = T.match_buffer(placeholder_62, [150528], dtype="int16", elem_offset=0, align=128, offset_factor=1)
-        placeholder_66 = T.match_buffer(placeholder_63, [9408], dtype="int16", elem_offset=0, align=128, offset_factor=1)
-        placeholder_67 = T.match_buffer(placeholder_64, [64], dtype="int32", elem_offset=0, align=128, offset_factor=1)
-        T_cast_21 = T.match_buffer(T_cast_20, [289], dtype="uint8", elem_offset=0, align=128, offset_factor=1)
-=======
         placeholder_65 = T.match_buffer(placeholder_62, [150528], dtype="int16", elem_offset=0, align=64, offset_factor=1)
-        T.preflattened_buffer(placeholder_65, [150528], dtype="int16", elem_offset=0, align=64, offset_factor=1)
         placeholder_66 = T.match_buffer(placeholder_63, [9408], dtype="int16", elem_offset=0, align=64, offset_factor=1)
-        T.preflattened_buffer(placeholder_66, [9408], dtype="int16", elem_offset=0, align=64, offset_factor=1)
         placeholder_67 = T.match_buffer(placeholder_64, [64], dtype="int32", elem_offset=0, align=64, offset_factor=1)
-        T.preflattened_buffer(placeholder_67, [64], dtype="int32", elem_offset=0, align=64, offset_factor=1)
         T_cast_21 = T.match_buffer(T_cast_20, [289], dtype="uint8", elem_offset=0, align=64, offset_factor=1)
-        T.preflattened_buffer(T_cast_21, [289], dtype="uint8", elem_offset=0, align=64, offset_factor=1)
->>>>>>> bec9f16d
         # body
         PaddedInput_7_data = T.allocate([157323], "int16", "global")
         PaddedInput_7 = T.buffer_decl(shape=[157323], dtype="int16", data=PaddedInput_7_data)
@@ -130,15 +110,8 @@
     def tvmgen_default_fused_nn_max_pool2d_cast(placeholder_28: T.handle, T_cast_6: T.handle) -> None:
         # function attr dict
         T.func_attr({"global_symbol": "tvmgen_default_fused_nn_max_pool2d_cast", "tir.noalias": True})
-<<<<<<< HEAD
-        placeholder_29 = T.match_buffer(placeholder_28, [802816], dtype="uint8", elem_offset=0, align=128, offset_factor=1)
-        T_cast_7 = T.match_buffer(T_cast_6, [177], dtype="int16", elem_offset=0, align=128, offset_factor=1)
-=======
         placeholder_29 = T.match_buffer(placeholder_28, [802816], dtype="uint8", elem_offset=0, align=64, offset_factor=1)
-        T.preflattened_buffer(placeholder_29, [802816], dtype="uint8", elem_offset=0, align=64, offset_factor=1)
         T_cast_7 = T.match_buffer(T_cast_6, [177], dtype="int16", elem_offset=0, align=64, offset_factor=1)
-        T.preflattened_buffer(T_cast_7, [177], dtype="int16", elem_offset=0, align=64, offset_factor=1)
->>>>>>> bec9f16d
         # body
         tensor_2_data = T.allocate([200704], "uint8", "global")
         tensor_2 = T.buffer_decl(shape=[200704], dtype="uint8", data=tensor_2_data)
