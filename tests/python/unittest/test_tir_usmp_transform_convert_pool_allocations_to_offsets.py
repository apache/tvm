--- conflicted
+++ resolved
@@ -164,11 +164,7 @@
         slow_memory_7_buffer_var = T.match_buffer(slow_memory_7_var, [1418528], dtype="uint8", strides=[1], elem_offset=0, align=16)
         # body
         tensor_2_let = T.Buffer([200704], dtype="uint8")
-<<<<<<< HEAD
-        with T.let(tensor_2_let.data, T.address_of(fast_memory_6_buffer_var[0], dtype="handle")):
-=======
         with T.LetStmt(T.address_of(fast_memory_6_buffer_var[0], dtype="handle"), var=tensor_2_let.data):
->>>>>>> 6c343613
             for ax0_ax1_fused_4, ax2_4 in T.grid(56, 56):
                 for ax3_init in T.serial(0, 64):
                     tensor_2_let[ax0_ax1_fused_4 * 3584 + ax2_4 * 64 + ax3_init] = T.uint8(0)
@@ -198,20 +194,12 @@
         slow_memory_5_buffer_var = T.match_buffer(slow_memory_5_var, [1418528], dtype="uint8", strides=[1], elem_offset=0, align=16)
         # body
         PaddedInput_7_let = T.Buffer([157323], "int16")
-<<<<<<< HEAD
-        with T.let(PaddedInput_7_let.data, T.address_of(slow_memory_5_buffer_var[802816], dtype="handle")):
-=======
         with T.LetStmt(T.address_of(slow_memory_5_buffer_var[802816], dtype="handle"), var=PaddedInput_7_let.data):
->>>>>>> 6c343613
             for i0_i1_fused_7, i2_7, i3_7 in T.grid(229, 229, 3):
                 PaddedInput_7_let[i0_i1_fused_7 * 687 + i2_7 * 3 + i3_7] = T.if_then_else(2 <= i0_i1_fused_7 and i0_i1_fused_7 < 226 and 2 <= i2_7 and i2_7 < 226, placeholder_65[i0_i1_fused_7 * 672 + i2_7 * 3 + i3_7 - 1350], T.int16(0), dtype="int16")
             for ax0_ax1_fused_ax2_fused_7 in T.serial(0, 12544):
                 Conv2dOutput_7_let = T.Buffer([64], "int32")
-<<<<<<< HEAD
-                with T.let(Conv2dOutput_7_let.data, T.address_of(fast_memory_4_buffer_var[0], dtype="handle")):
-=======
                 with T.LetStmt(T.address_of(fast_memory_4_buffer_var[0], dtype="handle"), var=Conv2dOutput_7_let.data):
->>>>>>> 6c343613
                     for ff_3 in T.serial(0, 64):
                         Conv2dOutput_7_let[ff_3] = 0
                         for ry_2, rx_2, rc_7 in T.grid(7, 7, 3):
@@ -411,20 +399,12 @@
         global_workspace_5_buffer_var = T.match_buffer(global_workspace_5_var, [7920256], dtype="uint8", strides=[1], elem_offset=0, align=16)
         # body
         PaddedInput_3_let = T.Buffer([360000], 'int16')
-<<<<<<< HEAD
-        with T.let(PaddedInput_3_let.data, T.address_of(global_workspace_5_buffer_var[6480000], dtype="handle")):
-=======
         with T.LetStmt(T.address_of(global_workspace_5_buffer_var[6480000], dtype="handle"), var=PaddedInput_3_let.data):
->>>>>>> 6c343613
             for i0_i1_fused_3, i2_3, i3_3 in T.grid(75, 75, 64):
                 PaddedInput_3_let[i0_i1_fused_3 * 4800 + i2_3 * 64 + i3_3] = placeholder_29[i0_i1_fused_3 * 4800 + i2_3 * 64 + i3_3]
             for ax0_ax1_fused_ax2_fused_3 in T.serial(0, 5625):
                 Conv2dOutput_3_let = T.Buffer([64], 'int32')
-<<<<<<< HEAD
-                with T.let(Conv2dOutput_3_let.data, T.address_of(global_workspace_5_buffer_var[7200000], dtype="handle")):
-=======
                 with T.LetStmt(T.address_of(global_workspace_5_buffer_var[7200000], dtype="handle"), var=Conv2dOutput_3_let.data):
->>>>>>> 6c343613
                     for ax3_outer_2 in T.serial(0, 4):
                         for ff_3 in T.serial(0, 64):
                             Conv2dOutput_3_let[ff_3] = 0
@@ -442,20 +422,12 @@
         global_workspace_4_buffer_var = T.match_buffer(global_workspace_4_var, [7920256], dtype="uint8", strides=[1], elem_offset=0, align=16)
         # body
         PaddedInput_2_let = T.Buffer([360000], "int16")
-<<<<<<< HEAD
-        with T.let(PaddedInput_2_let.data, T.address_of(global_workspace_4_buffer_var[7200000], dtype="handle")):
-=======
         with T.LetStmt(T.address_of(global_workspace_4_buffer_var[7200000], dtype="handle"), var=PaddedInput_2_let.data):
->>>>>>> 6c343613
             for i0_i1_fused_2, i2_2, i3_2 in T.grid(75, 75, 64):
                 PaddedInput_2_let[i0_i1_fused_2 * 4800 + i2_2 * 64 + i3_2] = placeholder_19[i0_i1_fused_2 * 4800 + i2_2 * 64 + i3_2]
             for ax0_ax1_fused_ax2_fused_2 in T.serial(0, 5625):
                 Conv2dOutput_2_let = T.Buffer([64], 'int32')
-<<<<<<< HEAD
-                with T.let(Conv2dOutput_2_let.data, T.address_of(global_workspace_4_buffer_var[7920000], dtype="handle")):
-=======
                 with T.LetStmt(T.address_of(global_workspace_4_buffer_var[7920000], dtype="handle"), var=Conv2dOutput_2_let.data):
->>>>>>> 6c343613
                     for ax3_outer_1 in T.serial(0, 4):
                         for ff_2 in T.serial(0, 64):
                             Conv2dOutput_2_let[ff_2] = 0
@@ -473,20 +445,12 @@
         global_workspace_2_buffer_var = T.match_buffer(global_workspace_2_var, [7920256], dtype="uint8", strides=[1], elem_offset=0, align=16)
         # body
         PaddedInput_let = T.Buffer([360000], "int16")
-<<<<<<< HEAD
-        with T.let(PaddedInput_let.data, T.address_of(global_workspace_2_buffer_var[7200000], dtype="handle")):
-=======
         with T.LetStmt(T.address_of(global_workspace_2_buffer_var[7200000], dtype="handle"), var=PaddedInput_let.data):
->>>>>>> 6c343613
             for i0_i1_fused, i2, i3 in T.grid(75, 75, 64):
                 PaddedInput_let[i0_i1_fused * 4800 + i2 * 64 + i3] = placeholder_7[i0_i1_fused * 4800 + i2 * 64 + i3]
             for ax0_ax1_fused_ax2_fused in T.serial(0, 5625):
                 Conv2dOutput_let = T.Buffer([64], "int32")
-<<<<<<< HEAD
-                with T.let(Conv2dOutput_let.data, T.address_of(global_workspace_2_buffer_var[7920000], dtype="handle")):
-=======
                 with T.LetStmt(T.address_of(global_workspace_2_buffer_var[7920000], dtype="handle"), var=Conv2dOutput_let.data):
->>>>>>> 6c343613
                     for ff in T.serial(0, 64):
                         Conv2dOutput_let[ff] = 0
                         for rc in T.serial(0, 64):
@@ -503,20 +467,12 @@
         global_workspace_3_buffer_var = T.match_buffer(global_workspace_3_var, [7920256], dtype="uint8", strides=[1], elem_offset=0, align=16)
         # body
         PaddedInput_1_let = T.Buffer([379456], "int16")
-<<<<<<< HEAD
-        with T.let(PaddedInput_1_let.data, T.address_of(global_workspace_3_buffer_var[0], dtype="handle")):
-=======
         with T.LetStmt(T.address_of(global_workspace_3_buffer_var[0], dtype="handle"), var=PaddedInput_1_let.data):
->>>>>>> 6c343613
             for i0_i1_fused_1, i2_1, i3_1 in T.grid(77, 77, 64):
                 PaddedInput_1_let[i0_i1_fused_1 * 4928 + i2_1 * 64 + i3_1] = T.if_then_else(1 <= i0_i1_fused_1 and i0_i1_fused_1 < 76 and 1 <= i2_1 and i2_1 < 76, placeholder_13[i0_i1_fused_1 * 4800 + i2_1 * 64 + i3_1 - 4864], T.int16(0), dtype="int16")
             for ax0_ax1_fused_ax2_fused_1 in T.serial(0, 5625):
                 Conv2dOutput_1_let = T.Buffer([64], "int32")
-<<<<<<< HEAD
-                with T.let(Conv2dOutput_1_let.data, T.address_of(global_workspace_3_buffer_var[7200000], dtype="handle")):
-=======
                 with T.LetStmt(T.address_of(global_workspace_3_buffer_var[7200000], dtype="handle"), var=Conv2dOutput_1_let.data):
->>>>>>> 6c343613
                     for ff_1 in T.serial(0, 64):
                         Conv2dOutput_1_let[ff_1] = 0
                         for ry, rx, rc_1 in T.grid(3, 3, 64):
@@ -606,13 +562,9 @@
             global_workspace_1_var, [40], dtype="uint8", strides=[1], elem_offset=0, align=16
         )
         dense_let = T.Buffer([10], "int32")
-<<<<<<< HEAD
-        with T.let(dense_let.data, T.address_of(global_workspace_1_buffer_var[0], dtype="handle")):
-=======
         with T.LetStmt(
             T.address_of(global_workspace_1_buffer_var[0], dtype="handle"), var=dense_let.data
         ):
->>>>>>> 6c343613
             T.evaluate(
                 T.call_extern(
                     "intrin_function",
