--- conflicted
+++ resolved
@@ -56,7 +56,7 @@
 
     with open(os.path.join(extract_dir, "metadata.json")) as json_f:
         metadata = json.load(json_f)
-        assert metadata["version"] == 4
+        assert metadata["version"] == 5
         assert metadata["model_name"] == "add"
         export_datetime = datetime.datetime.strptime(
             metadata["export_datetime"], "%Y-%m-%d %H:%M:%SZ"
@@ -141,11 +141,7 @@
 
         with open(os.path.join(extract_dir, "metadata.json")) as json_f:
             metadata = json.load(json_f)
-<<<<<<< HEAD
-            assert metadata["version"] == 3
-=======
-            assert metadata["version"] == 4
->>>>>>> e3e03df3
+            assert metadata["version"] == 5
             assert metadata["model_name"] == "add"
             export_datetime = datetime.datetime.strptime(
                 metadata["export_datetime"], "%Y-%m-%d %H:%M:%SZ"
@@ -225,11 +221,7 @@
 
         with open(os.path.join(extract_dir, "metadata.json")) as json_f:
             metadata = json.load(json_f)
-<<<<<<< HEAD
-            assert metadata["version"] == 3
-=======
-            assert metadata["version"] == 4
->>>>>>> e3e03df3
+            assert metadata["version"] == 5
             assert metadata["model_name"] == "add"
             export_datetime = datetime.datetime.strptime(
                 metadata["export_datetime"], "%Y-%m-%d %H:%M:%SZ"
@@ -308,11 +300,7 @@
 
     with open(os.path.join(extract_dir, "metadata.json")) as json_f:
         metadata = json.load(json_f)
-<<<<<<< HEAD
-        assert metadata["version"] == 3
-=======
-        assert metadata["version"] == 4
->>>>>>> e3e03df3
+        assert metadata["version"] == 5
         assert metadata["model_name"] == "qnn_conv2d"
         export_datetime = datetime.datetime.strptime(
             metadata["export_datetime"], "%Y-%m-%d %H:%M:%SZ"
