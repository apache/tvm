--- conflicted
+++ resolved
@@ -578,11 +578,7 @@
     divisor = 5
 
     @T.prim_func
-<<<<<<< HEAD
-    def func(A: T.Buffer[(N, 2), "int32"]):
-=======
     def func(A: T.Buffer((N, 2), "int32")):
->>>>>>> 6c343613
         for i in T.serial(N):
             with T.block("A"):
                 v_i = T.axis.spatial(N, i)
