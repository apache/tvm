--- conflicted
+++ resolved
@@ -40,11 +40,7 @@
             for j in T.serial(0, 16):
                 C[i, j] = B_new[0, j] * 2.0
 
-<<<<<<< HEAD
-    def expected(input_A: T.Buffer[(16, 16), "float32"], input_C: T.Buffer[(16, 16), "float32"]):
-=======
     def expected(input_A: T.Buffer((16, 16), "float32"), input_C: T.Buffer((16, 16), "float32")):
->>>>>>> 6c343613
         A = T.Buffer(256, dtype="float32", data=input_A.data)
         C = T.Buffer(256, dtype="float32", data=input_C.data)
         for i in T.serial(0, 16):
@@ -75,11 +71,7 @@
             for j in T.serial(0, 16):
                 C[i, j] = B_new[0, j] * 2.0
 
-<<<<<<< HEAD
-    def expected(input_A: T.Buffer[(16, 16), "float32"], input_C: T.Buffer[(16, 16), "float32"]):
-=======
     def expected(input_A: T.Buffer((16, 16), "float32"), input_C: T.Buffer((16, 16), "float32")):
->>>>>>> 6c343613
         A = T.Buffer(256, dtype="float32", data=input_A.data)
         C = T.Buffer(256, dtype="float32", data=input_C.data)
         for i in T.serial(0, 16):
@@ -108,11 +100,7 @@
         for j in range(0, 16):
             C[i0 * 4 + i1 * 2 + i2, j] = B[0, j] * 2.0
 
-<<<<<<< HEAD
-    def expected(input_A: T.Buffer[(16, 16), "float32"], input_C: T.Buffer[(16, 16), "float32"]):
-=======
     def expected(input_A: T.Buffer((16, 16), "float32"), input_C: T.Buffer((16, 16), "float32")):
->>>>>>> 6c343613
         A = T.Buffer(256, dtype="float32", data=input_A.data)
         C = T.Buffer(256, dtype="float32", data=input_C.data)
 
@@ -171,11 +159,7 @@
             C[i, j] = A[i, j] + B[i, j]
             D[i, j] = C[i, j] * 2.0
 
-<<<<<<< HEAD
-    def expected(input_A: T.Buffer[(4, 32), "float32"], input_D: T.Buffer[(4, 32), "float32"]):
-=======
     def expected(input_A: T.Buffer((4, 32), "float32"), input_D: T.Buffer((4, 32), "float32")):
->>>>>>> 6c343613
         A = T.Buffer(128, "float32", data=input_A.data)
         D = T.Buffer(128, "float32", data=input_D.data)
 
@@ -201,11 +185,7 @@
             for i1, j in T.grid(4, 16):
                 C[i0 * 4 + i1, j] = B_1[i1, j] * 2.0
 
-<<<<<<< HEAD
-    def expected(input_A: T.Buffer[(16, 16), "float32"], input_C: T.Buffer[(16, 16), "float32"]):
-=======
     def expected(input_A: T.Buffer((16, 16), "float32"), input_C: T.Buffer((16, 16), "float32")):
->>>>>>> 6c343613
         A = T.Buffer(256, dtype="float32", data=input_A.data)
         C = T.Buffer(256, dtype="float32", data=input_C.data)
         for i0 in T.serial(0, 4):
@@ -226,11 +206,7 @@
         for i0 in T.serial(10):
             B[i0] = A[i0]
 
-<<<<<<< HEAD
-    def expected(input_A: T.Buffer[10, "bool"], input_B: T.Buffer[10, "bool"]) -> None:
-=======
     def expected(input_A: T.Buffer(10, "bool"), input_B: T.Buffer(10, "bool")) -> None:
->>>>>>> 6c343613
         A = T.Buffer(10, dtype="int8", data=input_A.data)
         B = T.Buffer(10, dtype="int8", data=input_B.data)
         # body
