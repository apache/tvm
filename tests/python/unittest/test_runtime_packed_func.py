--- conflicted
+++ resolved
@@ -96,8 +96,6 @@
     x = tvm._api_internal._context_test(x, x.device_type, x.device_id)
     assert x == tvm.opencl(10)
 
-<<<<<<< HEAD
-=======
 def test_trace_default_action():
     n = 2
     x = tvm.placeholder((n,n,n), name="X", dtype="float32")
@@ -269,7 +267,6 @@
     for t in ["float64", "float32"]:
         check_assign(t)
 
->>>>>>> 135c4b44
 if __name__ == "__main__":
     test_empty_array()
     test_get_global()
@@ -277,9 +274,6 @@
     test_convert()
     test_return_func()
     test_byte_array()
-<<<<<<< HEAD
-    test_ctx()
-=======
     test_ctx()
     test_trace_expr_assign()
     test_trace_expr_sum_generated()
@@ -288,4 +282,3 @@
     test_trace_default_action()
     test_trace_can_change_traced_value_int()
     test_trace_can_change_traced_value_float()
->>>>>>> 135c4b44
