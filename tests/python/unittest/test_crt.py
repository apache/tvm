# Licensed to the Apache Software Foundation (ASF) under one
# or more contributor license agreements.  See the NOTICE file
# distributed with this work for additional information
# regarding copyright ownership.  The ASF licenses this file
# to you under the Apache License, Version 2.0 (the
# "License"); you may not use this file except in compliance
# with the License.  You may obtain a copy of the License at
#
#   http://www.apache.org/licenses/LICENSE-2.0
#
# Unless required by applicable law or agreed to in writing,
# software distributed under the License is distributed on an
# "AS IS" BASIS, WITHOUT WARRANTIES OR CONDITIONS OF ANY
# KIND, either express or implied.  See the License for the
# specific language governing permissions and limitations
# under the License.

"""Test C runtime"""

import pathlib
import pytest

import numpy as np

import tvm
import tvm.relay
import tvm.testing
from tvm.target import Target
from tvm.relay.backend import Runtime
from tvm.relay.backend import Executor

pytest.importorskip("pty")

BUILD = True
DEBUG = False

TARGET = tvm.target.target.micro("host")


def _make_sess_from_op(temp_dir, op_name, sched, arg_bufs):
    runtime = Runtime("crt", {"system-lib": True})
    with tvm.transform.PassContext(opt_level=3, config={"tir.disable_vectorize": True}):
        mod = tvm.build(sched, arg_bufs, Target(TARGET, TARGET), runtime=runtime, name=op_name)

    return _make_session(temp_dir, mod)


def _make_session(temp_dir, mod):
    template_project_dir = pathlib.Path(tvm.micro.get_microtvm_template_projects("crt"))
    project = tvm.micro.generate_project(
        template_project_dir, mod, temp_dir / "project", {"verbose": 1}
    )
    project.build()
    project.flash()
    return tvm.micro.Session(project.transport())


def _make_add_sess(temp_dir):
    a = tvm.te.placeholder((2,), dtype="int8")
    b = tvm.te.placeholder((1,), dtype="int8")
    c = tvm.te.compute(a.shape, lambda i: a[i] + b[0], name="c")
    sched = tvm.te.create_schedule(c.op)
    return _make_sess_from_op(temp_dir, "add", sched, [a, b, c])


@tvm.testing.requires_micro
def test_compile_runtime():
    """Test compiling the on-device runtime."""

    temp_dir = tvm.contrib.utils.tempdir()

    with _make_add_sess(temp_dir) as sess:
        a_data = tvm.nd.array(np.array([2, 3], dtype="int8"), device=sess.device)
        assert (a_data.numpy() == np.array([2, 3])).all()
        b_data = tvm.nd.array(np.array([4], dtype="int8"), device=sess.device)
        assert (b_data.numpy() == np.array([4])).all()
        c_data = tvm.nd.array(np.array([0, 0], dtype="int8"), device=sess.device)
        assert (c_data.numpy() == np.array([0, 0])).all()

        system_lib = sess.get_system_lib()
        system_lib.get_function("add")(a_data, b_data, c_data)
        assert (c_data.numpy() == np.array([6, 7])).all()


@tvm.testing.requires_micro
def test_compile_runtime_llvm():
    """Test targeting the on-device runtime with the llvm backend."""
    global TARGET
    old_target = TARGET
    try:
        # NOTE: test_compile_runtime uses the "c" backend--re run it using the llvm backend.
        target_str = str(TARGET)
        assert target_str.startswith("c ")
        TARGET = tvm.target.Target("llvm " + str(TARGET)[len("c ") :])

        test_compile_runtime()

    finally:
        TARGET = old_target


@tvm.testing.requires_micro
def test_reset():
    """Test when the remote end resets during a session."""

    temp_dir = tvm.contrib.utils.tempdir()

    with _make_add_sess(temp_dir) as sess:
        try:
            sess._rpc.get_function("tvm.testing.reset_server")()
            assert False, "expected to raise SessionTerminatedError; did not raise"
        except tvm.micro.SessionTerminatedError:
            pass


@tvm.testing.requires_micro
def test_graph_executor():
    """Test use of the graph executor with microTVM."""

    temp_dir = tvm.contrib.utils.tempdir()
    relay_mod = tvm.relay.fromtext(
        """
      #[version = "0.0.5"]
      def @main(%a : Tensor[(1, 2), uint8], %b : Tensor[(1, 2), uint8]) {
          %0 = %a + %b;
          %0
      }"""
    )

    runtime = Runtime("crt", {"system-lib": True})
    with tvm.transform.PassContext(opt_level=3, config={"tir.disable_vectorize": True}):
        factory = tvm.relay.build(relay_mod, target=TARGET, runtime=runtime)

    def do_test(graph_mod):

        a_data = tvm.nd.array(np.array([2, 3], dtype="uint8"), device=sess.device)
        assert (a_data.numpy() == np.array([2, 3])).all()
        b_data = tvm.nd.array(np.array([4, 7], dtype="uint8"), device=sess.device)
        assert (b_data.numpy() == np.array([4, 7])).all()

        assert graph_mod.get_input_index("a") == 0
        assert graph_mod.get_input_index("b") == 1

        graph_mod.run(a=a_data, b=b_data)

        out = graph_mod.get_output(0)
        assert (out.numpy() == np.array([6, 10])).all()

    with _make_session(temp_dir, factory) as sess:

        graph_mod_local = tvm.micro.create_local_graph_executor(
            factory.get_graph_json(), sess.get_system_lib(), sess.device
        )

        do_test(graph_mod_local)

        graph_mod = tvm.contrib.graph_executor.create(
            factory.get_graph_json(), sess.get_system_lib(), sess.device
        )

        do_test(graph_mod)


@tvm.testing.requires_micro
def test_aot_executor():
    """Test use of the AOT executor with microTVM."""

    temp_dir = tvm.contrib.utils.tempdir()
    relay_mod = tvm.relay.fromtext(
        """
      #[version = "0.0.5"]
      def @main(%a : Tensor[(1, 2), uint8], %b : Tensor[(1, 2), uint8]) {
          %0 = %a + %b;
          %0
      }"""
    )

    runtime = Runtime("crt", {"system-lib": True})
    executor = Executor("aot")
    with tvm.transform.PassContext(opt_level=3, config={"tir.disable_vectorize": True}):
        factory = tvm.relay.build(relay_mod, target=TARGET, runtime=runtime, executor=executor)

    def do_test():
        aot_executor = tvm.micro.create_local_aot_executor(sess)

        assert aot_executor.get_input_index("a") == 0
        assert aot_executor.get_input_index("b") == 1

        assert aot_executor.get_input_name(0) == "a"
        assert aot_executor.get_input_name(1) == "b"

        shape_dict, dtype_dict = aot_executor.get_input_info()
        assert shape_dict == {"a": (1, 2), "b": (1, 2)}
        assert dtype_dict == {"a": "uint8", "b": "uint8"}

        assert aot_executor.get_num_inputs() == 2
        assert aot_executor.get_num_outputs() == 1

        a_np = np.array([[2, 3]], dtype="uint8")
        b_np = np.array([[4, 7]], dtype="uint8")

        aot_executor.get_input("a").copyfrom(a_np)
        b_data = aot_executor.get_input("b").copyfrom(b_np)

        aot_executor.run()

        out = aot_executor.get_output(0)
        assert (out.numpy() == np.array([6, 10])).all()

        b_np_new = np.array([[5, 8]])
        aot_executor.set_input("b", b_np_new)
        assert (b_data.numpy() == b_np_new).all()

    with _make_session(temp_dir, factory) as sess:
        do_test()


@tvm.testing.requires_micro
def test_aot_executor_usmp_const_pool():
    """Test the AOT executor with microTVM using USMP to generate a constant data pool."""

<<<<<<< HEAD
    ws_root = pathlib.Path(os.path.dirname(__file__) + "/micro-workspace-usmp")
    if ws_root.exists():
        shutil.rmtree(ws_root)
    temp_dir = tvm.contrib.utils.tempdir(ws_root.resolve())
    relay_mod = tvm.parser.fromtext(
=======
    temp_dir = tvm.contrib.utils.tempdir()
    relay_mod = tvm.relay.fromtext(
>>>>>>> 6c343613
        """
      #[version = "0.0.5"]
      def @main(%a : Tensor[(1, 2), uint8], %b : Tensor[(1, 2), uint8], %c : Tensor[(1,2), uint8]) {
          %0 = %a + %b;
          %1 = %0 + %c;
          %1
      }"""
    )

    runtime = Runtime("crt", {"system-lib": True})
    executor = Executor("aot")
    main_func = relay_mod["main"]
    type_dict = {p.name_hint: p.checked_type.dtype for p in main_func.params}
    c_np = np.array([[8, 9]], dtype="uint8").astype(type_dict["c"])
    params = {"c": c_np}
    with tvm.transform.PassContext(
        opt_level=3, config={"tir.disable_vectorize": True, "tir.usmp.enable": True}
    ):
        factory = tvm.relay.build(
            relay_mod,
            target=TARGET,
            runtime=runtime,
            executor=executor,
            params=params,
        )

    def do_test():
        try:
<<<<<<< HEAD
            aot_executor = tvm.runtime.executor.aot_executor.AotModule(
                sess._rpc.get_function("tvm.aot_executor.create")(
                    sess.get_system_lib(), sess.device, "default"
                )
            )
        except tvm._ffi.base.TVMError as e:
            raise e
=======
            aot_executor = tvm.micro.create_local_aot_executor(sess)
        except tvm._ffi.base.TVMError as excpt:
            raise excpt
>>>>>>> 6c343613

        assert aot_executor.get_input_index("a") == 0
        assert aot_executor.get_input_index("b") == 1

        assert aot_executor.get_num_inputs() == 2
        assert aot_executor.get_num_outputs() == 1

        a_np = np.array([[2, 3]], dtype="uint8")
        b_np = np.array([[4, 7]], dtype="uint8")

        a_data = aot_executor.get_input("a").copyfrom(a_np)
        b_data = aot_executor.get_input("b").copyfrom(b_np)
        aot_executor.run()

        out = aot_executor.get_output(0)
        assert (out.numpy() == np.array([14, 19])).all()

        b_np_new = np.array([[5, 8]])
        aot_executor.set_input("b", b_np_new)
        assert (b_data.numpy() == b_np_new).all()

    with _make_session(temp_dir, factory) as sess:
        do_test()


@tvm.testing.requires_micro
def test_std_math_functions():
    """Verify that standard math functions can be used."""

    temp_dir = tvm.contrib.utils.tempdir()

    with _make_add_sess(temp_dir) as sess:
        a_data = tvm.nd.array(np.array([2, 3], dtype="int8"), device=sess.device)
        assert (a_data.numpy() == np.array([2, 3])).all()
        b_data = tvm.nd.array(np.array([4], dtype="int8"), device=sess.device)
        assert (b_data.numpy() == np.array([4])).all()
        c_data = tvm.nd.array(np.array([0, 0], dtype="int8"), device=sess.device)
        assert (c_data.numpy() == np.array([0, 0])).all()

        system_lib = sess.get_system_lib()
        system_lib.get_function("add")(a_data, b_data, c_data)

    temp_dir = tvm.contrib.utils.tempdir()
    a = tvm.te.placeholder((2,), dtype="float32", name="a")
    b = tvm.te.compute(a.shape, lambda i: tvm.te.exp(a[i]), name="b")
    s = tvm.te.create_schedule(b.op)

    with _make_sess_from_op(temp_dir, "myexpf", s, [a, b]) as sess:
        a_data = tvm.nd.array(np.array([2.0, 3.0], dtype="float32"), device=sess.device)
        b_data = tvm.nd.array(np.array([2.0, 3.0], dtype="float32"), device=sess.device)
        lib = sess.get_system_lib()
        func = lib["myexpf"]
        func(a_data, b_data)
        np.testing.assert_allclose(b_data.numpy(), np.array([7.389056, 20.085537]))


@tvm.testing.requires_micro
def test_platform_timer():
    """Verify the platform timer can be used to time remote functions."""

    temp_dir = tvm.contrib.utils.tempdir()
    a = tvm.te.placeholder((2,), dtype="float32", name="a")
    b = tvm.te.compute(a.shape, lambda i: tvm.te.exp(a[i]), name="b")
    s = tvm.te.create_schedule(b.op)

    with _make_sess_from_op(temp_dir, "myexpf", s, [a, b]) as sess:
        a_data = tvm.nd.array(np.array([2.0, 3.0], dtype="float32"), device=sess.device)
        b_data = tvm.nd.array(np.array([2.0, 3.0], dtype="float32"), device=sess.device)
        lib = sess.get_system_lib()
        time_eval_f = lib.time_evaluator(
            "myexpf", sess.device, number=2000, repeat=3, min_repeat_ms=40
        )
        result = time_eval_f(a_data, b_data)
        assert result.mean > 0
        assert len(result.results) == 3


@tvm.testing.requires_micro
def test_autotune():
    """Verify that autotune works with micro."""

    runtime = Runtime("crt", {"system-lib": True})

    data = tvm.relay.var("data", tvm.relay.TensorType((1, 3, 64, 64), "float32"))
    weight = tvm.relay.var("weight", tvm.relay.TensorType((8, 3, 5, 5), "float32"))
    y = tvm.relay.nn.conv2d(
        data,
        weight,
        padding=(2, 2),
        kernel_size=(5, 5),
        kernel_layout="OIHW",
        out_dtype="float32",
    )
    f = tvm.relay.Function([data, weight], y)
    mod = tvm.IRModule.from_expr(f)
    mod = tvm.relay.transform.InferType()(mod)

    main_func = mod["main"]
    shape_dict = {p.name_hint: p.checked_type.concrete_shape for p in main_func.params}
    type_dict = {p.name_hint: p.checked_type.dtype for p in main_func.params}

    weight_data = np.ones(shape_dict["weight"]).astype(type_dict["weight"])
    input_data = np.ones(shape_dict["data"]).astype(type_dict["data"])
    params = {"weight": weight_data}
    inputs = {"data": input_data}

    target = tvm.target.target.micro("host")
    template_project_dir = pathlib.Path(tvm.micro.get_microtvm_template_projects("crt"))

    pass_context = tvm.transform.PassContext(opt_level=3, config={"tir.disable_vectorize": True})
    with pass_context:
        tasks = tvm.autotvm.task.extract_from_program(mod["main"], {}, target)
    assert len(tasks) > 0

    module_loader = tvm.micro.AutoTvmModuleLoader(
        template_project_dir=template_project_dir,
        project_options={},
    )
    builder = tvm.autotvm.LocalBuilder(
        n_parallel=1,
        build_kwargs={"build_option": {"tir.disable_vectorize": True}},
        do_fork=True,
        build_func=tvm.micro.autotvm_build_func,
        runtime=runtime,
    )
    runner = tvm.autotvm.LocalRunner(number=1, repeat=1, module_loader=module_loader)

    measure_option = tvm.autotvm.measure_option(builder=builder, runner=runner)

    tune_log_file = pathlib.Path("crt_autotune.log")
    if tune_log_file.exists():
        tune_log_file.unlink()

    num_trials = 10
    for task in tasks:
        tuner = tvm.autotvm.tuner.GATuner(task)
        tuner.tune(
            n_trial=num_trials,
            measure_option=measure_option,
            callbacks=[
                tvm.autotvm.callback.log_to_file(str(tune_log_file)),
                tvm.autotvm.callback.progress_bar(num_trials, si_prefix="M"),
            ],
            si_prefix="M",
        )
        assert tuner.best_flops > 0

    # TODO(mehrdadh): commented due to autotuning errors
    # check_tune_log(tune_log_file)

    # Build without tuning
    with pass_context:
        lowered = tvm.relay.build(mod, target=TARGET, runtime=runtime, params=params)

    temp_dir = tvm.contrib.utils.tempdir()
    with _make_session(temp_dir, lowered) as sess:
        graph_mod = tvm.micro.create_local_graph_executor(
            lowered.get_graph_json(), sess.get_system_lib(), sess.device
        )
        graph_mod.set_input(**lowered.get_params())
        graph_mod.run(**inputs)
        expected_output = graph_mod.get_output(0).numpy()
        del graph_mod

    # Build using autotune logs
    with tvm.autotvm.apply_history_best(str(tune_log_file)):
        with pass_context:
            lowered_tuned = tvm.relay.build(mod, target=target, runtime=runtime, params=params)

    temp_dir = tvm.contrib.utils.tempdir()
    with _make_session(temp_dir, lowered_tuned) as sess:
        graph_mod = tvm.micro.create_local_graph_executor(
            lowered_tuned.get_graph_json(), sess.get_system_lib(), sess.device
        )
        graph_mod.set_input(**lowered_tuned.get_params())
        graph_mod.run(**inputs)
        output = graph_mod.get_output(0).numpy()
        del graph_mod

    tvm.testing.assert_allclose(output, expected_output, rtol=1e-4, atol=1e-5)


if __name__ == "__main__":
    tvm.testing.main()<|MERGE_RESOLUTION|>--- conflicted
+++ resolved
@@ -219,16 +219,8 @@
 def test_aot_executor_usmp_const_pool():
     """Test the AOT executor with microTVM using USMP to generate a constant data pool."""
 
-<<<<<<< HEAD
-    ws_root = pathlib.Path(os.path.dirname(__file__) + "/micro-workspace-usmp")
-    if ws_root.exists():
-        shutil.rmtree(ws_root)
-    temp_dir = tvm.contrib.utils.tempdir(ws_root.resolve())
-    relay_mod = tvm.parser.fromtext(
-=======
     temp_dir = tvm.contrib.utils.tempdir()
     relay_mod = tvm.relay.fromtext(
->>>>>>> 6c343613
         """
       #[version = "0.0.5"]
       def @main(%a : Tensor[(1, 2), uint8], %b : Tensor[(1, 2), uint8], %c : Tensor[(1,2), uint8]) {
@@ -257,19 +249,9 @@
 
     def do_test():
         try:
-<<<<<<< HEAD
-            aot_executor = tvm.runtime.executor.aot_executor.AotModule(
-                sess._rpc.get_function("tvm.aot_executor.create")(
-                    sess.get_system_lib(), sess.device, "default"
-                )
-            )
-        except tvm._ffi.base.TVMError as e:
-            raise e
-=======
             aot_executor = tvm.micro.create_local_aot_executor(sess)
         except tvm._ffi.base.TVMError as excpt:
             raise excpt
->>>>>>> 6c343613
 
         assert aot_executor.get_input_index("a") == 0
         assert aot_executor.get_input_index("b") == 1
