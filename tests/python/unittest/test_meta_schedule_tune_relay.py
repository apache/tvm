--- conflicted
+++ resolved
@@ -149,11 +149,7 @@
             config=ReplayTraceConfig(
                 num_trials_per_iter=32,
                 max_trials_per_task=32,
-<<<<<<< HEAD
-                max_trials_global=32,
-=======
                 max_trials_global=20000,
->>>>>>> daa06897
             ),
             work_dir=work_dir,
             database=JSONDatabase(
@@ -495,22 +491,12 @@
             )
         )
         config = ReplayTraceConfig(
-            num_trials_per_iter=32,
-            max_trials_per_task=32,
-            max_trials_global=32,
+            num_trials_per_iter=64,
+            max_trials_per_task=64,
+            max_trials_global=20000,
         )
 
-<<<<<<< HEAD
         with tempfile.TemporaryDirectory() as work_dir:
-=======
-    with tempfile.TemporaryDirectory() as work_dir:
-        if do_tune:
-            config = ReplayTraceConfig(
-                num_trials_per_iter=64,
-                max_trials_per_task=64,
-                max_trials_global=20000,
-            )
->>>>>>> daa06897
             # postprocs=lambda: [] is important to prevent default post processors from
             # tampering with the manual schedule.
             database = tune_extracted_tasks(
