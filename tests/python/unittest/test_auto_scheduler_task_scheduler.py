--- conflicted
+++ resolved
@@ -71,9 +71,6 @@
         task_scheduler.tune(tune_option, search_policy="sketch.random")
 
 
-<<<<<<< HEAD
-@tvm.testing.requires_llvm
-=======
 def task_scheduler_round_robin_spawn():
     assert multiprocessing.get_start_method(False) == "spawn"
     test_task_scheduler_round_robin()
@@ -86,7 +83,6 @@
     p.join()
 
 
->>>>>>> 616bad22
 def test_task_scheduler_gradient():
     tasks = []
     for n in [2, 4]:
