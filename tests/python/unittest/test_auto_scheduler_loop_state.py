--- conflicted
+++ resolved
@@ -732,9 +732,5 @@
 if __name__ == "__main__":
     test_split_fuse_reorder_annotation()
     test_compute_at_root_inline()
-<<<<<<< HEAD
     test_cache_read_write()
-=======
-    test_cache_read_write()
-    test_follow_split_follow_fused_split()
->>>>>>> 704c2cc4
+    test_follow_split_follow_fused_split()