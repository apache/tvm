--- conflicted
+++ resolved
@@ -415,7 +415,45 @@
     for it0, it1 in zip(s0[kernel_split].iters, s0[kernel_split_global].iters):
         assert it0.range == it1.range
 
-<<<<<<< HEAD
+def test_follow_split_follow_fused_split():
+    A, B, C = matmul_auto_scheduler_test(512, 512, 512)
+    dag = auto_scheduler.ComputeDAG([A, B, C])
+    s0 = dag.get_init_state()
+
+    C_global = s0.cache_write(C, "global")
+    its0 = s0.split(C, s0[C].iters[0], [4, 2, 8, 4], True)
+    split_step0 = len(s0.transform_steps) - 1
+    for level in range(1, 6):
+        tmp = s0.copy()
+        tmp.follow_split(C_global, tmp[C_global].iters[0], split_step0, level)
+        for i in range(0, level):
+            assert tmp[C].iters[i].range.extent == \
+                   tmp[C_global].iters[i].range.extent
+
+    its1 = s0.split(C, s0[C].iters[5], [2, 2, 4, 8])
+    split_step1 = len(s0.transform_steps) - 1
+    its = []
+    for i0, i1 in zip(its0, its1):
+        its.append(i0)
+        its.append(i1)
+    s0.reorder(C, its)
+    for i in range(0, 5):
+        s0.fuse(C, [s0[C].iters[i], s0[C].iters[i + 1]])
+
+    for level in range(0, 4):
+        tmp = s0.copy()
+        tmp.follow_fused_split(C_global, tmp[C_global].iters[0],
+                               [split_step0, split_step1], level, False)
+        assert tmp[C].iters[level + 1].range.extent == \
+               tmp[C_global].iters[0].range.extent
+
+    for level in range(0, 4):
+        tmp = s0.copy()
+        tmp.follow_fused_split(C_global, tmp[C_global].iters[0],
+                               [split_step0, split_step1], level, True)
+        assert tmp[C].iters[level + 1].range.extent == \
+               tmp[C_global].iters[1].range.extent
+
 
 def test_rfactor():
     A, B, C = matmul_auto_scheduler_test(8, 8, 512)
@@ -468,53 +506,10 @@
     assert s2[C].iters[1].range.extent == 8
     assert s2[C].iters[2].range.extent == 16
 
-=======
-def test_follow_split_follow_fused_split():
-    A, B, C = matmul_auto_scheduler_test(512, 512, 512)
-    dag = auto_scheduler.ComputeDAG([A, B, C])
-    s0 = dag.get_init_state()
-
-    C_global = s0.cache_write(C, "global")
-    its0 = s0.split(C, s0[C].iters[0], [4, 2, 8, 4], True)
-    split_step0 = len(s0.transform_steps) - 1
-    for level in range(1, 6):
-        tmp = s0.copy()
-        tmp.follow_split(C_global, tmp[C_global].iters[0], split_step0, level)
-        for i in range(0, level):
-            assert tmp[C].iters[i].range.extent == \
-                   tmp[C_global].iters[i].range.extent
-
-    its1 = s0.split(C, s0[C].iters[5], [2, 2, 4, 8])
-    split_step1 = len(s0.transform_steps) - 1
-    its = []
-    for i0, i1 in zip(its0, its1):
-        its.append(i0)
-        its.append(i1)
-    s0.reorder(C, its)
-    for i in range(0, 5):
-        s0.fuse(C, [s0[C].iters[i], s0[C].iters[i + 1]])
-
-    for level in range(0, 4):
-        tmp = s0.copy()
-        tmp.follow_fused_split(C_global, tmp[C_global].iters[0],
-                               [split_step0, split_step1], level, False)
-        assert tmp[C].iters[level + 1].range.extent == \
-               tmp[C_global].iters[0].range.extent
-
-    for level in range(0, 4):
-        tmp = s0.copy()
-        tmp.follow_fused_split(C_global, tmp[C_global].iters[0],
-                               [split_step0, split_step1], level, True)
-        assert tmp[C].iters[level + 1].range.extent == \
-               tmp[C_global].iters[1].range.extent
->>>>>>> 44ff1f3b
 
 if __name__ == "__main__":
     test_split_fuse_reorder_annotation()
     test_compute_at_root_inline()
     test_cache_read_write()
-<<<<<<< HEAD
-    test_rfactor()
-=======
     test_follow_split_follow_fused_split()
->>>>>>> 44ff1f3b
+    test_rfactor()