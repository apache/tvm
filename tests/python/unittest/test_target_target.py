--- conflicted
+++ resolved
@@ -148,13 +148,13 @@
     assert tgt.attrs["registers_per_block"] == 32768
 
 
-<<<<<<< HEAD
 def test_list_kinds():
     targets = tvm.target.Target.list_kinds()
     assert len(targets) != 0
     assert "llvm" in targets
     assert all(isinstance(target_name, str) for target_name in targets)
-=======
+
+
 def test_target_host_tags():
     tgt = tvm.target.Target("nvidia/jetson-nano", "nvidia/geforce-rtx-2080-ti")
     assert tgt.kind.name == "cuda"
@@ -191,7 +191,6 @@
     assert tgt.host.attrs["max_threads_per_block"] == 1024
     assert tgt.host.attrs["thread_warp_size"] == 32
     assert tgt.host.attrs["registers_per_block"] == 32768
->>>>>>> 0d5d6d89
 
 
 if __name__ == "__main__":
