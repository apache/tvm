# Licensed to the Apache Software Foundation (ASF) under one
# or more contributor license agreements.  See the NOTICE file
# distributed with this work for additional information
# regarding copyright ownership.  The ASF licenses this file
# to you under the Apache License, Version 2.0 (the
# "License"); you may not use this file except in compliance
# with the License.  You may obtain a copy of the License at
#
#   http://www.apache.org/licenses/LICENSE-2.0
#
# Unless required by applicable law or agreed to in writing,
# software distributed under the License is distributed on an
# "AS IS" BASIS, WITHOUT WARRANTIES OR CONDITIONS OF ANY
# KIND, either express or implied.  See the License for the
# specific language governing permissions and limitations
# under the License.
import tvm
import tvm.testing

from tvm import te
from tvm.script import tir as T


def test_stmt_simplify():
    ib = tvm.tir.ir_builder.create()
    A = ib.pointer("float32", name="A")
    C = ib.pointer("float32", name="C")
    n = te.size_var("n")
    with ib.for_range(0, n, name="i") as i:
        with ib.if_scope(i < 12):
            A[i] = C[i]

    body = tvm.tir.LetStmt(n, 10, ib.get())
    mod = tvm.IRModule.from_expr(tvm.tir.PrimFunc([A, C, n], body))
    body = tvm.tir.transform.Simplify()(mod)["main"].body
    assert isinstance(body.body, tvm.tir.BufferStore)


def test_thread_extent_simplify():
    ib = tvm.tir.ir_builder.create()
    A = ib.pointer("float32", name="A")
    C = ib.pointer("float32", name="C")
    n = te.size_var("n")
    tx = te.thread_axis("threadIdx.x")
    ty = te.thread_axis("threadIdx.y")
    ib.scope_attr(tx, "thread_extent", n)
    ib.scope_attr(tx, "thread_extent", n)
    ib.scope_attr(ty, "thread_extent", 1)
    with ib.if_scope(tx + ty < 12):
        A[tx] = C[tx + ty]
    body = tvm.tir.LetStmt(n, 10, ib.get())
    mod = tvm.IRModule.from_expr(tvm.tir.PrimFunc([A, C, n], body))
    body = tvm.tir.transform.Simplify()(mod)["main"].body
    assert isinstance(body.body.body.body, tvm.tir.BufferStore)


def test_if_likely():
    ib = tvm.tir.ir_builder.create()
    A = ib.pointer("float32", name="A")
    C = ib.pointer("float32", name="C")
    n = te.size_var("n")
    tx = te.thread_axis("threadIdx.x")
    ty = te.thread_axis("threadIdx.y")
    ib.scope_attr(tx, "thread_extent", 32)
    ib.scope_attr(ty, "thread_extent", 32)
    with ib.if_scope(ib.likely(tx * 32 + ty < n)):
        with ib.if_scope(ib.likely(tx * 32 + ty < n)):
            A[tx] = C[tx * 32 + ty]
    body = ib.get()
    mod = tvm.IRModule.from_expr(tvm.tir.PrimFunc([A, C, n], body))
    body = tvm.tir.transform.Simplify()(mod)["main"].body
    assert isinstance(body.body.body, tvm.tir.IfThenElse)
    assert not isinstance(body.body.body.then_case, tvm.tir.IfThenElse)


def test_basic_likely_elimination():
    n = te.size_var("n")
    X = te.placeholder(shape=(n,), name="x")
    W = te.placeholder(shape=(n + 1,), dtype="int32", name="w")

    def f(i):
        start = W[i]
        extent = W[i + 1] - W[i]
        rv = te.reduce_axis((0, extent))
        return te.sum(X[rv + start], axis=rv)

    Y = te.compute(X.shape, f, name="y")
    s = te.create_schedule([Y.op])
    stmt = tvm.lower(s, [X, W, Y], simple_mode=True)
    assert "if" not in str(stmt)


def test_complex_likely_elimination():
    def cumsum(X):
        """
        Y[i] = sum(X[:i])
        """
        (m,) = X.shape
        s_state = te.placeholder((m + 1,), dtype="int32", name="state")
        s_init = te.compute((1,), lambda _: tvm.tir.const(0, "int32"))
        s_update = te.compute((m + 1,), lambda l: s_state[l - 1] + X[l - 1])
        return tvm.te.scan(s_init, s_update, s_state, inputs=[X], name="cumsum")

    def sparse_lengths_sum(data, indices, lengths):
        oshape = list(data.shape)
        oshape[0] = lengths.shape[0]
        length_offsets = cumsum(lengths)

        def sls(n, d):
            gg = te.reduce_axis((0, lengths[n]))
            indices_idx = length_offsets[n] + gg
            data_idx = indices[indices_idx]
            data_val = data[data_idx, d]
            return te.sum(data_val, axis=gg)

        return te.compute(oshape, sls)

    m, n, d, i, l = (
        te.size_var("m"),
        te.size_var("n"),
        te.size_var("d"),
        te.size_var("i"),
        te.size_var("l"),
    )
    data_ph = te.placeholder((m, d * 32), name="data")
    indices_ph = te.placeholder((i,), name="indices", dtype="int32")
    lengths_ph = te.placeholder((n,), name="lengths", dtype="int32")
    Y = sparse_lengths_sum(data_ph, indices_ph, lengths_ph)
    s = te.create_schedule([Y.op])
    (n, d) = s[Y].op.axis
    (do, di) = s[Y].split(d, factor=32)
    (gg,) = s[Y].op.reduce_axis
    s[Y].reorder(n, do, gg, di)
    s[Y].vectorize(di)
    stmt = tvm.lower(s, [data_ph, indices_ph, lengths_ph, Y], simple_mode=True)
    assert "if" not in str(stmt)


class BaseBeforeAfter:
    def test_simplify(self):
        before = self.before
        before_mod = tvm.IRModule.from_expr(before)
        after_mod = tvm.tir.transform.Simplify()(before_mod)
        after = after_mod["main"]
        expected = self.expected

        try:
            tvm.ir.assert_structural_equal(after, expected)
        except ValueError as err:
            script = tvm.IRModule({"expected": expected, "after": after, "before": before}).script()
            raise ValueError(
                f"Function after simplification did not match expected:\n{script}"
            ) from err


class TestLoadStoreNoop(BaseBeforeAfter):
    """Store of a value that was just read from the same location is a no-op."""

    @T.prim_func
    def before(A: T.Buffer[(1,), "float32"]):
        A[0] = A[0]

    @T.prim_func
    def expected(A: T.Buffer[(1,), "float32"]):
        T.evaluate(0)


class TestLoadStoreNoopAfterSimplify(BaseBeforeAfter):
    """As test_load_store_noop, but requiring simplification to identify.

    Previously, a bug caused the self-assignment of a buffer to
    checked based on the pre-simplification assignment, not the
    post-simplification.  This test is to identify any similar
    regression.
    """

    @T.prim_func
    def before(A: T.Buffer[(1,), "float32"]):
        A[0] = A[0] + (5.0 - 5.0)

    @T.prim_func
    def expected(A: T.Buffer[(1,), "float32"]):
        T.evaluate(0)


class TestNestedCondition(BaseBeforeAfter):
    """Nested IfThenElse with the same condition can be simplified.

    Requires const_int_bound to narrow scope of i within the
    conditional, or for rewrite_simplify to recognize the literal
    constraint.
    """

    @T.prim_func
    def before(A: T.Buffer[(16,), "float32"]):
        for i in T.serial(16):
            if i == 5:
                if i == 5:
                    A[i] = 0.0

    @T.prim_func
    def expected(A: T.Buffer[(16,), "float32"]):
        for i in T.serial(16):
            if i == 5:
                A[i] = 0.0


class TestNestedProvableCondition(BaseBeforeAfter):
    """Simplify inner conditional using constraint from outer.

    Requires const_int_bound to narrow scope of i within the
    conditional.
    """

    @T.prim_func
    def before(A: T.Buffer[(16,), "float32"]):
        for i in T.serial(16):
            if i == 5:
                if i < 7:
                    A[i] = 0.0

    @T.prim_func
    def expected(A: T.Buffer[(16,), "float32"]):
        for i in T.serial(16):
            if i == 5:
                A[i] = 0.0


class TestNestedVarCondition(BaseBeforeAfter):
    """Simplify inner conditional using constraint from outer.

    Requires for rewrite_simplify to recognize the repeated
    constraint.
    """

    @T.prim_func
    def before(A: T.Buffer[(16,), "float32"], n: T.int32):
        for i in T.serial(16):
            if i == n:
                if i == n:
                    A[i] = 0.0

    @T.prim_func
    def expected(A: T.Buffer[(16,), "float32"], n: T.int32):
        for i in T.serial(16):
            if i == n:
                A[i] = 0.0


class TestAlteredBufferContents(BaseBeforeAfter):
    """No simplification of data-dependent conditionals.

    A literal constraint must not be propagated if the values
    referenced may change.  TIR requires single assignment of
    variables, so Var objects may be assumed constant, but BufferLoad
    may not.
    """

    @T.prim_func
    def before(A: T.Buffer[(1,), "int32"], n: T.int32):
        if A[0] == n:
            A[0] = A[0] + 1
            if A[0] == n:
                A[0] = 0

    expected = before


class TestNegationOfCondition(BaseBeforeAfter):
    """Use negation of outer condition to simplify innner.

    Within the body of an if statement, the negation of the
    condition is known to be false.
    """

    @T.prim_func
    def before(A: T.Buffer[(16,), "int32"]):
        for i in T.serial(16):
            if i == 5:
                if i != 5:
                    A[i] = 0
                else:
                    A[i] = 1

    @T.prim_func
    def expected(A: T.Buffer[(16,), "int32"]):
        for i in T.serial(16):
            if i == 5:
                A[i] = 1


class TestNegationOfNotEqual(BaseBeforeAfter):
    """As TestNegationOfVarCondition, but with a != outer condition.

    Because ConstIntBoundAnalyzer only tracks the min and max allowed
    values, the outer i!=5 condition does provide a constraint on the
    bounds.  This test relies on RewriteSimplifier to recognize
    ``i==5`` as the negation of a literal constraint.
    """

    @T.prim_func
    def before(A: T.Buffer[(16,), "int32"]):
        for i in T.serial(16):
            if i != 5:
                if i == 5:
                    A[i] = 0
                else:
                    A[i] = 1

    @T.prim_func
    def expected(A: T.Buffer[(16,), "int32"]):
        for i in T.serial(16):
            if i != 5:
                A[i] = 1


class TestNegationOfVarCondition(BaseBeforeAfter):
    """As TestNegationOfVarCondition, but with a dynamic condition.

    This simplification cannot be done with ConstIntBoundAnalyzer, and
    must rely on RewriteSimplifier recognizing the repeated literal.
    """

    @T.prim_func
    def before(A: T.Buffer[(16,), "int32"], n: T.int32):
        for i in T.serial(16):
            if i == n:
                if i != n:
                    A[i] = 0
                else:
                    A[i] = 1

    @T.prim_func
    def expected(A: T.Buffer[(16,), "int32"], n: T.int32):
        for i in T.serial(16):
            if i == n:
                A[i] = 1


class TestLiteralConstraintSplitBooleanAnd(BaseBeforeAfter):
    """Split a boolean AND into independent constraints

    A single if condition may impose multiple literal constraints.
    Each constraint that is ANDed together to form the condition
    should be treated as an independent constraint.  The use of n in
    the condition is to ensure we exercise RewriteSimplifier.
    """

    @T.prim_func
    def before(A: T.Buffer[(16, 16), "int32"], n: T.int32):
        for i, j in T.grid(16, 16):
            if i == n and j == n:
                if i == n:
                    A[i, j] = 0

    @T.prim_func
    def expected(A: T.Buffer[(16, 16), "int32"], n: T.int32):
        for i, j in T.grid(16, 16):
            if i == n and j == n:
                A[i, j] = 0


class TestLiteralConstraintSplitBooleanOr(BaseBeforeAfter):
    """Split a boolean OR into independent constraints

    Similar to TestLiteralConstraintSplitBooleanAnd, but splitting a
    boolean OR into independent conditions.  This uses the
    simplification that ``!(x || y) == !x && !y``.

    The use of ``n`` in the condition is to ensure we exercise
    RewriteSimplifier.
    """

    @T.prim_func
    def before(A: T.Buffer[(16, 16), "int32"], n: T.int32):
        for i, j in T.grid(16, 16):
            if i == n or j == n:
                A[i, j] = 0
            else:
                if i == n:
                    A[i, j] = 1
                else:
                    A[i, j] = 2

    @T.prim_func
    def expected(A: T.Buffer[(16, 16), "int32"], n: T.int32):
        for i, j in T.grid(16, 16):
            if i == n or j == n:
                A[i, j] = 0
            else:
                A[i, j] = 2


<<<<<<< HEAD
class TestProveConditionUsingLet(BaseBeforeAfter):
    """Simplify conditions using non-inlined let bindings

    Not all let bindings are inlined when they occur in later
    expressions.  However, even if they are not inlined, they may be
    used to prove the value of a condition.
    """

    @T.prim_func
    def before(A: T.Buffer[4, "bool"]):
        for i in T.serial(4):
            condition = i < 3
            if condition or i >= 3:
                A[i] = condition

    @T.prim_func
    def expected(A: T.Buffer[4, "bool"]):
        for i in T.serial(4):
            condition = i < 3
            A[i] = condition


class TestProveLetCondition(BaseBeforeAfter):
    """Simplify conditions using non-inlined let bindings

    Not all let bindings are inlined when they occur in later
    expressions.  However, even if they are not inlined, they may be
    used to prove the value of a condition.
    """

    @T.prim_func
    def before(A: T.Buffer[4, "bool"]):
        for i in T.serial(4):
            condition = i < 3
            if i < 3:
                if condition:
                    A[i] = condition

    @T.prim_func
    def expected(A: T.Buffer[4, "bool"]):
        for i in T.serial(4):
            condition = i < 3
            if i < 3:
                A[i] = condition


class TestProveRepeatedLetCondition(BaseBeforeAfter):
    """Simplify conditions using non-inlined let bindings

    A variable may be used as a literal constraint, and be recognized
    as being True within the context of the constraint.
    """

    @T.prim_func
    def before(A: T.Buffer[4, "bool"]):
        for i in T.serial(4):
            condition = i < 3
            if condition:
                if condition:
                    A[i] = condition

    @T.prim_func
    def expected(A: T.Buffer[4, "bool"]):
        for i in T.serial(4):
            condition = i < 3
            if condition:
                A[i] = True


class TestIfThenElseExpr(BaseBeforeAfter):
    @T.prim_func
    def before(A: T.Buffer[16, "float32"]):
        for i in T.serial(16):
            if i < 12:
                A[i] = T.if_then_else(i < 12, 1.0, 2.0, dtype="float32")

    @T.prim_func
    def expected(A: T.Buffer[16, "float32"]):
        for i in T.serial(16):
            if i < 12:
                A[i] = 1.0
=======
class TestCeilLog2Int(BaseBeforeAfter):
    """Simplify expressions resulting from topi.math.ceil_log2"""

    @T.prim_func
    def before(A: T.Buffer[1, "int32"]):
        A[0] = T.cast(
            T.ceil(T.log2(T.cast(14, "float64"), dtype="float64"), dtype="float64"), dtype="int32"
        )

    @T.prim_func
    def expected(A: T.Buffer[1, "int32"]):
        A[0] = 4


class TestLeftCeilLog2LowerBound(BaseBeforeAfter):
    """Integer bounds are propagated through topi.math.ceil_log2"""

    @T.prim_func
    def before(A: T.Buffer[16, "float32"]):
        for i in T.serial(16):
            x = T.cast(
                T.ceil(T.log2(T.cast(i + 1024 + 1, "float64"), dtype="float64"), dtype="float64"),
                dtype="int32",
            )
            if x == 11:
                A[i] = 0.0

    @T.prim_func
    def expected(A: T.Buffer[16, "float32"]):
        for i in T.serial(16):
            A[i] = 0.0


class TestLeftShiftLowerBound(BaseBeforeAfter):
    """Integer bounds are propagated through left shift

    min(1 << i) = 1 << min(i)
                = 1 << 0
                = 1
    """

    @T.prim_func
    def before(A: T.Buffer[16, "float32"]):
        for i in T.serial(16):
            if T.shift_left(1, i, dtype="int32") >= 1:
                A[i] = 0.0

    @T.prim_func
    def expected(A: T.Buffer[16, "float32"]):
        for i in T.serial(16):
            A[i] = 0.0


class TestLeftShiftUpperBound(BaseBeforeAfter):
    """Integer bounds are propagated through left shift

    max(31 << i) = 31 << max(i)
                 = 31 << 15
                 = 1015808
    """

    @T.prim_func
    def before(A: T.Buffer[16, "float32"]):
        for i in T.serial(16):
            if T.shift_left(31, i, dtype="int32") <= 1015808:
                A[i] = 0.0

    @T.prim_func
    def expected(A: T.Buffer[16, "float32"]):
        for i in T.serial(16):
            A[i] = 0.0


class TestLeftShiftOfNegativeValue(BaseBeforeAfter):
    """No const int bounds of left shift of negative value.

    This is target dependent, and does not currently have a specified
    behavior in TIR.  For example, in CodeGenC, this generates C code
    with undefined behavior.
    """

    @T.prim_func
    def before(A: T.Buffer[16, "float32"]):
        for i in T.serial(16):
            if -64 <= T.shift_left(-i, 4, dtype="int32"):
                A[i] = 0.0

    expected = before


class TestLeftShiftByNegativeValue(BaseBeforeAfter):
    """No const int bounds of left shift by negative bit count.

    This is target dependent, and does not currently have a specified
    behavior in TIR.  For example, in CodeGenC, this generates C code
    with undefined behavior.
    """

    @T.prim_func
    def before(A: T.Buffer[16, "float32"]):
        for i in T.serial(16):
            if T.shift_left(16, -i, dtype="int32") <= 16:
                A[i] = 0.0

    expected = before
>>>>>>> 6282658e


if __name__ == "__main__":
    tvm.testing.main()<|MERGE_RESOLUTION|>--- conflicted
+++ resolved
@@ -391,7 +391,6 @@
                 A[i, j] = 2
 
 
-<<<<<<< HEAD
 class TestProveConditionUsingLet(BaseBeforeAfter):
     """Simplify conditions using non-inlined let bindings
 
@@ -473,7 +472,8 @@
         for i in T.serial(16):
             if i < 12:
                 A[i] = 1.0
-=======
+
+
 class TestCeilLog2Int(BaseBeforeAfter):
     """Simplify expressions resulting from topi.math.ceil_log2"""
 
@@ -579,7 +579,6 @@
                 A[i] = 0.0
 
     expected = before
->>>>>>> 6282658e
 
 
 if __name__ == "__main__":
