--- conflicted
+++ resolved
@@ -513,22 +513,15 @@
 
 
 def test_myfloat():
-<<<<<<< HEAD
-    setup_myfloat()
-    run_ops("float32", "custom_myfloat32", rtol=1e-6, atol=1e-6)
-    run_conv2d("float32", "custom_myfloat32", rtol=1e-6, atol=1e-6)
-    run_batchnorm("float32", "custom_myfloat32", rtol=1e-6, atol=1e-6)
-=======
     try:
         setup_myfloat()
     except tvm._ffi.base.TVMError as e:
         if "float is already registered" not in str(e):
             # Ignore this specific error which can happen if this test runs twice within the same process
             raise e
-    run_ops("float32", "custom[myfloat]32", rtol=1e-6, atol=1e-6)
-    run_conv2d("float32", "custom[myfloat]32", rtol=1e-6, atol=1e-6)
-    run_batchnorm("float32", "custom[myfloat]32", rtol=1e-6, atol=1e-6)
->>>>>>> 85624ff6
+    run_ops("float32", "custom_myfloat32", rtol=1e-6, atol=1e-6)
+    run_conv2d("float32", "custom_myfloat32", rtol=1e-6, atol=1e-6)
+    run_batchnorm("float32", "custom_myfloat32", rtol=1e-6, atol=1e-6)
 
     # mxnet python package not available
     # run_model(get_mobilenet, (get_cat_image((224, 224)), ),
