# Licensed to the Apache Software Foundation (ASF) under one
# or more contributor license agreements.  See the NOTICE file
# distributed with this work for additional information
# regarding copyright ownership.  The ASF licenses this file
# to you under the Apache License, Version 2.0 (the
# "License"); you may not use this file except in compliance
# with the License.  You may obtain a copy of the License at
#
#   http://www.apache.org/licenses/LICENSE-2.0
#
# Unless required by applicable law or agreed to in writing,
# software distributed under the License is distributed on an
# "AS IS" BASIS, WITHOUT WARRANTIES OR CONDITIONS OF ANY
# KIND, either express or implied.  See the License for the
# specific language governing permissions and limitations
# under the License.
import tvm
import numpy as np

def test_add_pipeline():
    nn = 64
    max_threads = 4
    n = tvm.convert(nn)
    A = tvm.placeholder((n,), name='A')

    def extern_generator(ins, outs):
        """Manually write the IR for the extern function, add pipeline"""
        ib = tvm.ir_builder.create()
        with ib.for_range(0, (n+1) // 2) as i:
            ib.emit(outs[0].vstore(i*2, ins[0].vload(i*2, "float32x2") + tvm.const(1, "float32x2")))
        return ib.get()

    def extern_generator_gpu(ins, outs):
        """Manually write the IR for the extern function, add pipeline"""
        ib = tvm.ir_builder.create()
        bx = tvm.thread_axis("blockIdx.x")
        tx = tvm.thread_axis("threadIdx.x")
        ib.scope_attr(bx, "thread_extent", (nn+max_threads-1) // max_threads)
        ib.scope_attr(tx, "thread_extent", max_threads)
        idx = bx.var * max_threads + tx.var
        with ib.if_scope(ib.likely(idx < n)):
            ib.emit(outs[0].vstore(idx*2, ins[0].vload(idx*2, "float32x2") + tvm.const(1, "float32x2")))
        return ib.get()

    C_cpu = tvm.extern(A.shape, [A], extern_generator, name='C')
    C_gpu = tvm.extern(A.shape, [A], extern_generator_gpu, name='C')
    s_cpu = tvm.create_schedule(C_cpu.op)
    s_gpu = tvm.create_schedule(C_gpu.op)
    print(tvm.lower(s_cpu, [A, C_cpu], simple_mode=True))
    print(tvm.lower(s_gpu, [A, C_gpu], simple_mode=True))

    def check_target(target):
        if not tvm.module.enabled(target):
            return
        s = s_gpu if target in ['opencl', 'cuda'] else s_cpu
        C = C_gpu if target in ['opencl', 'cuda'] else C_cpu
        # build and invoke the kernel.
        f = tvm.build(s, [A, C], target)
        ctx = tvm.context(target, 0)
        # launch the kernel.
        n = nn
        a = tvm.nd.array(np.random.uniform(size=n).astype(A.dtype), ctx)
        c = tvm.nd.array(np.zeros(n, dtype=C.dtype), ctx)
        f(a, c)
        tvm.testing.assert_allclose(c.asnumpy(), a.asnumpy() + 1)
<<<<<<< HEAD
        
=======

>>>>>>> 135c4b44
    check_target("llvm")
    check_target("opencl")
    check_target("cuda")

def test_pack_buffer_simple():
    nn = 1024
    n = tvm.convert(nn)
    A = tvm.placeholder((n,), name='A')
    def extern_generator(ins, outs):
        """Manually write the IR for the extern function, add pipeline."""
        return tvm.call_packed("my_extern_array_func1", ins[0], outs[0])

    C = tvm.extern(A.shape, [A], extern_generator, name='C')
    s = tvm.create_schedule(C.op)

    @tvm.register_func
    def my_extern_array_func1(aa, bb):
        aa.copyto(bb)


    def check_target(target):
        if not tvm.module.enabled(target):
            return
        # build and invoke the kernel.
        f = tvm.build(s, [A, C], target)
        ctx = tvm.cpu(0)
        # launch the kernel.
        n = nn
        a = tvm.nd.array(np.random.uniform(size=n).astype(A.dtype), ctx)
        c = tvm.nd.array(np.zeros(n, dtype=C.dtype), ctx)

        f(a, c)
        tvm.testing.assert_allclose(
            c.asnumpy(), a.asnumpy())
    check_target("stackvm")
    check_target("llvm")


def test_pack_buffer_intermediate():
    nn = 1024
    n = tvm.convert(nn)
    A = tvm.placeholder((n,), name='A')
    B = tvm.compute((n,), lambda i: A[i] + 1, name="B")
    def extern_generator(ins, outs):
        """Manually write the IR for the extern function, add pipeline."""
        return tvm.call_packed("my_extern_array_func2", ins[0], outs[0])

    C = tvm.extern(B.shape, [B], extern_generator, name='C')
    s = tvm.create_schedule(C.op)

    def check_target(target):
        if not tvm.module.enabled(target):
            return
        # build and invoke the kernel.
        f = tvm.build(s, [A, C], target)
        ctx = tvm.cpu(0)
        # launch the kernel.
        n = nn
        a = tvm.nd.array(np.random.uniform(size=n).astype(A.dtype), ctx)
        c = tvm.nd.array(np.zeros(n, dtype=C.dtype), ctx)

        @tvm.register_func
        def my_extern_array_func2(aa, bb):
            assert aa.shape == a.shape
            tvm.testing.assert_allclose(
                aa.asnumpy(), a.asnumpy() + 1)
            aa.copyto(bb)

        f(a, c)
        tvm.testing.assert_allclose(
            c.asnumpy(), a.asnumpy() + 1)

    check_target("llvm")


if __name__ == "__main__":
    test_pack_buffer_simple()
    test_pack_buffer_intermediate()
    test_add_pipeline()<|MERGE_RESOLUTION|>--- conflicted
+++ resolved
@@ -63,11 +63,7 @@
         c = tvm.nd.array(np.zeros(n, dtype=C.dtype), ctx)
         f(a, c)
         tvm.testing.assert_allclose(c.asnumpy(), a.asnumpy() + 1)
-<<<<<<< HEAD
-        
-=======
 
->>>>>>> 135c4b44
     check_target("llvm")
     check_target("opencl")
     check_target("cuda")
