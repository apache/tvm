# Licensed to the Apache Software Foundation (ASF) under one
# or more contributor license agreements.  See the NOTICE file
# distributed with this work for additional information
# regarding copyright ownership.  The ASF licenses this file
# to you under the Apache License, Version 2.0 (the
# "License"); you may not use this file except in compliance
# with the License.  You may obtain a copy of the License at
#
#   http://www.apache.org/licenses/LICENSE-2.0
#
# Unless required by applicable law or agreed to in writing,
# software distributed under the License is distributed on an
# "AS IS" BASIS, WITHOUT WARRANTIES OR CONDITIONS OF ANY
# KIND, either express or implied.  See the License for the
# specific language governing permissions and limitations
# under the License.
import itertools

import pytest
import tvm
from tvm.script.printer.doc import (
    AssertDoc,
    AssignDoc,
    CallDoc,
    ClassDoc,
    CommentDoc,
    DictDoc,
    DocStringDoc,
    ExprStmtDoc,
    ForDoc,
    FunctionDoc,
    IdDoc,
    IfDoc,
    LambdaDoc,
    ListDoc,
    LiteralDoc,
    OperationDoc,
    OperationKind,
    ReturnDoc,
    ScopeDoc,
    SliceDoc,
    StmtBlockDoc,
    TupleDoc,
    WhileDoc,
)
from tvm.script.printer.doc_printer import to_python_script


def format_script(s: str) -> str:
    """
    Remove leading and trailing blank lines, and make the minimum idention 0
    """
    s = s.strip("\n")

    non_empty_lines = [line for line in s.splitlines() if line and not line.isspace()]
    if not non_empty_lines:
        # no actual content
        return ""

    line_indents = [len(line) - len(line.lstrip(" ")) for line in non_empty_lines]
    spaces_to_remove = min(line_indents)

    cleaned_lines = "\n".join(line[spaces_to_remove:] for line in s.splitlines())
    if not cleaned_lines.endswith("\n"):
        cleaned_lines += "\n"
    return cleaned_lines.strip()


@pytest.mark.parametrize(
    "doc,expected",
    [
        (LiteralDoc(None), "None"),
        (LiteralDoc(True), "True"),
        (LiteralDoc(False), "False"),
        (LiteralDoc("test"), '"test"'),
        (LiteralDoc(""), '""'),
        (LiteralDoc('""'), r'"\"\""'),
        (LiteralDoc("\n\t\\test\r"), r'"\n\t\\test\r"'),
        # TODO: fix the roundatrippable problem caused by utf8
        pytest.param(LiteralDoc("\x88"), r'"\x88"', marks=pytest.mark.xfail),
        (LiteralDoc(0), "0"),
        (LiteralDoc(-1), "-1"),
        (LiteralDoc(3.25), "3.25"),
        (LiteralDoc(-0.5), "-0.5"),
    ],
    ids=itertools.count(),
)
def test_print_literal_doc(doc, expected):
    assert to_python_script(doc) == format_script(expected)


@pytest.mark.parametrize(
    "name",
    [
        "test",
        "_test",
        "TestCase",
        "test_case",
        "test123",
    ],
    ids=itertools.count(),
)
def test_print_id_doc(name):
    doc = IdDoc(name)
    assert to_python_script(doc) == format_script(name)


@pytest.mark.parametrize(
    "attr",
    [
        "attr",
        "_attr",
        "Attr",
        "attr_1",
    ],
    ids=itertools.count(),
)
def test_print_attr_doc(attr):
    doc = IdDoc("x").attr(attr)
    assert to_python_script(doc) == format_script(f"x.{attr}")


@pytest.mark.parametrize(
    "indices, expected",
    [
        (
            (),
            "[()]",
        ),
        (
            (LiteralDoc(1),),
            "[1]",
        ),
        (
            (LiteralDoc(2), IdDoc("x")),
            "[2, x]",
        ),
        (
            (SliceDoc(LiteralDoc(1), LiteralDoc(2)),),
            "[1:2]",
        ),
        (
            (SliceDoc(LiteralDoc(1)), IdDoc("y")),
            "[1:, y]",
        ),
        (
            (SliceDoc(), IdDoc("y")),
            "[:, y]",
        ),
        (
            (IdDoc("x"), IdDoc("y"), IdDoc("z")),
            "[x, y, z]",
        ),
    ],
    ids=itertools.count(),
)
def test_print_index_doc(indices, expected):
    doc = IdDoc("x")[indices]
    assert to_python_script(doc) == format_script(f"x{expected}")


UNARY_OP_TOKENS = {
    OperationKind.USub: "-",
    OperationKind.Invert: "~",
    OperationKind.Not: "not ",
}


@pytest.mark.parametrize(
    "op_kind, expected_token",
    list(UNARY_OP_TOKENS.items()),
    ids=UNARY_OP_TOKENS.keys(),
)
def test_print_unary_operation_doc(op_kind, expected_token):
    doc = OperationDoc(op_kind, [IdDoc("x")])
    assert to_python_script(doc) == format_script(f"{expected_token}x")


BINARY_OP_TOKENS = {
    OperationKind.Add: "+",
    OperationKind.Sub: "-",
    OperationKind.Mult: "*",
    OperationKind.Div: "/",
    OperationKind.FloorDiv: "//",
    OperationKind.Mod: "%",
    OperationKind.Pow: "**",
    OperationKind.LShift: "<<",
    OperationKind.RShift: ">>",
    OperationKind.BitAnd: "&",
    OperationKind.BitOr: "|",
    OperationKind.BitXor: "^",
    OperationKind.Lt: "<",
    OperationKind.LtE: "<=",
    OperationKind.Eq: "==",
    OperationKind.NotEq: "!=",
    OperationKind.Gt: ">",
    OperationKind.GtE: ">=",
    OperationKind.And: "and",
    OperationKind.Or: "or",
}


@pytest.mark.parametrize(
    "op_kind, expected_token",
    list(BINARY_OP_TOKENS.items()),
    ids=BINARY_OP_TOKENS.keys(),
)
def test_print_binary_operation_doc(op_kind, expected_token):
    doc = OperationDoc(op_kind, [IdDoc("x"), IdDoc("y")])
    assert to_python_script(doc) == format_script(f"x {expected_token} y")


SPECIAL_OP_CASES = [
    (
        OperationKind.IfThenElse,
        [LiteralDoc(True), LiteralDoc("true"), LiteralDoc("false")],
        '"true" if True else "false"',
    ),
    (
        OperationKind.IfThenElse,
        [IdDoc("x"), LiteralDoc(None), LiteralDoc(1)],
        "None if x else 1",
    ),
]


@pytest.mark.parametrize(
    "op_kind, operands, expected", SPECIAL_OP_CASES, ids=[kind for (kind, *_) in SPECIAL_OP_CASES]
)
def test_print_special_operation_doc(op_kind, operands, expected):
    doc = OperationDoc(op_kind, operands)
    assert to_python_script(doc) == format_script(expected)


def test_operation_doc_test_exhaustive():
    special_op_covered = {k for k, *_ in SPECIAL_OP_CASES}
    for op_kind in OperationKind:
        if OperationKind._UnaryStart < op_kind < OperationKind._UnaryEnd:
            assert op_kind in UNARY_OP_TOKENS, (
                f"{op_kind.name} not covered in test_print_unary_operation_doc. "
                f"Please add the expected token to UNARY_OP_TOKENS"
            )
        elif OperationKind._BinaryStart < op_kind < OperationKind._BinaryEnd:
            assert op_kind in BINARY_OP_TOKENS, (
                f"{op_kind.name} not covered in test_print_binary_operation_doc. "
                f"Please add the expected token to BINARY_OP_TOKENS"
            )
        elif not op_kind.name.startswith("_"):
            # Special Op
            assert op_kind in special_op_covered, (
                f"{op_kind.name} not covered in test_print_special_operation_doc. "
                f"Please add the test cases for it to SPECIAL_OP_CASES"
            )


@pytest.mark.parametrize(
    "args, kwargs, expected",
    [
        (
            (),
            {},
            "()",
        ),
        (
            (),
            {"key0": IdDoc("u")},
            "(key0=u)",
        ),
        (
            (),
            {"key0": IdDoc("u"), "key1": IdDoc("v")},
            "(key0=u, key1=v)",
        ),
        (
            (IdDoc("x"),),
            {},
            "(x)",
        ),
        (
            (IdDoc("x"),),
            {"key0": IdDoc("u")},
            "(x, key0=u)",
        ),
        (
            (IdDoc("x"),),
            {"key0": IdDoc("u"), "key1": IdDoc("v")},
            "(x, key0=u, key1=v)",
        ),
        (
            (IdDoc("x"), (IdDoc("y"))),
            {},
            "(x, y)",
        ),
        (
            (IdDoc("x"), (IdDoc("y"))),
            {"key0": IdDoc("u")},
            "(x, y, key0=u)",
        ),
        (
            (IdDoc("x"), (IdDoc("y"))),
            {"key0": IdDoc("u"), "key1": IdDoc("v")},
            "(x, y, key0=u, key1=v)",
        ),
    ],
    ids=itertools.count(),
)
def test_print_call_doc(args, kwargs, expected):
    doc = CallDoc(IdDoc("f"), *args, **kwargs)
    assert to_python_script(doc) == format_script(f"f{expected}")


@pytest.mark.parametrize(
    "args, expected",
    [
        (
            (),
            "lambda : 0",
        ),
        (
            (IdDoc("x"),),
            "lambda x: 0",
        ),
        (
            (IdDoc("x"), IdDoc("y")),
            "lambda x, y: 0",
        ),
        (
            (IdDoc("x"), IdDoc("y"), IdDoc("z")),
            "lambda x, y, z: 0",
        ),
    ],
    ids=itertools.count(),
)
def test_print_lambda_doc(args, expected):
    doc = LambdaDoc(args, body=LiteralDoc(0))
    assert to_python_script(doc) == format_script(expected)


@pytest.mark.parametrize(
    "elements, expected",
    [
        (
            (),
            "[]",
        ),
        (
            [IdDoc("x")],
            "[x]",
        ),
        (
            [IdDoc("x"), IdDoc("y")],
            "[x, y]",
        ),
        (
            [IdDoc("x"), IdDoc("y"), IdDoc("z")],
            "[x, y, z]",
        ),
    ],
    ids=itertools.count(),
)
def test_print_list_doc(elements, expected):
    doc = ListDoc(elements)
    assert to_python_script(doc) == format_script(expected)


@pytest.mark.parametrize(
    "elements, expected",
    [
        (
            (),
            "()",
        ),
        (
            [IdDoc("x")],
            "(x,)",
        ),
        (
            [IdDoc("x"), IdDoc("y")],
            "(x, y)",
        ),
        (
            [IdDoc("x"), IdDoc("y"), IdDoc("z")],
            "(x, y, z)",
        ),
    ],
    ids=itertools.count(),
)
def test_print_tuple_doc(elements, expected):
    doc = TupleDoc(elements)
    assert to_python_script(doc) == format_script(expected)


@pytest.mark.parametrize(
    "content, expected",
    [
        (
            {},
            "{}",
        ),
        (
            {LiteralDoc("key_x"): IdDoc("x")},
            '{"key_x": x}',
        ),
        (
            {LiteralDoc("key_x"): IdDoc("x"), LiteralDoc("key_y"): IdDoc("y")},
            '{"key_x": x, "key_y": y}',
        ),
        (
            {
                LiteralDoc("key_x"): IdDoc("x"),
                LiteralDoc("key_y"): IdDoc("y"),
                LiteralDoc("key_z"): IdDoc("z"),
            },
            '{"key_x": x, "key_y": y, "key_z": z}',
        ),
    ],
    ids=itertools.count(),
)
def test_print_dict_doc(content, expected):
    doc = DictDoc(content)
    assert to_python_script(doc) == format_script(expected)


@pytest.mark.parametrize(
    "slice_doc, expected",
    [
        (
            SliceDoc(),
            ":",
        ),
        (
            SliceDoc(LiteralDoc(1)),
            "1:",
        ),
        (
            SliceDoc(None, LiteralDoc(2)),
            ":2",
        ),
        (
            SliceDoc(LiteralDoc(1), LiteralDoc(2)),
            "1:2",
        ),
        (
            SliceDoc(None, None, LiteralDoc(3)),
            "::3",
        ),
        (
            SliceDoc(LiteralDoc(1), None, LiteralDoc(3)),
            "1::3",
        ),
        (
            SliceDoc(None, LiteralDoc(2), LiteralDoc(3)),
            ":2:3",
        ),
        (
            SliceDoc(LiteralDoc(1), LiteralDoc(2), LiteralDoc(3)),
            "1:2:3",
        ),
    ],
    ids=itertools.count(),
)
def test_print_slice_doc(slice_doc, expected):
    doc = IdDoc("x")[slice_doc]
    assert to_python_script(doc) == format_script(f"x[{expected}]")


@pytest.mark.parametrize(
    "stmts, expected",
    [
        (
            [],
            "",
        ),
        (
            [ExprStmtDoc(IdDoc("x"))],
            "x",
        ),
        (
            [ExprStmtDoc(IdDoc("x")), ExprStmtDoc(IdDoc("y"))],
            """
            x
            y
            """,
        ),
    ],
    ids=itertools.count(),
)
def test_print_stmt_block_doc(stmts, expected):
    doc = StmtBlockDoc(stmts)
    assert to_python_script(doc).strip() == format_script(expected).strip()


@pytest.mark.parametrize(
    "doc, expected",
    [
        (
            AssignDoc(IdDoc("x"), IdDoc("y"), None),
            "x = y",
        ),
        (
            AssignDoc(IdDoc("x"), IdDoc("y"), IdDoc("int")),
            "x: int = y",
        ),
        (
            AssignDoc(IdDoc("x"), None, IdDoc("int")),
            "x: int",
        ),
        (
            AssignDoc(TupleDoc([IdDoc("x"), IdDoc("y")]), IdDoc("z"), None),
            "x, y = z",
        ),
        (
            AssignDoc(TupleDoc([IdDoc("x"), TupleDoc([IdDoc("y"), IdDoc("z")])]), IdDoc("z"), None),
            "x, (y, z) = z",
        ),
    ],
    ids=itertools.count(),
)
def test_print_assign_doc(doc, expected):
    assert to_python_script(doc) == format_script(expected)


@pytest.mark.parametrize(
    "then_branch, else_branch, expected",
    [
        (
            [ExprStmtDoc(IdDoc("x"))],
            [],
            """
            if pred:
                x
            """,
        ),
        (
            [],
            [ExprStmtDoc(IdDoc("y"))],
            """
            if pred:
                pass
            else:
                y
            """,
        ),
        (
            [ExprStmtDoc(IdDoc("x"))],
            [ExprStmtDoc(IdDoc("y"))],
            """
            if pred:
                x
            else:
                y
            """,
        ),
    ],
    ids=itertools.count(),
)
def test_print_if_doc(then_branch, else_branch, expected):
    doc = IfDoc(IdDoc("pred"), then_branch, else_branch)
    assert to_python_script(doc) == format_script(expected)


@pytest.mark.parametrize(
    "body, expected",
    [
        (
            [ExprStmtDoc(IdDoc("x"))],
            """
            while pred:
                x
            """,
        ),
        (
            [],
            """
            while pred:
                pass
            """,
        ),
    ],
    ids=itertools.count(),
)
def test_print_while_doc(body, expected):
    doc = WhileDoc(IdDoc("pred"), body)
    assert to_python_script(doc) == format_script(expected)


@pytest.mark.parametrize(
    "body, expected",
    [
        (
            [ExprStmtDoc(IdDoc("x"))],
            """
            for x in y:
                x
            """,
        ),
        (
            [],
            """
            for x in y:
                pass
            """,
        ),
    ],
    ids=itertools.count(),
)
def test_print_for_doc(body, expected):
    doc = ForDoc(IdDoc("x"), IdDoc("y"), body)
    assert to_python_script(doc) == format_script(expected)


@pytest.mark.parametrize(
    "lhs, body, expected",
    [
        (
            IdDoc("c"),
            [ExprStmtDoc(IdDoc("x"))],
            """
            with context() as c:
                x
            """,
        ),
        (
            IdDoc("c"),
            [],
            """
            with context() as c:
                pass
            """,
        ),
        (
            None,
            [],
            """
            with context():
                pass
            """,
        ),
        (
            None,
            [ExprStmtDoc(IdDoc("x"))],
            """
            with context():
                x
            """,
        ),
    ],
    ids=itertools.count(),
)
def test_print_scope_doc(lhs, body, expected):
    doc = ScopeDoc(lhs, CallDoc(IdDoc("context")), body)
    assert to_python_script(doc) == format_script(expected)


def test_print_expr_stmt_doc():
    doc = ExprStmtDoc(CallDoc(IdDoc("f"), IdDoc("x")))
    assert to_python_script(doc) == format_script("f(x)")


@pytest.mark.parametrize(
    "msg, expected",
    [
        (
            None,
            """
            assert True
            """,
        ),
        (
            LiteralDoc("test message"),
            """
            assert True, "test message"
            """,
        ),
    ],
    ids=itertools.count(),
)
def test_print_assert_doc(msg, expected):
    test = LiteralDoc(True)

    doc = AssertDoc(test, msg)

    assert to_python_script(doc) == format_script(expected)


@pytest.mark.parametrize(
    "value, expected",
    [
        (
            LiteralDoc(None),
            """
            return None
            """,
        ),
        (
            IdDoc("x"),
            """
            return x
            """,
        ),
    ],
    ids=itertools.count(),
)
def test_print_return_doc(value, expected):
    doc = ReturnDoc(value)
    assert to_python_script(doc) == format_script(expected)


@pytest.mark.parametrize(
    "args, decorators, return_type, body, expected",
    [
        (
            [],
            [],
            None,
            [],
            """
            def func():
                pass
            """,
        ),
        (
            [AssignDoc(IdDoc("x"), rhs=None, annotation=IdDoc("int"))],
            [],
            IdDoc("int"),
            [],
            """
            def func(x: int) -> int:
                pass
            """,
        ),
        (
            [AssignDoc(IdDoc("x"), rhs=LiteralDoc(1), annotation=IdDoc("int"))],
            [],
            LiteralDoc(None),
            [],
            """
            def func(x: int = 1) -> None:
                pass
            """,
        ),
        (
            [],
            [IdDoc("wrap")],
            LiteralDoc(None),
            [],
            """
            @wrap
            def func() -> None:
                pass
            """,
        ),
        (
            [],
            [IdDoc("wrap_outter"), IdDoc("wrap_inner")],
            LiteralDoc(None),
            [],
            """
            @wrap_outter
            @wrap_inner
            def func() -> None:
                pass
            """,
        ),
        (
            [
                AssignDoc(IdDoc("x"), rhs=None, annotation=IdDoc("int")),
                AssignDoc(IdDoc("y"), rhs=LiteralDoc(1), annotation=IdDoc("int")),
            ],
            [IdDoc("wrap")],
            LiteralDoc(None),
            [],
            """
            @wrap
            def func(x: int, y: int = 1) -> None:
                pass
            """,
        ),
        (
            [
                AssignDoc(IdDoc("x"), rhs=None, annotation=IdDoc("int")),
                AssignDoc(IdDoc("y"), rhs=LiteralDoc(1), annotation=IdDoc("int")),
            ],
            [IdDoc("wrap")],
            LiteralDoc(None),
            [
                AssignDoc(IdDoc("y"), OperationDoc(OperationKind.Add, [IdDoc("x"), LiteralDoc(1)])),
                AssignDoc(IdDoc("y"), OperationDoc(OperationKind.Sub, [IdDoc("y"), LiteralDoc(1)])),
            ],
            """
            @wrap
            def func(x: int, y: int = 1) -> None:
                y = x + 1
                y = y - 1
            """,
        ),
    ],
    ids=itertools.count(),
)
def test_print_function_doc(args, decorators, body, return_type, expected):
    doc = FunctionDoc(IdDoc("func"), args, decorators, return_type, body)
    assert to_python_script(doc) == format_script(expected)  # test


def get_func_doc_for_class(name):
    args = [
        AssignDoc(IdDoc("x"), rhs=None, annotation=IdDoc("int")),
        AssignDoc(IdDoc("y"), rhs=LiteralDoc(1), annotation=IdDoc("int")),
    ]
    body = [
        AssignDoc(IdDoc("y"), OperationDoc(OperationKind.Add, [IdDoc("x"), LiteralDoc(1)])),
        AssignDoc(IdDoc("y"), OperationDoc(OperationKind.Sub, [IdDoc("y"), LiteralDoc(1)])),
    ]
    return FunctionDoc(
        name=IdDoc(name),
        args=args,
        decorators=[IdDoc("wrap")],
        return_type=LiteralDoc(None),
        body=body,
    )


@pytest.mark.parametrize(
    "decorators, body, expected",
    [
        (
            [],
            [],
            """
            class TestClass:
                pass
            """,
        ),
        (
            [IdDoc("wrap")],
            [],
            """
            @wrap
            class TestClass:
                pass
            """,
        ),
        (
            [IdDoc("wrap_outter"), IdDoc("wrap_inner")],
            [],
            """
            @wrap_outter
            @wrap_inner
            class TestClass:
                pass
            """,
        ),
        (
            [IdDoc("wrap")],
            [get_func_doc_for_class("f1")],
            """
            @wrap
            class TestClass:
                @wrap
                def f1(x: int, y: int = 1) -> None:
                    y = x + 1
                    y = y - 1

            """,
        ),
        (
            [IdDoc("wrap")],
            [get_func_doc_for_class("f1"), get_func_doc_for_class("f2")],
            """
            @wrap
            class TestClass:
                @wrap
                def f1(x: int, y: int = 1) -> None:
                    y = x + 1
                    y = y - 1

                @wrap
                def f2(x: int, y: int = 1) -> None:
                    y = x + 1
                    y = y - 1

            """,
        ),
    ],
    ids=itertools.count(),
)
def test_print_class_doc(decorators, body, expected):
    doc = ClassDoc(IdDoc("TestClass"), decorators, body)
    assert to_python_script(doc) == format_script(expected)


@pytest.mark.parametrize(
    "comment, expected",
    [
        (
            "",
            "",
        ),
        (
            "test comment 1",
            "# test comment 1",
        ),
        (
            "test comment 1\ntest comment 2",
            """
            # test comment 1
            # test comment 2
            """,
        ),
    ],
    ids=itertools.count(),
)
def test_print_comment_doc(comment, expected):
    doc = CommentDoc(comment)
    assert to_python_script(doc) == format_script(expected)


@pytest.mark.parametrize(
    "comment, expected",
    [
        (
            "",
            "",
        ),
        (
            "test comment 1",
<<<<<<< HEAD
            '"""test comment 1"""',
=======
            '''
            """
            test comment 1
            """
            ''',
>>>>>>> 6c343613
        ),
        (
            "test comment 1\ntest comment 2",
            '''
<<<<<<< HEAD
            """test comment 1
            test comment 2"""
=======
            """
            test comment 1
            test comment 2
            """
>>>>>>> 6c343613
            ''',
        ),
    ],
    ids=itertools.count(),
)
def test_print_doc_string_doc(comment, expected):
    doc = DocStringDoc(comment)
    assert to_python_script(doc) == format_script(expected)


@pytest.mark.parametrize(
    "doc, comment, expected",
    [
        (
            AssignDoc(IdDoc("x"), IdDoc("y"), IdDoc("int")),
            "comment",
            """
            x: int = y  # comment
            """,
        ),
        (
            IfDoc(IdDoc("x"), [ExprStmtDoc(IdDoc("y"))], [ExprStmtDoc(IdDoc("z"))]),
            "comment",
            """
            # comment
            if x:
                y
            else:
                z
            """,
        ),
        (
            IfDoc(IdDoc("x"), [ExprStmtDoc(IdDoc("y"))], [ExprStmtDoc(IdDoc("z"))]),
            "comment line 1\ncomment line 2",
            """
            # comment line 1
            # comment line 2
            if x:
                y
            else:
                z
            """,
        ),
        (
            WhileDoc(
                LiteralDoc(True),
                [
                    AssignDoc(IdDoc("x"), IdDoc("y")),
                ],
            ),
            "comment",
            """
            # comment
            while True:
                x = y
            """,
        ),
        (
            ForDoc(IdDoc("x"), IdDoc("y"), []),
            "comment",
            """
            # comment
            for x in y:
                pass
            """,
        ),
        (
            ScopeDoc(IdDoc("x"), IdDoc("y"), []),
            "comment",
            """
            # comment
            with y as x:
                pass
            """,
        ),
        (
            ExprStmtDoc(IdDoc("x")),
            "comment",
            """
            x  # comment
            """,
        ),
        (
            AssertDoc(LiteralDoc(True)),
            "comment",
            """
            assert True  # comment
            """,
        ),
        (
            ReturnDoc(LiteralDoc(1)),
            "comment",
            """
            return 1  # comment
            """,
        ),
        (
            get_func_doc_for_class("f"),
            "comment",
            '''
            @wrap
            def f(x: int, y: int = 1) -> None:
                """
                comment
                """
                y = x + 1
                y = y - 1
            ''',
        ),
        (
            get_func_doc_for_class("f"),
            "comment line 1\n\ncomment line 3",
            '''
            @wrap
            def f(x: int, y: int = 1) -> None:
                """
                comment line 1

                comment line 3
                """
                y = x + 1
                y = y - 1
            ''',
        ),
        (
            ClassDoc(IdDoc("TestClass"), decorators=[IdDoc("wrap")], body=[]),
            "comment",
            '''
            @wrap
            class TestClass:
                """
                comment
                """
                pass
            ''',
        ),
        (
            ClassDoc(IdDoc("TestClass"), decorators=[IdDoc("wrap")], body=[]),
            "comment line 1\n\ncomment line 3",
            '''
            @wrap
            class TestClass:
                """
                comment line 1

                comment line 3
                """
                pass
            ''',
        ),
    ],
    ids=itertools.count(),
)
def test_print_doc_comment(doc, comment, expected):
    doc.comment = comment
    assert to_python_script(doc) == format_script(expected)


@pytest.mark.parametrize(
    "doc",
    [
        AssignDoc(IdDoc("x"), IdDoc("y"), IdDoc("int")),
        ExprStmtDoc(IdDoc("x")),
        AssertDoc(IdDoc("x")),
        ReturnDoc(IdDoc("x")),
    ],
)
def test_print_invalid_multiline_doc_comment(doc):
    doc.comment = "1\n2"
    with pytest.raises(ValueError) as e:
        to_python_script(doc)
    assert "cannot have newline" in str(e.value)


def generate_expr_precedence_test_cases():
    x = IdDoc("x")
    y = IdDoc("y")
    z = IdDoc("z")

    def negative(a):
        return OperationDoc(OperationKind.USub, [a])

    def invert(a):
        return OperationDoc(OperationKind.Invert, [a])

    def not_(a):
        return OperationDoc(OperationKind.Not, [a])

    def add(a, b):
        return OperationDoc(OperationKind.Add, [a, b])

    def sub(a, b):
        return OperationDoc(OperationKind.Sub, [a, b])

    def mult(a, b):
        return OperationDoc(OperationKind.Mult, [a, b])

    def div(a, b):
        return OperationDoc(OperationKind.Div, [a, b])

    def mod(a, b):
        return OperationDoc(OperationKind.Mod, [a, b])

    def pow(a, b):
        return OperationDoc(OperationKind.Pow, [a, b])

    def lshift(a, b):
        return OperationDoc(OperationKind.LShift, [a, b])

    def bit_and(a, b):
        return OperationDoc(OperationKind.BitAnd, [a, b])

    def bit_or(a, b):
        return OperationDoc(OperationKind.BitOr, [a, b])

    def bit_xor(a, b):
        return OperationDoc(OperationKind.BitXor, [a, b])

    def lt(a, b):
        return OperationDoc(OperationKind.Lt, [a, b])

    def eq(a, b):
        return OperationDoc(OperationKind.Eq, [a, b])

    def not_eq(a, b):
        return OperationDoc(OperationKind.NotEq, [a, b])

    def and_(a, b):
        return OperationDoc(OperationKind.And, [a, b])

    def or_(a, b):
        return OperationDoc(OperationKind.Or, [a, b])

    def if_then_else(a, b, c):
        return OperationDoc(OperationKind.IfThenElse, [a, b, c])

    test_cases = {
        "attr-call-index": [
            (
                add(x, y).attr("test"),
                "(x + y).test",
            ),
            (
                add(x, y.attr("test")),
                "x + y.test",
            ),
            (
                x[z].call(y),
                "x[z](y)",
            ),
            (
                x.call(y)[z],
                "x(y)[z]",
            ),
            (
                x.call(y).call(z),
                "x(y)(z)",
            ),
            (
                x.call(y).attr("test"),
                "x(y).test",
            ),
            (
                x.attr("test").call(y),
                "x.test(y)",
            ),
            (
                x.attr("test").attr("test2"),
                "x.test.test2",
            ),
            (
                LambdaDoc([x], x).call(y),
                "(lambda x: x)(y)",
            ),
            (
                add(x, y)[z][add(z, z)].attr("name"),
                "(x + y)[z][z + z].name",
            ),
        ],
        "power": [
            (
                pow(pow(x, y), z),
                "(x ** y) ** z",
            ),
            (
                pow(x, pow(y, z)),
                "x ** y ** z",
            ),
            (
                pow(negative(x), negative(y)),
                "(-x) ** -y",
            ),
            (
                pow(add(x, y), add(y, z)),
                "(x + y) ** (y + z)",
            ),
        ],
        "unary": [
            (
                invert(negative(y)),
                "~-y",
            ),
            (
                negative(y).attr("test"),
                "(-y).test",
            ),
            (
                negative(y.attr("test")),
                "-y.test",
            ),
            (
                mult(negative(x), negative(y)),
                "-x * -y",
            ),
            (
                negative(add(invert(x), negative(y))),
                "-(~x + -y)",
            ),
        ],
        "add-mult": [
            (
                mult(x, mult(y, z)),
                "x * (y * z)",
            ),
            (
                mult(mult(x, y), z),
                "x * y * z",
            ),
            (
                mult(x, add(y, z)),
                "x * (y + z)",
            ),
            (
                mult(add(y, z), x),
                "(y + z) * x",
            ),
            (
                add(x, mod(y, z)),
                "x + y % z",
            ),
            (
                add(mult(y, z), x),
                "y * z + x",
            ),
            (
                add(add(x, y), add(y, z)),
                "x + y + (y + z)",
            ),
            (
                div(add(x, y), add(y, z)),
                "(x + y) / (y + z)",
            ),
        ],
        "shift": [
            (
                div(x, lshift(y, z)),
                "x / (y << z)",
            ),
            (
                mult(lshift(y, z), x),
                "(y << z) * x",
            ),
            (
                lshift(x, mult(y, z)),
                "x << y * z",
            ),
            (
                lshift(mult(x, y), z),
                "x * y << z",
            ),
            (
                lshift(mult(x, y), z),
                "x * y << z",
            ),
            (
                lshift(lshift(x, y), z),
                "x << y << z",
            ),
            (
                lshift(x, lshift(y, z)),
                "x << (y << z)",
            ),
        ],
        "bitwise": [
            (
                add(bit_or(x, y), bit_or(y, z)),
                "(x | y) + (y | z)",
            ),
            (
                bit_and(bit_or(x, y), bit_or(y, z)),
                "(x | y) & (y | z)",
            ),
            (
                bit_or(bit_and(x, y), bit_and(y, z)),
                "x & y | y & z",
            ),
            (
                bit_and(bit_xor(x, bit_or(y, z)), z),
                "(x ^ (y | z)) & z",
            ),
        ],
        "comparison": [
            (
                not_eq(add(x, y), z),
                "x + y != z",
            ),
            (
                eq(pow(x, y), z),
                "x ** y == z",
            ),
            (
                lt(x, div(y, z)),
                "x < y / z",
            ),
            (
                lt(x, if_then_else(y, y, y)),
                "x < (y if y else y)",
            ),
        ],
        "boolean": [
            (
                not_(and_(x, y)),
                "not (x and y)",
            ),
            (
                and_(not_(x), y),
                "not x and y",
            ),
            (
                and_(or_(x, y), z),
                "(x or y) and z",
            ),
            (
                or_(x, or_(y, z)),
                "x or (y or z)",
            ),
            (
                or_(or_(x, y), z),
                "x or y or z",
            ),
            (
                or_(and_(x, y), z),
                # Maybe we should consider adding parentheses here
                # for readability, even though it's not necessary.
                "x and y or z",
            ),
            (
                and_(or_(not_(x), y), z),
                "(not x or y) and z",
            ),
            (
                and_(lt(x, y), lt(y, z)),
                "x < y and y < z",
            ),
            (
                or_(not_(eq(x, y)), lt(y, z)),
                # Same as the previous one, the code here is not
                # readable without parentheses.
                "not x == y or y < z",
            ),
            (
                and_(if_then_else(x, y, z), x),
                "(y if x else z) and x",
            ),
            (
                not_(if_then_else(x, y, z)),
                "not (y if x else z)",
            ),
        ],
        "if-then-else": [
            (
                if_then_else(x, if_then_else(y, y, y), z),
                "y if y else y if x else z",
            ),
            (
                if_then_else(if_then_else(x, x, x), y, z),
                "y if (x if x else x) else z",
            ),
            (
                if_then_else(x, y, if_then_else(z, z, z)),
                "y if x else (z if z else z)",
            ),
            (
                if_then_else(lt(x, x), add(y, y), mult(z, z)),
                "y + y if x < x else z * z",
            ),
            (
                if_then_else(LambdaDoc([x], x), LambdaDoc([y], y), LambdaDoc([z], z)),
                "(lambda y: y) if (lambda x: x) else (lambda z: z)",
            ),
        ],
        "lambda": [
            (
                LambdaDoc([x, y], add(z, z)),
                "lambda x, y: z + z",
            ),
            (
                add(LambdaDoc([x, y], z), z),
                "(lambda x, y: z) + z",
            ),
            (
                LambdaDoc([x, y], add(z, z)).call(x, y),
                "(lambda x, y: z + z)(x, y)",
            ),
            (
                LambdaDoc([x], LambdaDoc([y], z)),
                "lambda x: lambda y: z",
            ),
        ],
    }

    return [
        pytest.param(*args, id=f"{group_name}-{i}")
        for group_name, cases in test_cases.items()
        for i, args in enumerate(cases)
    ]


@pytest.mark.parametrize("doc, expected", generate_expr_precedence_test_cases())
def test_expr_precedence(doc, expected):
    assert to_python_script(doc) == format_script(expected)


if __name__ == "__main__":
    tvm.testing.main()<|MERGE_RESOLUTION|>--- conflicted
+++ resolved
@@ -924,28 +924,19 @@
         ),
         (
             "test comment 1",
-<<<<<<< HEAD
-            '"""test comment 1"""',
-=======
             '''
             """
             test comment 1
             """
             ''',
->>>>>>> 6c343613
         ),
         (
             "test comment 1\ntest comment 2",
             '''
-<<<<<<< HEAD
-            """test comment 1
-            test comment 2"""
-=======
             """
             test comment 1
             test comment 2
             """
->>>>>>> 6c343613
             ''',
         ),
     ],
