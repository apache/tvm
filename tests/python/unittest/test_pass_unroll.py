# Licensed to the Apache Software Foundation (ASF) under one
# or more contributor license agreements.  See the NOTICE file
# distributed with this work for additional information
# regarding copyright ownership.  The ASF licenses this file
# to you under the Apache License, Version 2.0 (the
# "License"); you may not use this file except in compliance
# with the License.  You may obtain a copy of the License at
#
#   http://www.apache.org/licenses/LICENSE-2.0
#
# Unless required by applicable law or agreed to in writing,
# software distributed under the License is distributed on an
# "AS IS" BASIS, WITHOUT WARRANTIES OR CONDITIONS OF ANY
# KIND, either express or implied.  See the License for the
# specific language governing permissions and limitations
# under the License.
import tvm
import os


def test_unroll_loop():
    ib = tvm.ir_builder.create()
    dtype = 'int64'
    n = tvm.var('n')
    Ab = tvm.decl_buffer((n, ), dtype)
    Aptr = ib.buffer_ptr(Ab)
    # for i in 0 to n-1:
    with ib.for_range(n, n + 2, name="i") as i:
        with ib.for_range(0, 8, name="i", for_type="unroll") as j:
            Aptr[j + 1] = Aptr[i] + 1

    stmt = ib.get()
    assert isinstance(stmt, tvm.stmt.For)
    ret = tvm.ir_pass.UnrollLoop(stmt, 16, 8, 0, True)
    assert not isinstance(ret, tvm.stmt.For)
    ret = tvm.ir_pass.UnrollLoop(stmt, 15, 8, 0, True)
    assert isinstance(ret, tvm.stmt.For)
    ret = tvm.ir_pass.UnrollLoop(stmt, 16, 8, 0, False)
    assert isinstance(ret, tvm.stmt.For)
    assert ret.for_type == tvm.stmt.For.Unrolled

    ib = tvm.ir_builder.create()
    ib.scope_attr(tvm.const(0, "int32"), "pragma_auto_unroll_max_step", 16)
    ib.emit(stmt)
    wrapped = ib.get()
    wrapped = tvm.make.Block(wrapped, stmt)
    assert isinstance(ret, tvm.stmt.For)
    ret = tvm.ir_pass.UnrollLoop(wrapped, 0, 8, 0, False)
    assert isinstance(ret.first, tvm.stmt.For)
    assert ret.first.for_type == tvm.stmt.For.Unrolled
    assert isinstance(ret.rest, tvm.stmt.For)
    assert ret.rest.for_type != tvm.stmt.For.Unrolled

def test_unroll_fake_loop():
    ib = tvm.ir_builder.create()
    dtype = 'int32'
    n = tvm.var('n')
    Ab = tvm.decl_buffer((n, ), dtype)
    Aptr = ib.buffer_ptr(Ab)
    # for i in 0 to n-1:
    with ib.for_range(0, 1, name="i") as i:
        Aptr[i*2] = 3
        with ib.for_range(0, 10, name="j") as j:
            Aptr[j + 1] = Aptr[i] + 1

    stmt = ib.get()
    ret = tvm.ir_pass.UnrollLoop(stmt, 8, 0, 1, True)
    assert isinstance(ret.first, tvm.stmt.Store)

<<<<<<< HEAD

if __name__ == "__main__":
    test_unroll_loop()
    test_unroll_fake_loop()
=======
def test_unroll_single_count_loops():
    n = tvm.var('n')
    A = tvm.placeholder((n,), name='A')
    B = tvm.compute((n,), lambda *i: A(*i), name='B')
    s = tvm.create_schedule(B.op)
    s = s.normalize()
    dom_map = tvm.schedule.InferBound(s)
    stmt = tvm.schedule.ScheduleOps(s, dom_map)
    # all parameters to UnrolLoops are default values except for
    # auto_unroll_max_extent which has been set to 1 (default:0)
    after_unroll_stmt = tvm.ir_pass.UnrollLoop(stmt, 0, 8, 1, True)
    assert after_unroll_stmt == stmt

if __name__ == "__main__":
    test_unroll_loop()
    test_unroll_fake_loop()
    test_unroll_single_count_loops()
>>>>>>> 135c4b44
<|MERGE_RESOLUTION|>--- conflicted
+++ resolved
@@ -67,12 +67,6 @@
     ret = tvm.ir_pass.UnrollLoop(stmt, 8, 0, 1, True)
     assert isinstance(ret.first, tvm.stmt.Store)
 
-<<<<<<< HEAD
-
-if __name__ == "__main__":
-    test_unroll_loop()
-    test_unroll_fake_loop()
-=======
 def test_unroll_single_count_loops():
     n = tvm.var('n')
     A = tvm.placeholder((n,), name='A')
@@ -89,5 +83,4 @@
 if __name__ == "__main__":
     test_unroll_loop()
     test_unroll_fake_loop()
-    test_unroll_single_count_loops()
->>>>>>> 135c4b44
+    test_unroll_single_count_loops()