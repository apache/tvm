# Licensed to the Apache Software Foundation (ASF) under one
# or more contributor license agreements.  See the NOTICE file
# distributed with this work for additional information
# regarding copyright ownership.  The ASF licenses this file
# to you under the Apache License, Version 2.0 (the
# "License"); you may not use this file except in compliance
# with the License.  You may obtain a copy of the License at
#
#   http://www.apache.org/licenses/LICENSE-2.0
#
# Unless required by applicable law or agreed to in writing,
# software distributed under the License is distributed on an
# "AS IS" BASIS, WITHOUT WARRANTIES OR CONDITIONS OF ANY
# KIND, either express or implied.  See the License for the
# specific language governing permissions and limitations
# under the License.
import numpy as np
import pytest

import tvm
import tvm.testing
from tvm import relax
from tvm.ir import assert_structural_equal
from tvm.relax.frontend.nn import core, modules, spec
from tvm.script import ir as I
from tvm.script import relax as R


def test_linear():
    @R.function
    def forward(
        x: R.Tensor((1, 4), dtype="float32"),
        weight: R.Tensor((8, 4), dtype="float32"),
        bias: R.Tensor((8,), dtype="float32"),
        _io: R.Object,
    ) -> R.Tuple(R.Tensor((1, 8), dtype="float32"), R.Tuple(R.Object)):
        with R.dataflow():
            permute_dims: R.Tensor((4, 8), dtype="float32") = R.permute_dims(weight, axes=None)
            matmul: R.Tensor((1, 8), dtype="float32") = R.matmul(x, permute_dims, out_dtype="void")
            add: R.Tensor((1, 8), dtype="float32") = R.add(matmul, bias)
            gv1: R.Tuple(R.Tensor((1, 8), dtype="float32"), R.Tuple(R.Object)) = add, (_io,)
            R.output(gv1)
        return gv1

    mod = modules.Linear(4, 8)
    tvm_mod, _ = mod.export_tvm(spec={"forward": {"x": spec.Tensor((1, 4), "float32")}})
    assert_structural_equal(tvm_mod["forward"], forward, True)


<<<<<<< HEAD
def test_conv1d():
    # fmt: off
    @R.function
    def forward(x: R.Tensor((1, 3, 32), dtype="float32"), weight: R.Tensor((32, 3, 3), dtype="float32"), bias: R.Tensor((32,), dtype="float32"), _io: R.Object) -> R.Tuple(R.Tensor((1, 32, 30), dtype="float32"), R.Tuple(R.Object)):
        with R.dataflow():
            lv1: R.Tensor((1, 32, 30), dtype="float32") = R.nn.conv1d(x, weight, strides=[1], padding=[0, 0], dilation=[1], groups=1, data_layout="NCW", kernel_layout="OIW", out_layout="NCW", out_dtype="void")
            lv2: R.Tensor((1, 32, 1), dtype="float32") = R.reshape(bias, R.shape([1, 32, 1]))
            conv1d: R.Tensor((1, 32, 30), dtype="float32") = R.add(lv1, lv2)
            gv1: R.Tuple(R.Tensor((1, 32, 30), dtype="float32"), R.Tuple(R.Object)) = conv1d, (_io,)
            R.output(gv1)
        return gv1
    # fmt: on

    mod = modules.Conv1d(3, 32, 3, bias=True)
    tvm_mod, _ = mod.export_tvm(
        spec={
            "forward": {
                "x": spec.Tensor([1, 3, 32], "float32"),
=======
def test_conv2d():
    @R.function
    def forward(
        x: R.Tensor((1, 3, 32, 32), dtype="float32"),
        weight: R.Tensor((32, 3, 3, 3), dtype="float32"),
        bias: R.Tensor((32,), dtype="float32"),
        _io: R.Object,
    ) -> R.Tuple(R.Tensor((1, 32, 30, 30), dtype="float32"), R.Tuple(R.Object)):
        with R.dataflow():
            lv1: R.Tensor((1, 32, 30, 30), dtype="float32") = R.nn.conv2d(x, weight)
            lv2: R.Tensor((1, 32, 1, 1), dtype="float32") = R.reshape(bias, R.shape([1, 32, 1, 1]))
            conv2d: R.Tensor((1, 32, 30, 30), dtype="float32") = R.add(lv1, lv2)
            gv1: R.Tuple(R.Tensor((1, 32, 30, 30), dtype="float32"), R.Tuple(R.Object)) = conv2d, (
                _io,
            )
            R.output(gv1)
        return gv1

    mod = modules.Conv2D(3, 32, 3, bias=True)
    tvm_mod, _ = mod.export_tvm(
        spec={
            "forward": {
                "x": spec.Tensor([1, 3, 32, 32], "float32"),
>>>>>>> f18e2976
            }
        }
    )
    assert_structural_equal(tvm_mod["forward"], forward, True)


<<<<<<< HEAD
def test_layer_norm():
    # fmt: off
    @R.function
    def forward(x: R.Tensor((2, 4, 8), dtype="float32"), weight: R.Tensor((8,), dtype="float32"), bias: R.Tensor((8,), dtype="float32"), _io: R.Object) -> R.Tuple(R.Tensor((2, 4, 8), dtype="float32"), R.Tuple(R.Object)):
        with R.dataflow():
            layer_norm: R.Tensor((2, 4, 8), dtype="float32") = R.nn.layer_norm(x, weight, bias, axes=[2], epsilon=1.0000000000000001e-05, center=True, scale=True)
            gv1: R.Tuple(R.Tensor((2, 4, 8), dtype="float32"), R.Tuple(R.Object)) = layer_norm, (_io,)
            R.output(gv1)
        return gv1
    # fmt: on

    mod = modules.LayerNorm(8, [2])
    tvm_mod, _ = mod.export_tvm(spec={"forward": {"x": spec.Tensor((2, 4, 8), "float32")}})
    assert_structural_equal(tvm_mod["forward"], forward, True)


=======
>>>>>>> f18e2976
def test_rms_norm():
    @R.function
    def forward(
        x: R.Tensor((2, 4, 8), dtype="float32"),
        weight: R.Tensor((8,), dtype="float32"),
        _io: R.Object,
    ) -> R.Tuple(R.Tensor((2, 4, 8), dtype="float32"), R.Tuple(R.Object)):
        with R.dataflow():
            rms_norm: R.Tensor((2, 4, 8), dtype="float32") = R.nn.rms_norm(
                x, weight, axes=[2], epsilon=1.0000000000000001e-05
            )
            gv1: R.Tuple(R.Tensor((2, 4, 8), dtype="float32"), R.Tuple(R.Object)) = rms_norm, (_io,)
            R.output(gv1)
        return gv1

    mod = modules.RMSNorm(8, [2], bias=False)
    tvm_mod, _ = mod.export_tvm(spec={"forward": {"x": spec.Tensor((2, 4, 8), "float32")}})
    assert_structural_equal(tvm_mod["forward"], forward, True)


def test_group_norm():
    @R.function
    def forward(
        x: R.Tensor((2, 4, 8), dtype="float32"),
        weight: R.Tensor((4,), dtype="float32"),
        bias: R.Tensor((4,), dtype="float32"),
        _io: R.Object,
    ) -> R.Tuple(R.Tensor((2, 4, 8), dtype="float32"), R.Tuple(R.Object)):
        with R.dataflow():
            group_norm: R.Tensor((2, 4, 8), dtype="float32") = R.nn.group_norm(
                x, weight, bias, num_groups=2, channel_axis=1, axes=[2]
            )
            gv1: R.Tuple(R.Tensor((2, 4, 8), dtype="float32"), R.Tuple(R.Object)) = group_norm, (
                _io,
            )
            R.output(gv1)
        return gv1

    mod = modules.GroupNorm(num_groups=2, num_channels=4)
    tvm_mod, _ = mod.export_tvm(spec={"forward": {"x": spec.Tensor((2, 4, 8), "float32")}})
    assert_structural_equal(tvm_mod["forward"], forward, True)


def test_embedding():
    @R.function
    def forward(
        x: R.Tensor((1, 4), dtype="int32"),
        weight: R.Tensor((4, 8), dtype="float32"),
        _io: R.Object,
    ) -> R.Tuple(R.Tensor((1, 4, 8), dtype="float32"), R.Tuple(R.Object)):
        with R.dataflow():
            reshape: R.Tensor((4,), dtype="int32") = R.reshape(x, R.shape([4]))
            take: R.Tensor((4, 8), dtype="float32") = R.take(weight, reshape, axis=0)
            reshape1: R.Tensor((1, 4, 8), dtype="float32") = R.reshape(take, R.shape([1, 4, 8]))
            gv1: R.Tuple(R.Tensor((1, 4, 8), dtype="float32"), R.Tuple(R.Object)) = reshape1, (_io,)
            R.output(gv1)
        return gv1

    mod = modules.Embedding(4, 8, "float32")
    tvm_mod, _ = mod.export_tvm(spec={"forward": {"x": spec.Tensor((1, 4), "int32")}})
    assert_structural_equal(tvm_mod["forward"], forward, True)


def test_kv_cache():
    @I.ir_module
    class Module:
        @R.function
        def _initialize_effect() -> R.Tuple(R.Object, R.Object):
            with R.dataflow():
                _io: R.Object = R.null_value()
                lv: R.Tensor((8, 2, 4), dtype="float32") = R.zeros(
                    R.shape([8, 2, 4]), dtype="float32"
                )
                cache: R.Object = R.call_packed(
                    "vm.builtin.attention_kv_cache_create",
                    lv,
                    R.shape([8, 2, 4]),
                    R.prim_value(0),
                    sinfo_args=(R.Object,),
                )
                lv1: R.Tuple(R.Object, R.Object) = _io, cache
                gv: R.Tuple(R.Object, R.Object) = lv1
                R.output(gv)
            return gv

        @R.function
        def forward(
            x: R.Tensor((2, 4), dtype="float32"), _io: R.Object, cache: R.Object
        ) -> R.Tuple(R.Tensor((4, 2, 4), dtype="float32"), R.Tuple(R.Object, R.Object)):
            with R.dataflow():
                lv2: R.Object = R.call_packed(
                    "vm.builtin.attention_kv_cache_append", cache, x, sinfo_args=(R.Object,)
                )
                lv3: R.Tensor((4, 2, 4), dtype="float32") = R.call_packed(
                    "vm.builtin.attention_kv_cache_view",
                    lv2,
                    R.shape([4, 2, 4]),
                    sinfo_args=(R.Tensor((4, 2, 4), dtype="float32"),),
                )
                gv1: R.Tuple(
                    R.Tensor((4, 2, 4), dtype="float32"), R.Tuple(R.Object, R.Object)
                ) = lv3, (_io, lv2)
                R.output(gv1)
            return gv1

    class KVCacheTest(modules.Module):
        def __init__(self) -> None:
            self.cache = modules.KVCache(8, [2, 4])

        def forward(self, x: core.Tensor) -> core.Tensor:
            self.cache.append(x)
            return self.cache.view(4)

    tvm_mod, _ = KVCacheTest().export_tvm(spec={"forward": {"x": spec.Tensor((2, 4), "float32")}})
    assert_structural_equal(tvm_mod, Module, True)


if __name__ == "__main__":
    tvm.testing.main()<|MERGE_RESOLUTION|>--- conflicted
+++ resolved
@@ -47,7 +47,6 @@
     assert_structural_equal(tvm_mod["forward"], forward, True)
 
 
-<<<<<<< HEAD
 def test_conv1d():
     # fmt: off
     @R.function
@@ -66,7 +65,28 @@
         spec={
             "forward": {
                 "x": spec.Tensor([1, 3, 32], "float32"),
-=======
+            }
+        }
+    )
+    assert_structural_equal(tvm_mod["forward"], forward, True)
+
+
+def test_layer_norm():
+    # fmt: off
+    @R.function
+    def forward(x: R.Tensor((2, 4, 8), dtype="float32"), weight: R.Tensor((8,), dtype="float32"), bias: R.Tensor((8,), dtype="float32"), _io: R.Object) -> R.Tuple(R.Tensor((2, 4, 8), dtype="float32"), R.Tuple(R.Object)):
+        with R.dataflow():
+            layer_norm: R.Tensor((2, 4, 8), dtype="float32") = R.nn.layer_norm(x, weight, bias, axes=[2], epsilon=1.0000000000000001e-05, center=True, scale=True)
+            gv1: R.Tuple(R.Tensor((2, 4, 8), dtype="float32"), R.Tuple(R.Object)) = layer_norm, (_io,)
+            R.output(gv1)
+        return gv1
+    # fmt: on
+
+    mod = modules.LayerNorm(8, [2])
+    tvm_mod, _ = mod.export_tvm(spec={"forward": {"x": spec.Tensor((2, 4, 8), "float32")}})
+    assert_structural_equal(tvm_mod["forward"], forward, True)
+
+
 def test_conv2d():
     @R.function
     def forward(
@@ -90,32 +110,12 @@
         spec={
             "forward": {
                 "x": spec.Tensor([1, 3, 32, 32], "float32"),
->>>>>>> f18e2976
             }
         }
     )
     assert_structural_equal(tvm_mod["forward"], forward, True)
 
 
-<<<<<<< HEAD
-def test_layer_norm():
-    # fmt: off
-    @R.function
-    def forward(x: R.Tensor((2, 4, 8), dtype="float32"), weight: R.Tensor((8,), dtype="float32"), bias: R.Tensor((8,), dtype="float32"), _io: R.Object) -> R.Tuple(R.Tensor((2, 4, 8), dtype="float32"), R.Tuple(R.Object)):
-        with R.dataflow():
-            layer_norm: R.Tensor((2, 4, 8), dtype="float32") = R.nn.layer_norm(x, weight, bias, axes=[2], epsilon=1.0000000000000001e-05, center=True, scale=True)
-            gv1: R.Tuple(R.Tensor((2, 4, 8), dtype="float32"), R.Tuple(R.Object)) = layer_norm, (_io,)
-            R.output(gv1)
-        return gv1
-    # fmt: on
-
-    mod = modules.LayerNorm(8, [2])
-    tvm_mod, _ = mod.export_tvm(spec={"forward": {"x": spec.Tensor((2, 4, 8), "float32")}})
-    assert_structural_equal(tvm_mod["forward"], forward, True)
-
-
-=======
->>>>>>> f18e2976
 def test_rms_norm():
     @R.function
     def forward(
