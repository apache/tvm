--- conflicted
+++ resolved
@@ -438,7 +438,6 @@
 
         def forward(self, x):
             return x.chunk(self.chunks, dim=self.dim)
-<<<<<<< HEAD
 
     torch_module = ChunkModel(chunks=chunks, dim=dim).eval()
     assert_torch_output_vs_tvm_from_exported_to_cuda(raw_data, torch_module, target, dev)
@@ -478,7 +477,30 @@
     raw_data = np.random.rand(3, 4).astype("float32")
     torch_module = IndexSelectModel().eval()
 
-=======
+
+    torch_module = ChunkModel(chunks=chunks, dim=dim).eval()
+    assert_torch_output_vs_tvm_from_exported_to_cuda(raw_data, torch_module, target, dev)
+
+
+@tvm.testing.parametrize_targets("cuda")
+def test_chunk_uneven(target, dev):
+    # Chunks is not a divisor of the dimension size
+    batch = 2
+    channels = 5
+    height = 4
+    width = 5
+    chunks = 2
+    dim = 1
+    raw_data = np.random.rand(batch, channels, height, width).astype("float32")
+
+    class ChunkModel(nn.Module):
+        def __init__(self, chunks, dim):
+            super().__init__()
+            self.chunks = chunks
+            self.dim = dim
+
+        def forward(self, x):
+            return x.chunk(self.chunks, dim=self.dim)
 
     torch_module = ChunkModel(chunks=chunks, dim=dim).eval()
     assert_torch_output_vs_tvm_from_exported_to_cuda(raw_data, torch_module, target, dev)
@@ -505,7 +527,6 @@
             return x.chunk(self.chunks, dim=self.dim)
 
     torch_module = ChunkModel(chunks=chunks, dim=dim).eval()
->>>>>>> 81f7da8a
     assert_torch_output_vs_tvm_from_exported_to_cuda(raw_data, torch_module, target, dev)
 
 
