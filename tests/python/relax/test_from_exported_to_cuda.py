# Licensed to the Apache Software Foundation (ASF) under one
# or more contributor license agreements.  See the NOTICE file
# distributed with this work for additional information
# regarding copyright ownership.  The ASF licenses this file
# to you under the Apache License, Version 2.0 (the
# "License"); you may not use this file except in compliance
# with the License.  You may obtain a copy of the License at
#
#   http://www.apache.org/licenses/LICENSE-2.0
#
# Unless required by applicable law or agreed to in writing,
# software distributed under the License is distributed on an
# "AS IS" BASIS, WITHOUT WARRANTIES OR CONDITIONS OF ANY
# KIND, either express or implied.  See the License for the
# specific language governing permissions and limitations
# under the License.

<<<<<<< HEAD
import sys

sys.path.append("/ssd1/htalendr/tvm/python")  # Refer to local TVM build

=======
>>>>>>> 20c21a3a

import tvm
from tvm import relax
import tvm.testing
import numpy as np
import torch
from torch import nn
from torch.export import export
from tvm.relax.frontend.torch import from_exported_program
from torch.nn import Softmax, Upsample


def assert_torch_output_vs_tvm_from_exported_to_cuda(raw_data, torch_module, target, dev):
    """
    This util ensures that a torch module can successfully be exported to TVM
    using torch.export and that the resuling IR program gives the same result
    as PyTorch when ran on CUDA.
    """
    raw_data_for_tvm = raw_data.copy()  # In case the data is modified
    torch_data = torch.from_numpy(raw_data)
    example_args = (torch_data,)

    with torch.no_grad():
        exported_program = export(torch_module, example_args)
        mod_from_torch = from_exported_program(exported_program, keep_params_as_input=True)

    tvm_mod, tvm_params = relax.frontend.detach_params(mod_from_torch)

    relax_pipeline = relax.get_default_pipeline(tvm.target.Target.from_device(tvm.cuda()))
    ex = relax.build(tvm_mod, target=target, relax_pipeline=relax_pipeline)
    vm = relax.VirtualMachine(ex, dev)

    gpu_data = tvm.nd.array(raw_data_for_tvm, dev)
    gpu_params = [tvm.nd.array(p, dev) for p in tvm_params["main"]]
    gpu_out = vm["main"](gpu_data, *gpu_params)

    pytorch_out = torch_module(torch_data)

    if isinstance(pytorch_out, tuple):
        for i in range(len(pytorch_out)):
            actual = gpu_out[i].numpy()
            desired = pytorch_out[i].detach().numpy()
            np.testing.assert_allclose(actual=actual, desired=desired, rtol=1e-5, atol=1e-5)
    else:
        actual = gpu_out[0].numpy()
        desired = pytorch_out.detach().numpy()
        np.testing.assert_allclose(actual=actual, desired=desired, rtol=1e-5, atol=1e-5)


@tvm.testing.parametrize_targets("cuda")
def test_tensor_clamp(target, dev):
    class ClampBothTensor(torch.nn.Module):
        def __init__(self):
            super().__init__()
            self.register_buffer("min_val", torch.tensor(-1.0))
            self.register_buffer("max_val", torch.tensor(1.0))

        def forward(self, x):
            return x.clamp(min=self.min_val, max=self.max_val)

    class ClampBothInt(torch.nn.Module):
        def __init__(self):
            super().__init__()
            self.min_val = -1
            self.max_val = 1

        def forward(self, x):
            return x.clamp(min=self.min_val, max=self.max_val)

    class ClampMinOnlyTensor(torch.nn.Module):
        def __init__(self):
            super().__init__()
            self.register_buffer("min_val", torch.tensor(0.0))

        def forward(self, x):
            return x.clamp(min=self.min_val)

    class ClampMinOnlyInt(torch.nn.Module):
        def __init__(self):
            super().__init__()
            self.min_val = 0

        def forward(self, x):
            return x.clamp(min=self.min_val)

    class ClampMaxOnlyTensor(torch.nn.Module):
        def __init__(self):
            super().__init__()
            self.register_buffer("max_val", torch.tensor(0.5))

        def forward(self, x):
            return x.clamp(max=self.max_val)

    class ClampMaxOnlyInt(torch.nn.Module):
        def __init__(self):
            super().__init__()
            self.max_val = 0.5

        def forward(self, x):
            return x.clamp(max=self.max_val)

    class ClampDifferentValues(torch.nn.Module):
        def __init__(self):
            super().__init__()
            self.min_val = -2
            self.max_val = 2

        def forward(self, x):
            return x.clamp(min=self.min_val, max=self.max_val)

    # Create random data with values outside our clamp ranges
    raw_data = np.random.uniform(-3.0, 3.0, (2, 3, 4, 5)).astype(np.float32)

    torch_module0 = ClampBothTensor().eval()
    torch_module1 = ClampBothInt().eval()
    torch_module2 = ClampMinOnlyTensor().eval()
    torch_module3 = ClampMinOnlyInt().eval()
    torch_module4 = ClampMaxOnlyTensor().eval()
    torch_module5 = ClampMaxOnlyInt().eval()
    torch_module6 = ClampDifferentValues().eval()

    assert_torch_output_vs_tvm_from_exported_to_cuda(raw_data, torch_module0, target, dev)
    assert_torch_output_vs_tvm_from_exported_to_cuda(raw_data, torch_module1, target, dev)
    assert_torch_output_vs_tvm_from_exported_to_cuda(raw_data, torch_module2, target, dev)
    assert_torch_output_vs_tvm_from_exported_to_cuda(raw_data, torch_module3, target, dev)
    assert_torch_output_vs_tvm_from_exported_to_cuda(raw_data, torch_module4, target, dev)
    assert_torch_output_vs_tvm_from_exported_to_cuda(raw_data, torch_module5, target, dev)
    assert_torch_output_vs_tvm_from_exported_to_cuda(raw_data, torch_module6, target, dev)


@tvm.testing.parametrize_targets("cuda")
def test_tensor_expand_as(target, dev):
    class ExpandAs0(torch.nn.Module):
        def __init__(self):
            super().__init__()
            self.template = torch.ones((1, 1, 1, 1))

        def forward(self, x):
            return self.template.expand_as(x)

    class ExpandAs1(torch.nn.Module):
        def __init__(self):
            super().__init__()
            self.template = torch.ones((2, 1, 4, 1))

        def forward(self, x):
            return self.template.expand_as(x)

    class ExpandAs2(torch.nn.Module):
        def __init__(self):
            super().__init__()
            self.template = torch.ones((2, 1, 1, 10))

        def forward(self, x):
            return self.template.expand_as(x)

    class ExpandAs3(torch.nn.Module):
        def __init__(self):
            super().__init__()
            self.template = torch.ones((2, 3, 1, 1))

        def forward(self, x):
            return self.template.expand_as(x)

    raw_data = np.random.randn(2, 3, 4, 10).astype(np.float32)

    torch_module0 = ExpandAs0().eval()
    torch_module1 = ExpandAs1().eval()
    torch_module2 = ExpandAs2().eval()
    torch_module3 = ExpandAs3().eval()

    assert_torch_output_vs_tvm_from_exported_to_cuda(raw_data, torch_module0, target, dev)
    assert_torch_output_vs_tvm_from_exported_to_cuda(raw_data, torch_module1, target, dev)
    assert_torch_output_vs_tvm_from_exported_to_cuda(raw_data, torch_module2, target, dev)
    assert_torch_output_vs_tvm_from_exported_to_cuda(raw_data, torch_module3, target, dev)


@tvm.testing.parametrize_targets("cuda")
def test_copy_(target, dev):
    class CopyTester(nn.Module):
        def __init__(self, size):
            super().__init__()
            self.register_buffer("buffer", torch.zeros(size))

        def forward(self, x):
            self.buffer.copy_(x)

            return x * 3 + self.buffer * 5

    size = (2, 2)
    raw_data = np.random.rand(*size).astype(np.float32)
    torch_module = CopyTester(size).eval()
    assert_torch_output_vs_tvm_from_exported_to_cuda(raw_data, torch_module, target, dev)


@tvm.testing.parametrize_targets("cuda")
def test_upsample_with_size(target, dev):
    """
    The Upsample module can be used with the size arugment or the scale
    factor argument but not both. This tests the former.
    """
    batch_size = 1
    channels = 3
    height, width = 8, 8

    torch_module = Upsample(size=(64, 64), mode="nearest", recompute_scale_factor=None)

    raw_data = np.random.rand(batch_size, channels, height, width).astype("float32")

    assert_torch_output_vs_tvm_from_exported_to_cuda(raw_data, torch_module, target, dev)


@tvm.testing.parametrize_targets("cuda")
def test_detach_no_change(target, dev):
    # In TVM, detach() is just identity
    class DetachTester(nn.Module):
        def forward(self, x):
            detached = x.detach()
            return detached

    raw_data = np.ones((2, 2)).astype(np.float32)
    torch_module = DetachTester().eval()
    assert_torch_output_vs_tvm_from_exported_to_cuda(raw_data, torch_module, target, dev)


@tvm.testing.parametrize_targets("cuda")
def test_upsample_with_scale_factor(target, dev):
    """
    The Upsample module can be used with the size arugment or the scale
    factor argument but not both. This tests the latter.
    """
    batch_size = 2
    channels = 3
    height, width = 32, 32

    torch_module = Upsample(
        size=None, scale_factor=7, mode="nearest", align_corners=None, recompute_scale_factor=True
    )

    raw_data = np.random.rand(batch_size, channels, height, width).astype("float32")
    assert_torch_output_vs_tvm_from_exported_to_cuda(raw_data, torch_module, target, dev)


@tvm.testing.parametrize_targets("cuda")
def test_linalg_vector_norm(target, dev):
    class VectorNorm0(torch.nn.Module):
        def forward(self, x):
            return torch.linalg.vector_norm(x, ord=1, dim=-1)

    class VectorNorm1(torch.nn.Module):
        def forward(self, x):
            return torch.linalg.vector_norm(x, ord=2, dim=2)

    class VectorNorm2(torch.nn.Module):
        def forward(self, x):
            return torch.linalg.vector_norm(x, ord=1, dim=-1)

    class VectorNorm3(torch.nn.Module):
        def forward(self, x):
            return torch.linalg.vector_norm(x, ord=2, dim=2)

    raw_data = np.random.randn(2, 3, 4, 10).astype(np.float32)

    torch_module0 = VectorNorm0().eval()
    torch_module1 = VectorNorm1().eval()
    torch_module2 = VectorNorm2().eval()
    torch_module3 = VectorNorm3().eval()

    assert_torch_output_vs_tvm_from_exported_to_cuda(raw_data, torch_module0, target, dev)
    assert_torch_output_vs_tvm_from_exported_to_cuda(raw_data, torch_module1, target, dev)
    assert_torch_output_vs_tvm_from_exported_to_cuda(raw_data, torch_module2, target, dev)
    assert_torch_output_vs_tvm_from_exported_to_cuda(raw_data, torch_module3, target, dev)


@tvm.testing.parametrize_targets("cuda")
def test_split_size(target, dev):
    # Test split using the split_size argument such that it is not a divisor
    # of the dimension to split (the last tensor will be smaller)
    batch = 2
    channels = 7
    height, width = 2, 2
    split_size = 3  # last tensor will have just 1 element
    dim = 1  # split across channels
    raw_data = np.random.rand(batch, channels, height, width).astype("float32")

    class SplitModelSplitSize(nn.Module):
        def __init__(self, split_size, dim):
            super().__init__()
            self.split_size = split_size
            self.dim = dim

        def forward(self, x):
            return torch.split(x, split_size_or_sections=self.split_size, dim=self.dim)

    torch_module = SplitModelSplitSize(split_size=split_size, dim=dim).eval()

    assert_torch_output_vs_tvm_from_exported_to_cuda(raw_data, torch_module, target, dev)


@tvm.testing.parametrize_targets("cuda")
def test_split_sections_list(target, dev):
    # Test split using a list of section sizes
    batch = 3
    channels = 2
    height = 10
    width = 5
    sections = [3, 2, 5]
    dim = 2  # split across height
    raw_data = np.random.rand(batch, channels, height, width).astype("float32")

    class SplitModelSectionsList(nn.Module):
        def __init__(self, split_size, dim):
            super().__init__()
            self.split_size = split_size
            self.dim = dim

        def forward(self, x):
            return torch.split(x, split_size_or_sections=self.split_size, dim=self.dim)

    torch_module = SplitModelSectionsList(split_size=sections, dim=dim).eval()

<<<<<<< HEAD

@tvm.testing.parametrize_targets("cuda")
def test_chunk(target, dev):
    batch = 3
    channels = 5
    height = 7
    width = 11
    chunks = 2
    dim = 1
    raw_data = np.random.rand(batch, channels, height, width).astype("float32")

    class ChunkModel(nn.Module):
        def __init__(self, chunks, dim):
            super().__init__()
            self.chunks = chunks
            self.dim = dim

        def forward(self, x):
            return x.chunk(self.chunks, dim=self.dim)

    torch_module = ChunkModel(chunks=chunks, dim=dim).eval()
=======
>>>>>>> 20c21a3a
    assert_torch_output_vs_tvm_from_exported_to_cuda(raw_data, torch_module, target, dev)


if __name__ == "__main__":
    tvm.testing.main()<|MERGE_RESOLUTION|>--- conflicted
+++ resolved
@@ -15,14 +15,6 @@
 # specific language governing permissions and limitations
 # under the License.
 
-<<<<<<< HEAD
-import sys
-
-sys.path.append("/ssd1/htalendr/tvm/python")  # Refer to local TVM build
-
-=======
->>>>>>> 20c21a3a
-
 import tvm
 from tvm import relax
 import tvm.testing
@@ -343,8 +335,6 @@
 
     torch_module = SplitModelSectionsList(split_size=sections, dim=dim).eval()
 
-<<<<<<< HEAD
-
 @tvm.testing.parametrize_targets("cuda")
 def test_chunk(target, dev):
     batch = 3
@@ -365,8 +355,6 @@
             return x.chunk(self.chunks, dim=self.dim)
 
     torch_module = ChunkModel(chunks=chunks, dim=dim).eval()
-=======
->>>>>>> 20c21a3a
     assert_torch_output_vs_tvm_from_exported_to_cuda(raw_data, torch_module, target, dev)
 
 
