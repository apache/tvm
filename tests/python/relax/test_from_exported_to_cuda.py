--- conflicted
+++ resolved
@@ -57,7 +57,6 @@
 
 
 @tvm.testing.parametrize_targets("cuda")
-<<<<<<< HEAD
 def test_tensor_clamp(target, dev):
     class ClampBothTensor(torch.nn.Module):
         def __init__(self):
@@ -136,7 +135,9 @@
     assert_torch_output_vs_tvm_from_exported_to_cuda(raw_data, torch_module4, target, dev)
     assert_torch_output_vs_tvm_from_exported_to_cuda(raw_data, torch_module5, target, dev)
     assert_torch_output_vs_tvm_from_exported_to_cuda(raw_data, torch_module6, target, dev)
-=======
+
+
+@tvm.testing.parametrize_targets("cuda")
 def test_tensor_expand_as(target, dev):
     class ExpandAs0(torch.nn.Module):
         def __init__(self):
@@ -247,7 +248,6 @@
 
     raw_data = np.random.rand(batch_size, channels, height, width).astype("float32")
     assert_torch_output_vs_tvm_from_exported_to_cuda(raw_data, torch_module, target, dev)
->>>>>>> 148737b1
 
 
 @tvm.testing.parametrize_targets("cuda")
