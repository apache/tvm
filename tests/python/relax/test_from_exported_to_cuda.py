--- conflicted
+++ resolved
@@ -57,7 +57,6 @@
 
 
 @tvm.testing.parametrize_targets("cuda")
-<<<<<<< HEAD
 def test_tensor_expand_as(target, dev):
     class ExpandAs0(torch.nn.Module):
         def __init__(self):
@@ -102,7 +101,9 @@
     assert_torch_output_vs_tvm_from_exported_to_cuda(raw_data, torch_module1, target, dev)
     assert_torch_output_vs_tvm_from_exported_to_cuda(raw_data, torch_module2, target, dev)
     assert_torch_output_vs_tvm_from_exported_to_cuda(raw_data, torch_module3, target, dev)
-=======
+
+
+@tvm.testing.parametrize_targets("cuda")
 def test_copy_(target, dev):
     class CopyTester(nn.Module):
         def __init__(self, size):
@@ -166,7 +167,6 @@
 
     raw_data = np.random.rand(batch_size, channels, height, width).astype("float32")
     assert_torch_output_vs_tvm_from_exported_to_cuda(raw_data, torch_module, target, dev)
->>>>>>> 6e8c367f
 
 
 @tvm.testing.parametrize_targets("cuda")
