# Licensed to the Apache Software Foundation (ASF) under one
# or more contributor license agreements.  See the NOTICE file
# distributed with this work for additional information
# regarding copyright ownership.  The ASF licenses this file
# to you under the Apache License, Version 2.0 (the
# "License"); you may not use this file except in compliance
# with the License.  You may obtain a copy of the License at
#
#   http://www.apache.org/licenses/LICENSE-2.0
#
# Unless required by applicable law or agreed to in writing,
# software distributed under the License is distributed on an
# "AS IS" BASIS, WITHOUT WARRANTIES OR CONDITIONS OF ANY
# KIND, either express or implied.  See the License for the
# specific language governing permissions and limitations
# under the License.

import tvm
from tvm import relax
import tvm.testing
import numpy as np
import torch
from torch import nn
from torch.export import export
from tvm.relax.frontend.torch import from_exported_program
from torch.nn import Softmax, Upsample


def assert_torch_output_vs_tvm_from_exported_to_cuda(raw_data, torch_module, target, dev):
    """
    This util ensures that a torch module can successfully be exported to TVM
    using torch.export and that the resuling IR program gives the same result
    as PyTorch when ran on CUDA.
    """
    raw_data_for_tvm = raw_data.copy()  # In case the data is modified
    torch_data = torch.from_numpy(raw_data)
    example_args = (torch_data,)

    with torch.no_grad():
        exported_program = export(torch_module, example_args)
        mod_from_torch = from_exported_program(exported_program, keep_params_as_input=True)

    tvm_mod, tvm_params = relax.frontend.detach_params(mod_from_torch)

    relax_pipeline = relax.get_default_pipeline(tvm.target.Target.from_device(tvm.cuda()))
    ex = relax.build(tvm_mod, target=target, relax_pipeline=relax_pipeline)
    vm = relax.VirtualMachine(ex, dev)

    gpu_data = tvm.nd.array(raw_data_for_tvm, dev)
    gpu_params = [tvm.nd.array(p, dev) for p in tvm_params["main"]]
    gpu_out = vm["main"](gpu_data, *gpu_params)

    pytorch_out = torch_module(torch_data)

    if isinstance(pytorch_out, tuple):
        for i in range(len(pytorch_out)):
            actual = gpu_out[i].numpy()
            desired = pytorch_out[i].detach().numpy()
            np.testing.assert_allclose(actual=actual, desired=desired, rtol=1e-5, atol=1e-5)
    else:
        actual = gpu_out[0].numpy()
        desired = pytorch_out.detach().numpy()
        np.testing.assert_allclose(actual=actual, desired=desired, rtol=1e-5, atol=1e-5)


@tvm.testing.parametrize_targets("cuda")
def test_index_tensor(target, dev):
    class IndexModel0(nn.Module):
        def __init__(self):
            super().__init__()

        def forward(self, x):
            return x[torch.tensor([0])]

    torch_module = IndexModel0().eval()
    raw_data = np.random.rand(3, 3).astype("float32")
    assert_torch_output_vs_tvm_from_exported_to_cuda(raw_data, torch_module, target, dev)

    class IndexModel1(nn.Module):
        def __init__(self):
            super().__init__()

        def forward(self, x):
            return x[torch.tensor([[0]])]

    torch_module = IndexModel1().eval()
    raw_data = np.random.rand(2, 3).astype("float32")
    assert_torch_output_vs_tvm_from_exported_to_cuda(raw_data, torch_module, target, dev)

    class IndexTensorModel2(nn.Module):
        def __init__(self):
            super().__init__()

        def forward(self, x):
            return x[torch.tensor([0, 2])]

    torch_module = IndexTensorModel2().eval()
    raw_data = np.random.rand(3, 4).astype("float32")
    assert_torch_output_vs_tvm_from_exported_to_cuda(raw_data, torch_module, target, dev)

    class IndexTensorModel3(nn.Module):
        def __init__(self):
            super().__init__()

        def forward(self, x):
            return x[[[[0, 2], [1, 3]]]]

    torch_module = IndexTensorModel3().eval()
    raw_data = np.random.rand(5, 5, 5).astype("float32")
    assert_torch_output_vs_tvm_from_exported_to_cuda(raw_data, torch_module, target, dev)

    class IndexTensorModel4(nn.Module):
        def __init__(self):
            super().__init__()

        def forward(self, x):
            return x[[[1, 4]]]

    torch_module = IndexTensorModel4().eval()
    raw_data = np.random.rand(5, 5, 5).astype("float32")
    assert_torch_output_vs_tvm_from_exported_to_cuda(raw_data, torch_module, target, dev)

    class IndexTensorModel5(nn.Module):
        def __init__(self):
            super().__init__()

        def forward(self, x):
            return x[[[[1, 2, 4]]]]

    torch_module = IndexTensorModel5().eval()
    raw_data = np.random.rand(5, 5, 5).astype("float32")
    assert_torch_output_vs_tvm_from_exported_to_cuda(raw_data, torch_module, target, dev)

    class IndexTensorModel6(nn.Module):
        def __init__(self):
            super().__init__()

        def forward(self, x):
            return x[[[0, 1], [0, 1]]]

    torch_module = IndexTensorModel6().eval()
    raw_data = np.random.rand(5, 5, 5, 5).astype("float32")
    assert_torch_output_vs_tvm_from_exported_to_cuda(raw_data, torch_module, target, dev)

    class IndexTensorModel7(nn.Module):
        def __init__(self):
            super().__init__()

        def forward(self, x):
            return x[[[0, 1, 2, 3], [1, 2, 3, 4], [2, 3, 4, 0]]]

    torch_module = IndexTensorModel7().eval()
    raw_data = np.random.rand(5, 5, 5, 5).astype("float32")
    assert_torch_output_vs_tvm_from_exported_to_cuda(raw_data, torch_module, target, dev)

    class IndexTensorModel8(nn.Module):
        def __init__(self):
            super().__init__()

        def forward(self, x):
            return x[[[[0, 1], [2, 3]], [[2, 3], [3, 4]], [[2, 4], [1, 2]], [[0, 4], [0, 3]]]]

    torch_module = IndexTensorModel8().eval()
    raw_data = np.random.rand(5, 5, 5, 5).astype("float32")
    assert_torch_output_vs_tvm_from_exported_to_cuda(raw_data, torch_module, target, dev)


@tvm.testing.parametrize_targets("cuda")
def test_full(target, dev):
    class FullModel(nn.Module):
        def __init__(self):
            super().__init__()

        def forward(self, x):
            return torch.full((2, 3), 3.141592)

    torch_module = FullModel().eval()
    raw_data = np.random.rand(3, 3).astype("float32")
    assert_torch_output_vs_tvm_from_exported_to_cuda(raw_data, torch_module, target, dev)


@tvm.testing.parametrize_targets("cuda")
def test_full_like(target, dev):
    class FullLike(nn.Module):
        def __init__(self):
            super().__init__()
            self.fill_value = 7.0

        def forward(self, x):
            return torch.full_like(x, self.fill_value)

    torch_module = FullLike().eval()
    raw_data = np.random.rand(2, 3).astype("float32")
    assert_torch_output_vs_tvm_from_exported_to_cuda(raw_data, torch_module, target, dev)


@tvm.testing.parametrize_targets("cuda")
def test_ones(target, dev):
    class FullModel(nn.Module):
        def __init__(self):
            super().__init__()

        def forward(self, x):
            return torch.ones((2, 3))

    torch_module = FullModel().eval()
    raw_data = np.random.rand(1, 1).astype("float32")
<<<<<<< HEAD
    assert_torch_output_vs_tvm_from_exported_to_cuda(raw_data, torch_module, target, dev)


@tvm.testing.parametrize_targets("cuda")
def test_sort(target, dev):
    raw_data = np.array([[4, 1, 13], [-30, 1, 3], [4, 0, 10]]).astype("float32")

    # Test values
    class SortModelValues(nn.Module):
        def forward(self, x):
            A, _ = torch.sort(x, dim=0, descending=True)
            B, _ = torch.sort(x, dim=1, descending=False)
            return A + B

    torch_module = SortModelValues().eval()
    assert_torch_output_vs_tvm_from_exported_to_cuda(raw_data, torch_module, target, dev)

    # Test indices
    class SortModelIndices(nn.Module):
        def forward(self, x):
            _, A = torch.sort(x, dim=0, descending=True)
            _, B = torch.sort(x, dim=1, descending=False)
            return A + B

    torch_module = SortModelIndices().eval()
=======
>>>>>>> fe1b2282
    assert_torch_output_vs_tvm_from_exported_to_cuda(raw_data, torch_module, target, dev)


@tvm.testing.parametrize_targets("cuda")
def test_tensor_clamp(target, dev):
    class ClampBothTensor(torch.nn.Module):
        def __init__(self):
            super().__init__()
            self.register_buffer("min_val", torch.tensor(-1.0))
            self.register_buffer("max_val", torch.tensor(1.0))

        def forward(self, x):
            return x.clamp(min=self.min_val, max=self.max_val)

    class ClampBothInt(torch.nn.Module):
        def __init__(self):
            super().__init__()
            self.min_val = -1
            self.max_val = 1

        def forward(self, x):
            return x.clamp(min=self.min_val, max=self.max_val)

    class ClampMinOnlyTensor(torch.nn.Module):
        def __init__(self):
            super().__init__()
            self.register_buffer("min_val", torch.tensor(0.0))

        def forward(self, x):
            return x.clamp(min=self.min_val)

    class ClampMinOnlyInt(torch.nn.Module):
        def __init__(self):
            super().__init__()
            self.min_val = 0

        def forward(self, x):
            return x.clamp(min=self.min_val)

    class ClampMaxOnlyTensor(torch.nn.Module):
        def __init__(self):
            super().__init__()
            self.register_buffer("max_val", torch.tensor(0.5))

        def forward(self, x):
            return x.clamp(max=self.max_val)

    class ClampMaxOnlyInt(torch.nn.Module):
        def __init__(self):
            super().__init__()
            self.max_val = 0.5

        def forward(self, x):
            return x.clamp(max=self.max_val)

    class ClampDifferentValues(torch.nn.Module):
        def __init__(self):
            super().__init__()
            self.min_val = -2
            self.max_val = 2

        def forward(self, x):
            return x.clamp(min=self.min_val, max=self.max_val)

    # Create random data with values outside our clamp ranges
    raw_data = np.random.uniform(-3.0, 3.0, (2, 3, 4, 5)).astype(np.float32)

    torch_module0 = ClampBothTensor().eval()
    torch_module1 = ClampBothInt().eval()
    torch_module2 = ClampMinOnlyTensor().eval()
    torch_module3 = ClampMinOnlyInt().eval()
    torch_module4 = ClampMaxOnlyTensor().eval()
    torch_module5 = ClampMaxOnlyInt().eval()
    torch_module6 = ClampDifferentValues().eval()

    assert_torch_output_vs_tvm_from_exported_to_cuda(raw_data, torch_module0, target, dev)
    assert_torch_output_vs_tvm_from_exported_to_cuda(raw_data, torch_module1, target, dev)
    assert_torch_output_vs_tvm_from_exported_to_cuda(raw_data, torch_module2, target, dev)
    assert_torch_output_vs_tvm_from_exported_to_cuda(raw_data, torch_module3, target, dev)
    assert_torch_output_vs_tvm_from_exported_to_cuda(raw_data, torch_module4, target, dev)
    assert_torch_output_vs_tvm_from_exported_to_cuda(raw_data, torch_module5, target, dev)
    assert_torch_output_vs_tvm_from_exported_to_cuda(raw_data, torch_module6, target, dev)


@tvm.testing.parametrize_targets("cuda")
def test_tensor_expand_as(target, dev):
    class ExpandAs0(torch.nn.Module):
        def __init__(self):
            super().__init__()
            self.template = torch.ones((1, 1, 1, 1))

        def forward(self, x):
            return self.template.expand_as(x)

    class ExpandAs1(torch.nn.Module):
        def __init__(self):
            super().__init__()
            self.template = torch.ones((2, 1, 4, 1))

        def forward(self, x):
            return self.template.expand_as(x)

    class ExpandAs2(torch.nn.Module):
        def __init__(self):
            super().__init__()
            self.template = torch.ones((2, 1, 1, 10))

        def forward(self, x):
            return self.template.expand_as(x)

    class ExpandAs3(torch.nn.Module):
        def __init__(self):
            super().__init__()
            self.template = torch.ones((2, 3, 1, 1))

        def forward(self, x):
            return self.template.expand_as(x)

    raw_data = np.random.randn(2, 3, 4, 10).astype(np.float32)

    torch_module0 = ExpandAs0().eval()
    torch_module1 = ExpandAs1().eval()
    torch_module2 = ExpandAs2().eval()
    torch_module3 = ExpandAs3().eval()

    assert_torch_output_vs_tvm_from_exported_to_cuda(raw_data, torch_module0, target, dev)
    assert_torch_output_vs_tvm_from_exported_to_cuda(raw_data, torch_module1, target, dev)
    assert_torch_output_vs_tvm_from_exported_to_cuda(raw_data, torch_module2, target, dev)
    assert_torch_output_vs_tvm_from_exported_to_cuda(raw_data, torch_module3, target, dev)


@tvm.testing.parametrize_targets("cuda")
def test_copy_(target, dev):
    class CopyTester(nn.Module):
        def __init__(self, size):
            super().__init__()
            self.register_buffer("buffer", torch.zeros(size))

        def forward(self, x):
            self.buffer.copy_(x)

            return x * 3 + self.buffer * 5

    size = (2, 2)
    raw_data = np.random.rand(*size).astype(np.float32)
    torch_module = CopyTester(size).eval()
    assert_torch_output_vs_tvm_from_exported_to_cuda(raw_data, torch_module, target, dev)


@tvm.testing.parametrize_targets("cuda")
def test_upsample_with_size(target, dev):
    """
    The Upsample module can be used with the size arugment or the scale
    factor argument but not both. This tests the former.
    """
    batch_size = 1
    channels = 3
    height, width = 8, 8

    torch_module = Upsample(size=(64, 64), mode="nearest", recompute_scale_factor=None)

    raw_data = np.random.rand(batch_size, channels, height, width).astype("float32")

    assert_torch_output_vs_tvm_from_exported_to_cuda(raw_data, torch_module, target, dev)


@tvm.testing.parametrize_targets("cuda")
def test_detach_no_change(target, dev):
    # In TVM, detach() is just identity
    class DetachTester(nn.Module):
        def forward(self, x):
            detached = x.detach()
            return detached

    raw_data = np.ones((2, 2)).astype(np.float32)
    torch_module = DetachTester().eval()
    assert_torch_output_vs_tvm_from_exported_to_cuda(raw_data, torch_module, target, dev)


@tvm.testing.parametrize_targets("cuda")
def test_upsample_with_scale_factor(target, dev):
    """
    The Upsample module can be used with the size arugment or the scale
    factor argument but not both. This tests the latter.
    """
    batch_size = 2
    channels = 3
    height, width = 32, 32

    torch_module = Upsample(
        size=None, scale_factor=7, mode="nearest", align_corners=None, recompute_scale_factor=True
    )

    raw_data = np.random.rand(batch_size, channels, height, width).astype("float32")
    assert_torch_output_vs_tvm_from_exported_to_cuda(raw_data, torch_module, target, dev)


@tvm.testing.parametrize_targets("cuda")
def test_linalg_vector_norm(target, dev):
    class VectorNorm0(torch.nn.Module):
        def forward(self, x):
            return torch.linalg.vector_norm(x, ord=1, dim=-1)

    class VectorNorm1(torch.nn.Module):
        def forward(self, x):
            return torch.linalg.vector_norm(x, ord=2, dim=2)

    class VectorNorm2(torch.nn.Module):
        def forward(self, x):
            return torch.linalg.vector_norm(x, ord=1, dim=-1)

    class VectorNorm3(torch.nn.Module):
        def forward(self, x):
            return torch.linalg.vector_norm(x, ord=2, dim=2)

    raw_data = np.random.randn(2, 3, 4, 10).astype(np.float32)

    torch_module0 = VectorNorm0().eval()
    torch_module1 = VectorNorm1().eval()
    torch_module2 = VectorNorm2().eval()
    torch_module3 = VectorNorm3().eval()

    assert_torch_output_vs_tvm_from_exported_to_cuda(raw_data, torch_module0, target, dev)
    assert_torch_output_vs_tvm_from_exported_to_cuda(raw_data, torch_module1, target, dev)
    assert_torch_output_vs_tvm_from_exported_to_cuda(raw_data, torch_module2, target, dev)
    assert_torch_output_vs_tvm_from_exported_to_cuda(raw_data, torch_module3, target, dev)


@tvm.testing.parametrize_targets("cuda")
def test_batch_norm_prog(target, dev):
    # Default args, in a pytorch program (to ensure output is in proper type and format)
    raw_data = np.random.randn(2, 3, 2, 2).astype(np.float32)

    class BatchNormWrapper(nn.Module):
        def __init__(self):
            super(BatchNormWrapper, self).__init__()
            self.bn = nn.BatchNorm2d(3)

        def forward(self, x):
            x = self.bn(x)
            x = x + 1
            return x

    torch_module = BatchNormWrapper().eval()
    assert_torch_output_vs_tvm_from_exported_to_cuda(raw_data, torch_module, target, dev)


@tvm.testing.parametrize_targets("cuda")
def test_split_size(target, dev):
    # Test split using the split_size argument such that it is not a divisor
    # of the dimension to split (the last tensor will be smaller)
    batch = 2
    channels = 7
    height, width = 2, 2
    split_size = 3  # last tensor will have just 1 element
    dim = 1  # split across channels
    raw_data = np.random.rand(batch, channels, height, width).astype("float32")

    class SplitModelSplitSize(nn.Module):
        def __init__(self, split_size, dim):
            super().__init__()
            self.split_size = split_size
            self.dim = dim

        def forward(self, x):
            return torch.split(x, split_size_or_sections=self.split_size, dim=self.dim)

    torch_module = SplitModelSplitSize(split_size=split_size, dim=dim).eval()
    assert_torch_output_vs_tvm_from_exported_to_cuda(raw_data, torch_module, target, dev)


@tvm.testing.parametrize_targets("cuda")
def test_split_sections_list(target, dev):
    # Test split using a list of section sizes
    batch = 3
    channels = 2
    height = 10
    width = 5
    sections = [3, 2, 5]
    dim = 2  # split across height
    raw_data = np.random.rand(batch, channels, height, width).astype("float32")

    class SplitModelSectionsList(nn.Module):
        def __init__(self, split_size, dim):
            super().__init__()
            self.split_size = split_size
            self.dim = dim

        def forward(self, x):
            return torch.split(x, split_size_or_sections=self.split_size, dim=self.dim)

    torch_module = SplitModelSectionsList(split_size=sections, dim=dim).eval()
    assert_torch_output_vs_tvm_from_exported_to_cuda(raw_data, torch_module, target, dev)


@tvm.testing.parametrize_targets("cuda")
def test_batch_norm0(target, dev):
    # Eval, no momentum, no affine, no running stats
    raw_data = np.random.randn(8, 3, 4, 4).astype(np.float32)
    torch_module = nn.BatchNorm2d(
        3, eps=1e-02, momentum=0.0, affine=False, track_running_stats=False, device=None, dtype=None
    ).eval()
    assert_torch_output_vs_tvm_from_exported_to_cuda(raw_data, torch_module, target, dev)


@tvm.testing.parametrize_targets("cuda")
def test_batch_norm1(target, dev):
    # Eval, with momentum, no affine, with running stats
    raw_data = np.random.randn(1, 4, 2, 2).astype(np.float32)
    torch_module = nn.BatchNorm2d(
        4, eps=1e-05, momentum=0.1, affine=False, track_running_stats=True, device=None, dtype=None
    ).eval()
    assert_torch_output_vs_tvm_from_exported_to_cuda(raw_data, torch_module, target, dev)


@tvm.testing.parametrize_targets("cuda")
def test_batch_norm2(target, dev):
    # Eval, with momentum, affine, no running stats
    raw_data = np.random.randn(3, 4, 2, 2).astype(np.float32)
    torch_module = nn.BatchNorm2d(
        4, eps=1e-05, momentum=0.2, affine=True, track_running_stats=False
    ).eval()
    assert_torch_output_vs_tvm_from_exported_to_cuda(raw_data, torch_module, target, dev)


@tvm.testing.parametrize_targets("cuda")
def test_batch_norm3(target, dev):
    # Eval, no momentum, affine, with running stats
    raw_data = np.random.randn(1, 2, 2, 2).astype(np.float32)
    torch_module = nn.BatchNorm2d(
        2, eps=1e-05, momentum=0.0, affine=True, track_running_stats=True
    ).eval()
    assert_torch_output_vs_tvm_from_exported_to_cuda(raw_data, torch_module, target, dev)


@tvm.testing.parametrize_targets("cuda")
def test_chunk_even(target, dev):
    # Chunks is a divisor of the dimension size
    batch = 6
    channels = 2
    height = 3
    width = 4
    chunks = 3
    dim = 0
    raw_data = np.random.rand(batch, channels, height, width).astype("float32")

    class ChunkModel(nn.Module):
        def __init__(self, chunks, dim):
            super().__init__()
            self.chunks = chunks
            self.dim = dim

        def forward(self, x):
            return x.chunk(self.chunks, dim=self.dim)

    torch_module = ChunkModel(chunks=chunks, dim=dim).eval()
    assert_torch_output_vs_tvm_from_exported_to_cuda(raw_data, torch_module, target, dev)


@tvm.testing.parametrize_targets("cuda")
def test_chunk_uneven(target, dev):
    # Chunks is not a divisor of the dimension size
    batch = 2
    channels = 5
    height = 4
    width = 5
    chunks = 2
    dim = 1
    raw_data = np.random.rand(batch, channels, height, width).astype("float32")

    class ChunkModel(nn.Module):
        def __init__(self, chunks, dim):
            super().__init__()
            self.chunks = chunks
            self.dim = dim

        def forward(self, x):
            return x.chunk(self.chunks, dim=self.dim)

    torch_module = ChunkModel(chunks=chunks, dim=dim).eval()
    assert_torch_output_vs_tvm_from_exported_to_cuda(raw_data, torch_module, target, dev)


@tvm.testing.parametrize_targets("cuda")
def test_chunk_too_many(target, dev):
    # If user asks for more chunks than the size of the dim, pytorch simply splits in sections of size 1
    batch = 1
    channels = 3
    height = 2
    width = 2
    chunks = 99
    dim = 1
    raw_data = np.random.rand(batch, channels, height, width).astype("float32")

    class ChunkModel(nn.Module):
        def __init__(self, chunks, dim):
            super().__init__()
            self.chunks = chunks
            self.dim = dim

        def forward(self, x):
            return x.chunk(self.chunks, dim=self.dim)

    torch_module = ChunkModel(chunks=chunks, dim=dim).eval()
    assert_torch_output_vs_tvm_from_exported_to_cuda(raw_data, torch_module, target, dev)


@tvm.testing.parametrize_targets("cuda")
def test_arange(target, dev):
    # arange.default
    raw_data = np.array([0, 0, 0, 0, 0])

    class ArangeDefaultModel(nn.Module):
        def forward(self, x):
            return x + torch.arange(5)

    torch_module = ArangeDefaultModel().eval()
    assert_torch_output_vs_tvm_from_exported_to_cuda(raw_data, torch_module, target, dev)

    # arange.start
    raw_data = np.array([0, 0, 0])

    class ArangeStartModel(nn.Module):
        def forward(self, x):
            return x + torch.arange(1, 4)

    torch_module = ArangeStartModel().eval()
    assert_torch_output_vs_tvm_from_exported_to_cuda(raw_data, torch_module, target, dev)

    # arange.start_step
    raw_data = np.array([0.0, 0.0, 0.0], dtype=np.float32)

    class ArangeStartStopModel(nn.Module):
        def forward(self, x):
            return x + torch.arange(1, 2.5, 0.5, dtype=torch.float32)

    torch_module = ArangeStartStopModel().eval()
    assert_torch_output_vs_tvm_from_exported_to_cuda(raw_data, torch_module, target, dev)


@tvm.testing.parametrize_targets("cuda")
def test_index_select(target, dev):
    class IndexSelectModel(nn.Module):
        def forward(self, x):
            indices = torch.tensor([0, 2])
            return torch.index_select(x, 0, indices)

    raw_data = np.random.rand(3, 4).astype("float32")
    torch_module = IndexSelectModel().eval()
    assert_torch_output_vs_tvm_from_exported_to_cuda(raw_data, torch_module, target, dev)


@tvm.testing.parametrize_targets("cuda")
def test_stack(target, dev):
    class StackModel(nn.Module):
        def forward(self, x):
            val1 = x[1, 4]
            val2 = x[3, 2]
            val3 = x[5, 6]
            z = torch.stack([val1, val2, val3])
            return z

    torch_module = StackModel().eval()
    raw_data = np.random.rand(10, 10, 10).astype("float32")
    assert_torch_output_vs_tvm_from_exported_to_cuda(raw_data, torch_module, target, dev)


@tvm.testing.parametrize_targets("cuda")
def test_sum(target, dev):
    class SumModel(nn.Module):
        def forward(self, x):
            new_vec = x[1, 4]
            return new_vec.sum()

    torch_module = SumModel().eval()
    raw_data = np.random.rand(10, 10, 10).astype("float32")
    assert_torch_output_vs_tvm_from_exported_to_cuda(raw_data, torch_module, target, dev)


@tvm.testing.parametrize_targets("cuda")
def test_mul(target, dev):
    class MulModule(nn.Module):
        def __init__(self):
            super().__init__()
            self.y = torch.tensor(np.random.rand(2, 3).astype("float32"))

        def forward(self, x):
            return x.mul(self.y)

    torch_module = MulModule().eval()
    raw_data = np.random.rand(2, 3).astype("float32")
    assert_torch_output_vs_tvm_from_exported_to_cuda(raw_data, torch_module, target, dev)


@tvm.testing.parametrize_targets("cuda")
def test_concat(target, dev):
    class ConcatFour(nn.Module):
        def __init__(self, dim=0):
            super(ConcatFour, self).__init__()
            self.dim = dim
            self.x2 = torch.randn(2, 3)
            self.x3 = torch.randn(2, 3)
            self.x4 = torch.randn(2, 3)

        def forward(self, x):
            return torch.cat((x, self.x2, self.x3, self.x4), dim=self.dim)

    torch_module = ConcatFour().eval()
    raw_data = np.random.rand(2, 3).astype("float32")
    assert_torch_output_vs_tvm_from_exported_to_cuda(raw_data, torch_module, target, dev)


if __name__ == "__main__":
    tvm.testing.main()<|MERGE_RESOLUTION|>--- conflicted
+++ resolved
@@ -205,7 +205,6 @@
 
     torch_module = FullModel().eval()
     raw_data = np.random.rand(1, 1).astype("float32")
-<<<<<<< HEAD
     assert_torch_output_vs_tvm_from_exported_to_cuda(raw_data, torch_module, target, dev)
 
 
@@ -231,8 +230,6 @@
             return A + B
 
     torch_module = SortModelIndices().eval()
-=======
->>>>>>> fe1b2282
     assert_torch_output_vs_tvm_from_exported_to_cuda(raw_data, torch_module, target, dev)
 
 
