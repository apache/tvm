--- conflicted
+++ resolved
@@ -332,46 +332,6 @@
 
 
 @tvm.testing.parametrize_targets("cuda")
-def test_batch_norm0(target, dev):
-    # Eval, no momentum, no affine, no running stats
-    raw_data = np.random.randn(8, 3, 4, 4).astype(np.float32)
-    torch_module = nn.BatchNorm2d(
-        3, eps=1e-02, momentum=0.0, affine=False, track_running_stats=False, device=None, dtype=None
-    ).eval()
-    assert_torch_output_vs_tvm_from_exported_to_cuda(raw_data, torch_module, target, dev)
-
-
-@tvm.testing.parametrize_targets("cuda")
-def test_batch_norm1(target, dev):
-    # Eval, with momentum, no affine, with running stats
-    raw_data = np.random.randn(1, 4, 2, 2).astype(np.float32)
-    torch_module = nn.BatchNorm2d(
-        4, eps=1e-05, momentum=0.1, affine=False, track_running_stats=True, device=None, dtype=None
-    ).eval()
-    assert_torch_output_vs_tvm_from_exported_to_cuda(raw_data, torch_module, target, dev)
-
-
-@tvm.testing.parametrize_targets("cuda")
-def test_batch_norm2(target, dev):
-    # Eval, with momentum, affine, no running stats
-    raw_data = np.random.randn(3, 4, 2, 2).astype(np.float32)
-    torch_module = nn.BatchNorm2d(
-        4, eps=1e-05, momentum=0.2, affine=True, track_running_stats=False
-    ).eval()
-    assert_torch_output_vs_tvm_from_exported_to_cuda(raw_data, torch_module, target, dev)
-
-
-@tvm.testing.parametrize_targets("cuda")
-def test_batch_norm3(target, dev):
-    # Eval, no momentum, affine, with running stats
-    raw_data = np.random.randn(1, 2, 2, 2).astype(np.float32)
-    torch_module = nn.BatchNorm2d(
-        2, eps=1e-05, momentum=0.0, affine=True, track_running_stats=True
-    ).eval()
-    assert_torch_output_vs_tvm_from_exported_to_cuda(raw_data, torch_module, target, dev)
-
-
-@tvm.testing.parametrize_targets("cuda")
 def test_split_sections_list(target, dev):
     # Test split using a list of section sizes
     batch = 3
@@ -392,7 +352,46 @@
             return torch.split(x, split_size_or_sections=self.split_size, dim=self.dim)
 
     torch_module = SplitModelSectionsList(split_size=sections, dim=dim).eval()
-<<<<<<< HEAD
+    assert_torch_output_vs_tvm_from_exported_to_cuda(raw_data, torch_module, target, dev)
+
+
+@tvm.testing.parametrize_targets("cuda")
+def test_batch_norm0(target, dev):
+    # Eval, no momentum, no affine, no running stats
+    raw_data = np.random.randn(8, 3, 4, 4).astype(np.float32)
+    torch_module = nn.BatchNorm2d(
+        3, eps=1e-02, momentum=0.0, affine=False, track_running_stats=False, device=None, dtype=None
+    ).eval()
+    assert_torch_output_vs_tvm_from_exported_to_cuda(raw_data, torch_module, target, dev)
+
+
+@tvm.testing.parametrize_targets("cuda")
+def test_batch_norm1(target, dev):
+    # Eval, with momentum, no affine, with running stats
+    raw_data = np.random.randn(1, 4, 2, 2).astype(np.float32)
+    torch_module = nn.BatchNorm2d(
+        4, eps=1e-05, momentum=0.1, affine=False, track_running_stats=True, device=None, dtype=None
+    ).eval()
+    assert_torch_output_vs_tvm_from_exported_to_cuda(raw_data, torch_module, target, dev)
+
+
+@tvm.testing.parametrize_targets("cuda")
+def test_batch_norm2(target, dev):
+    # Eval, with momentum, affine, no running stats
+    raw_data = np.random.randn(3, 4, 2, 2).astype(np.float32)
+    torch_module = nn.BatchNorm2d(
+        4, eps=1e-05, momentum=0.2, affine=True, track_running_stats=False
+    ).eval()
+    assert_torch_output_vs_tvm_from_exported_to_cuda(raw_data, torch_module, target, dev)
+
+
+@tvm.testing.parametrize_targets("cuda")
+def test_batch_norm3(target, dev):
+    # Eval, no momentum, affine, with running stats
+    raw_data = np.random.randn(1, 2, 2, 2).astype(np.float32)
+    torch_module = nn.BatchNorm2d(
+        2, eps=1e-05, momentum=0.0, affine=True, track_running_stats=True
+    ).eval()
     assert_torch_output_vs_tvm_from_exported_to_cuda(raw_data, torch_module, target, dev)
 
 
@@ -465,8 +464,6 @@
             return x.chunk(self.chunks, dim=self.dim)
 
     torch_module = ChunkModel(chunks=chunks, dim=dim).eval()
-=======
->>>>>>> 3da07387
     assert_torch_output_vs_tvm_from_exported_to_cuda(raw_data, torch_module, target, dev)
 
 
