--- conflicted
+++ resolved
@@ -2376,37 +2376,17 @@
 
     verify_model(Interpolate(), input_info, {}, expected1)
 
-<<<<<<< HEAD
-    class Interpolate3(Module):
-=======
     class Interpolate2(Module):
->>>>>>> 354c5f10
         def forward(self, input):
             return torch.nn.functional.interpolate(
                 input,
                 size=None,
-<<<<<<< HEAD
-                scale_factor=(2.0, 1.0),
-=======
                 scale_factor=2.0,
->>>>>>> 354c5f10
                 mode="bilinear",
                 align_corners=False,
             )
 
     @tvm.script.ir_module
-<<<<<<< HEAD
-    class expected3:
-        @R.function
-        def main(
-            input_1: R.Tensor((1, 3, 10, 10), dtype="float32")
-        ) -> R.Tensor((1, 3, 20, 10), dtype="float32"):
-            # block 0
-            with R.dataflow():
-                lv: R.Tensor((1, 3, 20, 10), dtype="float32") = R.image.resize2d(
-                    input_1,
-                    (20, 10),
-=======
     class expected2:
         @R.function
         def main(
@@ -2417,7 +2397,6 @@
                 lv: R.Tensor((1, 3, 20, 20), dtype="float32") = R.image.resize2d(
                     input_1,
                     (20, 20),
->>>>>>> 354c5f10
                     roi=[0.000000, 0.000000, 0.000000, 0.000000],
                     layout="NCHW",
                     method="linear",
@@ -2428,19 +2407,48 @@
                     extrapolation_value=0,
                     out_dtype="",
                 )
-<<<<<<< HEAD
+                gv: R.Tensor((1, 3, 20, 20), dtype="float32") = lv
+                R.output(gv)
+            return gv
+
+    verify_model(Interpolate2(), input_info, {}, expected2)
+
+    class Interpolate3(Module):
+        def forward(self, input):
+            return torch.nn.functional.interpolate(
+                input,
+                size=None,
+                scale_factor=(2.0, 1.0),
+                mode="bilinear",
+                align_corners=False,
+            )
+
+    @tvm.script.ir_module
+    class expected3:
+        @R.function
+        def main(
+            input_1: R.Tensor((1, 3, 10, 10), dtype="float32")
+        ) -> R.Tensor((1, 3, 20, 10), dtype="float32"):
+            # block 0
+            with R.dataflow():
+                lv: R.Tensor((1, 3, 20, 10), dtype="float32") = R.image.resize2d(
+                    input_1,
+                    (20, 10),
+                    roi=[0.000000, 0.000000, 0.000000, 0.000000],
+                    layout="NCHW",
+                    method="linear",
+                    coordinate_transformation_mode="half_pixel",
+                    rounding_method="round",
+                    cubic_alpha=-0.5,
+                    cubic_exclude=0,
+                    extrapolation_value=0,
+                    out_dtype="",
+                )
                 gv: R.Tensor((1, 3, 20, 10), dtype="float32") = lv
                 R.output(gv)
             return gv
 
     verify_model(Interpolate3(), input_info, {}, expected3)
-=======
-                gv: R.Tensor((1, 3, 20, 20), dtype="float32") = lv
-                R.output(gv)
-            return gv
-
-    verify_model(Interpolate2(), input_info, {}, expected2)
->>>>>>> 354c5f10
 
 
 def test_addmm():
