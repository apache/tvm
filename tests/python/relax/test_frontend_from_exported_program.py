--- conflicted
+++ resolved
@@ -4469,7 +4469,6 @@
     verify_model(Narrow(), example_args, {}, Expected)
 
 
-<<<<<<< HEAD
 def test_item():
     class Item(Module):
         def forward(self, x):
@@ -4487,7 +4486,8 @@
 
     example_args = (torch.randn(1, dtype=torch.float32),)
     verify_model(Item(), example_args, {}, Expected)
-=======
+
+
 def test_eye():
     class Eye1(Module):
         def forward(self, input):
@@ -4526,7 +4526,6 @@
 
     example_args2 = (torch.randn(5, dtype=torch.float32),)
     verify_model(Eye2(), example_args2, {}, Expected2)
->>>>>>> 111ddf74
 
 
 if __name__ == "__main__":
