# Licensed to the Apache Software Foundation (ASF) under one
# or more contributor license agreements.  See the NOTICE file
# distributed with this work for additional information
# regarding copyright ownership.  The ASF licenses this file
# to you under the Apache License, Version 2.0 (the
# "License"); you may not use this file except in compliance
# with the License.  You may obtain a copy of the License at
#
#   http://www.apache.org/licenses/LICENSE-2.0
#
# Unless required by applicable law or agreed to in writing,
# software distributed under the License is distributed on an
# "AS IS" BASIS, WITHOUT WARRANTIES OR CONDITIONS OF ANY
# KIND, either express or implied.  See the License for the
# specific language governing permissions and limitations
# under the License.
import operator
import pytest
import torch
from torch import nn
from torch.nn import Module
from torch.export import export

import tvm
from tvm import relax
import tvm.testing
from tvm.script import ir as I
from tvm.script import relax as R
from tvm.script import tir as T
from tvm.relax.frontend.torch import from_exported_program


def verify_model(torch_model, example_args, binding, expected, dynamic_shapes=None):
    exported_program = export(torch_model, args=example_args, dynamic_shapes=dynamic_shapes)
    mod = from_exported_program(exported_program)

    binding = {k: tvm.nd.array(v) for k, v in binding.items()}
    expected = relax.transform.BindParams("main", binding)(expected)
    tvm.ir.assert_structural_equal(mod, expected)


operator_basic_unary = [
    (torch.abs, R.abs),
    (torch.acos, R.acos),
    (torch.acosh, R.acosh),
    (torch.asin, R.asin),
    (torch.asinh, R.asinh),
    (torch.atan, R.atan),
    (torch.atanh, R.atanh),
    (torch.bitwise_not, R.bitwise_not),
    (torch.ceil, R.ceil),
    (torch.cos, R.cos),
    (torch.cosh, R.cosh),
    (torch.erf, R.erf),
    (torch.exp, R.exp),
    (torch.floor, R.floor),
    (torch.ops.aten.gelu, R.nn.gelu),
    (torch.log, R.log),
    (torch.neg, R.negative),
    (torch.relu, R.nn.relu),
    (torch.relu_, R.nn.relu),
    (torch.round, R.round),
    (torch.rsqrt, R.rsqrt),
    (torch.selu, R.nn.selu),
    (torch.sigmoid, R.sigmoid),
    (torch.ops.aten.silu, R.nn.silu),
    (torch.ops.aten.silu_, R.nn.silu),
    (torch.sin, R.sin),
    (torch.sinh, R.sinh),
    (torch.sign, R.sign),
    (torch.sqrt, R.sqrt),
    (torch.square, R.square),
    (torch.tan, R.tan),
    (torch.tanh, R.tanh),
]


@pytest.mark.parametrize("pytorch_op, relax_op", operator_basic_unary)
def test_basic_unary_ops(pytorch_op, relax_op):
    example_args = (torch.randn(1, 3, 10, 10, dtype=torch.float32),)

    class UnaryOp(Module):
        def forward(self, input):
            return pytorch_op(input)

    @tvm.script.ir_module
    class expected:
        @R.function
        def main(
            input_1: R.Tensor((1, 3, 10, 10), dtype="float32")
        ) -> R.Tuple(R.Tensor((1, 3, 10, 10), dtype="float32")):
            with R.dataflow():
                lv: R.Tensor((1, 3, 10, 10), dtype="float32") = relax_op(input_1)
                gv: R.Tuple(R.Tensor((1, 3, 10, 10), dtype="float32")) = (lv,)
                R.output(gv)
            return gv

    verify_model(UnaryOp(), example_args, {}, expected)


operator_bool_unary = [
    (torch.isfinite, R.isfinite),
    (torch.isinf, R.isinf),
    (torch.isnan, R.isnan),
]


@pytest.mark.parametrize("pytorch_op, relax_op", operator_bool_unary)
def test_bool_unary_ops(pytorch_op, relax_op):
    example_args = (torch.randn(1, 3, 10, 10, dtype=torch.float32),)

    class UnaryOp(Module):
        def forward(self, input):
            return pytorch_op(input)

    @tvm.script.ir_module
    class expected:
        @R.function
        def main(
            input_1: R.Tensor((1, 3, 10, 10), dtype="float32")
        ) -> R.Tuple(R.Tensor((1, 3, 10, 10), dtype="bool")):
            with R.dataflow():
                lv: R.Tensor((1, 3, 10, 10), dtype="bool") = relax_op(input_1)
                gv: R.Tuple(R.Tensor((1, 3, 10, 10), dtype="bool")) = (lv,)
                R.output(gv)
            return gv

    verify_model(UnaryOp(), example_args, {}, expected)


def test_extended_unary_ops():
    example_args = (torch.randn(1, 3, 10, 10, dtype=torch.float32),)

    # celu
    class Celu1(Module):
        def __init__(self):
            super().__init__()
            self.celu = torch.nn.CELU()

        def forward(self, input):
            return self.celu(input)

    class Celu2(Module):
        def forward(self, input):
            return torch.nn.functional.celu(input)

    # alpha * min(0, exp(x / alpha) - 1) + max(0, x)
    @tvm.script.ir_module
    class expected_celu:
        @R.function
        def main(
            input_1: R.Tensor((1, 3, 10, 10), dtype="float32")
        ) -> R.Tuple(R.Tensor((1, 3, 10, 10), dtype="float32")):
            with R.dataflow():
                lv: R.Tensor((1, 3, 10, 10), dtype="float32") = R.exp(input_1)
                lv_div: R.Tensor((1, 3, 10, 10), dtype="float32") = R.divide(
                    lv, R.const(1.0, "float32")
                )
                lv_sub: R.Tensor((1, 3, 10, 10), dtype="float32") = R.subtract(
                    lv_div, R.const(1.0, "float32")
                )
                lv_min: R.Tensor((1, 3, 10, 10), dtype="float32") = R.minimum(
                    R.const(0.0, "float32"), lv_sub
                )
                lv_scaled: R.Tensor((1, 3, 10, 10), dtype="float32") = R.multiply(
                    R.const(1.0, "float32"), lv_min
                )
                lv_relu_x: R.Tensor((1, 3, 10, 10), dtype="float32") = R.nn.relu(input_1)
                lv_celu: R.Tensor((1, 3, 10, 10), dtype="float32") = R.add(lv_scaled, lv_relu_x)
                gv: R.Tuple(R.Tensor((1, 3, 10, 10), dtype="float32")) = (lv_celu,)
                R.output(gv)
            return gv

    verify_model(Celu1(), example_args, {}, expected_celu)
    verify_model(Celu2(), example_args, {}, expected_celu)

    # clamp
    class Clamp(Module):
        def forward(self, input):
            return torch.clamp(input, min=0.1, max=0.5)

    @tvm.script.ir_module
    class expected_clamp:
        @R.function
        def main(
            input: R.Tensor((1, 3, 10, 10), dtype="float32"),
        ) -> R.Tuple(R.Tensor((1, 3, 10, 10), dtype="float32")):
            with R.dataflow():
                lv: R.Tensor((1, 3, 10, 10), dtype="float32") = R.clip(
                    input,
                    R.prim_value(T.float64(0.10000000000000001)),
                    R.prim_value(T.float64(0.5)),
                )
                gv: R.Tuple(R.Tensor((1, 3, 10, 10), dtype="float32")) = (lv,)
                R.output(gv)
            return gv

    verify_model(Clamp(), example_args, {}, expected_clamp)

    class ClampMinOnly(Module):
        def forward(self, input):
            return torch.clamp(input, min=0.5, max=None)

    @tvm.script.ir_module
    class expected_clamp_min_only:
        @R.function
        def main(
            input: R.Tensor((1, 3, 10, 10), dtype="float32"),
        ) -> R.Tuple(R.Tensor((1, 3, 10, 10), dtype="float32")):
            with R.dataflow():
                lv: R.Tensor((1, 3, 10, 10), dtype="float32") = R.clip(
                    input, R.prim_value(T.float64(0.5)), R.prim_value(T.float64("inf"))
                )
                gv: R.Tuple(R.Tensor((1, 3, 10, 10), dtype="float32")) = (lv,)
                R.output(gv)
            return gv

    verify_model(ClampMinOnly(), example_args, {}, expected_clamp_min_only)

    class ClampTensors(Module):
        def forward(self, input):
            return torch.clamp(input, min=input, max=input)

    @tvm.script.ir_module
    class expected_clamp_tensors:
        @R.function
        def main(
            input: R.Tensor((1, 3, 10, 10), dtype="float32"),
        ) -> R.Tuple(R.Tensor((1, 3, 10, 10), dtype="float32")):
            with R.dataflow():
                lv: R.Tensor((1, 3, 10, 10), dtype="float32") = R.broadcast_to(
                    input, R.shape([1, 3, 10, 10])
                )
                lv1: R.Tensor((1, 3, 10, 10), dtype="float32") = R.maximum(input, lv)
                lv2: R.Tensor((1, 3, 10, 10), dtype="float32") = R.broadcast_to(
                    input, R.shape([1, 3, 10, 10])
                )
                lv3: R.Tensor((1, 3, 10, 10), dtype="float32") = R.minimum(lv1, lv2)
                lv4: R.Tensor((1, 3, 10, 10), dtype="float32") = R.clip(
                    lv3, R.prim_value(T.float64("-inf")), R.prim_value(T.float64("inf"))
                )
                gv: R.Tuple(R.Tensor((1, 3, 10, 10), dtype="float32")) = (lv4,)
                R.output(gv)
            return gv

    verify_model(ClampTensors(), example_args, {}, expected_clamp_tensors)

    # dropout

    class Dropout1(Module):
        def __init__(self):
            super().__init__()
            self.dropout = torch.nn.Dropout(0.5)

        def forward(self, input):
            return self.dropout(input)

    class Dropout2(Module):
        def forward(self, input):
            return torch.dropout(input, 0.5, train=True)

    class Dropout3(Module):
        def forward(self, input):
            return torch.ops.aten.dropout_(input, 0.5, train=True)

    @tvm.script.ir_module
    class expected_dropout:
        @R.function
        def main(
            input_1: R.Tensor((1, 3, 10, 10), dtype="float32")
        ) -> R.Tuple(R.Tensor((1, 3, 10, 10), dtype="float32")):
            # block 0
            with R.dataflow():
                gv: R.Tuple(R.Tensor((1, 3, 10, 10), dtype="float32")) = (input_1,)
                R.output(gv)
            return gv

    verify_model(Dropout1(), example_args, {}, expected_dropout)
    verify_model(Dropout2(), example_args, {}, expected_dropout)
    verify_model(Dropout3(), example_args, {}, expected_dropout)

    # elu
    class Elu(Module):
        def __init__(self):
            super().__init__()
            self.elu = torch.nn.ELU()

        def forward(self, input):
            return self.elu(input)

    class Elu2(Module):
        def forward(self, input):
            return torch.nn.functional.elu(input)

    @tvm.script.ir_module
    class expected_elu:
        @R.function
        def main(
            input_1: R.Tensor((1, 3, 10, 10), dtype="float32")
        ) -> R.Tuple(R.Tensor((1, 3, 10, 10), dtype="float32")):
            # block 0
            with R.dataflow():
                lv_exp: R.Tensor((1, 3, 10, 10), dtype="float32") = R.exp(input_1)
                lv_one_minus_exp: R.Tensor((1, 3, 10, 10), dtype="float32") = R.subtract(
                    R.const(1.0, dtype="float32"), lv_exp
                )
                lv_relu_one_minus_exp: R.Tensor((1, 3, 10, 10), dtype="float32") = R.nn.relu(
                    lv_one_minus_exp
                )
                lv_scaled: R.Tensor((1, 3, 10, 10), dtype="float32") = R.multiply(
                    R.const(-1.0, dtype="float32"), lv_relu_one_minus_exp
                )
                lv_relu_x: R.Tensor((1, 3, 10, 10), dtype="float32") = R.nn.relu(input_1)
                lv_elu: R.Tensor((1, 3, 10, 10), dtype="float32") = R.add(lv_scaled, lv_relu_x)
                gv: R.Tuple(R.Tensor((1, 3, 10, 10), dtype="float32")) = (lv_elu,)
                R.output(gv)
            return gv

    verify_model(Elu(), example_args, {}, expected_elu)
    verify_model(Elu2(), example_args, {}, expected_elu)

    # hardsigmoid
    class Hardsigmoid(torch.nn.Module):
        def __init__(self):
            super().__init__()
            self.hs = torch.nn.Hardsigmoid()

        def forward(self, input):
            return self.hs(input)

    class Hardsigmoid2(torch.nn.Module):
        def forward(self, input):
            return torch.nn.functional.hardsigmoid(input)

    @tvm.script.ir_module
    class expected_hardsigmoid:
        @R.function
        def main(
            inp_0: R.Tensor((1, 3, 10, 10), dtype="float32")
        ) -> R.Tuple(R.Tensor((1, 3, 10, 10), dtype="float32")):
            with R.dataflow():
                lv: R.Tensor((1, 3, 10, 10), dtype="float32") = R.add(inp_0, R.const(3, "float32"))
                lv1: R.Tensor((1, 3, 10, 10), dtype="float32") = R.clip(lv, 0, 6)
                lv2: R.Tensor((1, 3, 10, 10), dtype="float32") = R.divide(
                    lv1, R.const(6, "float32")
                )
                gv: R.Tuple(R.Tensor((1, 3, 10, 10), dtype="float32")) = (lv2,)
                R.output(gv)
            return gv

    verify_model(Hardsigmoid(), example_args, {}, expected_hardsigmoid)
    verify_model(Hardsigmoid2(), example_args, {}, expected_hardsigmoid)

    # hardwish
    class Hardswish(torch.nn.Module):
        def __init__(self):
            super().__init__()
            self.hs = torch.nn.Hardswish()

        def forward(self, input):
            return self.hs(input)

    class Hardswish2(torch.nn.Module):
        def forward(self, input):
            return torch.nn.functional.hardswish(input)

    class Hardswish3(torch.nn.Module):
        def forward(self, input):
            return torch.ops.aten.hardswish_(input)

    @tvm.script.ir_module
    class expected1:
        @R.function
        def main(
            inp_0: R.Tensor((1, 3, 10, 10), dtype="float32")
        ) -> R.Tuple(R.Tensor((1, 3, 10, 10), dtype="float32")):
            with R.dataflow():
                lv: R.Tensor((1, 3, 10, 10), dtype="float32") = R.add(inp_0, R.const(3, "float32"))
                lv1: R.Tensor((1, 3, 10, 10), dtype="float32") = R.clip(lv, 0, 6)
                lv2: R.Tensor((1, 3, 10, 10), dtype="float32") = R.divide(
                    lv1, R.const(6, "float32")
                )
                lv3: R.Tensor((1, 3, 10, 10), dtype="float32") = R.multiply(inp_0, lv2)
                gv: R.Tuple(R.Tensor((1, 3, 10, 10), dtype="float32")) = (lv3,)
                R.output(gv)
            return gv

    verify_model(Hardswish(), example_args, {}, expected1)
    verify_model(Hardswish2(), example_args, {}, expected1)
    verify_model(Hardswish3(), example_args, {}, expected1)

    # log2
    class Log2(Module):
        def forward(self, x):
            return torch.log2(x)

    @tvm.script.ir_module
    class Expected_log2:
        @R.function
        def main(
            inp_0: R.Tensor((1, 3, 10, 10), dtype="float32")
        ) -> R.Tuple(R.Tensor((1, 3, 10, 10), dtype="float32")):
            with R.dataflow():
                lv: R.Tensor((1, 3, 10, 10), dtype="float32") = R.log(inp_0)
                lv1: R.Tensor((1, 3, 10, 10), dtype="float32") = R.divide(
                    lv, R.const(0.69314718246459961, "float32")
                )
                gv: R.Tuple(R.Tensor((1, 3, 10, 10), dtype="float32")) = (lv1,)
                R.output(gv)
            return gv

    verify_model(Log2(), example_args, {}, Expected_log2)

    # log10
    class Log10(Module):
        def forward(self, x):
            return torch.log10(x)

    @tvm.script.ir_module
    class Expected_log10:
        @R.function
        def main(
            inp_0: R.Tensor((1, 3, 10, 10), dtype="float32"),
        ) -> R.Tuple(R.Tensor((1, 3, 10, 10), dtype="float32")):
            with R.dataflow():
                lv: R.Tensor((1, 3, 10, 10), dtype="float32") = R.log(inp_0)
                lv1: R.Tensor((1, 3, 10, 10), dtype="float32") = R.divide(
                    lv, R.const(2.302585092994046, "float32")
                )
                gv: R.Tuple(R.Tensor((1, 3, 10, 10), dtype="float32")) = (lv1,)
                R.output(gv)
            return gv

    verify_model(Log10(), example_args, {}, Expected_log10)

    # log1p
    class Log1p(Module):
        def forward(self, x):
            return torch.log1p(x)

    @tvm.script.ir_module
    class Expected_log1p:
        @R.function
        def main(
            inp_0: R.Tensor((1, 3, 10, 10), dtype="float32"),
        ) -> R.Tuple(R.Tensor((1, 3, 10, 10), dtype="float32")):
            with R.dataflow():
                lv: R.Tensor((1, 3, 10, 10), dtype="float32") = R.log(
                    R.add(inp_0, R.const(1, "float32"))
                )
                gv: R.Tuple(R.Tensor((1, 3, 10, 10), dtype="float32")) = (lv,)
                R.output(gv)
            return gv

    verify_model(Log1p(), example_args, {}, Expected_log1p)

    # reciprocal
    class Reciprocal(Module):
        def forward(self, input):
            return torch.reciprocal(input)

    @tvm.script.ir_module
    class expected_reciprocal:
        @R.function
        def main(
            input_1: R.Tensor((1, 3, 10, 10), dtype="float32")
        ) -> R.Tuple(R.Tensor((1, 3, 10, 10), dtype="float32")):
            with R.dataflow():
                lv: R.Tensor((1, 3, 10, 10), dtype="float32") = R.divide(
                    R.const(1.0, "float32"), input_1
                )
                gv: R.Tuple(R.Tensor((1, 3, 10, 10), dtype="float32")) = (lv,)
                R.output(gv)
            return gv

    verify_model(Reciprocal(), example_args, {}, expected_reciprocal)

    # Returns the maximum value of all elements in the input tensor.
    class MaxModel(Module):
        def forward(self, input):
            return torch.max(input)

    @tvm.script.ir_module
    class expected_max:
        @R.function
        def main(
            input: R.Tensor((1, 3, 10, 10), dtype="float32")
        ) -> R.Tuple(R.Tensor((), dtype="float32")):
            with R.dataflow():
                lv: R.Tensor((), dtype="float32") = R.max(input, axis=None, keepdims=False)
                gv: R.Tuple(R.Tensor((), dtype="float32")) = (lv,)
                R.output(gv)
            return gv

    verify_model(MaxModel(), example_args, {}, expected_max)

    # Returns the minimum value of all elements in the input tensor.
    class MinModel(Module):
        def forward(self, input):
            return torch.min(input)

    @tvm.script.ir_module
    class expected_min:
        @R.function
        def main(
            input: R.Tensor((1, 3, 10, 10), dtype="float32")
        ) -> R.Tuple(R.Tensor((), dtype="float32")):
            with R.dataflow():
                lv: R.Tensor((), dtype="float32") = R.min(input, axis=None, keepdims=False)
                gv: R.Tuple(R.Tensor((), dtype="float32")) = (lv,)
                R.output(gv)
            return gv

    verify_model(MinModel(), example_args, {}, expected_min)


def test_hardtanh():
    class Hardtanh(torch.nn.Module):
        def __init__(self):
            super().__init__()
            self.ht = torch.nn.Hardtanh()

        def forward(self, input):
            return self.ht(input)

    class Hardtanh2(torch.nn.Module):
        def forward(self, input):
            return torch.nn.functional.hardtanh(input)

    class Hardtanh3(torch.nn.Module):
        def forward(self, input):
            return torch.ops.aten.hardtanh_(input)

    @tvm.script.ir_module
    class expected1:
        @R.function
        def main(
            inp_0: R.Tensor((1, 3, 10, 10), dtype="float32")
        ) -> R.Tuple(R.Tensor((1, 3, 10, 10), dtype="float32")):
            with R.dataflow():
                lv: R.Tensor((1, 3, 10, 10), dtype="float32") = R.clip(
                    inp_0, R.prim_value(T.float64(-1.0)), R.prim_value(T.float64(1.0))
                )
                gv: R.Tuple(R.Tensor((1, 3, 10, 10), dtype="float32")) = (lv,)
                R.output(gv)
            return gv

    example_args = (torch.randn(1, 3, 10, 10, dtype=torch.float32),)
    verify_model(Hardtanh(), example_args, {}, expected1)
    verify_model(Hardtanh2(), example_args, {}, expected1)
    verify_model(Hardtanh3(), example_args, {}, expected1)


def test_softplus():
    import torch
    from torch.nn import Module

    torch.set_grad_enabled(False)

    class Softplus0(torch.nn.Module):
        def __init__(self):
            super().__init__()
            self.softplus = torch.nn.Softplus(1.0, 20.0)

        def forward(self, x):
            return self.softplus(x)

    class Softplus1(Module):
        def forward(self, input):
            return torch.nn.functional.softplus(input, 1.0, 20.0)

    @tvm.script.ir_module
    class expected:
        @R.function
        def main(
            x: R.Tensor((1, 3, 10, 10), dtype="float32")
        ) -> R.Tuple(R.Tensor((1, 3, 10, 10), dtype="float32")):
            with R.dataflow():
                lv: R.Tensor((1, 3, 10, 10), dtype="float32") = R.nn.softplus(
                    x, beta=1.0, threshold=20.0
                )
                gv: R.Tuple(R.Tensor((1, 3, 10, 10), dtype="float32")) = (lv,)
                R.output(gv)
            return gv

    example_args = (torch.randn(1, 3, 10, 10, dtype=torch.float32),)
    verify_model(Softplus0(), example_args, {}, expected)
    verify_model(Softplus1(), example_args, {}, expected)


def test_leakyrelu():
    import torch
    from torch.nn import Module

    torch.set_grad_enabled(False)

    class LeakyReLU0(Module):
        def __init__(self):
            super().__init__()
            self.leakyrelu = torch.nn.LeakyReLU(0.02)

        def forward(self, input):
            return self.leakyrelu(input)

    class LeakyReLU1(Module):
        def forward(self, input):
            return torch.nn.functional.leaky_relu(input, 0.02)

    class LeakyReLU2(Module):
        def forward(self, input):
            return torch.ops.aten.leaky_relu_(input, 0.02)

    @tvm.script.ir_module
    class expected:
        @R.function
        def main(
            input_1: R.Tensor((1, 3, 10, 10), dtype="float32")
        ) -> R.Tuple(R.Tensor((1, 3, 10, 10), dtype="float32")):
            # block 0
            with R.dataflow():
                lv: R.Tensor((1, 3, 10, 10), dtype="float32") = R.nn.leakyrelu(input_1, 0.02)
                gv: R.Tuple(R.Tensor((1, 3, 10, 10), dtype="float32")) = (lv,)
                R.output(gv)
            return gv

    example_args = (torch.randn(1, 3, 10, 10, dtype=torch.float32),)
    verify_model(LeakyReLU0(), example_args, {}, expected)
    verify_model(LeakyReLU1(), example_args, {}, expected)
    verify_model(LeakyReLU2(), example_args, {}, expected)


def test_logaddexp():
    class LogAddExp(Module):
        def forward(self, input1, input2):
            return torch.logaddexp(input1, input2)

    @tvm.script.ir_module
    class expected:
        @R.function
        def main(
            input_1: R.Tensor((1, 3, 10, 10), dtype="float32"),
            input_2: R.Tensor((1, 3, 10, 10), dtype="float32"),
        ) -> R.Tuple(R.Tensor((1, 3, 10, 10), dtype="float32")):
            # block 0
            with R.dataflow():
                lv: R.Tensor((1, 3, 10, 10), dtype="float32") = R.log_add_exp(input_1, input_2)
                gv: R.Tuple(R.Tensor((1, 3, 10, 10), dtype="float32")) = (lv,)
                R.output(gv)
            return gv

    example_args = (
        torch.randn(1, 3, 10, 10, dtype=torch.float32),
        torch.randn(1, 3, 10, 10, dtype=torch.float32),
    )
    verify_model(LogAddExp(), example_args, {}, expected)


def test_logsoftmax():
    class LogSoftmax(Module):
        def __init__(self):
            super().__init__()
            self.lsm = torch.nn.LogSoftmax(dim=1)

        def forward(self, input):
            return self.lsm(input)

    class LogSoftmax2(Module):
        def forward(self, input):
            return torch.nn.functional.log_softmax(input, dim=1)

    @tvm.script.ir_module
    class expected1:
        @R.function
        def main(
            input_1: R.Tensor((1, 3, 10, 10), dtype="float32")
        ) -> R.Tuple(R.Tensor((1, 3, 10, 10), dtype="float32")):
            # block 0
            with R.dataflow():
                lv: R.Tensor((1, 3, 10, 10), dtype="float32") = R.nn.log_softmax(input_1, axis=1)
                gv: R.Tuple(R.Tensor((1, 3, 10, 10), dtype="float32")) = (lv,)
                R.output(gv)
            return gv

    example_args = (torch.randn(1, 3, 10, 10, dtype=torch.float32),)
    verify_model(LogSoftmax(), example_args, {}, expected1)
    verify_model(LogSoftmax2(), example_args, {}, expected1)


def test_prelu():
    class Prelu1(Module):
        def __init__(self, num_parameters=1, alpha=0.25):
            super().__init__()
            self.prelu = torch.nn.PReLU(num_parameters=num_parameters, init=alpha)

        def forward(self, x):
            return self.prelu(x)

    class Prelu2(torch.nn.Module):
        def __init__(self):
            super(Prelu2, self).__init__()
            self.alpha = torch.nn.Parameter(torch.tensor([0.25]))

        def forward(self, x):
            return torch.nn.functional.prelu(x, self.alpha)

    @tvm.script.ir_module
    class expected:
        @R.function
        def main(
            x: R.Tensor((1, 3, 10, 10), dtype="float32")
        ) -> R.Tuple(R.Tensor((1, 3, 10, 10), dtype="float32")):
            with R.dataflow():
                lv: R.Tensor((1, 3, 10, 10), dtype="float32") = R.nn.prelu(
                    x, R.const([0.25], dtype="float32"), axis=1
                )
                gv: R.Tuple(R.Tensor((1, 3, 10, 10), dtype="float32")) = (lv,)
                R.output(gv)
            return gv

    example_args = (torch.randn(1, 3, 10, 10, dtype=torch.float32),)
    verify_model(Prelu1(), example_args, {}, expected)
    verify_model(Prelu2(), example_args, {}, expected)


def test_softmax():
    class Softmax(Module):
        def __init__(self):
            super().__init__()
            self.sm = torch.nn.Softmax(dim=1)

        def forward(self, input):
            return self.sm(input)

    class Softmax2(Module):
        def forward(self, input):
            return torch.nn.functional.softmax(input, dim=1)

    @tvm.script.ir_module
    class expected1:
        @R.function
        def main(
            input_1: R.Tensor((1, 3, 10, 10), dtype="float32")
        ) -> R.Tuple(R.Tensor((1, 3, 10, 10), dtype="float32")):
            # block 0
            with R.dataflow():
                lv: R.Tensor((1, 3, 10, 10), dtype="float32") = R.nn.softmax(input_1, axis=1)
                gv: R.Tuple(R.Tensor((1, 3, 10, 10), dtype="float32")) = (lv,)
                R.output(gv)
            return gv

    example_args = (torch.randn(1, 3, 10, 10, dtype=torch.float32),)
    verify_model(Softmax(), example_args, {}, expected1)
    verify_model(Softmax2(), example_args, {}, expected1)


def test_softshrink():
    class Softshrink(Module):
        def __init__(self):
            super().__init__()
            self.softshrink = torch.nn.Softshrink(lambd=0.5)

        def forward(self, input):
            return self.softshrink(input)

    class Softshrink2(Module):
        def forward(self, input):
            return torch.nn.functional.softshrink(input, lambd=0.5)

    @tvm.script.ir_module
    class expected_softshrink:
        @R.function
        def main(
            input: R.Tensor((1, 3, 10, 10), dtype="float32"),
        ) -> R.Tuple(R.Tensor((1, 3, 10, 10), dtype="float32")):
            with R.dataflow():
                lv: R.Tensor((1, 3, 10, 10), dtype="float32") = R.subtract(
                    input, R.const(0.5, "float32")
                )
                lv1: R.Tensor((1, 3, 10, 10), dtype="bool") = R.greater(
                    input, R.const(0.5, "float32")
                )
                lv2: R.Tensor((1, 3, 10, 10), dtype="float32") = R.astype(lv1, "float32")
                lv3: R.Tensor((1, 3, 10, 10), dtype="float32") = R.multiply(lv, lv2)

                lv4: R.Tensor((1, 3, 10, 10), dtype="float32") = R.add(
                    input, R.const(0.5, "float32")
                )
                lv5: R.Tensor((), dtype="float32") = R.negative(R.const(0.5, "float32"))
                lv6: R.Tensor((1, 3, 10, 10), dtype="bool") = R.less(input, lv5)
                lv7: R.Tensor((1, 3, 10, 10), dtype="float32") = R.astype(lv6, "float32")
                lv8: R.Tensor((1, 3, 10, 10), dtype="float32") = R.multiply(lv4, lv7)

                lv9: R.Tensor((1, 3, 10, 10), dtype="float32") = R.add(lv3, lv8)

                gv: R.Tuple(R.Tensor((1, 3, 10, 10), dtype="float32")) = (lv9,)
                R.output(gv)
            return gv

    example_args = (torch.randn(1, 3, 10, 10, dtype=torch.float32),)
    verify_model(Softshrink(), example_args, {}, expected_softshrink)
    verify_model(Softshrink2(), example_args, {}, expected_softshrink)


def test_tril_triu():
    example_args = (torch.randn(10, 10, dtype=torch.float32),)

    class Tril(Module):
        def forward(self, input):
            return torch.tril(input, 1)

    @tvm.script.ir_module
    class expected_tril:
        @R.function
        def main(
            input_1: R.Tensor((10, 10), dtype="float32")
        ) -> R.Tuple(R.Tensor((10, 10), dtype="float32")):
            # block 0
            with R.dataflow():
                lv: R.Tensor((10, 10), dtype="float32") = R.tril(input_1, 1)
                gv: R.Tuple(R.Tensor((10, 10), dtype="float32")) = (lv,)
                R.output(gv)
            return gv

    verify_model(Tril(), example_args, {}, expected_tril)

    class Triu(Module):
        def forward(self, input):
            return torch.triu(input, 1)

    @tvm.script.ir_module
    class expected_triu:
        @R.function
        def main(
            input_1: R.Tensor((10, 10), dtype="float32")
        ) -> R.Tuple(R.Tensor((10, 10), dtype="float32")):
            # block 0
            with R.dataflow():
                lv: R.Tensor((10, 10), dtype="float32") = R.triu(input_1, 1)
                gv: R.Tuple(R.Tensor((10, 10), dtype="float32")) = (lv,)
                R.output(gv)
            return gv

    verify_model(Triu(), example_args, {}, expected_triu)


operator_binary_1 = [
    (operator.add, R.add),
    (torch.ops.aten.add_, R.add),
    (torch.ops.aten.bitwise_or, R.bitwise_or),
    (torch.ops.aten.bitwise_or_, R.bitwise_or),
    (operator.sub, R.subtract),
    (operator.mul, R.multiply),
    (torch.ops.aten.mul_, R.multiply),
    (operator.truediv, R.divide),
    (operator.floordiv, R.floor_divide),
    (torch.ops.aten.fmod, R.mod),
    (operator.pow, R.power),
    (operator.mod, R.floor_mod),
    (operator.and_, R.bitwise_and),
    (operator.or_, R.bitwise_or),
    (operator.xor, R.bitwise_xor),
]


@pytest.mark.parametrize("op, relax_op", operator_binary_1)
def test_binary1(op, relax_op):
    example_args1 = (
        torch.randn(10, 10, dtype=torch.float32),
        torch.randn(10, 10, dtype=torch.float32),
    )
    example_args2 = (torch.randn(10, 10, dtype=torch.float32),)

    class Binary1(Module):
        def __init__(self, op):
            super().__init__()
            self.op = op

        def forward(self, lhs, rhs):
            return self.op(lhs, rhs)

    @tvm.script.ir_module
    class expected_binary1:
        @R.function
        def main(
            lhs: R.Tensor((10, 10), dtype="float32"),
            rhs: R.Tensor((10, 10), dtype="float32"),
        ) -> R.Tuple(R.Tensor((10, 10), dtype="float32")):
            with R.dataflow():
                lv: R.Tensor((10, 10), dtype="float32") = relax_op(lhs, rhs)
                gv: R.Tuple(R.Tensor((10, 10), dtype="float32")) = (lv,)
                R.output(gv)
            return gv

    class Binary2(Module):
        def __init__(self, op):
            super().__init__()
            self.op = op

        def forward(self, lhs):
            return self.op(lhs, 1.0)

    @tvm.script.ir_module
    class expected_binary2:
        @R.function
        def main(
            lhs: R.Tensor((10, 10), dtype="float32"),
        ) -> R.Tuple(R.Tensor((10, 10), dtype="float32")):
            with R.dataflow():
                lv: R.Tensor((10, 10), dtype="float32") = relax_op(lhs, R.const(1.0))
                gv: R.Tuple(R.Tensor((10, 10), dtype="float32")) = (lv,)
                R.output(gv)
            return gv

    verify_model(Binary1(op), example_args1, {}, expected_binary1)
    verify_model(Binary2(op), example_args2, {}, expected_binary2)


operator_binary_2 = [
    (operator.eq, R.equal),
    (operator.ne, R.not_equal),
    (operator.lt, R.less),
    (operator.le, R.less_equal),
    (operator.gt, R.greater),
    (operator.ge, R.greater_equal),
]


@pytest.mark.parametrize("op, relax_op", operator_binary_2)
def test_binary2(op, relax_op):
    example_args1 = (
        torch.randn(10, 10, dtype=torch.float32),
        torch.randn(10, 10, dtype=torch.float32),
    )
    example_args2 = (torch.randn(10, 10, dtype=torch.float32),)

    class Binary1(Module):
        def __init__(self, op):
            super().__init__()
            self.op = op

        def forward(self, lhs, rhs):
            return self.op(lhs, rhs)

    @tvm.script.ir_module
    class expected_binary1:
        @R.function
        def main(
            lhs: R.Tensor((10, 10), dtype="float32"),
            rhs: R.Tensor((10, 10), dtype="float32"),
        ) -> R.Tuple(R.Tensor((10, 10), dtype="bool")):
            with R.dataflow():
                lv: R.Tensor((10, 10), dtype="bool") = relax_op(lhs, rhs)
                gv: R.Tuple(R.Tensor((10, 10), dtype="bool")) = (lv,)
                R.output(gv)
            return gv

    class Binary2(Module):
        def __init__(self, op):
            super().__init__()
            self.op = op

        def forward(self, lhs):
            return self.op(lhs, 1.0)

    @tvm.script.ir_module
    class expected_binary2:
        @R.function
        def main(
            lhs: R.Tensor((10, 10), dtype="float32"),
        ) -> R.Tuple(R.Tensor((10, 10), dtype="bool")):
            with R.dataflow():
                lv: R.Tensor((10, 10), dtype="bool") = relax_op(lhs, R.const(1.0))
                gv: R.Tuple(R.Tensor((10, 10), dtype="bool")) = (lv,)
                R.output(gv)
            return gv

    verify_model(Binary1(op), example_args1, {}, expected_binary1)
    verify_model(Binary2(op), example_args2, {}, expected_binary2)


def test_binary3():
    example_args1 = (
        torch.randn(10, 10, dtype=torch.float32),
        torch.randn(10, 10, dtype=torch.float32),
    )
    example_args2 = (torch.randn(10, 10, dtype=torch.float32),)

    # Max
    class Max1(Module):
        def forward(self, x, y):
            return torch.max(x, y)

    @I.ir_module
    class expected_max1:
        @R.function
        def main(
            inp_0: R.Tensor((10, 10), dtype="float32"),
            inp_1: R.Tensor((10, 10), dtype="float32"),
        ) -> R.Tuple(R.Tensor((10, 10), dtype="float32")):
            with R.dataflow():
                lv: R.Tensor((10, 10), dtype="float32") = R.maximum(inp_0, inp_1)
                gv: R.Tuple(R.Tensor((10, 10), dtype="float32")) = (lv,)
                R.output(gv)
            return gv

    verify_model(Max1(), example_args1, {}, expected_max1)

    # Min
    class Min1(Module):
        def forward(self, x, y):
            return torch.min(x, y)

    @I.ir_module
    class expected_min1:
        @R.function
        def main(
            inp_0: R.Tensor((10, 10), dtype="float32"),
            inp_1: R.Tensor((10, 10), dtype="float32"),
        ) -> R.Tuple(R.Tensor((10, 10), dtype="float32")):
            with R.dataflow():
                lv: R.Tensor((10, 10), dtype="float32") = R.minimum(inp_0, inp_1)
                gv: R.Tuple(R.Tensor((10, 10), dtype="float32")) = (lv,)
                R.output(gv)
            return gv

    verify_model(Min1(), example_args1, {}, expected_min1)

    # RSub
    class RSub1(Module):
        def forward(self, x, y):
            return torch.rsub(x, y)

    class RSub2(Module):
        def forward(self, x):
            return torch.rsub(x, 5.0)

    @tvm.script.ir_module
    class expected_rsub1:
        @R.function
        def main(
            x: R.Tensor((10, 10), dtype="float32"), y: R.Tensor((10, 10), dtype="float32")
        ) -> R.Tuple(R.Tensor((10, 10), dtype="float32")):
            with R.dataflow():
                lv: R.Tensor((10, 10), dtype="float32") = R.subtract(y, x)
                gv: R.Tuple(R.Tensor((10, 10), dtype="float32")) = (lv,)
                R.output(gv)
            return gv

    @tvm.script.ir_module
    class expected_rsub2:
        @R.function
        def main(
            x: R.Tensor((10, 10), dtype="float32")
        ) -> R.Tuple(R.Tensor((10, 10), dtype="float32")):
            with R.dataflow():
                lv: R.Tensor((10, 10), dtype="float32") = R.subtract(R.const(5.0, "float32"), x)
                gv: R.Tuple(R.Tensor((10, 10), dtype="float32")) = (lv,)
                R.output(gv)
            return gv

    verify_model(RSub1(), example_args1, {}, expected_rsub1)
    verify_model(RSub2(), example_args2, {}, expected_rsub2)


# IsIn


def test_isin():
    class IsInModel(torch.nn.Module):
        def forward(self, x, test_elements):
            return torch.isin(x, test_elements)

    @tvm.script.ir_module
    class expected:
        @R.function
        def main(
            x: R.Tensor((10, 10), dtype="float32"), test_elements: R.Tensor((8,), dtype="float32")
        ) -> R.Tuple(R.Tensor((10, 10), dtype="bool")):
            with R.dataflow():
                lv: R.Tensor((10, 10, 1), dtype="float32") = R.expand_dims(x, axis=[-1])
                lv1: R.Tensor((8,), dtype="float32") = R.reshape(test_elements, R.shape([8]))
                lv2: R.Tensor((10, 10, 8), dtype="bool") = R.equal(lv, lv1)
                lv3: R.Tensor((10, 10), dtype="bool") = R.sum(lv2, axis=[-1], keepdims=False)
                lv4: R.Tensor((10, 10), dtype="bool") = R.greater(lv3, R.const(0.0, "float32"))
                gv: R.Tuple(R.Tensor((10, 10), dtype="bool")) = (lv4,)
                R.output(gv)
            return gv

    example_args = (
        torch.randn(10, 10, dtype=torch.float32),
        torch.randn(8, dtype=torch.float32),
    )
    verify_model(IsInModel(), example_args, {}, expected)


def test_batchnorm2d():
    class BatchNorm2d(Module):
        def __init__(self):
            super().__init__()
            self.bn = torch.nn.BatchNorm2d(3)

        def forward(self, input):
            return self.bn(input)

    @tvm.script.ir_module
    class expected1:
        @R.function
        def main(
            input_1: R.Tensor((1, 3, 10, 10), dtype="float32"),
            w1: R.Tensor((3,), dtype="float32"),
            w2: R.Tensor((3,), dtype="float32"),
            w3: R.Tensor((3,), dtype="float32"),
            w4: R.Tensor((3,), dtype="float32"),
        ) -> R.Tuple(R.Tensor((1, 3, 10, 10), dtype="float32")):
            # block 0
            with R.dataflow():
                lv: R.Tuple(
                    R.Tensor((1, 3, 10, 10), dtype="float32"),
                    R.Tensor((3,), dtype="float32"),
                    R.Tensor((3,), dtype="float32"),
                ) = R.nn.batch_norm(
                    input_1,
                    w1,
                    w2,
                    w3,
                    w4,
                    axis=1,
                    epsilon=1e-05,
                    center=True,
                    scale=True,
                )
                lv1: R.Tensor((1, 3, 10, 10), dtype="float32") = lv[0]
                gv: R.Tuple(R.Tensor((1, 3, 10, 10), dtype="float32")) = (lv1,)
                R.output(gv)
            return gv

    example_args = (torch.randn(1, 3, 10, 10, dtype=torch.float32),)

    model = BatchNorm2d().eval()
    binding = {
        "w1": model.bn.weight.detach().numpy(),
        "w2": model.bn.bias.detach().numpy(),
        "w3": model.bn.running_mean.detach().numpy(),
        "w4": model.bn.running_var.detach().numpy(),
    }
    verify_model(model, example_args, binding, expected1)


def test_adaptive_avgpool2d():
    class AdaptiveAvgPool2d0(Module):
        def __init__(self):
            super().__init__()
            self.pool = torch.nn.AdaptiveAvgPool2d([10, 10])

        def forward(self, input):
            return self.pool(input)

    class AdaptiveAvgPool2d1(Module):
        def forward(self, input):
            return torch.nn.functional.adaptive_avg_pool2d(input, [10, 10])

    @tvm.script.ir_module
    class expected1:
        @R.function
        def main(
            input_1: R.Tensor((1, 3, 10, 10), dtype="float32")
        ) -> R.Tuple(R.Tensor((1, 3, 10, 10), dtype="float32")):
            # block 0
            with R.dataflow():
                lv: R.Tensor((1, 3, 10, 10), dtype="float32") = R.nn.adaptive_avg_pool2d(
                    input_1, output_size=[10, 10], layout="NCHW", out_layout="NCHW"
                )
                gv: R.Tuple(R.Tensor((1, 3, 10, 10), dtype="float32")) = (lv,)
                R.output(gv)
            return gv

    example_args = (torch.randn(1, 3, 10, 10, dtype=torch.float32),)
    verify_model(AdaptiveAvgPool2d0(), example_args, {}, expected1)
    verify_model(AdaptiveAvgPool2d1(), example_args, {}, expected1)


def test_addmm():
    class Addmm1(Module):
        def __init__(self):
            super().__init__()

        def forward(self, x1, x2, x3):
            return torch.addmm(x1, x2, x3)

    class Addmm2(Module):
        def __init__(self):
            super().__init__()

        def forward(self, x1, x2, x3):
            return torch.addmm(x1, x2, x3, beta=0.8, alpha=0.5)

    @tvm.script.ir_module
    class expected1:
        @R.function
        def main(
            x1: R.Tensor((10, 10), dtype="float32"),
            x2: R.Tensor((10, 10), dtype="float32"),
            x3: R.Tensor((10, 10), dtype="float32"),
        ) -> R.Tuple(R.Tensor((10, 10), dtype="float32")):
            # block 0
            with R.dataflow():
                lv: R.Tensor((10, 10), dtype="float32") = R.matmul(x2, x3, out_dtype="float32")
                lv1: R.Tensor((10, 10), dtype="float32") = R.add(x1, lv)
                gv: R.Tuple(R.Tensor((10, 10), dtype="float32")) = (lv1,)
                R.output(gv)
            return gv

    @tvm.script.ir_module
    class expected2:
        @R.function
        def main(
            x1: R.Tensor((10, 10), dtype="float32"),
            x2: R.Tensor((10, 10), dtype="float32"),
            x3: R.Tensor((10, 10), dtype="float32"),
        ) -> R.Tuple(R.Tensor((10, 10), dtype="float32")):
            # block 0
            with R.dataflow():
                lv: R.Tensor((10, 10), dtype="float32") = R.matmul(x2, x3, out_dtype="float32")
                lv1: R.Tensor((10, 10), dtype="float32") = R.multiply(lv, R.const(0.5, "float32"))
                lv2: R.Tensor((10, 10), dtype="float32") = R.multiply(x1, R.const(0.8, "float32"))
                lv3: R.Tensor((10, 10), dtype="float32") = R.add(lv2, lv1)
                gv: R.Tuple(R.Tensor((10, 10), dtype="float32")) = (lv3,)
                R.output(gv)
            return gv

    example_args = (
        torch.randn(10, 10, dtype=torch.float32),
        torch.randn(10, 10, dtype=torch.float32),
        torch.randn(10, 10, dtype=torch.float32),
    )

    verify_model(Addmm1(), example_args, {}, expected1)
    verify_model(Addmm2(), example_args, {}, expected2)


def test_avg_pool2d():
    class AvgPool2d1(Module):
        def __init__(self):
            super().__init__()
            self.pool = torch.nn.AvgPool2d(kernel_size=[1, 1])

        def forward(self, input):
            return self.pool(input)

    @tvm.script.ir_module
    class expected1:
        @R.function
        def main(
            input_1: R.Tensor((1, 3, 10, 10), dtype="float32")
        ) -> R.Tuple(R.Tensor((1, 3, 10, 10), dtype="float32")):
            # block 0
            with R.dataflow():
                lv: R.Tensor((1, 3, 10, 10), dtype="float32") = R.nn.avg_pool2d(
                    input_1,
                    pool_size=[1, 1],
                    strides=[1, 1],
                    dilation=[1, 1],
                    padding=[0, 0, 0, 0],
                    layout="NCHW",
                    out_layout="NCHW",
                )
                gv: R.Tuple(R.Tensor((1, 3, 10, 10), dtype="float32")) = (lv,)
                R.output(gv)
            return gv

    class AvgPool2d2(Module):
        def __init__(self):
            super().__init__()
            self.pool = torch.nn.AvgPool2d(kernel_size=[4, 4], stride=2, padding=2, ceil_mode=True)

        def forward(self, input):
            return self.pool(input)

    class AvgPool2d3(Module):
        def forward(self, input):
            return torch.nn.functional.avg_pool2d(
                input, kernel_size=[4, 4], stride=2, padding=2, ceil_mode=True
            )

    @tvm.script.ir_module
    class expected2:
        @R.function
        def main(input_1: R.Tensor((1, 3, 10, 10), dtype="float32")):
            with R.dataflow():
                lv = R.nn.avg_pool2d(
                    input_1,
                    pool_size=[4, 4],
                    strides=[2, 2],
                    dilation=[1, 1],
                    padding=[2, 2, 2, 2],
                    ceil_mode=True,
                    layout="NCHW",
                    out_layout="NCHW",
                )
                gv = (lv,)
                R.output(gv)
            return gv

    class AvgPool2d4(Module):
        def forward(self, input):
            return torch.nn.functional.avg_pool2d(input, kernel_size=[2, 1], divisor_override=2)

    @tvm.script.ir_module
    class expected3:
        @R.function
        def main(input_1: R.Tensor((1, 3, 10, 10), dtype="float32")):
            with R.dataflow():
                lv = R.nn.avg_pool2d(
                    input_1,
                    pool_size=[2, 1],
                    strides=[2, 1],
                    dilation=[1, 1],
                    padding=[0, 0, 0, 0],
                    ceil_mode=False,
                    layout="NCHW",
                    out_layout="NCHW",
                )
                gv = (lv,)
                R.output(gv)
            return gv

    example_args = (torch.randn(1, 3, 10, 10, dtype=torch.float32),)
    verify_model(AvgPool2d1(), example_args, {}, expected1)
    verify_model(AvgPool2d2(), example_args, {}, expected2)
    verify_model(AvgPool2d3(), example_args, {}, expected2)
    verify_model(AvgPool2d4(), example_args, {}, expected3)


def test_baddbmm():
    class BAddBMM1(Module):
        def __init__(self):
            super().__init__()

        def forward(self, c, x, y):
            return torch.baddbmm(c, x, y)

    @tvm.script.ir_module
    class Expected1:
        @R.function
        def main(
            inp_0: R.Tensor((4, 128, 512), dtype="float32"),
            inp_1: R.Tensor((4, 128, 256), dtype="float32"),
            inp_2: R.Tensor((4, 256, 512), dtype="float32"),
        ) -> R.Tuple(R.Tensor((4, 128, 512), dtype="float32")):
            with R.dataflow():
                lv: R.Tensor((4, 128, 512), dtype="float32") = R.matmul(inp_1, inp_2)
                lv1: R.Tensor((4, 128, 512), dtype="float32") = R.add(lv, inp_0)
                gv: R.Tuple(R.Tensor((4, 128, 512), dtype="float32")) = (lv1,)
                R.output(gv)
            return gv

    class BAddBMM2(Module):
        def __init__(self):
            super().__init__()

        def forward(self, c, x, y):
            return torch.baddbmm(c, x, y, alpha=2, beta=0)

    @tvm.script.ir_module
    class Expected2:
        @R.function
        def main(
            inp_0: R.Tensor((4, 128, 512), dtype="float32"),
            inp_1: R.Tensor((4, 128, 256), dtype="float32"),
            inp_2: R.Tensor((4, 256, 512), dtype="float32"),
        ) -> R.Tuple(R.Tensor((4, 128, 512), dtype="float32")):
            with R.dataflow():
                lv: R.Tensor((4, 128, 512), dtype="float32") = R.matmul(inp_1, inp_2)
                lv1: R.Tensor((4, 128, 512), dtype="float32") = R.multiply(
                    lv, R.const(2, "float32")
                )
                gv: R.Tuple(R.Tensor((4, 128, 512), dtype="float32")) = (lv1,)
                R.output(gv)
            return gv

    class BAddBMM3(Module):
        def __init__(self):
            super().__init__()

        def forward(self, c, x, y):
            return torch.baddbmm(c, x, y, alpha=2, beta=3)

    @tvm.script.ir_module
    class Expected3:
        @R.function
        def main(
            inp_0: R.Tensor((4, 128, 512), dtype="float32"),
            inp_1: R.Tensor((4, 128, 256), dtype="float32"),
            inp_2: R.Tensor((4, 256, 512), dtype="float32"),
        ) -> R.Tuple(R.Tensor((4, 128, 512), dtype="float32")):
            with R.dataflow():
                lv: R.Tensor((4, 128, 512), dtype="float32") = R.matmul(inp_1, inp_2)
                lv1: R.Tensor((4, 128, 512), dtype="float32") = R.multiply(
                    lv, R.const(2, "float32")
                )
                lv2: R.Tensor((4, 128, 512), dtype="float32") = R.multiply(
                    inp_0, R.const(3, "float32")
                )
                lv3: R.Tensor((4, 128, 512), dtype="float32") = R.add(lv1, lv2)
                gv: R.Tuple(R.Tensor((4, 128, 512), dtype="float32")) = (lv3,)
                R.output(gv)
            return gv

    example_args = (
        torch.randn(4, 128, 512, dtype=torch.float32),
        torch.randn(4, 128, 256, dtype=torch.float32),
        torch.randn(4, 256, 512, dtype=torch.float32),
    )
    verify_model(
        BAddBMM1(),
        example_args,
        {},
        Expected1,
    )

    verify_model(
        BAddBMM2(),
        example_args,
        {},
        Expected2,
    )

    verify_model(
        BAddBMM3(),
        example_args,
        {},
        Expected3,
    )


def test_bmm():
    class BMM(Module):
        def __init__(self):
            super().__init__()

        def forward(self, x, y):
            return torch.bmm(x, y)

    @tvm.script.ir_module
    class Expected:
        @R.function
        def main(
            input_1: R.Tensor((4, 128, 256), dtype="float32"),
            input_2: R.Tensor((4, 256, 512), dtype="float32"),
        ) -> R.Tuple(R.Tensor((4, 128, 512), dtype="float32")):
            # block 0
            with R.dataflow():
                lv: R.Tensor((4, 128, 512), dtype="float32") = R.matmul(
                    input_1, input_2, out_dtype="float32"
                )
                gv: R.Tuple(R.Tensor((4, 128, 512), dtype="float32")) = (lv,)
                R.output(gv)
            return gv

    example_args = (
        torch.randn(4, 128, 256, dtype=torch.float32),
        torch.randn(4, 256, 512, dtype=torch.float32),
    )
    verify_model(
        BMM(),
        example_args,
        {},
        Expected,
    )


def test_conv_transpose1d():
    class ConvTranspose1d1(Module):
        def __init__(self):
            super().__init__()
            self.conv = torch.nn.ConvTranspose1d(6, 6, 3, bias=True)

        def forward(self, input):
            return self.conv(input)

    class ConvTranspose1d1Func(Module):
        def __init__(self):
            super().__init__()
            self.weight = torch.randn(size=[6, 6, 3])
            self.bias = torch.randn(size=[6])

        def forward(self, input):
            return torch.nn.functional.conv_transpose1d(input, self.weight, self.bias)

    @tvm.script.ir_module
    class expected1:
        @R.function
        def main(
            input_1: R.Tensor((1, 6, 4), dtype="float32"),
            w1: R.Tensor((6, 6, 3), dtype="float32"),
            w2: R.Tensor((6,), dtype="float32"),
        ) -> R.Tuple(R.Tensor((1, 6, 6), dtype="float32")):
            # block 0
            with R.dataflow():
                lv1: R.Tensor((1, 6, 6), dtype="float32") = R.nn.conv1d_transpose(
                    input_1,
                    w1,
                    strides=[1],
                    padding=[0, 0],
                    dilation=[1],
                    data_layout="NCW",
                    kernel_layout="OIW",
                    out_layout="NCW",
                    out_dtype="float32",
                )
                lv2: R.Tensor((1, 6, 1)) = R.reshape(w2, [1, 6, 1])
                lv3: R.Tensor((1, 6, 6), dtype="float32") = R.add(lv1, lv2)
                gv: R.Tuple(R.Tensor((1, 6, 6), dtype="float32")) = (lv3,)
                R.output(gv)
            return gv

    class ConvTranspose1d2(Module):
        def __init__(self):
            super().__init__()
            self.conv = torch.nn.ConvTranspose1d(6, 6, 3, bias=False)

        def forward(self, input):
            return self.conv(input)

    @tvm.script.ir_module
    class expected2:
        @R.function
        def main(
            input_1: R.Tensor((1, 6, 4), dtype="float32"),
            w1: R.Tensor((6, 6, 3), dtype="float32"),
        ) -> R.Tuple(R.Tensor((1, 6, 6), dtype="float32")):
            # block 0
            with R.dataflow():
                lv1: R.Tensor((1, 6, 6), dtype="float32") = R.nn.conv1d_transpose(
                    input_1,
                    w1,
                    strides=[1],
                    padding=[0, 0],
                    dilation=[1],
                    data_layout="NCW",
                    kernel_layout="OIW",
                    out_layout="NCW",
                    out_dtype="float32",
                )
                gv: R.Tuple(R.Tensor((1, 6, 6), dtype="float32")) = (lv1,)
                R.output(gv)
            return gv

    example_args = (torch.randn(1, 6, 4, dtype=torch.float32),)

    model = ConvTranspose1d1()
    binding = {"w1": model.conv.weight.detach().numpy(), "w2": model.conv.bias.detach().numpy()}
    verify_model(model, example_args, binding, expected1)

    model = ConvTranspose1d1Func()
    binding = {"w1": model.weight.detach().numpy(), "w2": model.bias.detach().numpy()}
    verify_model(model, example_args, binding, expected1)

    model = ConvTranspose1d2()
    binding = {"w1": model.conv.weight.detach().numpy()}
    verify_model(model, example_args, binding, expected2)


def test_conv_transpose2d():
    class ConvTranspose2d1(Module):
        def __init__(self):
            super().__init__()
            self.conv = torch.nn.ConvTranspose2d(3, 3, 7, bias=True)

        def forward(self, input):
            return self.conv(input)

    class ConvTranspose2d1Func(Module):
        def __init__(self):
            super().__init__()
            self.weight = torch.randn(size=[3, 3, 7, 7])
            self.bias = torch.randn(size=[3])

        def forward(self, input):
            return torch.nn.functional.conv_transpose2d(input, self.weight, self.bias)

    @tvm.script.ir_module
    class expected1:
        @R.function
        def main(
            input_1: R.Tensor((1, 3, 10, 10), dtype="float32"),
            w1: R.Tensor((3, 3, 7, 7), dtype="float32"),
            w2: R.Tensor((3,), dtype="float32"),
        ) -> R.Tuple(R.Tensor((1, 3, 16, 16), dtype="float32")):
            # block 0
            with R.dataflow():
                lv1: R.Tensor((1, 3, 16, 16), dtype="float32") = R.nn.conv2d_transpose(
                    input_1,
                    w1,
                    strides=[1, 1],
                    padding=[0, 0, 0, 0],
                    dilation=[1, 1],
                    data_layout="NCHW",
                    kernel_layout="OIHW",
                    out_layout="NCHW",
                    out_dtype="float32",
                )
                lv2: R.Tensor((1, 3, 1, 1)) = R.reshape(w2, [1, 3, 1, 1])
                lv3: R.Tensor((1, 3, 16, 16), dtype="float32") = R.add(lv1, lv2)
                gv: R.Tuple(R.Tensor((1, 3, 16, 16), dtype="float32")) = (lv3,)
                R.output(gv)
            return gv

    class ConvTranspose2d2(Module):
        def __init__(self):
            super().__init__()
            self.conv = torch.nn.ConvTranspose2d(3, 3, 7, bias=False)

        def forward(self, input):
            return self.conv(input)

    @tvm.script.ir_module
    class expected2:
        @R.function
        def main(
            input_1: R.Tensor((1, 3, 10, 10), dtype="float32"),
            w1: R.Tensor((3, 3, 7, 7), dtype="float32"),
        ) -> R.Tuple(R.Tensor((1, 3, 16, 16), dtype="float32")):
            # block 0
            with R.dataflow():
                lv1: R.Tensor((1, 3, 16, 16), dtype="float32") = R.nn.conv2d_transpose(
                    input_1,
                    w1,
                    strides=[1, 1],
                    padding=[0, 0, 0, 0],
                    dilation=[1, 1],
                    data_layout="NCHW",
                    kernel_layout="OIHW",
                    out_layout="NCHW",
                    out_dtype="float32",
                )
                gv: R.Tuple(R.Tensor((1, 3, 16, 16), dtype="float32")) = (lv1,)
                R.output(gv)
            return gv

    example_args = (torch.randn(1, 3, 10, 10, dtype=torch.float32),)

    model = ConvTranspose2d1()
    binding = {"w1": model.conv.weight.detach().numpy(), "w2": model.conv.bias.detach().numpy()}
    verify_model(model, example_args, binding, expected1)

    model = ConvTranspose2d1Func()
    binding = {"w1": model.weight.detach().numpy(), "w2": model.bias.detach().numpy()}
    verify_model(model, example_args, binding, expected1)

    model = ConvTranspose2d2()
    binding = {"w1": model.conv.weight.detach().numpy()}
    verify_model(model, example_args, binding, expected2)


def test_conv1d():
    class Conv1D1(Module):
        def __init__(self):
            super().__init__()
            self.conv = torch.nn.Conv1d(3, 6, 7, bias=True)

        def forward(self, input):
            return self.conv(input)

    class Conv1D1Func(Module):
        def __init__(self):
            super().__init__()
            self.weight = torch.randn(size=[6, 3, 7])
            self.bias = torch.randn(size=[6])

        def forward(self, input):
            return torch.nn.functional.conv1d(input, self.weight, self.bias)

    @tvm.script.ir_module
    class expected1:
        @R.function
        def main(
            w1: R.Tensor((6, 3, 7), dtype="float32"),
            w2: R.Tensor((6,), dtype="float32"),
            input_1: R.Tensor((1, 3, 10), dtype="float32"),
        ) -> R.Tuple(R.Tensor((1, 6, 4), dtype="float32")):
            # block 0
            with R.dataflow():
                lv1: R.Tensor((1, 6, 4), dtype="float32") = R.nn.conv1d(
                    input_1,
                    w1,
                    strides=[1],
                    padding=[0, 0],
                    dilation=[1],
                    data_layout="NCW",
                    kernel_layout="OIW",
                    out_layout="NCW",
                    out_dtype="float32",
                )
                lv2: R.Tensor((1, 6, 1), dtype="float32") = R.reshape(w2, [1, 6, 1])
                lv3: R.Tensor((1, 6, 4), dtype="float32") = R.add(lv1, lv2)
                gv: R.Tuple(R.Tensor((1, 6, 4), dtype="float32")) = (lv3,)
                R.output(gv)
            return gv

    class Conv1D2(Module):
        def __init__(self):
            super().__init__()
            self.conv = torch.nn.Conv1d(3, 6, 7, bias=False)

        def forward(self, input):
            return self.conv(input)

    @tvm.script.ir_module
    class expected2:
        @R.function
        def main(
            w1: R.Tensor((6, 3, 7), dtype="float32"),
            input_1: R.Tensor((1, 3, 10), dtype="float32"),
        ) -> R.Tuple(R.Tensor((1, 6, 4), dtype="float32")):
            # block 0
            with R.dataflow():
                lv1: R.Tensor((1, 6, 4), dtype="float32") = R.nn.conv1d(
                    input_1,
                    w1,
                    strides=[1],
                    padding=[0, 0],
                    dilation=[1],
                    data_layout="NCW",
                    kernel_layout="OIW",
                    out_layout="NCW",
                    out_dtype="float32",
                )
                gv: R.Tuple(R.Tensor((1, 6, 4), dtype="float32")) = (lv1,)
                R.output(gv)
            return gv

    example_args = (torch.randn(1, 3, 10, dtype=torch.float32),)

    model = Conv1D1()
    binding = {"w1": model.conv.weight.detach().numpy(), "w2": model.conv.bias.detach().numpy()}
    verify_model(model, example_args, binding, expected1)

    model = Conv1D1Func()
    binding = {"w1": model.weight.detach().numpy(), "w2": model.bias.detach().numpy()}
    verify_model(model, example_args, binding, expected1)

    model = Conv1D2()
    binding = {"w1": model.conv.weight.detach().numpy()}
    verify_model(model, example_args, binding, expected2)


def test_conv2d():
    class Conv2D1(Module):
        def __init__(self):
            super().__init__()
            self.conv = torch.nn.Conv2d(3, 6, 7, bias=True)

        def forward(self, input):
            return self.conv(input)

    class Conv2D1Func(Module):
        def __init__(self):
            super().__init__()
            self.weight = torch.randn(size=[6, 3, 7, 7])
            self.bias = torch.randn(size=[6])

        def forward(self, input):
            return torch.nn.functional.conv2d(input, self.weight, self.bias)

    @tvm.script.ir_module
    class expected1:
        @R.function
        def main(
            input_1: R.Tensor((1, 3, 10, 10), dtype="float32"),
            w1: R.Tensor((6, 3, 7, 7), dtype="float32"),
            w2: R.Tensor((6,), dtype="float32"),
        ) -> R.Tuple(R.Tensor((1, 6, 4, 4), dtype="float32")):
            # block 0
            with R.dataflow():
                lv1: R.Tensor((1, 6, 4, 4), dtype="float32") = R.nn.conv2d(
                    input_1,
                    w1,
                    strides=[1, 1],
                    padding=[0, 0, 0, 0],
                    dilation=[1, 1],
                    data_layout="NCHW",
                    kernel_layout="OIHW",
                    out_layout="NCHW",
                    out_dtype="float32",
                )
                lv2: R.Tensor((1, 6, 1, 1)) = R.reshape(w2, [1, 6, 1, 1])
                lv3: R.Tensor((1, 6, 4, 4), dtype="float32") = R.add(lv1, lv2)
                gv: R.Tuple(R.Tensor((1, 6, 4, 4), dtype="float32")) = (lv3,)
                R.output(gv)
            return gv

    class Conv2D2(Module):
        def __init__(self):
            super().__init__()
            self.conv = torch.nn.Conv2d(3, 6, 7, bias=False)

        def forward(self, input):
            return self.conv(input)

    @tvm.script.ir_module
    class expected2:
        @R.function
        def main(
            input_1: R.Tensor((1, 3, 10, 10), dtype="float32"),
            w1: R.Tensor((6, 3, 7, 7), dtype="float32"),
        ) -> R.Tuple(R.Tensor((1, 6, 4, 4), dtype="float32")):
            # block 0
            with R.dataflow():
                lv1: R.Tensor((1, 6, 4, 4), dtype="float32") = R.nn.conv2d(
                    input_1,
                    w1,
                    strides=[1, 1],
                    padding=[0, 0, 0, 0],
                    dilation=[1, 1],
                    data_layout="NCHW",
                    kernel_layout="OIHW",
                    out_layout="NCHW",
                    out_dtype="float32",
                )
                gv: R.Tuple(R.Tensor((1, 6, 4, 4), dtype="float32")) = (lv1,)
                R.output(gv)
            return gv

    example_args = (torch.randn(1, 3, 10, 10, dtype=torch.float32),)

    model = Conv2D1()
    binding = {"w1": model.conv.weight.detach().numpy(), "w2": model.conv.bias.detach().numpy()}
    verify_model(model, example_args, binding, expected1)

    model = Conv2D1Func()
    binding = {"w1": model.weight.numpy(), "w2": model.bias.numpy()}
    verify_model(model, example_args, binding, expected1)

    model = Conv2D2()
    binding = {"w1": model.conv.weight.detach().numpy()}
    verify_model(model, example_args, binding, expected2)


def test_conv3d():
    class Conv3D1(Module):
        def __init__(self):
            super().__init__()
            self.conv = torch.nn.Conv3d(3, 6, 7, bias=True)

        def forward(self, input):
            return self.conv(input)

    class Conv3D1Func(Module):
        def __init__(self):
            super().__init__()
            self.weight = torch.randn(size=[6, 3, 7, 7, 7])
            self.bias = torch.randn(size=[6])

        def forward(self, input):
            return torch.nn.functional.conv3d(input, self.weight, self.bias)

    @tvm.script.ir_module
    class expected1:
        @R.function
        def main(
            input_1: R.Tensor((1, 3, 10, 10, 10), dtype="float32"),
            w1: R.Tensor((6, 3, 7, 7, 7), dtype="float32"),
            w2: R.Tensor((6,), dtype="float32"),
        ) -> R.Tuple(R.Tensor((1, 6, 4, 4, 4), dtype="float32")):
            # block 0
            with R.dataflow():
                lv1: R.Tensor((1, 6, 4, 4, 4), dtype="float32") = R.nn.conv3d(
                    input_1,
                    w1,
                    strides=[1],
                    padding=[0, 0, 0],
                    dilation=[1],
                    data_layout="NCDHW",
                    kernel_layout="OIDHW",
                    out_layout="NCDHW",
                    out_dtype="float32",
                )
                lv2: R.Tensor((1, 6, 1, 1, 1)) = R.reshape(w2, [1, 6, 1, 1, 1])
                lv3: R.Tensor((1, 6, 4, 4, 4), dtype="float32") = R.add(lv1, lv2)
                gv: R.Tuple(R.Tensor((1, 6, 4, 4, 4), dtype="float32")) = (lv3,)
                R.output(gv)
            return gv

    class Conv3D2(Module):
        def __init__(self):
            super().__init__()
            self.conv = torch.nn.Conv3d(3, 6, 7, bias=False)

        def forward(self, input):
            return self.conv(input)

    @tvm.script.ir_module
    class expected2:
        @R.function
        def main(
            input_1: R.Tensor((1, 3, 10, 10, 10), dtype="float32"),
            w1: R.Tensor((6, 3, 7, 7, 7), dtype="float32"),
        ) -> R.Tuple(R.Tensor((1, 6, 4, 4, 4), dtype="float32")):
            # block 0
            with R.dataflow():
                lv1: R.Tensor((1, 6, 4, 4, 4), dtype="float32") = R.nn.conv3d(
                    input_1,
                    w1,
                    strides=[1],
                    padding=[0, 0, 0],
                    dilation=[1],
                    data_layout="NCDHW",
                    kernel_layout="OIDHW",
                    out_layout="NCDHW",
                    out_dtype="float32",
                )
                gv: R.Tuple(R.Tensor((1, 6, 4, 4, 4), dtype="float32")) = (lv1,)
                R.output(gv)
            return gv

    example_args = (torch.randn(1, 3, 10, 10, 10, dtype=torch.float32),)

    model = Conv3D1()
    binding = {"w1": model.conv.weight.detach().numpy(), "w2": model.conv.bias.detach().numpy()}
    verify_model(model, example_args, binding, expected1)

    model = Conv3D1Func()
    binding = {"w1": model.weight.detach().numpy(), "w2": model.bias.detach().numpy()}
    verify_model(model, example_args, binding, expected1)

    model = Conv3D2()
    binding = {"w1": model.conv.weight.detach().numpy()}
    verify_model(model, example_args, binding, expected2)


def test_pad():
    class PadModel(torch.nn.Module):
        def __init__(self, pad, mode="constant", value=0.0):
            super().__init__()
            self.pad = pad
            self.mode = mode
            self.value = value

        def forward(self, x):
            if self.mode == "constant":
                return torch.nn.functional.pad(x, self.pad, mode=self.mode, value=self.value)
            else:
                return torch.nn.functional.pad(x, self.pad, mode=self.mode)

    @tvm.script.ir_module
    class expected_constant:
        @R.function
        def main(
            x: R.Tensor((1, 3, 10, 10), dtype="float32")
        ) -> R.Tuple(R.Tensor((1, 3, 14, 12), dtype="float32")):
            with R.dataflow():
                lv: R.Tensor((1, 3, 14, 12), dtype="float32") = R.nn.pad(
                    x,
                    pad_width=[0, 0, 0, 0, 2, 2, 1, 1],
                    pad_mode="constant",
                    pad_value=0.0,
                )
                gv: R.Tuple(R.Tensor((1, 3, 14, 12), dtype="float32")) = (lv,)
                R.output(gv)
            return gv

    @tvm.script.ir_module
    class expected_reflect:
        @R.function
        def main(
            x: R.Tensor((1, 3, 10, 10), dtype="float32")
        ) -> R.Tuple(R.Tensor((1, 3, 14, 12), dtype="float32")):
            with R.dataflow():
                lv: R.Tensor((1, 3, 14, 12), dtype="float32") = R.nn.pad(
                    x,
                    pad_width=[0, 0, 0, 0, 2, 2, 1, 1],
                    pad_mode="reflect",
                    pad_value=0.0,
                )
                gv: R.Tuple(R.Tensor((1, 3, 14, 12), dtype="float32")) = (lv,)
                R.output(gv)
            return gv

    @tvm.script.ir_module
    class expected_replicate:
        @R.function
        def main(
            x: R.Tensor((1, 3, 10, 10), dtype="float32")
        ) -> R.Tuple(R.Tensor((1, 3, 14, 12), dtype="float32")):
            with R.dataflow():
                lv: R.Tensor((1, 3, 14, 12), dtype="float32") = R.nn.pad(
                    x,
                    pad_width=[0, 0, 0, 0, 2, 2, 1, 1],
                    pad_mode="replicate",
                    pad_value=0.0,
                )
                gv: R.Tuple(R.Tensor((1, 3, 14, 12), dtype="float32")) = (lv,)
                R.output(gv)
            return gv

    @tvm.script.ir_module
    class expected_circular:
        @R.function
        def main(
            x: R.Tensor((1, 3, 10, 10), dtype="float32")
        ) -> R.Tuple(R.Tensor((1, 3, 14, 12), dtype="float32")):
            with R.dataflow():
                lv: R.Tensor((1, 3, 14, 12), dtype="float32") = R.nn.pad(
                    x,
                    pad_width=[0, 0, 0, 0, 2, 2, 1, 1],
                    pad_mode="circular",
                    pad_value=0.0,
                )
                gv: R.Tuple(R.Tensor((1, 3, 14, 12), dtype="float32")) = (lv,)
                R.output(gv)
            return gv

    example_args = (torch.randn(1, 3, 10, 10, dtype=torch.float32),)
    verify_model(PadModel(pad=[1, 1, 2, 2]), example_args, {}, expected_constant)
    verify_model(PadModel(pad=[1, 1, 2, 2], mode="reflect"), example_args, {}, expected_reflect)
    verify_model(PadModel(pad=[1, 1, 2, 2], mode="replicate"), example_args, {}, expected_replicate)
    verify_model(PadModel(pad=[1, 1, 2, 2], mode="circular"), example_args, {}, expected_circular)


def test_pixel_shuffle():
    class PixelShuffle1(torch.nn.Module):
        def __init__(self, upscale_factor=2):
            super().__init__()
            self.pixel_shuffle = torch.nn.PixelShuffle(upscale_factor)

        def forward(self, x):
            return self.pixel_shuffle(x)

    class PixelShuffle2(torch.nn.Module):
        def __init__(self, upscale_factor=2):
            super().__init__()
            self.upscale_factor = upscale_factor

        def forward(self, x):
            return torch.nn.functional.pixel_shuffle(x, self.upscale_factor)

    @tvm.script.ir_module
    class expected:
        @R.function
        def main(
            x: R.Tensor((1, 8, 10, 15), dtype="float32")
        ) -> R.Tuple(R.Tensor((1, 2, 20, 30), dtype="float32")):
            with R.dataflow():
                lv: R.Tensor((1, 2, 20, 30), dtype="float32") = R.nn.pixel_shuffle(
                    x, upscale_factor=2
                )
                gv: R.Tuple(R.Tensor((1, 2, 20, 30), dtype="float32")) = (lv,)
                R.output(gv)
            return gv

    example_args = (torch.randn(1, 8, 10, 15, dtype=torch.float32),)
    verify_model(PixelShuffle1(upscale_factor=2), example_args, {}, expected)
    verify_model(PixelShuffle2(upscale_factor=2), example_args, {}, expected)


def test_einsum():
    class Einsum1(Module):
        def __init__(self):
            super().__init__()

        def forward(self, x):
            return torch.einsum("ii", x)

    class Einsum2(Module):
        def __init__(self):
            super().__init__()

        def forward(self, x, y):
            return torch.einsum("i,j->ij", x, y)

    @tvm.script.ir_module
    class Expected1:
        @R.function
        def main(
            inp_0: R.Tensor((4, 4), dtype="float32")
        ) -> R.Tuple(R.Tensor((), dtype="float32")):
            with R.dataflow():
                lv: R.Tensor((), dtype="float32") = R.einsum((inp_0,), subscripts="ii")
                gv: R.Tuple(R.Tensor((), dtype="float32")) = (lv,)
                R.output(gv)
            return gv

    @tvm.script.ir_module
    class Expected2:
        @R.function
        def main(
            inp_0: R.Tensor((5,), dtype="float32"), inp_1: R.Tensor((4,), dtype="float32")
        ) -> R.Tuple(R.Tensor((5, 4), dtype="float32")):
            with R.dataflow():
                lv: R.Tensor((5, 4), dtype="float32") = R.einsum(
                    (inp_0, inp_1), subscripts="i,j->ij"
                )
                gv: R.Tuple(R.Tensor((5, 4), dtype="float32")) = (lv,)
                R.output(gv)
            return gv

    example_args = (torch.randn(4, 4, dtype=torch.float32),)
    verify_model(Einsum1(), example_args, {}, Expected1)

    example_args = (torch.randn(5, dtype=torch.float32), torch.randn(4, dtype=torch.float32))
    verify_model(Einsum2(), example_args, {}, Expected2)


def test_embedding():
    class Embedding(Module):
        def __init__(self):
            super().__init__()
            self.embedding = torch.nn.Embedding(10, 3)

        def forward(self, input):
            return self.embedding(input)

    @tvm.script.ir_module
    class expected1:
        @R.function
        def main(
            input_1: R.Tensor((4,), dtype="int64"), w1: R.Tensor((10, 3), dtype="float32")
        ) -> R.Tuple(R.Tensor((4, 3), dtype="float32")):
            # block 0
            with R.dataflow():
                lv: R.Tensor((4,), dtype="int32") = R.astype(input_1, dtype="int32")
                lv1: R.Tensor((4, 3), dtype="float32") = R.take(w1, lv, axis=0)
                gv: R.Tuple(R.Tensor((4, 3), dtype="float32")) = (lv1,)
                R.output(gv)
            return gv

    example_args = (torch.randint(low=-int(1e5), high=int(1e5), size=(4,), dtype=torch.int64),)

    model = Embedding()
    binding = {"w1": model.embedding.weight.detach().numpy()}
    verify_model(model, example_args, binding, expected1)


def test_groupnorm():
    import torch
    from torch.nn import Module

    torch.set_grad_enabled(False)
    torch.random.manual_seed(0)

    class GroupNorm(Module):
        def __init__(self):
            super().__init__()
            self.gn = torch.nn.GroupNorm(3, 3)

        def forward(self, input):
            return self.gn(input)

    @tvm.script.ir_module
    class expected1:
        @R.function
        def main(
            input_1: R.Tensor((1, 3, 10, 10), dtype="float32"),
            w1: R.Tensor((3,), dtype="float32"),
            w2: R.Tensor((3,), dtype="float32"),
        ) -> R.Tuple(R.Tensor((1, 3, 10, 10), dtype="float32")):
            with R.dataflow():
                lv: R.Tensor((1, 3, 10, 10), dtype="float32") = R.nn.group_norm(
                    input_1,
                    w1,
                    w2,
                    num_groups=3,
                    channel_axis=1,
                    axes=[2, 3],
                    epsilon=1.0000000000000001e-05,
                    center=True,
                    scale=True,
                )
                gv: R.Tuple(R.Tensor((1, 3, 10, 10), dtype="float32")) = (lv,)
                R.output(gv)
            return gv

    example_args = (torch.randn(1, 3, 10, 10, dtype=torch.float32),)

    model = GroupNorm()
    binding = {
        "w1": model.gn.weight.detach().numpy(),
        "w2": model.gn.bias.detach().numpy(),
    }
    verify_model(model, example_args, binding, expected1)


def test_layernorm():
    class LayerNorm(Module):
        def __init__(self):
            super().__init__()
            self.ln = torch.nn.LayerNorm((10, 10))

        def forward(self, input):
            return self.ln(input)

    @tvm.script.ir_module
    class expected1:
        @R.function
        def main(
            input_1: R.Tensor((1, 3, 10, 10), dtype="float32"),
            w1: R.Tensor((10, 10), dtype="float32"),
            w2: R.Tensor((10, 10), dtype="float32"),
        ) -> R.Tuple(R.Tensor((1, 3, 10, 10), dtype="float32")):
            # block 0
            with R.dataflow():
                lv: R.Tensor((1, 3, 10, 10), dtype="float32") = R.nn.layer_norm(
                    input_1,
                    w1,
                    w2,
                    axes=[-2, -1],
                    epsilon=1e-05,
                    center=True,
                    scale=True,
                )
                gv: R.Tuple(R.Tensor((1, 3, 10, 10), dtype="float32")) = (lv,)
                R.output(gv)
            return gv

    example_args = (torch.randn(1, 3, 10, 10, dtype=torch.float32),)

    model = LayerNorm()
    binding = {
        "w1": model.ln.weight.detach().numpy(),
        "w2": model.ln.bias.detach().numpy(),
    }
    verify_model(LayerNorm(), example_args, binding, expected1)


def test_linear():
    class Dense1(Module):
        def __init__(self):
            super().__init__()
            self.linear = torch.nn.Linear(10, 7, bias=True)

        def forward(self, input):
            return self.linear(input)

    class Dense1Func(Module):
        def __init__(self):
            super().__init__()
            self.weight = torch.randn(size=[7, 10])
            self.bias = torch.randn(size=[7])

        def forward(self, input):
            return torch.nn.functional.linear(input, self.weight, self.bias)

    @tvm.script.ir_module
    class expected1:
        @R.function
        def main(
            w1: R.Tensor((7, 10), dtype="float32"),
            w2: R.Tensor((7,), dtype="float32"),
            input_1: R.Tensor((1, 3, 10, 10), dtype="float32"),
        ) -> R.Tuple(R.Tensor((1, 3, 10, 7), dtype="float32")):
            # block 0
            with R.dataflow():
                lv: R.Tensor((10, 7), dtype="float32") = R.permute_dims(w1, axes=None)
                lv1: R.Tensor((1, 3, 10, 7), dtype="float32") = R.matmul(
                    input_1, lv, out_dtype="float32"
                )
                lv2: R.Tensor((1, 3, 10, 7), dtype="float32") = R.add(lv1, w2)
                gv: R.Tuple(R.Tensor((1, 3, 10, 7), dtype="float32")) = (lv2,)
                R.output(gv)
            return gv

    class Dense2(Module):
        def __init__(self):
            super().__init__()
            self.linear = torch.nn.Linear(10, 7, bias=False)

        def forward(self, input):
            return self.linear(input)

    @tvm.script.ir_module
    class expected2:
        @R.function
        def main(
            w1: R.Tensor((7, 10), dtype="float32"),
            input_1: R.Tensor((1, 3, 10, 10), dtype="float32"),
        ) -> R.Tuple(R.Tensor((1, 3, 10, 7), dtype="float32")):
            # block 0
            with R.dataflow():
                lv: R.Tensor((10, 7), dtype="float32") = R.permute_dims(w1, axes=None)
                lv1: R.Tensor((1, 3, 10, 7), dtype="float32") = R.matmul(
                    input_1, lv, out_dtype="float32"
                )
                gv: R.Tuple(R.Tensor((1, 3, 10, 7), dtype="float32")) = (lv1,)
                R.output(gv)
            return gv

    example_args = (torch.randn(1, 3, 10, 10, dtype=torch.float32),)

    model = Dense1()
    binding = {"w1": model.linear.weight.detach().numpy(), "w2": model.linear.bias.detach().numpy()}
    verify_model(model, example_args, binding, expected1)

    model = Dense1Func()
    binding = {"w1": model.weight.detach().numpy(), "w2": model.bias.detach().numpy()}
    verify_model(model, example_args, binding, expected1)

    model = Dense2()
    binding = {"w1": model.linear.weight.detach().numpy()}
    verify_model(model, example_args, binding, expected2)


def test_maxpool2d():
    class MaxPool2d(Module):
        def __init__(self):
            super().__init__()
            self.pool = torch.nn.MaxPool2d(kernel_size=[1, 1])

        def forward(self, input):
            return self.pool(input)

    class MaxPool2d_functional(Module):
        def __init__(self):
            super().__init__()

        def forward(self, input):
            return torch.nn.functional.max_pool2d(input, kernel_size=[1, 1])

    @tvm.script.ir_module
    class expected1:
        @R.function
        def main(
            input_1: R.Tensor((1, 3, 10, 10), dtype="float32")
        ) -> R.Tuple(R.Tensor((1, 3, 10, 10), dtype="float32")):
            # block 0
            with R.dataflow():
                lv: R.Tensor((1, 3, 10, 10), dtype="float32") = R.nn.max_pool2d(
                    input_1,
                    pool_size=[1, 1],
                    strides=[1, 1],
                    dilation=[1, 1],
                    padding=[0, 0, 0, 0],
                    layout="NCHW",
                    out_layout="NCHW",
                )
                gv: R.Tuple(R.Tensor((1, 3, 10, 10), dtype="float32")) = (lv,)
                R.output(gv)
            return gv

    class MaxPool2d2(Module):
        def __init__(self):
            super().__init__()
            self.pool = torch.nn.MaxPool2d(kernel_size=[2, 2], dilation=[2, 3])

        def forward(self, input):
            return self.pool(input)

    @tvm.script.ir_module
    class expected2:
        @R.function
        def main(
            input_1: R.Tensor((1, 3, 10, 10), dtype="float32")
        ) -> R.Tuple(R.Tensor((1, 3, 4, 4), dtype="float32")):
            # block 0
            with R.dataflow():
                lv: R.Tensor((1, 3, 4, 4), dtype="float32") = R.nn.max_pool2d(
                    input_1,
                    pool_size=[2, 2],
                    strides=[2, 2],
                    dilation=[2, 3],
                    padding=[0, 0, 0, 0],
                    layout="NCHW",
                    out_layout="NCHW",
                )
                gv: R.Tuple(R.Tensor((1, 3, 4, 4), dtype="float32")) = (lv,)
                R.output(gv)
            return gv

    class MaxPool2d3(Module):
        def __init__(self):
            super().__init__()
            self.pool = torch.nn.MaxPool2d(kernel_size=[4, 4], padding=2, stride=2)

        def forward(self, input):
            return self.pool(input)

    @tvm.script.ir_module
    class expected3:
        @R.function
        def main(
            input_1: R.Tensor((1, 3, 10, 10), dtype="float32")
        ) -> R.Tuple(R.Tensor((1, 3, 6, 6), dtype="float32")):
            # block 0
            with R.dataflow():
                lv: R.Tensor((1, 3, 6, 6), dtype="float32") = R.nn.max_pool2d(
                    input_1,
                    pool_size=[4, 4],
                    strides=[2, 2],
                    dilation=[1, 1],
                    padding=[2, 2, 2, 2],
                    layout="NCHW",
                    out_layout="NCHW",
                )
                gv: R.Tuple(R.Tensor((1, 3, 6, 6), dtype="float32")) = (lv,)
                R.output(gv)
            return gv

    example_args = (torch.randn(1, 3, 10, 10, dtype=torch.float32),)
    verify_model(MaxPool2d(), example_args, {}, expected1)
    verify_model(MaxPool2d_functional(), example_args, {}, expected1)
    verify_model(MaxPool2d2(), example_args, {}, expected2)
    verify_model(MaxPool2d3(), example_args, {}, expected3)


def test_scaled_dot_product_attention():
    class Attention1(Module):
        def forward(self, q, k, v):
            return torch.nn.functional.scaled_dot_product_attention(q, k, v)

    @I.ir_module
    class Expected1:
        @R.function
        def main(
            inp_0: R.Tensor((32, 8, 128, 64), dtype="float32"),
            inp_1: R.Tensor((32, 8, 128, 64), dtype="float32"),
            inp_2: R.Tensor((32, 8, 128, 64), dtype="float32"),
        ) -> R.Tuple(R.Tensor((32, 8, 128, 64), dtype="float32")):
            with R.dataflow():
                lv: R.Tensor((32, 128, 8, 64), dtype="float32") = R.permute_dims(
                    inp_0, axes=[0, 2, 1, 3]
                )
                lv1: R.Tensor((32, 128, 8, 64), dtype="float32") = R.permute_dims(
                    inp_1, axes=[0, 2, 1, 3]
                )
                lv2: R.Tensor((32, 128, 8, 64), dtype="float32") = R.permute_dims(
                    inp_2, axes=[0, 2, 1, 3]
                )
                lv3: R.Tensor((32, 128, 8, 64), dtype="float32") = R.nn.attention(
                    lv, lv1, lv2, scale=None
                )
                lv4: R.Tensor((32, 8, 128, 64), dtype="float32") = R.permute_dims(
                    lv3, axes=[0, 2, 1, 3]
                )
                gv: R.Tuple(R.Tensor((32, 8, 128, 64), dtype="float32")) = (lv4,)
                R.output(gv)
            return gv

    class Attention2(Module):
        def forward(self, q, k, v, mask):
            return torch.nn.functional.scaled_dot_product_attention(q, k, v, mask)

    @I.ir_module
    class Expected2:
        @R.function
        def main(
            inp_0: R.Tensor((32, 8, 128, 64), dtype="float32"),
            inp_1: R.Tensor((32, 8, 128, 64), dtype="float32"),
            inp_2: R.Tensor((32, 8, 128, 64), dtype="float32"),
            inp_3: R.Tensor((32, 8, 128, 128), dtype="float32"),
        ) -> R.Tuple(R.Tensor((32, 8, 128, 64), dtype="float32")):
            with R.dataflow():
                lv: R.Tensor((32, 128, 8, 64), dtype="float32") = R.permute_dims(
                    inp_0, axes=[0, 2, 1, 3]
                )
                lv1: R.Tensor((32, 128, 8, 64), dtype="float32") = R.permute_dims(
                    inp_1, axes=[0, 2, 1, 3]
                )
                lv2: R.Tensor((32, 128, 8, 64), dtype="float32") = R.permute_dims(
                    inp_2, axes=[0, 2, 1, 3]
                )
                lv3: R.Tensor((32, 128, 8, 64), dtype="float32") = R.nn.attention(
                    lv, lv1, lv2, inp_3, scale=None
                )
                lv4: R.Tensor((32, 8, 128, 64), dtype="float32") = R.permute_dims(
                    lv3, axes=[0, 2, 1, 3]
                )
                gv: R.Tuple(R.Tensor((32, 8, 128, 64), dtype="float32")) = (lv4,)
                R.output(gv)
            return gv

    verify_model(
        Attention1(),
        (
            torch.randn(32, 8, 128, 64, dtype=torch.float32),
            torch.randn(32, 8, 128, 64, dtype=torch.float32),
            torch.randn(32, 8, 128, 64, dtype=torch.float32),
        ),
        {},
        Expected1,
    )

    verify_model(
        Attention2(),
        (
            torch.randn(32, 8, 128, 64, dtype=torch.float32),
            torch.randn(32, 8, 128, 64, dtype=torch.float32),
            torch.randn(32, 8, 128, 64, dtype=torch.float32),
            torch.randn(32, 8, 128, 128, dtype=torch.float32),
        ),
        {},
        Expected2,
    )


def test_unbind():
    class Unbind1(Module):
        def forward(self, data):
            return torch.unbind(data)

    @tvm.script.ir_module
    class expected1:
        @R.function
        def main(
            input_1: R.Tensor((3, 3, 10, 10), dtype="float32")
        ) -> R.Tuple(
            R.Tensor((3, 10, 10), dtype="float32"),
            R.Tensor((3, 10, 10), dtype="float32"),
            R.Tensor((3, 10, 10), dtype="float32"),
        ):
            # block 0
            with R.dataflow():
                lv: R.Tuple(
                    R.Tensor((1, 3, 10, 10), dtype="float32"),
                    R.Tensor((1, 3, 10, 10), dtype="float32"),
                    R.Tensor((1, 3, 10, 10), dtype="float32"),
                    R.Tensor((0, 3, 10, 10), dtype="float32"),
                ) = R.split(input_1, indices_or_sections=[1, 2, 3], axis=0)
                lv1: R.Tensor((1, 3, 10, 10), dtype="float32") = lv[0]
                lv2: R.Tensor((3, 10, 10), dtype="float32") = R.squeeze(lv1, axis=[0])
                lv3: R.Tensor((1, 3, 10, 10), dtype="float32") = lv[1]
                lv4: R.Tensor((3, 10, 10), dtype="float32") = R.squeeze(lv3, axis=[0])
                lv5: R.Tensor((1, 3, 10, 10), dtype="float32") = lv[2]
                lv6: R.Tensor((3, 10, 10), dtype="float32") = R.squeeze(lv5, axis=[0])
                lv7: R.Tuple(
                    R.Tensor((3, 10, 10), dtype="float32"),
                    R.Tensor((3, 10, 10), dtype="float32"),
                    R.Tensor((3, 10, 10), dtype="float32"),
                ) = (lv2, lv4, lv6)
                lv8: R.Tensor((3, 10, 10), dtype="float32") = lv7[0]
                lv9: R.Tensor((3, 10, 10), dtype="float32") = lv7[1]
                lv10: R.Tensor((3, 10, 10), dtype="float32") = lv7[2]
                gv: R.Tuple(
                    R.Tensor((3, 10, 10), dtype="float32"),
                    R.Tensor((3, 10, 10), dtype="float32"),
                    R.Tensor((3, 10, 10), dtype="float32"),
                ) = (lv8, lv9, lv10)
                R.output(gv)
            return gv

    class Unbind2(Module):
        def forward(self, data):
            return torch.unbind(data, dim=1)

    @tvm.script.ir_module
    class expected2:
        @R.function
        def main(
            input_1: R.Tensor((3, 3, 10, 10), dtype="float32")
        ) -> R.Tuple(
            R.Tensor((3, 10, 10), dtype="float32"),
            R.Tensor((3, 10, 10), dtype="float32"),
            R.Tensor((3, 10, 10), dtype="float32"),
        ):
            # block 0
            with R.dataflow():
                lv: R.Tuple(
                    R.Tensor((3, 1, 10, 10), dtype="float32"),
                    R.Tensor((3, 1, 10, 10), dtype="float32"),
                    R.Tensor((3, 1, 10, 10), dtype="float32"),
                    R.Tensor((3, 0, 10, 10), dtype="float32"),
                ) = R.split(input_1, indices_or_sections=[1, 2, 3], axis=1)
                lv1: R.Tensor((3, 1, 10, 10), dtype="float32") = lv[0]
                lv2: R.Tensor((3, 10, 10), dtype="float32") = R.squeeze(lv1, axis=[1])
                lv3: R.Tensor((3, 1, 10, 10), dtype="float32") = lv[1]
                lv4: R.Tensor((3, 10, 10), dtype="float32") = R.squeeze(lv3, axis=[1])
                lv5: R.Tensor((3, 1, 10, 10), dtype="float32") = lv[2]
                lv6: R.Tensor((3, 10, 10), dtype="float32") = R.squeeze(lv5, axis=[1])
                lv7: R.Tuple(
                    R.Tensor((3, 10, 10), dtype="float32"),
                    R.Tensor((3, 10, 10), dtype="float32"),
                    R.Tensor((3, 10, 10), dtype="float32"),
                ) = (lv2, lv4, lv6)
                lv8: R.Tensor((3, 10, 10), dtype="float32") = lv7[0]
                lv9: R.Tensor((3, 10, 10), dtype="float32") = lv7[1]
                lv10: R.Tensor((3, 10, 10), dtype="float32") = lv7[2]
                gv: R.Tuple(
                    R.Tensor((3, 10, 10), dtype="float32"),
                    R.Tensor((3, 10, 10), dtype="float32"),
                    R.Tensor((3, 10, 10), dtype="float32"),
                ) = (lv8, lv9, lv10)
                R.output(gv)
            return gv

    example_args = (torch.randn(3, 3, 10, 10, dtype=torch.float32),)
    verify_model(Unbind1(), example_args, {}, expected1)
    verify_model(Unbind2(), example_args, {}, expected2)


def test_interpolate():
    class InterpolateBilinear(Module):
        def forward(self, input):
            return torch.nn.functional.interpolate(input, (224, 224), mode="bilinear")

    @tvm.script.ir_module
    class expected_bilinear:
        @R.function
        def main(
            input: R.Tensor((1, 3, 112, 112), dtype="float32")
        ) -> R.Tuple(R.Tensor((1, 3, 224, 224), dtype="float32")):
            # block 0
            with R.dataflow():
                lv: R.Tensor((1, 3, 224, 224), dtype="float32") = R.image.resize2d(
                    input,
                    R.shape([224, 224]),
                    roi=[T.float32(0.0), T.float32(0.0), T.float32(0.0), T.float32(0.0)],
                    layout="NCHW",
                    method="linear",
                    coordinate_transformation_mode="half_pixel",
                    rounding_method="round",
                    cubic_alpha=-0.5,
                    cubic_exclude=0,
                    extrapolation_value=0.0,
                    out_dtype="void",
                )
                gv: R.Tuple(R.Tensor((1, 3, 224, 224), dtype="float32")) = (lv,)
                R.output(gv)
            return gv

    class InterpolateNearest(Module):
        def forward(self, input):
            return torch.nn.functional.interpolate(input, (224, 224), mode="nearest")

    @tvm.script.ir_module
    class expected_nearest:
        @R.function
        def main(
            input: R.Tensor((1, 3, 112, 112), dtype="float32")
        ) -> R.Tuple(R.Tensor((1, 3, 224, 224), dtype="float32")):
            # block 0
            with R.dataflow():
                lv: R.Tensor((1, 3, 224, 224), dtype="float32") = R.image.resize2d(
                    input,
                    R.shape([224, 224]),
                    roi=[T.float32(0.0), T.float32(0.0), T.float32(0.0), T.float32(0.0)],
                    layout="NCHW",
                    method="nearest_neighbor",
                    coordinate_transformation_mode="half_pixel",
                    rounding_method="round",
                    cubic_alpha=-0.5,
                    cubic_exclude=0,
                    extrapolation_value=0.0,
                    out_dtype="void",
                )
                gv: R.Tuple(R.Tensor((1, 3, 224, 224), dtype="float32")) = (lv,)
                R.output(gv)
            return gv

    example_args = (torch.randn(1, 3, 112, 112, dtype=torch.float32),)
    verify_model(InterpolateBilinear(), example_args, {}, expected_bilinear)
    verify_model(InterpolateNearest(), example_args, {}, expected_nearest)


def test_mean():
    class Mean(Module):
        def forward(self, input):
            return input.mean(-1)

    class MeanKeepDim(Module):
        def forward(self, input: torch.Tensor):
            return input.mean(-1, keepdim=True)

    @I.ir_module
    class Expected1:
        @R.function
        def main(
            inp_0: R.Tensor((256, 256), dtype="float32")
        ) -> R.Tuple(R.Tensor((256,), dtype="float32")):
            with R.dataflow():
                lv: R.Tensor((256,), dtype="float32") = R.mean(inp_0, axis=[-1], keepdims=False)
                gv: R.Tuple(R.Tensor((256,), dtype="float32")) = (lv,)
                R.output(gv)
            return gv

    @I.ir_module
    class Expected2:
        @R.function
        def main(
            inp_0: R.Tensor((256, 256), dtype="float32")
        ) -> R.Tuple(R.Tensor((256, 1), dtype="float32")):
            with R.dataflow():
                lv: R.Tensor((256, 1), dtype="float32") = R.mean(inp_0, axis=[-1], keepdims=True)
                gv: R.Tuple(R.Tensor((256, 1), dtype="float32")) = (lv,)
                R.output(gv)
            return gv

    example_args = (torch.randn(256, 256, dtype=torch.float32),)
    verify_model(Mean(), example_args, {}, Expected1)
    verify_model(MeanKeepDim(), example_args, {}, Expected2)


def test_sum():
    class Sum(Module):
        def forward(self, x):
            return torch.sum(x, (2, 1))

    @tvm.script.ir_module
    class expected1:
        @R.function
        def main(
            inp_0: R.Tensor((1, 2, 3, 4), dtype="float32")
        ) -> R.Tuple(R.Tensor((1, 4), dtype="float32")):
            # block 0
            with R.dataflow():
                lv: R.Tensor((1, 4), dtype="float32") = R.sum(inp_0, axis=[2, 1], keepdims=False)
                gv: R.Tuple(R.Tensor((1, 4), dtype="float32")) = (lv,)
                R.output(gv)
            return gv

    example_args = (torch.randn(1, 2, 3, 4, dtype=torch.float32),)
    verify_model(Sum(), example_args, {}, expected1)


def test_argmax_argmin():
    example_args = (torch.randn(256, 256, dtype=torch.float32),)

    class Argmax1(Module):
        def __init__(self) -> None:
            super().__init__()

        def forward(self, input):
            return torch.argmax(input, dim=-1)

    class Argmax2(Module):
        def __init__(self) -> None:
            super().__init__()

        def forward(self, input):
            return torch.argmax(input, dim=-1, keepdim=True)

    @tvm.script.ir_module
    class expected_argmax1:
        @R.function
        def main(
            inp_0: R.Tensor((256, 256), dtype="float32")
        ) -> R.Tuple(R.Tensor((256,), dtype="int64")):
            with R.dataflow():
                lv: R.Tensor((256,), dtype="int64") = R.argmax(inp_0, axis=-1, keepdims=False)
                gv: R.Tuple(R.Tensor((256,), dtype="int64")) = (lv,)
                R.output(gv)
            return gv

    @tvm.script.ir_module
    class expected_argmax2:
        @R.function
        def main(
            inp_0: R.Tensor((256, 256), dtype="float32")
        ) -> R.Tuple(R.Tensor((256, 1), dtype="int64")):
            with R.dataflow():
                lv: R.Tensor((256, 1), dtype="int64") = R.argmax(inp_0, axis=-1, keepdims=True)
                gv: R.Tuple(R.Tensor((256, 1), dtype="int64")) = (lv,)
                R.output(gv)
            return gv

    verify_model(Argmax1(), example_args, {}, expected_argmax1)
    verify_model(Argmax2(), example_args, {}, expected_argmax2)

    class Argmin1(Module):
        def __init__(self) -> None:
            super().__init__()

        def forward(self, input):
            return torch.argmin(input)

    class Argmin2(Module):
        def __init__(self) -> None:
            super().__init__()

        def forward(self, input):
            return torch.argmin(input, keepdim=True)

    @tvm.script.ir_module
    class expected_argmin1:
        @R.function
        def main(
            inp_0: R.Tensor((256, 256), dtype="float32")
        ) -> R.Tuple(R.Tensor((), dtype="int64")):
            with R.dataflow():
                lv: R.Tensor((), dtype="int64") = R.argmin(inp_0, axis=None, keepdims=False)
                gv: R.Tuple(R.Tensor((), dtype="int64")) = (lv,)
                R.output(gv)
            return gv

    @tvm.script.ir_module
    class expected_argmin2:
        @R.function
        def main(
            inp_0: R.Tensor((256, 256), dtype="float32")
        ) -> R.Tuple(R.Tensor((1, 1), dtype="int64")):
            with R.dataflow():
                lv: R.Tensor((1, 1), dtype="int64") = R.argmin(inp_0, axis=None, keepdims=True)
                gv: R.Tuple(R.Tensor((1, 1), dtype="int64")) = (lv,)
                R.output(gv)
            return gv

    verify_model(Argmin1(), example_args, {}, expected_argmin1)
    verify_model(Argmin2(), example_args, {}, expected_argmin2)


def test_cat_concat():
    class Cat0(Module):
        def forward(self, x, y):
            return torch.cat((x, y))

    class Cat1(Module):
        def forward(self, x, y):
            return torch.cat((x, y), dim=1)

    class Cat2(Module):
        def forward(self, x, y):
            return torch.cat((x, y), 1)

    class Cat3(Module):
        def forward(self, x, y):
            return torch.concat((x, y), dim=0)

    @I.ir_module
    class Expected1:
        @R.function
        def main(
            inp_0: R.Tensor((2, 3), dtype="float32"),
            inp_1: R.Tensor((2, 3), dtype="float32"),
        ) -> R.Tuple(R.Tensor((4, 3), dtype="float32")):
            with R.dataflow():
                lv: R.Tensor((4, 3), dtype="float32") = R.concat((inp_0, inp_1), axis=0)
                gv: R.Tuple(R.Tensor((4, 3), dtype="float32")) = (lv,)
                R.output(gv)
            return gv

    @I.ir_module
    class Expected2:
        @R.function
        def main(
            inp_0: R.Tensor((2, 3), dtype="float32"),
            inp_1: R.Tensor((2, 3), dtype="float32"),
        ) -> R.Tuple(R.Tensor((2, 6), dtype="float32")):
            with R.dataflow():
                lv: R.Tensor((2, 6), dtype="float32") = R.concat((inp_0, inp_1), axis=1)
                gv: R.Tuple(R.Tensor((2, 6), dtype="float32")) = (lv,)
                R.output(gv)
            return gv

    example_args = (torch.randn(2, 3, dtype=torch.float32), torch.randn(2, 3, dtype=torch.float32))
    verify_model(Cat0(), example_args, {}, Expected1)
    verify_model(Cat1(), example_args, {}, Expected2)
    verify_model(Cat2(), example_args, {}, Expected2)
    verify_model(Cat3(), example_args, {}, Expected1)


def test_cumsum():
    class Cumsum(Module):
        def forward(self, input):
            return torch.cumsum(input, dim=1, dtype=torch.int32)

    @tvm.script.ir_module
    class expected1:
        @R.function
        def main(
            input_1: R.Tensor((1, 2, 3, 4), dtype="float32")
        ) -> R.Tuple(R.Tensor((1, 2, 3, 4), dtype="int32")):
            # block 0
            with R.dataflow():
                lv: R.Tensor((1, 2, 3, 4), dtype="int32") = R.cumsum(input_1, axis=1, dtype="int32")
                gv: R.Tuple(R.Tensor((1, 2, 3, 4), dtype="int32")) = (lv,)
                R.output(gv)
            return gv

    example_args = (torch.randn(1, 2, 3, 4, dtype=torch.float32),)
    verify_model(Cumsum(), example_args, {}, expected1)


def test_expand():
    class Expand1(Module):
        def forward(self, x):
            return x.expand(4, 2, 3, 4)

    class Expand2(Module):
        def forward(self, x):
            return x.expand(4, -1, -1, 4)

    @tvm.script.ir_module
    class expected1:
        @R.function
        def main(
            x: R.Tensor((1, 2, 3, 4), dtype="float32")
        ) -> R.Tuple(R.Tensor((4, 2, 3, 4), dtype="float32")):
            # block 0
            with R.dataflow():
                lv: R.Tensor((4, 2, 3, 4), dtype="float32") = R.broadcast_to(x, (4, 2, 3, 4))
                gv: R.Tuple(R.Tensor((4, 2, 3, 4), dtype="float32")) = (lv,)
                R.output(gv)
            return gv

    example_args = (torch.randn(1, 2, 3, 4, dtype=torch.float32),)
    verify_model(Expand1(), example_args, {}, expected1)
    verify_model(Expand2(), example_args, {}, expected1)


def test_flatten():
    class Flatten(Module):
        def __init__(self):
            super().__init__()
            self.f = torch.nn.Flatten(2, -1)

        def forward(self, input):
            return self.f(input)

    @tvm.script.ir_module
    class expected1:
        @R.function
        def main(
            input_1: R.Tensor((1, 3, 10, 10), dtype="float32")
        ) -> R.Tuple(R.Tensor((1, 3, 100), dtype="float32")):
            # block 0
            with R.dataflow():
                lv: R.Tensor((1, 3, 100), dtype="float32") = R.reshape(input_1, (1, 3, 100))
                gv: R.Tuple(R.Tensor((1, 3, 100), dtype="float32")) = (lv,)
                R.output(gv)
            return gv

    example_args = (torch.randn(1, 3, 10, 10, dtype=torch.float32),)
    verify_model(Flatten(), example_args, {}, expected1)


def test_permute():
    class Permute1(Module):
        def forward(self, x):
            return x.permute(0, 3, 2, 1)

    class Permute2(Module):
        def forward(self, x):
            return torch.permute(x, (0, 3, 2, 1))

    @tvm.script.ir_module
    class expected1:
        @R.function
        def main(
            x: R.Tensor((1, 2, 3, 4), dtype="float32")
        ) -> R.Tuple(R.Tensor((1, 4, 3, 2), dtype="float32")):
            # block 0
            with R.dataflow():
                lv: R.Tensor((1, 4, 3, 2), dtype="float32") = R.permute_dims(x, axes=[0, 3, 2, 1])
                gv: R.Tuple(R.Tensor((1, 4, 3, 2), dtype="float32")) = (lv,)
                R.output(gv)
            return gv

    example_args = (torch.randn(1, 2, 3, 4, dtype=torch.float32),)
    verify_model(Permute1(), example_args, {}, expected1)
    verify_model(Permute2(), example_args, {}, expected1)


def test_repeat():
    class Tile1(Module):
        def forward(self, x: torch.Tensor):
            return x.repeat(2)

    class Tile2(Module):
        def forward(self, x: torch.Tensor):
            return x.repeat(4, 2)

    @tvm.script.ir_module
    class expected1:
        @R.function
        def main(x: R.Tensor((3,), dtype="float32")) -> R.Tuple(R.Tensor((6,), dtype="float32")):
            # block 0
            with R.dataflow():
                lv: R.Tensor((6,), dtype="float32") = R.tile(x, 2)
                gv: R.Tuple(R.Tensor((6,), dtype="float32")) = (lv,)
                R.output(gv)
            return gv

    @tvm.script.ir_module
    class expected2:
        @R.function
        def main(
            x: R.Tensor((1, 3), dtype="float32")
        ) -> R.Tuple(R.Tensor((4, 6), dtype="float32")):
            # block 0
            with R.dataflow():
                lv: R.Tensor((4, 6), dtype="float32") = R.tile(x, [4, 2])
                gv: R.Tuple(R.Tensor((4, 6), dtype="float32")) = (lv,)
                R.output(gv)
            return gv

    example_args = (torch.randn(3, dtype=torch.float32),)
    verify_model(Tile1(), example_args, {}, expected1)

    example_args = (torch.randn(1, 3, dtype=torch.float32),)
    verify_model(Tile2(), example_args, {}, expected2)

    example_args = (torch.randn(1, 3, dtype=torch.float32),)
    verify_model(Tile2(), example_args, {}, expected2)


def test_reshape():
    class Reshape(Module):
        def forward(self, x):
            return x.reshape(2, 12)

    @tvm.script.ir_module
    class expected1:
        @R.function
        def main(
            x: R.Tensor((1, 2, 3, 4), dtype="float32")
        ) -> R.Tuple(R.Tensor((2, 12), dtype="float32")):
            # block 0
            with R.dataflow():
                lv: R.Tensor((2, 12), dtype="float32") = R.reshape(x, (2, 12))
                gv: R.Tuple(R.Tensor((2, 12), dtype="float32")) = (lv,)
                R.output(gv)
            return gv

    example_args = (torch.randn(1, 2, 3, 4, dtype=torch.float32),)
    verify_model(Reshape(), example_args, {}, expected1)


def test_reshape_as():
    class ReshapeAs(Module):
        def forward(self, x: torch.Tensor, y: torch.Tensor):
            return x.reshape_as(y)

    @tvm.script.ir_module
    class expected1:
        @R.function
        def main(
            x: R.Tensor((1, 2, 3, 4), dtype="float32"),
            y: R.Tensor((2, 12), dtype="float32"),
        ) -> R.Tuple(R.Tensor((2, 12), dtype="float32")):
            # block 0
            with R.dataflow():
                lv: R.Tensor((2, 12), dtype="float32") = R.reshape(x, (2, 12))
                gv: R.Tuple(R.Tensor((2, 12), dtype="float32")) = (lv,)
                R.output(gv)
            return gv

    example_args = (
        torch.randn(1, 2, 3, 4, dtype=torch.float32),
        torch.randn(2, 12, dtype=torch.float32),
    )
    verify_model(ReshapeAs(), example_args, {}, expected1)


def test_roll():
    class Roll1(Module):
        def forward(self, x):
            return torch.roll(x, 1)

    class Roll2(Module):
        def forward(self, x):
            return torch.roll(x, -1, 0)

    class Roll3(Module):
        def forward(self, x):
            return torch.roll(x, shifts=(2, 1), dims=(0, 1))

    # Test case 1: torch.roll(x, 1)
    @I.ir_module
    class Expected1:
        @R.function
        def main(x: R.Tensor((4, 2), dtype="int64")) -> R.Tuple(R.Tensor((4, 2), dtype="int64")):
            with R.dataflow():
                lv: R.Tensor((8,), dtype="int64") = R.reshape(x, R.shape([8]))
                lv1: R.Tensor((7,), dtype="int64") = R.strided_slice(
                    lv,
                    axes=[0],
                    begin=[R.prim_value(0)],
                    end=[R.prim_value(7)],
                    strides=[R.prim_value(1)],
                    assume_inbound=False,
                )
                lv2: R.Tensor((1,), dtype="int64") = R.strided_slice(
                    lv,
                    axes=[0],
                    begin=[R.prim_value(7)],
                    end=[R.prim_value(8)],
                    strides=[R.prim_value(1)],
                    assume_inbound=False,
                )
                lv3: R.Tensor((8,), dtype="int64") = R.concat((lv2, lv1), axis=0)
                lv4: R.Tensor((4, 2), dtype="int64") = R.reshape(lv3, R.shape([4, 2]))
                gv: R.Tuple(R.Tensor((4, 2), dtype="int64")) = (lv4,)
                R.output(gv)
            return gv

    # Test case 2: torch.roll(x, -1, 0)
    @I.ir_module
    class Expected2:
        @R.function
        def main(x: R.Tensor((4, 2), dtype="int64")) -> R.Tuple(R.Tensor((4, 2), dtype="int64")):
            with R.dataflow():
                lv: R.Tensor((1, 2), dtype="int64") = R.strided_slice(
                    x,
                    axes=[0],
                    begin=[R.prim_value(0)],
                    end=[R.prim_value(1)],
                    strides=[R.prim_value(1)],
                    assume_inbound=False,
                )
                lv1: R.Tensor((3, 2), dtype="int64") = R.strided_slice(
                    x,
                    axes=[0],
                    begin=[R.prim_value(1)],
                    end=[R.prim_value(4)],
                    strides=[R.prim_value(1)],
                    assume_inbound=False,
                )
                lv2: R.Tensor((4, 2), dtype="int64") = R.concat((lv1, lv), axis=0)
                gv: R.Tuple(R.Tensor((4, 2), dtype="int64")) = (lv2,)
                R.output(gv)
            return gv

    # Test case 3: torch.roll(x, shifts=(2,1), dims=(0,1))
    @I.ir_module
    class Expected3:
        @R.function
        def main(x: R.Tensor((4, 2), dtype="int64")) -> R.Tuple(R.Tensor((4, 2), dtype="int64")):
            with R.dataflow():
                # First roll along dim=0 with shift=2
                lv: R.Tensor((2, 2), dtype="int64") = R.strided_slice(
                    x,
                    axes=[0],
                    begin=[R.prim_value(0)],
                    end=[R.prim_value(2)],
                    strides=[R.prim_value(1)],
                    assume_inbound=False,
                )
                lv1: R.Tensor((2, 2), dtype="int64") = R.strided_slice(
                    x,
                    axes=[0],
                    begin=[R.prim_value(2)],
                    end=[R.prim_value(4)],
                    strides=[R.prim_value(1)],
                    assume_inbound=False,
                )
                lv2: R.Tensor((4, 2), dtype="int64") = R.concat((lv1, lv), axis=0)

                # Second roll along dim=1 with shift=1
                lv3: R.Tensor((4, 1), dtype="int64") = R.strided_slice(
                    lv2,
                    axes=[1],
                    begin=[R.prim_value(0)],
                    end=[R.prim_value(1)],
                    strides=[R.prim_value(1)],
                    assume_inbound=False,
                )
                lv4: R.Tensor((4, 1), dtype="int64") = R.strided_slice(
                    lv2,
                    axes=[1],
                    begin=[R.prim_value(1)],
                    end=[R.prim_value(2)],
                    strides=[R.prim_value(1)],
                    assume_inbound=False,
                )
                lv5: R.Tensor((4, 2), dtype="int64") = R.concat((lv4, lv3), axis=1)
                gv: R.Tuple(R.Tensor((4, 2), dtype="int64")) = (lv5,)
                R.output(gv)
            return gv

    # Test inputs
    example_input = torch.randint(0, 10, (4, 2), dtype=torch.int64)

    # Run verification for each case
    verify_model(Roll1(), (example_input,), {}, Expected1)
    verify_model(Roll2(), (example_input,), {}, Expected2)
    verify_model(Roll3(), (example_input,), {}, Expected3)


def test_select_slice():
    class Slice1(Module):
        def forward(self, x):
            return x[0, 1::2, :, :3]

    @tvm.script.ir_module
    class expected1:
        @R.function
        def main(
            x: R.Tensor((1, 3, 10, 10), dtype="float32")
        ) -> R.Tuple(R.Tensor((1, 10, 3), dtype="float32")):
            # block 0
            with R.dataflow():
                lv: R.Tensor((3, 10, 10), dtype="float32") = R.take(x, R.const(0, "int64"), axis=0)
                lv1: R.Tensor((1, 10, 10), dtype="float32") = R.strided_slice(
                    lv,
                    (R.prim_value(0),),
                    (R.prim_value(1),),
                    (R.prim_value(9223372036854775807),),
                    (R.prim_value(2),),
                    assume_inbound=False,
                )
                lv2: R.Tensor((1, 10, 10), dtype="float32") = R.strided_slice(
                    lv1,
                    (R.prim_value(1),),
                    (R.prim_value(0),),
                    (R.prim_value(9223372036854775807),),
                    (R.prim_value(1),),
                    assume_inbound=False,
                )
                lv3: R.Tensor((1, 10, 3), dtype="float32") = R.strided_slice(
                    lv2,
                    (R.prim_value(2),),
                    (R.prim_value(0),),
                    (R.prim_value(3),),
                    (R.prim_value(1),),
                    assume_inbound=False,
                )
                gv: R.Tuple(R.Tensor((1, 10, 3), dtype="float32")) = (lv3,)
                R.output(gv)
            return gv

    class Slice2(Module):
        def forward(self, x):
            return x[:, None, None, :, None]

    @I.ir_module
    class expected2:
        @R.function
        def main(
            x: R.Tensor((8, 16), dtype="float32")
        ) -> R.Tuple(R.Tensor((8, 1, 1, 16, 1), dtype="float32")):
            with R.dataflow():
                lv: R.Tensor((8, 16), dtype="float32") = R.strided_slice(
                    x,
                    (R.prim_value(0),),
                    (R.prim_value(0),),
                    (R.prim_value(9223372036854775807),),
                    (R.prim_value(1),),
                    assume_inbound=False,
                )
                lv1: R.Tensor((8, 1, 16), dtype="float32") = R.expand_dims(lv, axis=[1])
                lv2: R.Tensor((8, 1, 1, 16), dtype="float32") = R.expand_dims(lv1, axis=[2])
                lv3: R.Tensor((8, 1, 1, 16), dtype="float32") = R.strided_slice(
                    lv2,
                    (R.prim_value(3),),
                    (R.prim_value(0),),
                    (R.prim_value(9223372036854775807),),
                    (R.prim_value(1),),
                    assume_inbound=False,
                )
                lv4: R.Tensor((8, 1, 1, 16, 1), dtype="float32") = R.expand_dims(lv3, axis=[4])
                gv: R.Tuple(R.Tensor((8, 1, 1, 16, 1), dtype="float32")) = (lv4,)
                R.output(gv)
            return gv

    example_args = (torch.randn(1, 3, 10, 10, dtype=torch.float32),)
    verify_model(Slice1(), example_args, {}, expected1)

    example_args = (torch.randn(8, 16, dtype=torch.float32),)
    verify_model(Slice2(), example_args, {}, expected2)


def test_split():
    class Chunk(Module):
        def forward(self, input):
            return torch.chunk(input, 3, dim=1)

    @tvm.script.ir_module
    class Expected:
        @R.function
        def main(
            input_1: R.Tensor((1, 3, 10, 10), dtype="float32")
        ) -> R.Tuple(
            R.Tensor((1, 1, 10, 10), dtype="float32"),
            R.Tensor((1, 1, 10, 10), dtype="float32"),
            R.Tensor((1, 1, 10, 10), dtype="float32"),
        ):
            # block 0
            with R.dataflow():
                lv: R.Tuple(
                    R.Tensor((1, 1, 10, 10), dtype="float32"),
                    R.Tensor((1, 1, 10, 10), dtype="float32"),
                    R.Tensor((1, 1, 10, 10), dtype="float32"),
                ) = R.split(input_1, indices_or_sections=3, axis=1)
                lv1: R.Tensor((1, 1, 10, 10), dtype="float32") = lv[0]
                lv2: R.Tensor((1, 1, 10, 10), dtype="float32") = lv[1]
                lv3: R.Tensor((1, 1, 10, 10), dtype="float32") = lv[2]
                gv: R.Tuple(
                    R.Tensor((1, 1, 10, 10), dtype="float32"),
                    R.Tensor((1, 1, 10, 10), dtype="float32"),
                    R.Tensor((1, 1, 10, 10), dtype="float32"),
                ) = (lv1, lv2, lv3)
                R.output(gv)
            return gv

    class Unbind1(Module):
        def forward(self, data):
            return torch.unbind(data)

    @tvm.script.ir_module
    class expected1:
        @R.function
        def main(
            input_1: R.Tensor((3, 3, 10, 10), dtype="float32")
        ) -> R.Tuple(
            R.Tensor((3, 10, 10), dtype="float32"),
            R.Tensor((3, 10, 10), dtype="float32"),
            R.Tensor((3, 10, 10), dtype="float32"),
        ):
            # block 0
            with R.dataflow():
                lv: R.Tuple(
                    R.Tensor((1, 3, 10, 10), dtype="float32"),
                    R.Tensor((1, 3, 10, 10), dtype="float32"),
                    R.Tensor((1, 3, 10, 10), dtype="float32"),
                    R.Tensor((0, 3, 10, 10), dtype="float32"),
                ) = R.split(input_1, indices_or_sections=[1, 2, 3], axis=0)
                lv1: R.Tensor((1, 3, 10, 10), dtype="float32") = lv[0]
                lv2: R.Tensor((3, 10, 10), dtype="float32") = R.squeeze(lv1, axis=[0])
                lv3: R.Tensor((1, 3, 10, 10), dtype="float32") = lv[1]
                lv4: R.Tensor((3, 10, 10), dtype="float32") = R.squeeze(lv3, axis=[0])
                lv5: R.Tensor((1, 3, 10, 10), dtype="float32") = lv[2]
                lv6: R.Tensor((3, 10, 10), dtype="float32") = R.squeeze(lv5, axis=[0])
                lv7: R.Tuple(
                    R.Tensor((3, 10, 10), dtype="float32"),
                    R.Tensor((3, 10, 10), dtype="float32"),
                    R.Tensor((3, 10, 10), dtype="float32"),
                ) = (lv2, lv4, lv6)
                lv8: R.Tensor((3, 10, 10), dtype="float32") = lv7[0]
                lv9: R.Tensor((3, 10, 10), dtype="float32") = lv7[1]
                lv10: R.Tensor((3, 10, 10), dtype="float32") = lv7[2]
                gv: R.Tuple(
                    R.Tensor((3, 10, 10), dtype="float32"),
                    R.Tensor((3, 10, 10), dtype="float32"),
                    R.Tensor((3, 10, 10), dtype="float32"),
                ) = (lv8, lv9, lv10)
                R.output(gv)
            return gv

    class Unbind2(Module):
        def forward(self, data):
            return torch.unbind(data, dim=1)

    @tvm.script.ir_module
    class expected2:
        @R.function
        def main(
            input_1: R.Tensor((3, 3, 10, 10), dtype="float32")
        ) -> R.Tuple(
            R.Tensor((3, 10, 10), dtype="float32"),
            R.Tensor((3, 10, 10), dtype="float32"),
            R.Tensor((3, 10, 10), dtype="float32"),
        ):
            # block 0
            with R.dataflow():
                lv: R.Tuple(
                    R.Tensor((3, 1, 10, 10), dtype="float32"),
                    R.Tensor((3, 1, 10, 10), dtype="float32"),
                    R.Tensor((3, 1, 10, 10), dtype="float32"),
                    R.Tensor((3, 0, 10, 10), dtype="float32"),
                ) = R.split(input_1, indices_or_sections=[1, 2, 3], axis=1)
                lv1: R.Tensor((3, 1, 10, 10), dtype="float32") = lv[0]
                lv2: R.Tensor((3, 10, 10), dtype="float32") = R.squeeze(lv1, axis=[1])
                lv3: R.Tensor((3, 1, 10, 10), dtype="float32") = lv[1]
                lv4: R.Tensor((3, 10, 10), dtype="float32") = R.squeeze(lv3, axis=[1])
                lv5: R.Tensor((3, 1, 10, 10), dtype="float32") = lv[2]
                lv6: R.Tensor((3, 10, 10), dtype="float32") = R.squeeze(lv5, axis=[1])
                lv7: R.Tuple(
                    R.Tensor((3, 10, 10), dtype="float32"),
                    R.Tensor((3, 10, 10), dtype="float32"),
                    R.Tensor((3, 10, 10), dtype="float32"),
                ) = (lv2, lv4, lv6)
                lv8: R.Tensor((3, 10, 10), dtype="float32") = lv7[0]
                lv9: R.Tensor((3, 10, 10), dtype="float32") = lv7[1]
                lv10: R.Tensor((3, 10, 10), dtype="float32") = lv7[2]
                gv: R.Tuple(
                    R.Tensor((3, 10, 10), dtype="float32"),
                    R.Tensor((3, 10, 10), dtype="float32"),
                    R.Tensor((3, 10, 10), dtype="float32"),
                ) = (lv8, lv9, lv10)
                R.output(gv)
            return gv

    example_args = (torch.randn(1, 3, 10, 10, dtype=torch.float32),)
    verify_model(Chunk(), example_args, {}, Expected)

    example_args = (torch.randn(3, 3, 10, 10, dtype=torch.float32),)
    verify_model(Unbind1(), example_args, {}, expected1)
    verify_model(Unbind2(), example_args, {}, expected2)


def test_squeeze():
    class Squeeze1(Module):
        def forward(self, input):
            return input.squeeze(1)

    @tvm.script.ir_module
    class Expected1:
        @R.function
        def main(
            inp_0: R.Tensor((3, 1, 4, 1), dtype="float32")
        ) -> R.Tuple(R.Tensor((3, 4, 1), dtype="float32")):
            with R.dataflow():
                lv: R.Tensor((3, 4, 1), dtype="float32") = R.squeeze(inp_0, axis=[1])
                gv: R.Tuple(R.Tensor((3, 4, 1), dtype="float32")) = (lv,)
                R.output(gv)
            return gv

    class Squeeze2(Module):
        def forward(self, input):
            return input.squeeze()

    @tvm.script.ir_module
    class Expected2:
        @R.function
        def main(
            inp_0: R.Tensor((3, 1, 4, 1), dtype="float32")
        ) -> R.Tuple(R.Tensor((3, 4), dtype="float32")):
            with R.dataflow():
                lv: R.Tensor((3, 4), dtype="float32") = R.squeeze(inp_0, axis=None)
                gv: R.Tuple(R.Tensor((3, 4), dtype="float32")) = (lv,)
                R.output(gv)
            return gv

    example_args = (torch.randn(3, 1, 4, 1, dtype=torch.float32),)

    verify_model(Squeeze1(), example_args, {}, Expected1)
    verify_model(Squeeze2(), example_args, {}, Expected2)


def test_stack():
    class Stack0(Module):
        def forward(self, x, y):
            return torch.stack((x, y))  # default dim=0

    class Stack1(Module):
        def forward(self, x, y):
            return torch.stack((x, y), dim=1)

    class Stack2(Module):
        def forward(self, x, y):
            return torch.stack((x, y), 1)  # positional dim

    class Stack3(Module):
        def forward(self, x, y):
            return torch.stack((x, y), dim=-1)  # negative dim

    @I.ir_module
    class Expected0:
        @R.function
        def main(
            inp_0: R.Tensor((2, 3), dtype="float32"),
            inp_1: R.Tensor((2, 3), dtype="float32"),
        ) -> R.Tuple(R.Tensor((2, 2, 3), dtype="float32")):
            with R.dataflow():
                lv: R.Tensor((2, 2, 3), dtype="float32") = R.stack((inp_0, inp_1), axis=0)
                gv: R.Tuple(R.Tensor((2, 2, 3), dtype="float32")) = (lv,)
                R.output(gv)
            return gv

    @I.ir_module
    class Expected1:
        @R.function
        def main(
            inp_0: R.Tensor((2, 3), dtype="float32"),
            inp_1: R.Tensor((2, 3), dtype="float32"),
        ) -> R.Tuple(R.Tensor((2, 2, 3), dtype="float32")):
            with R.dataflow():
                lv: R.Tensor((2, 2, 3), dtype="float32") = R.stack((inp_0, inp_1), axis=1)
                gv: R.Tuple(R.Tensor((2, 2, 3), dtype="float32")) = (lv,)
                R.output(gv)
            return gv

    @I.ir_module
    class Expected3:
        @R.function
        def main(
            inp_0: R.Tensor((2, 3), dtype="float32"),
            inp_1: R.Tensor((2, 3), dtype="float32"),
        ) -> R.Tuple(R.Tensor((2, 3, 2), dtype="float32")):
            with R.dataflow():
                lv: R.Tensor((2, 3, 2), dtype="float32") = R.stack((inp_0, inp_1), axis=-1)
                gv: R.Tuple(R.Tensor((2, 3, 2), dtype="float32")) = (lv,)
                R.output(gv)
            return gv

    example_args = (torch.randn(2, 3, dtype=torch.float32), torch.randn(2, 3, dtype=torch.float32))

    verify_model(Stack0(), example_args, {}, Expected0)
    verify_model(Stack1(), example_args, {}, Expected1)
    verify_model(Stack2(), example_args, {}, Expected1)
    verify_model(Stack3(), example_args, {}, Expected3)


def test_tile():
    class Tile1(Module):
        def forward(self, x):
            return x.tile((2,))

    class Tile2(Module):
        def forward(self, x):
            return x.tile(4, 2)

    class Tile3(Module):
        def forward(self, x):
            return torch.tile(x, (4, 2))

    @tvm.script.ir_module
    class expected1:
        @R.function
        def main(
            x: R.Tensor((1, 3), dtype="float32")
        ) -> R.Tuple(R.Tensor((1, 6), dtype="float32")):
            # block 0
            with R.dataflow():
                lv: R.Tensor((1, 6), dtype="float32") = R.tile(x, [2])
                gv: R.Tuple(R.Tensor((1, 6), dtype="float32")) = (lv,)
                R.output(gv)
            return gv

    @tvm.script.ir_module
    class expected2:
        @R.function
        def main(
            x: R.Tensor((1, 3), dtype="float32")
        ) -> R.Tuple(R.Tensor((4, 6), dtype="float32")):
            # block 0
            with R.dataflow():
                lv: R.Tensor((4, 6), dtype="float32") = R.tile(x, [4, 2])
                gv: R.Tuple(R.Tensor((4, 6), dtype="float32")) = (lv,)
                R.output(gv)
            return gv

    example_args = (torch.randn(1, 3, dtype=torch.float32),)
    verify_model(Tile1(), example_args, {}, expected1)
    verify_model(Tile2(), example_args, {}, expected2)
    verify_model(Tile3(), example_args, {}, expected2)


def test_transpose():
    class Transpose(Module):
        def forward(self, x):
            return x.transpose(1, 3)

    @tvm.script.ir_module
    class expected1:
        @R.function
        def main(
            x: R.Tensor((1, 2, 3, 4), dtype="float32")
        ) -> R.Tuple(R.Tensor((1, 4, 3, 2), dtype="float32")):
            # block 0
            with R.dataflow():
                lv: R.Tensor((1, 4, 3, 2), dtype="float32") = R.permute_dims(x, axes=[0, 3, 2, 1])
                gv: R.Tuple(R.Tensor((1, 4, 3, 2), dtype="float32")) = (lv,)
                R.output(gv)
            return gv

    example_args = (torch.randn(1, 2, 3, 4, dtype=torch.float32),)
    verify_model(Transpose(), example_args, {}, expected1)


def test_unsqueeze():
    class Unsqueeze1(Module):
        def forward(self, input):
            return input.unsqueeze(1)

    @tvm.script.ir_module
    class expected1:
        @R.function
        def main(
            input_1: R.Tensor((1, 3, 10, 10), dtype="float32")
        ) -> R.Tuple(R.Tensor((1, 1, 3, 10, 10), dtype="float32")):
            # block 0
            with R.dataflow():
                lv: R.Tensor((1, 1, 3, 10, 10), dtype="float32") = R.expand_dims(input_1, 1)
                gv: R.Tuple(R.Tensor((1, 1, 3, 10, 10), dtype="float32")) = (lv,)
                R.output(gv)
            return gv

    class Unsqueeze2(Module):
        def forward(self, input):
            return input.unsqueeze(-1)

    @tvm.script.ir_module
    class expected2:
        @R.function
        def main(
            input_1: R.Tensor((1, 3, 10, 10), dtype="float32")
        ) -> R.Tuple(R.Tensor((1, 3, 10, 10, 1), dtype="float32")):
            # block 0
            with R.dataflow():
                lv: R.Tensor((1, 3, 10, 10, 1), dtype="float32") = R.expand_dims(input_1, -1)
                gv: R.Tuple(R.Tensor((1, 3, 10, 10, 1), dtype="float32")) = (lv,)
                R.output(gv)
            return gv

    example_args = (torch.randn(1, 3, 10, 10, dtype=torch.float32),)

    verify_model(Unsqueeze1(), example_args, {}, expected1)
    verify_model(Unsqueeze2(), example_args, {}, expected2)


def test_view():
    class View(Module):
        def forward(self, x):
            return x.view(2, 12)

    @tvm.script.ir_module
    class expected1:
        @R.function
        def main(
            x: R.Tensor((1, 2, 3, 4), dtype="float32")
        ) -> R.Tuple(R.Tensor((2, 12), dtype="float32")):
            # block 0
            with R.dataflow():
                lv: R.Tensor((2, 12), dtype="float32") = R.reshape(x, (2, 12))
                gv: R.Tuple(R.Tensor((2, 12), dtype="float32")) = (lv,)
                R.output(gv)
            return gv

    example_args = (torch.randn(1, 2, 3, 4, dtype=torch.float32),)
    verify_model(View(), example_args, {}, expected1)


def test_arange():
    class Arange(Module):
        def forward(self, input):
            return torch.arange(0, 20, dtype=torch.int32)

    @tvm.script.ir_module
    class Expected:
        @R.function
        def main(
            input: R.Tensor((10, 10), dtype="float32")
        ) -> R.Tuple(R.Tensor((20,), dtype="int32")):
            with R.dataflow():
                lv: R.Tensor((20,), dtype="int32") = R.arange(0, 20, 1, dtype="int32")
                gv: R.Tuple(R.Tensor((20,), dtype="int32")) = (lv,)
                R.output(gv)
            return gv

    example_args = (torch.randn(10, 10, dtype=torch.float32),)
    verify_model(Arange(), example_args, {}, Expected)


def test_contiguous():
    class Contiguous(Module):
        def forward(self, input):
            return input.contiguous()

    @tvm.script.ir_module
    class Expected:
        @R.function
        def main(
            input: R.Tensor((10, 10), dtype="float32"),
        ) -> R.Tuple(R.Tensor((10, 10), dtype="float32")):
            with R.dataflow():
                gv: R.Tuple(R.Tensor((10, 10), dtype="float32")) = (input,)
                R.output(gv)
            return gv

    example_args = (torch.randn(10, 10, dtype=torch.float32),)
    verify_model(Contiguous(), example_args, {}, Expected)


def test_clone():
    class Clone(Module):
        def forward(self, input):
            return torch.clone(input)

    @tvm.script.ir_module
    class Expected:
        @R.function
        def main(
            input: R.Tensor((10, 10), dtype="float32")
        ) -> R.Tuple(R.Tensor((10, 10), dtype="float32")):
            with R.dataflow():
                gv: R.Tuple(R.Tensor((10, 10), dtype="float32")) = (input,)
                R.output(gv)
            return gv

    example_args = (torch.randn(10, 10, dtype=torch.float32),)
    verify_model(Clone(), example_args, {}, Expected)


def test_empty():
    class Empty(Module):
        def forward(self, input):
            return torch.empty((10, 10), dtype=torch.float32)

    @tvm.script.ir_module
    class Expected:
        @R.function
        def main(
            inp_0: R.Tensor((10, 10), dtype="float32")
        ) -> R.Tuple(R.Tensor((10, 10), dtype="float32")):
            with R.dataflow():
                lv: R.Tensor((10, 10), dtype="float32") = R.zeros(
                    R.shape([10, 10]), dtype="float32"
                )
                gv: R.Tuple(R.Tensor((10, 10), dtype="float32")) = (lv,)
                R.output(gv)
            return gv

    example_args = (torch.randn(10, 10, dtype=torch.float32),)
    verify_model(Empty(), example_args, {}, Expected)


def test_fill():
    class Fill(Module):
        def forward(self, input: torch.Tensor):
            return torch.fill(input, 1.5)

    @tvm.script.ir_module
    class Expected:
        @R.function
        def main(
            inp_0: R.Tensor((10, 10), dtype="float32")
        ) -> R.Tuple(R.Tensor((10, 10), dtype="float32")):
            with R.dataflow():
                lv: R.Tensor((10, 10), dtype="float32") = R.full(
                    R.shape([10, 10]), R.const(1.5, "float32"), dtype="float32"
                )
                gv: R.Tuple(R.Tensor((10, 10), dtype="float32")) = (lv,)
                R.output(gv)
            return gv

    example_args = (torch.randn(10, 10, dtype=torch.float32),)
    verify_model(Fill(), example_args, {}, Expected)


def test_fill_inplace():
    class FillInplace(Module):
        def forward(self, input: torch.Tensor):
            input.fill_(42.0)
            return input

    @tvm.script.ir_module
    class Expected:
        @R.function
        def main(
            x: R.Tensor((2, 3), dtype="float32")
        ) -> R.Tuple(R.Tensor((2, 3), dtype="float32")):
            with R.dataflow():
                lv: R.Tensor((2, 3), dtype="float32") = R.full(
                    R.shape([2, 3]), R.const(42.0, "float32"), dtype="float32"
                )
                gv: R.Tuple(R.Tensor((2, 3), dtype="float32")) = (lv,)
                R.output(gv)
            return gv

    example_args = (torch.randn(2, 3, dtype=torch.float32),)
    verify_model(FillInplace(), example_args, {}, Expected)


def test_masked_fill():
    class Masked_Fill(Module):
        def forward(self, input: torch.Tensor, mask: torch.Tensor):
            return torch.masked_fill(input, mask, 0)

    @tvm.script.ir_module
    class Expected:
        @R.function
        def main(
            input: R.Tensor((128, 128), dtype="float32"), mask: R.Tensor((128, 128), dtype="bool")
        ) -> R.Tuple(R.Tensor((128, 128), dtype="float32")):
            with R.dataflow():
                lv: R.Tensor((128, 128), dtype="float32") = R.full_like(
                    input, R.const(0, "int32"), dtype="void"
                )
                lv1: R.Tensor((128, 128), dtype="float32") = R.where(mask, lv, input)
                gv: R.Tuple(R.Tensor((128, 128), dtype="float32")) = (lv1,)
                R.output(gv)
            return gv

    example_args = (torch.randn(128, 128, dtype=torch.float32), torch.rand(128, 128) < 0.5)
    verify_model(Masked_Fill(), example_args, {}, Expected)


def test_masked_fill_inplace():
    class Masked_Fill_Inplace(Module):
        def forward(self, input: torch.Tensor, mask: torch.Tensor):
            return input.masked_fill_(mask, 1.5)

    @tvm.script.ir_module
    class Expected:
        @R.function
        def main(
            input: R.Tensor((128, 128), dtype="float32"), mask: R.Tensor((128, 128), dtype="bool")
        ) -> R.Tuple(R.Tensor((128, 128), dtype="float32")):
            with R.dataflow():
                lv: R.Tensor((128, 128), dtype="float32") = R.full_like(
                    input, R.const(1.5, "float32"), dtype="void"
                )
                lv1: R.Tensor((128, 128), dtype="float32") = R.where(mask, lv, input)
                gv: R.Tuple(R.Tensor((128, 128), dtype="float32")) = (lv1,)
                R.output(gv)
            return gv

    example_args = (torch.randn(128, 128, dtype=torch.float32), torch.rand(128, 128) < 0.5)
    verify_model(Masked_Fill_Inplace(), example_args, {}, Expected)


def test_new_ones():
    class NewOnes(Module):
        def forward(self, x):
            return x.new_ones(1, 2, 3)

    @tvm.script.ir_module
    class expected1:
        @R.function
        def main(
            x: R.Tensor((1, 2, 3), dtype="float32")
        ) -> R.Tuple(R.Tensor((1, 2, 3), dtype="float32")):
            # block 0
            with R.dataflow():
                lv: R.Tensor((1, 2, 3), dtype="float32") = R.full(
                    (1, 2, 3), R.const(1, "float32"), dtype="float32"
                )
                gv: R.Tuple(R.Tensor((1, 2, 3), dtype="float32")) = (lv,)
                R.output(gv)
            return gv

    example_args = (torch.randn(1, 2, 3, dtype=torch.float32),)
    verify_model(NewOnes(), example_args, {}, expected1)


def test_new_zeros():
    class NewZeros(torch.nn.Module):
        def forward(self, x):
            return x.new_zeros(1, 128, 128)

    @tvm.script.ir_module
    class expected1:
        @R.function
        def main(
            x: R.Tensor((1, 128, 128), dtype="float32")
        ) -> R.Tuple(R.Tensor((1, 128, 128), dtype="float32")):
            with R.dataflow():
                lv: R.Tensor((1, 128, 128), dtype="float32") = R.full(
                    R.shape([1, 128, 128]), R.const(0, "float32"), dtype="float32"
                )
                gv: R.Tuple(R.Tensor((1, 128, 128), dtype="float32")) = (lv,)
                R.output(gv)
            return gv

    example_args = (torch.randn(1, 128, 128, dtype=torch.float32),)
    verify_model(NewZeros(), example_args, {}, expected1)


def test_to_copy():
    # float
    class ToFloat(Module):
        def forward(self, x):
            return x.float()

    @tvm.script.ir_module
    class expected_float:
        @R.function
        def main(
            x: R.Tensor((1, 2, 3, 4), dtype="float32")
        ) -> R.Tuple(R.Tensor((1, 2, 3, 4), dtype="float32")):
            # block 0
            with R.dataflow():
                lv: R.Tensor((1, 2, 3, 4), dtype="float32") = R.astype(x, dtype="float32")
                gv: R.Tuple(R.Tensor((1, 2, 3, 4), dtype="float32")) = (lv,)
                R.output(gv)
            return gv

    # half
    class ToHalf(Module):
        def forward(self, x):
            return x.half()

    @tvm.script.ir_module
    class expected_half:
        @R.function
        def main(
            x: R.Tensor((1, 2, 3, 4), dtype="float32")
        ) -> R.Tuple(R.Tensor((1, 2, 3, 4), dtype="float16")):
            # block 0
            with R.dataflow():
                lv: R.Tensor((1, 2, 3, 4), dtype="float16") = R.astype(x, dtype="float16")
                gv: R.Tuple(R.Tensor((1, 2, 3, 4), dtype="float16")) = (lv,)
                R.output(gv)
            return gv

    # type
    class Type(Module):
        def forward(self, x):
            return x.type(torch.float32)

    @tvm.script.ir_module
    class expected_type:
        @R.function
        def main(
            x: R.Tensor((1, 2, 3, 4), dtype="float32")
        ) -> R.Tuple(R.Tensor((1, 2, 3, 4), dtype="float32")):
            # block 0
            with R.dataflow():
                lv: R.Tensor((1, 2, 3, 4), dtype="float32") = R.astype(x, dtype="float32")
                gv: R.Tuple(R.Tensor((1, 2, 3, 4), dtype="float32")) = (lv,)
                R.output(gv)
            return gv

    class To1(Module):
        def forward(self, input):
            return input.to(torch.float16)

    @I.ir_module
    class expected_to1:
        @R.function
        def main(
            inp_0: R.Tensor((1, 2, 3, 4), dtype="float32")
        ) -> R.Tuple(R.Tensor((1, 2, 3, 4), dtype="float16")):
            with R.dataflow():
                lv: R.Tensor((1, 2, 3, 4), dtype="float16") = R.astype(inp_0, dtype="float16")
                gv: R.Tuple(R.Tensor((1, 2, 3, 4), dtype="float16")) = (lv,)
                R.output(gv)
            return gv

    class To2(Module):
        def forward(self, input):
            return input.to("cpu")

    @I.ir_module
    class expected_to2:
        @R.function
        def main(
            inp_0: R.Tensor((1, 2, 3, 4), dtype="float32")
        ) -> R.Tuple(R.Tensor((1, 2, 3, 4), dtype="float32")):
            with R.dataflow():
                lv: R.Tensor((1, 2, 3, 4), dtype="float32") = R.astype(inp_0, dtype="float32")
                gv: R.Tuple(R.Tensor((1, 2, 3, 4), dtype="float32")) = (lv,)
                R.output(gv)
            return gv

    example_args = (torch.randn(1, 2, 3, 4, dtype=torch.float32),)
    verify_model(ToFloat(), example_args, {}, expected_float)
    verify_model(ToHalf(), example_args, {}, expected_half)
    verify_model(Type(), example_args, {}, expected_type)
    verify_model(To1(), example_args, {}, expected_to1)
    verify_model(To2(), example_args, {}, expected_to2)


def test_keep_params():
    class Conv2D1(Module):
        def __init__(self):
            super().__init__()
            self.conv = torch.nn.Conv2d(3, 6, 7, bias=True)

        def forward(self, input):
            return self.conv(input)

    @tvm.script.ir_module
    class expected1:
        @R.function
        def main(
            input_1: R.Tensor((1, 3, 10, 10), dtype="float32"),
            conv_weight: R.Tensor((6, 3, 7, 7), dtype="float32"),
            conv_bias: R.Tensor((6,), dtype="float32"),
        ) -> R.Tuple(R.Tensor((1, 6, 4, 4), dtype="float32")):
            R.func_attr({"num_input": 1})
            # block 0
            with R.dataflow():
                lv1: R.Tensor((1, 6, 4, 4), dtype="float32") = R.nn.conv2d(
                    input_1,
                    conv_weight,
                    strides=[1, 1],
                    padding=[0, 0, 0, 0],
                    dilation=[1, 1],
                    data_layout="NCHW",
                    kernel_layout="OIHW",
                    out_layout="NCHW",
                    out_dtype="float32",
                )
                lv2: R.Tensor((1, 6, 1, 1), dtype="float32") = R.reshape(conv_bias, [1, 6, 1, 1])
                lv3: R.Tensor((1, 6, 4, 4), dtype="float32") = R.add(lv1, lv2)
                gv: R.Tuple(R.Tensor((1, 6, 4, 4), dtype="float32")) = (lv3,)
                R.output(gv)
            return gv

    from tvm.relax.frontend import detach_params

    example_args = (torch.randn(1, 3, 10, 10, dtype=torch.float32),)
    model = Conv2D1()
    exported_program = torch.export.export(model, example_args)
    mod = from_exported_program(exported_program, keep_params_as_input=True)
    mod, params = detach_params(mod)
    tvm.ir.assert_structural_equal(mod, expected1)
    func = mod["main"]
    params = params["main"]

    assert len(params) == len(func.params) - 1
    for param_var, param_ndarray in zip(func.params[1:], params):
        assert tuple(x.value for x in param_var.struct_info.shape.values) == param_ndarray.shape
        assert param_var.struct_info.dtype == param_ndarray.dtype

    tvm.testing.assert_allclose(params[0].numpy(), model.conv.weight.detach().detach().numpy())
    tvm.testing.assert_allclose(params[1].numpy(), model.conv.bias.detach().detach().numpy())


def test_unwrap_unit_return_tuple():
    class Identity(Module):
        def __init__(self):
            super().__init__()

        def forward(self, x):
            return (x,)

    @tvm.script.ir_module
    class Expected:
        @R.function
        def main(
            inp_0: R.Tensor((256, 256), dtype="float32")
        ) -> R.Tensor((256, 256), dtype="float32"):
            with R.dataflow():
                gv: R.Tensor((256, 256), dtype="float32") = inp_0
                R.output(gv)
            return gv

    example_args = (torch.randn(256, 256, dtype=torch.float32),)
    exported_program = export(Identity(), args=example_args)
    mod = from_exported_program(exported_program, unwrap_unit_return_tuple=True)
    tvm.ir.assert_structural_equal(mod, Expected)


def test_no_bind_return_tuple():
    class Identity(Module):
        def __init__(self):
            super().__init__()

        def forward(self, x, y):
            return (x, y)

    @tvm.script.ir_module
    class Expected:
        @R.function
        def main(
            inp_0: R.Tensor((256, 256), dtype="float32"),
            inp_1: R.Tensor((256, 256), dtype="float32"),
        ) -> R.Tuple(R.Tensor((256, 256), dtype="float32"), R.Tensor((256, 256), dtype="float32")):
            with R.dataflow():
                gv: R.Tensor((256, 256), dtype="float32") = inp_0
                gv1: R.Tensor((256, 256), dtype="float32") = inp_1
                R.output(gv, gv1)
            return (gv, gv1)

    example_args = (
        torch.randn(256, 256, dtype=torch.float32),
        torch.randn(256, 256, dtype=torch.float32),
    )
    exported_program = export(Identity(), args=example_args)
    mod = from_exported_program(exported_program, no_bind_return_tuple=True)
    tvm.ir.assert_structural_equal(mod, Expected)


def test_empty_like():
    class EmptyLike(Module):
        def forward(self, data):
            return torch.empty_like(data)

    @tvm.script.ir_module
    class Expected:
        @R.function
        def main(
            inp_0: R.Tensor((5,), dtype="float32"),
        ) -> R.Tuple(R.Tensor((5,), dtype="float32")):
            with R.dataflow():
                lv: R.Tensor((5,), dtype="float32") = R.zeros_like(inp_0, dtype="void")
                gv: R.Tuple(R.Tensor((5,), dtype="float32")) = (lv,)
                R.output(gv)
            return gv

    example_args = (torch.randn(5, dtype=torch.float32),)

    verify_model(EmptyLike(), example_args, {}, Expected)


def test_one_hot():
    class OneHot(Module):
        def forward(self, indices):
            return torch.nn.functional.one_hot(indices, num_classes=10)

    @tvm.script.ir_module
    class Expected:
        @R.function
        def main(
            inp_0: R.Tensor((5,), dtype="int64"),
        ) -> R.Tuple(R.Tensor((5, 10), dtype="int64")):
            with R.dataflow():
                lv: R.Tensor((5, 10), dtype="int64") = R.one_hot(
                    inp_0, R.prim_value(1), R.prim_value(0), depth=10, axis=-1
                )
                gv: R.Tuple(R.Tensor((5, 10), dtype="int64")) = (lv,)
                R.output(gv)
            return gv

    example_args = (torch.randint(0, 10, (5,), dtype=torch.int64),)

    verify_model(OneHot(), example_args, {}, Expected)


def test_ones_like():
    class OnesLike(Module):
        def forward(self, input):
            return torch.ones_like(input)

    @tvm.script.ir_module
    class Expected:
        @R.function
        def main(
            input: R.Tensor((128, 128), dtype="float32")
        ) -> R.Tuple(R.Tensor((128, 128), dtype="float32")):
            with R.dataflow():
                lv: R.Tensor((128, 128), dtype="float32") = R.ones_like(input, dtype="void")
                gv: R.Tuple(R.Tensor((128, 128), dtype="float32")) = (lv,)
                R.output(gv)
            return gv

    example_args = (torch.rand(128, 128, dtype=torch.float32),)

    verify_model(OnesLike(), example_args, {}, Expected)


def test_zero_inplace():
    class ZeroInplace(Module):
        def forward(self, input):
            return input.zero_()

    @tvm.script.ir_module
    class Expected:
        @R.function
        def main(
            input: R.Tensor((128, 128), dtype="float32")
        ) -> R.Tuple(R.Tensor((128, 128), dtype="float32")):
            with R.dataflow():
                lv: R.Tensor((128, 128), dtype="float32") = R.zeros_like(input, dtype="void")
                gv: R.Tuple(R.Tensor((128, 128), dtype="float32")) = (lv,)
                R.output(gv)
            return gv

    example_args = (torch.rand(128, 128, dtype=torch.float32),)

    verify_model(ZeroInplace(), example_args, {}, Expected)


def test_zeros():
    class Zeros(Module):
        def forward(self, input):
            return torch.zeros(5, 2)

    @tvm.script.ir_module
    class Expected:
        @R.function
        def main(
            input: R.Tensor((128, 128), dtype="float32")
        ) -> R.Tuple(R.Tensor((5, 2), dtype="float32")):
            with R.dataflow():
                lv: R.Tensor((5, 2), dtype="float32") = R.zeros(R.shape([5, 2]), dtype="float32")
                gv: R.Tuple(R.Tensor((5, 2), dtype="float32")) = (lv,)
                R.output(gv)
            return gv

    example_args = (torch.rand(128, 128, dtype=torch.float32),)

    verify_model(Zeros(), example_args, {}, Expected)


def test_zeros_like():
    class ZerosLike(Module):
        def forward(self, input):
            return torch.zeros_like(input)

    @tvm.script.ir_module
    class Expected:
        @R.function
        def main(
            input: R.Tensor((128, 128), dtype="float32")
        ) -> R.Tuple(R.Tensor((128, 128), dtype="float32")):
            with R.dataflow():
                lv: R.Tensor((128, 128), dtype="float32") = R.zeros_like(input, dtype="void")
                gv: R.Tuple(R.Tensor((128, 128), dtype="float32")) = (lv,)
                R.output(gv)
            return gv

    example_args = (torch.rand(128, 128, dtype=torch.float32),)
    verify_model(ZerosLike(), example_args, {}, Expected)


def test_type_as():
    class TypeAs(Module):
        def forward(self, input, other):
            return input.type_as(other)

    @tvm.script.ir_module
    class Expected:
        @R.function
        def main(
            input: R.Tensor((128, 128), dtype="float32"),
            other: R.Tensor((128, 128), dtype="float16"),
        ) -> R.Tuple(R.Tensor((128, 128), dtype="float16")):
            with R.dataflow():
                lv: R.Tensor((128, 128), dtype="float16") = R.astype(input, dtype="float16")
                gv: R.Tuple(R.Tensor((128, 128), dtype="float16")) = (lv,)
                R.output(gv)
            return gv

    example_args = (
        torch.rand(128, 128, dtype=torch.float32),
        torch.rand(128, 128, dtype=torch.float16),
    )

    verify_model(TypeAs(), example_args, {}, Expected)


def test_select():
    class Select(Module):
        def forward(self, input):
            return torch.select(input, 0, 1)

    @tvm.script.ir_module
    class Expected:
        @R.function
        def main(
            inp_0: R.Tensor((2, 3), dtype="float32"),
        ) -> R.Tuple(R.Tensor((3,), dtype="float32")):
            with R.dataflow():
                lv: R.Tensor((3,), dtype="float32") = R.take(inp_0, R.const(1, "int64"), axis=0)
                gv: R.Tuple(R.Tensor((3,), dtype="float32")) = (lv,)
                R.output(gv)
            return gv

    example_args = (torch.randn(2, 3, dtype=torch.float32),)

    verify_model(Select(), example_args, {}, Expected)


def test_unflatten():
    class Unflatten(Module):
        def forward(self, input):
            return torch.ops.aten.unflatten(input, 1, (3, 5))

    class Unflatten1(Module):
        def forward(self, input):
            return torch.ops.aten.unflatten(input, -2, (3, 5))

    @tvm.script.ir_module
    class Expected:
        @R.function
        def main(
            inp_0: R.Tensor((2, 15, 7), dtype="float32"),
        ) -> R.Tuple(R.Tensor((2, 3, 5, 7), dtype="float32")):
            with R.dataflow():
                lv: R.Tensor((2, 3, 5, 7), dtype="float32") = R.reshape(inp_0, [2, 3, 5, 7])
                gv: R.Tuple(R.Tensor((2, 3, 5, 7), dtype="float32")) = (lv,)
                R.output(gv)
            return gv

    example_args = (torch.randn(2, 15, 7, dtype=torch.float32),)

    verify_model(Unflatten(), example_args, {}, Expected)
    verify_model(Unflatten1(), example_args, {}, Expected)


def test_gather():
    class Gather0(Module):
        def forward(self, data, indices):
            return torch.gather(data, 0, indices)

    class Gather1(Module):
        def forward(self, data, indices):
            return torch.gather(data, 1, indices)

    class Gather2(Module):
        def forward(self, data, indices):
            return torch.gather(data, -1, indices)

    class Gather3(Module):
        def forward(self, data, indices):
            return torch.gather(data, -2, indices)

    @tvm.script.ir_module
    class Expected0:
        @R.function
        def main(
            inp_0: R.Tensor((2, 3), dtype="float32"),
            inp_1: R.Tensor((2, 3), dtype="int64"),
        ) -> R.Tuple(R.Tensor((2, 3), dtype="float32")):
            with R.dataflow():
                lv: R.Tensor((2, 3), dtype="float32") = R.gather_elements(inp_0, inp_1, axis=0)
                gv: R.Tuple(R.Tensor((2, 3), dtype="float32")) = (lv,)
                R.output(gv)
            return gv

    @tvm.script.ir_module
    class Expected1:
        @R.function
        def main(
            inp_0: R.Tensor((2, 3), dtype="float32"),
            inp_1: R.Tensor((2, 3), dtype="int64"),
        ) -> R.Tuple(R.Tensor((2, 3), dtype="float32")):
            with R.dataflow():
                lv: R.Tensor((2, 3), dtype="float32") = R.gather_elements(inp_0, inp_1, axis=1)
                gv: R.Tuple(R.Tensor((2, 3), dtype="float32")) = (lv,)
                R.output(gv)
            return gv

    @tvm.script.ir_module
    class Expected2:
        @R.function
        def main(
            inp_0: R.Tensor((2, 3), dtype="float32"),
            inp_1: R.Tensor((2, 3), dtype="int64"),
        ) -> R.Tuple(R.Tensor((2, 3), dtype="float32")):
            with R.dataflow():
                lv: R.Tensor((2, 3), dtype="float32") = R.gather_elements(inp_0, inp_1, axis=-1)
                gv: R.Tuple(R.Tensor((2, 3), dtype="float32")) = (lv,)
                R.output(gv)
            return gv

    @tvm.script.ir_module
    class Expected3:
        @R.function
        def main(
            inp_0: R.Tensor((2, 3), dtype="float32"),
            inp_1: R.Tensor((2, 3), dtype="int64"),
        ) -> R.Tuple(R.Tensor((2, 3), dtype="float32")):
            with R.dataflow():
                lv: R.Tensor((2, 3), dtype="float32") = R.gather_elements(inp_0, inp_1, axis=-2)
                gv: R.Tuple(R.Tensor((2, 3), dtype="float32")) = (lv,)
                R.output(gv)
            return gv

    example_args = (
        torch.randn(2, 3, dtype=torch.float32),
        torch.randint(0, 3, (2, 3), dtype=torch.int64),
    )

    verify_model(Gather0(), example_args, {}, Expected0)
    verify_model(Gather1(), example_args, {}, Expected1)
    verify_model(Gather2(), example_args, {}, Expected2)
    verify_model(Gather3(), example_args, {}, Expected3)


def test_index_put():
    # Test case 1: 1D input
    class IndexPut1D(Module):
        def forward(self, data, indices_0, values):
            indices_tuple = (indices_0,)
            return data.index_put_(indices_tuple, values, accumulate=False)

    example_args_1d = (
        torch.randn(64, dtype=torch.float32),
        torch.randint(0, 64, (128,), dtype=torch.int64),
        torch.randn(128, dtype=torch.float32),
    )

    @I.ir_module
    class Expected1D:
        @R.function
        def main(
            data: R.Tensor((64,), dtype="float32"),
            indices_0: R.Tensor((128,), dtype="int64"),
            values: R.Tensor((128,), dtype="float32"),
        ) -> R.Tuple(R.Tensor((64,), dtype="float32")):
            with R.dataflow():
                lv: R.Tensor((64,), dtype="float32") = R.index_put(
                    data, R.tuple(indices_0), values, accumulate=False
                )
                gv: R.Tuple(R.Tensor((64,), dtype="float32")) = (lv,)
                R.output(gv)
            return gv

    # Test case 2: 2D input
    class IndexPut2D(Module):
        def forward(self, data, indices_0, indices_1, values):
            indices_tuple = (indices_0, indices_1)
            return data.index_put_(indices_tuple, values, accumulate=False)

    example_args_2d = (
        torch.randn(32, 64, dtype=torch.float32),
        torch.randint(0, 32, (128,), dtype=torch.int64),
        torch.randint(0, 64, (128,), dtype=torch.int64),
        torch.randn(128, dtype=torch.float32),
    )

    @I.ir_module
    class Expected2D:
        @R.function
        def main(
            data: R.Tensor((32, 64), dtype="float32"),
            indices_0: R.Tensor((128,), dtype="int64"),
            indices_1: R.Tensor((128,), dtype="int64"),
            values: R.Tensor((128,), dtype="float32"),
        ) -> R.Tuple(R.Tensor((32, 64), dtype="float32")):
            with R.dataflow():
                lv: R.Tensor((32, 64), dtype="float32") = R.index_put(
                    data, R.tuple(indices_0, indices_1), values, accumulate=False
                )
                gv: R.Tuple(R.Tensor((32, 64), dtype="float32")) = (lv,)
                R.output(gv)
            return gv

    # Test case 3: 3D input
    class IndexPut3D(Module):
        def forward(self, data, indices_0, indices_1, indices_2, values):
            indices_tuple = (indices_0, indices_1, indices_2)
            return data.index_put_(indices_tuple, values, accumulate=False)

    example_args_3d = (
        torch.randn(16, 32, 64, dtype=torch.float32),
        torch.randint(0, 16, (128,), dtype=torch.int64),
        torch.randint(0, 32, (128,), dtype=torch.int64),
        torch.randint(0, 64, (128,), dtype=torch.int64),
        torch.randn(128, dtype=torch.float32),
    )

    @I.ir_module
    class Expected3D:
        @R.function
        def main(
            data: R.Tensor((16, 32, 64), dtype="float32"),
            indices_0: R.Tensor((128,), dtype="int64"),
            indices_1: R.Tensor((128,), dtype="int64"),
            indices_2: R.Tensor((128,), dtype="int64"),
            values: R.Tensor((128,), dtype="float32"),
        ) -> R.Tuple(R.Tensor((16, 32, 64), dtype="float32")):
            with R.dataflow():
                lv: R.Tensor((16, 32, 64), dtype="float32") = R.index_put(
                    data, R.tuple(indices_0, indices_1, indices_2), values, accumulate=False
                )
                gv: R.Tuple(R.Tensor((16, 32, 64), dtype="float32")) = (lv,)
                R.output(gv)
            return gv

    # Test case 4: 4D input
    class IndexPut4D(Module):
        def forward(self, data, indices_0, indices_1, indices_2, indices_3, values):
            indices_tuple = (indices_0, indices_1, indices_2, indices_3)
            return data.index_put_(indices_tuple, values, accumulate=False)

    example_args_4d = (
        torch.randn(8, 16, 32, 64, dtype=torch.float32),
        torch.randint(0, 8, (128,), dtype=torch.int64),
        torch.randint(0, 16, (128,), dtype=torch.int64),
        torch.randint(0, 32, (128,), dtype=torch.int64),
        torch.randint(0, 64, (128,), dtype=torch.int64),
        torch.randn(128, dtype=torch.float32),
    )

    @I.ir_module
    class Expected4D:
        @R.function
        def main(
            data: R.Tensor((8, 16, 32, 64), dtype="float32"),
            indices_0: R.Tensor((128,), dtype="int64"),
            indices_1: R.Tensor((128,), dtype="int64"),
            indices_2: R.Tensor((128,), dtype="int64"),
            indices_3: R.Tensor((128,), dtype="int64"),
            values: R.Tensor((128,), dtype="float32"),
        ) -> R.Tuple(R.Tensor((8, 16, 32, 64), dtype="float32")):
            with R.dataflow():
                lv: R.Tensor((8, 16, 32, 64), dtype="float32") = R.index_put(
                    data,
                    R.tuple(indices_0, indices_1, indices_2, indices_3),
                    values,
                    accumulate=False,
                )
                gv: R.Tuple(R.Tensor((8, 16, 32, 64), dtype="float32")) = (lv,)
                R.output(gv)
            return gv

    # Test case 5: 5D input
    class IndexPut5D(Module):
        def forward(self, data, indices_0, indices_1, indices_2, indices_3, indices_4, values):
            indices_tuple = (indices_0, indices_1, indices_2, indices_3, indices_4)
            return data.index_put_(indices_tuple, values, accumulate=False)

    example_args_5d = (
        torch.randn(4, 8, 16, 32, 64, dtype=torch.float32),
        torch.randint(0, 4, (128,), dtype=torch.int64),
        torch.randint(0, 8, (128,), dtype=torch.int64),
        torch.randint(0, 16, (128,), dtype=torch.int64),
        torch.randint(0, 32, (128,), dtype=torch.int64),
        torch.randint(0, 64, (128,), dtype=torch.int64),
        torch.randn(128, dtype=torch.float32),
    )

    @I.ir_module
    class Expected5D:
        @R.function
        def main(
            data: R.Tensor((4, 8, 16, 32, 64), dtype="float32"),
            indices_0: R.Tensor((128,), dtype="int64"),
            indices_1: R.Tensor((128,), dtype="int64"),
            indices_2: R.Tensor((128,), dtype="int64"),
            indices_3: R.Tensor((128,), dtype="int64"),
            indices_4: R.Tensor((128,), dtype="int64"),
            values: R.Tensor((128,), dtype="float32"),
        ) -> R.Tuple(R.Tensor((4, 8, 16, 32, 64), dtype="float32")):
            with R.dataflow():
                lv: R.Tensor((4, 8, 16, 32, 64), dtype="float32") = R.index_put(
                    data,
                    R.tuple(indices_0, indices_1, indices_2, indices_3, indices_4),
                    values,
                    accumulate=False,
                )
                gv: R.Tuple(R.Tensor((4, 8, 16, 32, 64), dtype="float32")) = (lv,)
                R.output(gv)
            return gv

    # Run verification for each case
    verify_model(IndexPut1D(), example_args_1d, {}, Expected1D)
    verify_model(IndexPut2D(), example_args_2d, {}, Expected2D)
    verify_model(IndexPut3D(), example_args_3d, {}, Expected3D)
    verify_model(IndexPut4D(), example_args_4d, {}, Expected4D)
    verify_model(IndexPut5D(), example_args_5d, {}, Expected5D)


def test_flip():
    class Flip0(Module):
        def forward(self, data):
            return torch.flip(data, [0])

    class Flip1(Module):
        def forward(self, data):
            return torch.flip(data, [1])

    @tvm.script.ir_module
    class Expected0:
        @R.function
        def main(
            inp_0: R.Tensor((2, 2), dtype="float32"),
        ) -> R.Tuple(R.Tensor((2, 2), dtype="float32")):
            with R.dataflow():
                lv: R.Tensor((2, 2), dtype="float32") = R.flip(inp_0, axis=0)
                gv: R.Tuple(R.Tensor((2, 2), dtype="float32")) = (lv,)
                R.output(gv)
            return gv

    @tvm.script.ir_module
    class Expected1:
        @R.function
        def main(
            inp_0: R.Tensor((2, 2), dtype="float32"),
        ) -> R.Tuple(R.Tensor((2, 2), dtype="float32")):
            with R.dataflow():
                lv: R.Tensor((2, 2), dtype="float32") = R.flip(inp_0, axis=1)
                gv: R.Tuple(R.Tensor((2, 2), dtype="float32")) = (lv,)
                R.output(gv)
            return gv

    example_args = (torch.randn(2, 2, dtype=torch.float32),)

    verify_model(Flip0(), example_args, {}, Expected0)
    verify_model(Flip1(), example_args, {}, Expected1)


def test_take():
    class Take(Module):
        def forward(self, data, indices):
            return torch.take(data, indices)

    @tvm.script.ir_module
    class Expected:
        @R.function
        def main(
            inp_0: R.Tensor((5,), dtype="float32"),
            inp_1: R.Tensor((3,), dtype="int64"),
        ) -> R.Tuple(R.Tensor((3,), dtype="float32")):
            with R.dataflow():
                lv: R.Tensor((3,), dtype="int32") = R.astype(inp_1, dtype="int32")
                lv1: R.Tensor((3,), dtype="float32") = R.take(inp_0, lv, axis=None)
                gv: R.Tuple(R.Tensor((3,), dtype="float32")) = (lv1,)
                R.output(gv)
            return gv

    example_args = (
        torch.randn(5, dtype=torch.float32),
        torch.randint(0, 5, (3,), dtype=torch.int64),
    )

    verify_model(Take(), example_args, {}, Expected)


def test_std():
    class Std(Module):
        def forward(self, x):
            return torch.std(x)

    @tvm.script.ir_module
    class Expected:
        @R.function
        def main(
            inp_0: R.Tensor((5, 3), dtype="float32"),
        ) -> R.Tuple(R.Tensor((), dtype="float32")):
            with R.dataflow():
                lv: R.Tensor((), dtype="float32") = R.std(inp_0, axis=None, keepdims=False)
                gv: R.Tuple(R.Tensor((), dtype="float32")) = (lv,)
                R.output(gv)
            return gv

    example_args = (torch.randn(5, 3, dtype=torch.float32),)
    verify_model(Std(), example_args, {}, Expected)


def test_var():
    class Var(Module):
        def forward(self, x):
            return torch.var(x)

    @tvm.script.ir_module
    class Expected:
        @R.function
        def main(
            inp_0: R.Tensor((5, 3), dtype="float32"),
        ) -> R.Tuple(R.Tensor((), dtype="float32")):
            with R.dataflow():
                lv: R.Tensor((), dtype="float32") = R.variance(inp_0, axis=None, keepdims=False)
                gv: R.Tuple(R.Tensor((), dtype="float32")) = (lv,)
                R.output(gv)
            return gv

    example_args = (torch.randn(5, 3, dtype=torch.float32),)
    verify_model(Var(), example_args, {}, Expected)


def test_prod():
    class Prod(Module):
        def forward(self, x):
            return torch.prod(x)

    @tvm.script.ir_module
    class Expected:
        @R.function
        def main(
            inp_0: R.Tensor((5, 3), dtype="float32"),
        ) -> R.Tuple(R.Tensor((), dtype="float32")):
            with R.dataflow():
                lv: R.Tensor((), dtype="float32") = R.prod(inp_0, axis=None, keepdims=False)
                gv: R.Tuple(R.Tensor((), dtype="float32")) = (lv,)
                R.output(gv)
            return gv

    example_args = (torch.randn(5, 3, dtype=torch.float32),)
    verify_model(Prod(), example_args, {}, Expected)


def test_cumprod():
    class Cumprod(Module):
        def forward(self, x):
            return torch.cumprod(x, 0)

    @tvm.script.ir_module
    class Expected:
        @R.function
        def main(
            inp_0: R.Tensor((5, 3), dtype="float32"),
        ) -> R.Tuple(R.Tensor((5, 3), dtype="float32")):
            with R.dataflow():
                lv: R.Tensor((5, 3), dtype="float32") = R.cumprod(inp_0, axis=0, exclusive=False)
                gv: R.Tuple(R.Tensor((5, 3), dtype="float32")) = (lv,)
                R.output(gv)
            return gv

    example_input = torch.randn(5, 3, dtype=torch.float32)
    verify_model(Cumprod(), (example_input,), {}, Expected)


def test_where():
    class Where(Module):
        def forward(self, condition, x, y):
            return torch.where(condition, x, y)

    @tvm.script.ir_module
    class Expected:
        @R.function
        def main(
            inp_0: R.Tensor((5, 3), dtype="bool"),
            inp_1: R.Tensor((5, 3), dtype="float32"),
            inp_2: R.Tensor((5, 3), dtype="float32"),
        ) -> R.Tuple(R.Tensor((5, 3), dtype="float32")):
            with R.dataflow():
                lv: R.Tensor((5, 3), dtype="float32") = R.where(inp_0, inp_1, inp_2)
                gv: R.Tuple(R.Tensor((5, 3), dtype="float32")) = (lv,)
                R.output(gv)
            return gv

    condition = torch.randint(0, 2, (5, 3), dtype=torch.bool)
    x = torch.randn(5, 3, dtype=torch.float32)
    y = torch.randn(5, 3, dtype=torch.float32)

    verify_model(Where(), (condition, x, y), {}, Expected)


def test_argsort():
    class Argsort(Module):
        def forward(self, x):
            return torch.argsort(x, dim=1, descending=True)

    @tvm.script.ir_module
    class Expected:
        @R.function
        def main(x: R.Tensor((5, 3), dtype="float32")) -> R.Tuple(R.Tensor((5, 3), dtype="int32")):
            with R.dataflow():
                lv: R.Tensor((5, 3), dtype="int32") = R.argsort(
                    x, axis=1, descending=True, dtype="int32"
                )
                gv: R.Tuple(R.Tensor((5, 3), dtype="int32")) = (lv,)
                R.output(gv)
            return gv

    example_args = (torch.randn(5, 3, dtype=torch.float32),)
    verify_model(Argsort(), example_args, {}, Expected)


def test_topk():
    class Topk(Module):
        def forward(self, x):
            return torch.topk(x, k=2, dim=1, largest=True, sorted=True)

    @tvm.script.ir_module
    class Expected:
        @R.function
        def main(
            x: R.Tensor((5, 3), dtype="float32")
        ) -> R.Tuple(R.Tensor((5, 2), dtype="float32"), R.Tensor((5, 2), dtype="int64")):
            with R.dataflow():
                lv: R.Tuple(
                    R.Tensor((5, 2), dtype="float32"), R.Tensor((5, 2), dtype="int64")
                ) = R.topk(x, k=2, axis=1, ret_type="both", largest=True, dtype="int64")
                lv1: R.Tensor((5, 2), dtype="float32") = lv[0]
                lv2: R.Tensor((5, 2), dtype="int64") = lv[1]
                gv: R.Tuple(R.Tensor((5, 2), dtype="float32"), R.Tensor((5, 2), dtype="int64")) = (
                    lv1,
                    lv2,
                )
                R.output(gv)
            return gv

    example_args = (torch.randn(5, 3, dtype=torch.float32),)
    verify_model(Topk(), example_args, {}, Expected)


def test_dynamic_shape():
    class DynamicModel(torch.nn.Module):
        def forward(self, x1, x2):
            return torch.ops.aten.add.Tensor(x1, x2)

    B = tvm.tir.SizeVar("BatchSize", dtype="int64")

    @tvm.script.ir_module
    class Expected:
        @R.function
        def main(
            lhs: R.Tensor((B, 4), dtype="float32"),
            rhs: R.Tensor((B, 4), dtype="float32"),
        ) -> R.Tuple(R.Tensor((B, 4), dtype="float32")):
            with R.dataflow():
                lv: R.Tensor((B, 4), dtype="float32") = R.add(lhs, rhs)
                gv: R.Tuple(R.Tensor((B, 4), dtype="float32")) = (lv,)
                R.output(gv)
            return gv

    example_args = (torch.randn(2, 4), torch.randn(2, 4))
    batch = torch.export.Dim("batch")
    dynamic_shapes = {"x1": {0: batch}, "x2": {0: batch}}

    verify_model(DynamicModel(), example_args, {}, Expected, dynamic_shapes=dynamic_shapes)


def test_broadcast_to():
    class BroadcastTo(Module):
        def forward(self, x):
            return torch.broadcast_to(x, (5, 3))

    @tvm.script.ir_module
    class Expected:
        @R.function
        def main(
            x: R.Tensor((5, 1), dtype="float32")
        ) -> R.Tuple(R.Tensor((5, 3), dtype="float32")):
            with R.dataflow():
                lv: R.Tensor((5, 3), dtype="float32") = R.broadcast_to(x, R.shape([5, 3]))
                gv: R.Tuple(R.Tensor((5, 3), dtype="float32")) = (lv,)
                R.output(gv)

            return gv

    example_args = (torch.randn(5, 1, dtype=torch.float32),)
    verify_model(BroadcastTo(), example_args, {}, Expected)


def test_narrow():
    class Narrow(Module):
        def forward(self, x):
            return torch.narrow(x, 1, 0, 2)

    @tvm.script.ir_module
    class Expected:
        @R.function
        def main(
            x: R.Tensor((5, 3), dtype="float32")
        ) -> R.Tuple(R.Tensor((5, 2), dtype="float32")):
            with R.dataflow():
                lv: R.Tensor((5, 2), dtype="float32") = R.strided_slice(
                    x,
                    (R.prim_value(1),),
                    (R.prim_value(0),),
                    (R.prim_value(2),),
                    assume_inbound=False,
                )
                gv: R.Tuple(R.Tensor((5, 2), dtype="float32")) = (lv,)
                R.output(gv)

            return gv

    example_args = (torch.randn(5, 3, dtype=torch.float32),)
    verify_model(Narrow(), example_args, {}, Expected)


def test_item():
    class Item(Module):
        def forward(self, x):
            return x.item()

    @tvm.script.ir_module
    class Expected:
        @R.function
        def main(input: R.Tensor((1,), dtype="float32")) -> R.Tuple(R.Tensor((), dtype="float32")):
            with R.dataflow():
                lv: R.Tensor((), dtype="float32") = R.take(input, R.const(0, "int64"), axis=0)
                gv: R.Tuple(R.Tensor((), dtype="float32")) = (lv,)
                R.output(gv)
            return gv

    example_args = (torch.randn(1, dtype=torch.float32),)
    verify_model(Item(), example_args, {}, Expected)


def test_norm():
    class Norm(Module):
        def __init__(self, p, dim=None, keepdim=False):
            super().__init__()
            self.p = p
            self.dim = dim
            self.keepdim = keepdim

        def forward(self, x):
            return torch.norm(x, p=self.p, dim=self.dim, keepdim=self.keepdim)

    @tvm.script.ir_module
    class Expected1:
        @R.function
        def main(
            inp_0: R.Tensor((1, 3, 5, 3), dtype="float32"),
        ) -> R.Tuple(R.Tensor((), dtype="float32")):
            with R.dataflow():
                lv: R.Tensor((), dtype="float32") = R.max(R.abs(inp_0), axis=None, keepdims=False)
                gv: R.Tuple(R.Tensor((), dtype="float32")) = (lv,)
                R.output(gv)
            return gv

    @tvm.script.ir_module
    class Expected2:
        @R.function
        def main(
            inp_0: R.Tensor((1, 3, 5, 3), dtype="float32"),
        ) -> R.Tuple(R.Tensor((), dtype="float32")):
            with R.dataflow():
                lv: R.Tensor((), dtype="float32") = R.min(R.abs(inp_0), axis=None, keepdims=False)
                gv: R.Tuple(R.Tensor((), dtype="float32")) = (lv,)
                R.output(gv)
            return gv

    @tvm.script.ir_module
    class Expected3:
        @R.function
        def main(
            inp_0: R.Tensor((1, 3, 5, 3), dtype="float32"),
        ) -> R.Tuple(R.Tensor((), dtype="float32")):
            with R.dataflow():
                lv: R.Tensor((1, 3, 5, 3), dtype="float32") = R.abs(inp_0)
                lv1: R.Tensor((1, 3, 5, 3), dtype="float32") = R.power(lv, R.const(2, "float32"))
                lv2: R.Tensor((), dtype="float32") = R.sum(lv1, axis=None, keepdims=False)
                lv3: R.Tensor((), dtype="float32") = R.power(lv2, R.const(0.5, "float32"))
                gv: R.Tuple(R.Tensor((), dtype="float32")) = (lv3,)
                R.output(gv)
            return gv

    @tvm.script.ir_module
    class Expected4:
        @R.function
        def main(
            inp_0: R.Tensor((1, 3, 5, 3), dtype="float32"),
        ) -> R.Tuple(R.Tensor((), dtype="float32")):
            with R.dataflow():
                lv: R.Tensor((1, 3, 5, 3), dtype="float32") = R.abs(inp_0)
                lv1: R.Tensor((1, 3, 5, 3), dtype="float32") = R.power(lv, R.const(1.0, "float32"))
                lv2: R.Tensor((), dtype="float32") = R.sum(lv1, axis=None, keepdims=False)
                lv3: R.Tensor((), dtype="float32") = R.power(lv2, R.const(1.0, "float32"))
                gv: R.Tuple(R.Tensor((), dtype="float32")) = (lv3,)
                R.output(gv)
            return gv

    @tvm.script.ir_module
    class Expected5:
        @R.function
        def main(
            inp_0: R.Tensor((1, 3, 5, 3), dtype="float32"),
        ) -> R.Tuple(R.Tensor((1, 1, 1, 1), dtype="float32")):
            with R.dataflow():
                lv: R.Tensor((1, 3, 5, 3), dtype="float32") = R.abs(inp_0)
                lv1: R.Tensor((1, 3, 5, 3), dtype="float32") = R.power(lv, R.const(-4.0, "float32"))
                lv2: R.Tensor((1, 1, 1, 1), dtype="float32") = R.sum(lv1, axis=None, keepdims=True)
                lv3: R.Tensor((1, 1, 1, 1), dtype="float32") = R.power(
                    lv2, R.const(-0.25, "float32")
                )
                gv: R.Tuple(R.Tensor((1, 1, 1, 1), dtype="float32")) = (lv3,)
                R.output(gv)
            return gv

    @tvm.script.ir_module
    class Expected6:
        @R.function
        def main(
            inp_0: R.Tensor((1, 3, 5, 3), dtype="float32"),
        ) -> R.Tuple(R.Tensor((1, 1, 1, 1), dtype="float32")):
            with R.dataflow():
                lv: R.Tensor((1, 3, 5, 3), dtype="float32") = R.abs(inp_0)
                lv1: R.Tensor((1, 3, 5, 3), dtype="float32") = R.power(lv, R.const(0.5, "float32"))
                lv2: R.Tensor((1, 1, 1, 1), dtype="float32") = R.sum(lv1, axis=None, keepdims=True)
                lv3: R.Tensor((1, 1, 1, 1), dtype="float32") = R.power(lv2, R.const(2.0, "float32"))
                gv: R.Tuple(R.Tensor((1, 1, 1, 1), dtype="float32")) = (lv3,)
                R.output(gv)
            return gv

    norms = [
        ((float("inf"), None, False), Expected1),
        ((float("-inf"), None, False), Expected2),
        ((float(2), None, False), Expected3),
        ((float(1.0), None, False), Expected4),
        ((float(-4), None, True), Expected5),
        ((float(0.5), None, True), Expected6),
    ]

    example_args = (torch.randn(1, 3, 5, 3, dtype=torch.float32),)

    for (p, dim, keepdim), expected in norms:
        verify_model(Norm(p, dim=dim, keepdim=keepdim), example_args, {}, expected)


def test_eye():
    class Eye1(Module):
        def forward(self, input):
            return torch.eye(3, 5, dtype=torch.float32)

    @tvm.script.ir_module
    class Expected1:
        @R.function
        def main(
            input: R.Tensor((3, 5), dtype="float32")
        ) -> R.Tuple(R.Tensor((3, 5), dtype="float32")):
            with R.dataflow():
                lv: R.Tensor((3, 5), dtype="float32") = R.eye(3, 5, dtype="float32")
                gv: R.Tuple(R.Tensor((3, 5), dtype="float32")) = (lv,)
                R.output(gv)
            return gv

    class Eye2(Module):
        def forward(self, input):
            return torch.eye(5, dtype=torch.float32)

    @tvm.script.ir_module
    class Expected2:
        @R.function
        def main(
            input: R.Tensor((5,), dtype="float32")
        ) -> R.Tuple(R.Tensor((5, 5), dtype="float32")):
            with R.dataflow():
                lv: R.Tensor((5, 5), dtype="float32") = R.eye(5, dtype="float32")
                gv: R.Tuple(R.Tensor((5, 5), dtype="float32")) = (lv,)
                R.output(gv)
            return gv

    example_args1 = (torch.randn(3, 5, dtype=torch.float32),)
    verify_model(Eye1(), example_args1, {}, Expected1)

    example_args2 = (torch.randn(5, dtype=torch.float32),)
    verify_model(Eye2(), example_args2, {}, Expected2)


<<<<<<< HEAD
def test_cross_entropy():
    class CrossEntropyModule(Module):
        def __init__(self):
            super().__init__()
            self.criterion = nn.CrossEntropyLoss()
            self.target = torch.tensor([0, 1, 2, 1])

        def forward(self, x):
            return self.criterion(x, self.target)

    @tvm.script.ir_module
    class Expected1:
        @R.function
        def main(x: R.Tensor((4, 3), dtype="float32")) -> R.Tuple(R.Tensor((), dtype="float32")):
            with R.dataflow():
                lv: R.Tensor((4, 3), dtype="float32") = R.nn.log_softmax(x, axis=-1)
                lv1: R.Tensor((), dtype="float32") = R.nn.nll_loss(
                    lv,
                    targets=R.const([0, 1, 2, 1], dtype="int64"),
                    reduction="mean",
                    ignore_index=-100,
                )
                gv: R.Tuple(R.Tensor((), dtype="float32")) = (lv1,)
                R.output(gv)
            return gv

    example_args1 = (torch.randn(4, 3, dtype=torch.float32),)
    verify_model(CrossEntropyModule(), example_args1, {}, Expected1)
=======
def test_linspace():
    class Linspace(Module):
        def forward(self, input):
            return torch.linspace(0, 1, steps=9, dtype=torch.float32)

    @tvm.script.ir_module
    class Expected:
        @R.function
        def main(
            input: R.Tensor((9, 9), dtype="float32")
        ) -> R.Tuple(R.Tensor((9,), dtype="float32")):
            with R.dataflow():
                lv: R.Tensor((9,), dtype="float32") = R.arange(0, 1.0625, 0.125, dtype="float32")
                gv: R.Tuple(R.Tensor((9,), dtype="float32")) = (lv,)
                R.output(gv)
            return gv

    example_args = (torch.randn(9, 9, dtype=torch.float32),)
    verify_model(Linspace(), example_args, {}, Expected)


def test_bfloat16():
    # TODO(mshr-h): Add tests for all the dtypes supported in fx frontend
    example_args = (
        torch.randn(10, 10, dtype=torch.bfloat16),
        torch.randn(10, 10, dtype=torch.bfloat16),
    )

    class BFloat16Model(Module):
        def forward(self, lhs: torch.Tensor, rhs: torch.Tensor):
            return torch.ops.aten.add(lhs, rhs)

    @tvm.script.ir_module
    class expected:
        @R.function
        def main(
            lhs: R.Tensor((10, 10), dtype="bfloat16"),
            rhs: R.Tensor((10, 10), dtype="bfloat16"),
        ) -> R.Tuple(R.Tensor((10, 10), dtype="bfloat16")):
            with R.dataflow():
                lv: R.Tensor((10, 10), dtype="bfloat16") = relax.op.add(lhs, rhs)
                gv: R.Tuple(R.Tensor((10, 10), dtype="bfloat16")) = (lv,)
                R.output(gv)
            return gv

    verify_model(BFloat16Model(), example_args, {}, expected)
>>>>>>> 4ef582a3


if __name__ == "__main__":
    tvm.testing.main()<|MERGE_RESOLUTION|>--- conflicted
+++ resolved
@@ -4978,7 +4978,6 @@
     verify_model(Eye2(), example_args2, {}, Expected2)
 
 
-<<<<<<< HEAD
 def test_cross_entropy():
     class CrossEntropyModule(Module):
         def __init__(self):
@@ -5007,7 +5006,7 @@
 
     example_args1 = (torch.randn(4, 3, dtype=torch.float32),)
     verify_model(CrossEntropyModule(), example_args1, {}, Expected1)
-=======
+    
 def test_linspace():
     class Linspace(Module):
         def forward(self, input):
@@ -5054,7 +5053,6 @@
             return gv
 
     verify_model(BFloat16Model(), example_args, {}, expected)
->>>>>>> 4ef582a3
 
 
 if __name__ == "__main__":
