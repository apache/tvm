--- conflicted
+++ resolved
@@ -4471,7 +4471,6 @@
     verify_model(Narrow(), example_args, {}, Expected)
 
 
-<<<<<<< HEAD
 def test_item():
     class Item(Module):
         def forward(self, x):
@@ -4483,7 +4482,14 @@
         def main(input: R.Tensor((1,), dtype="float32")) -> R.Tuple(R.Tensor((), dtype="float32")):
             with R.dataflow():
                 lv: R.Tensor((), dtype="float32") = R.take(input, R.const(0, "int64"), axis=0)
-=======
+                gv: R.Tuple(R.Tensor((), dtype="float32")) = (lv,)
+                R.output(gv)
+            return gv
+
+    example_args = (torch.randn(1, dtype=torch.float32),)
+    verify_model(Item(), example_args, {}, Expected)
+
+
 def test_norm():
     class Norm(Module):
         def __init__(self, p, dim=None, keepdim=False):
@@ -4503,15 +4509,10 @@
         ) -> R.Tuple(R.Tensor((), dtype="float32")):
             with R.dataflow():
                 lv: R.Tensor((), dtype="float32") = R.max(R.abs(inp_0), axis=None, keepdims=False)
->>>>>>> 299ef81f
                 gv: R.Tuple(R.Tensor((), dtype="float32")) = (lv,)
                 R.output(gv)
             return gv
 
-<<<<<<< HEAD
-    example_args = (torch.randn(1, dtype=torch.float32),)
-    verify_model(Item(), example_args, {}, Expected)
-=======
     @tvm.script.ir_module
     class Expected2:
         @R.function
@@ -4599,7 +4600,6 @@
 
     for (p, dim, keepdim), expected in norms:
         verify_model(Norm(p, dim=dim, keepdim=keepdim), example_args, {}, expected)
->>>>>>> 299ef81f
 
 
 def test_eye():
