# Licensed to the Apache Software Foundation (ASF) under one
# or more contributor license agreements.  See the NOTICE file
# distributed with this work for additional information
# regarding copyright ownership.  The ASF licenses this file
# to you under the Apache License, Version 2.0 (the
# "License"); you may not use this file except in compliance
# with the License.  You may obtain a copy of the License at
#
#   http://www.apache.org/licenses/LICENSE-2.0
#
# Unless required by applicable law or agreed to in writing,
# software distributed under the License is distributed on an
# "AS IS" BASIS, WITHOUT WARRANTIES OR CONDITIONS OF ANY
# KIND, either express or implied.  See the License for the
# specific language governing permissions and limitations
# under the License.
import operator
import pytest
import torch
from torch.nn import Module
from torch.export import export

import tvm
from tvm import relax
import tvm.testing
from tvm.script import ir as I
from tvm.script import relax as R
from tvm.script import tir as T
from tvm.relax.frontend.torch import from_exported_program


def verify_model(torch_model, example_args, binding, expected, dynamic_shapes=None):
    exported_program = export(torch_model, args=example_args, dynamic_shapes=dynamic_shapes)
    mod = from_exported_program(exported_program)

    binding = {k: tvm.nd.array(v) for k, v in binding.items()}
    expected = relax.transform.BindParams("main", binding)(expected)
    tvm.ir.assert_structural_equal(mod, expected)


operator_basic_unary = [
    (torch.abs, R.abs),
    (torch.acos, R.acos),
    (torch.acosh, R.acosh),
    (torch.asin, R.asin),
    (torch.asinh, R.asinh),
    (torch.atan, R.atan),
    (torch.atanh, R.atanh),
    (torch.bitwise_not, R.bitwise_not),
    (torch.ceil, R.ceil),
    (torch.cos, R.cos),
    (torch.cosh, R.cosh),
    (torch.erf, R.erf),
    (torch.exp, R.exp),
    (torch.floor, R.floor),
    (torch.ops.aten.gelu, R.nn.gelu),
    (torch.log, R.log),
    (torch.neg, R.negative),
    (torch.relu, R.nn.relu),
    (torch.relu_, R.nn.relu),
    (torch.round, R.round),
    (torch.rsqrt, R.rsqrt),
    (torch.selu, R.nn.selu),
    (torch.sigmoid, R.sigmoid),
    (torch.ops.aten.silu, R.nn.silu),
    (torch.ops.aten.silu_, R.nn.silu),
    (torch.sin, R.sin),
    (torch.sinh, R.sinh),
    (torch.sign, R.sign),
    (torch.sqrt, R.sqrt),
    (torch.square, R.square),
    (torch.tan, R.tan),
    (torch.tanh, R.tanh),
]


@pytest.mark.parametrize("pytorch_op, relax_op", operator_basic_unary)
def test_basic_unary_ops(pytorch_op, relax_op):
    example_args = (torch.randn(1, 3, 10, 10, dtype=torch.float32),)

    class UnaryOp(Module):
        def forward(self, input):
            return pytorch_op(input)

    @tvm.script.ir_module
    class expected:
        @R.function
        def main(
            input_1: R.Tensor((1, 3, 10, 10), dtype="float32")
        ) -> R.Tuple(R.Tensor((1, 3, 10, 10), dtype="float32")):
            with R.dataflow():
                lv: R.Tensor((1, 3, 10, 10), dtype="float32") = relax_op(input_1)
                gv: R.Tuple(R.Tensor((1, 3, 10, 10), dtype="float32")) = (lv,)
                R.output(gv)
            return gv

    verify_model(UnaryOp(), example_args, {}, expected)


operator_bool_unary = [
    (torch.isfinite, R.isfinite),
    (torch.isinf, R.isinf),
    (torch.isnan, R.isnan),
]


@pytest.mark.parametrize("pytorch_op, relax_op", operator_bool_unary)
def test_bool_unary_ops(pytorch_op, relax_op):
    example_args = (torch.randn(1, 3, 10, 10, dtype=torch.float32),)

    class UnaryOp(Module):
        def forward(self, input):
            return pytorch_op(input)

    @tvm.script.ir_module
    class expected:
        @R.function
        def main(
            input_1: R.Tensor((1, 3, 10, 10), dtype="float32")
        ) -> R.Tuple(R.Tensor((1, 3, 10, 10), dtype="bool")):
            with R.dataflow():
                lv: R.Tensor((1, 3, 10, 10), dtype="bool") = relax_op(input_1)
                gv: R.Tuple(R.Tensor((1, 3, 10, 10), dtype="bool")) = (lv,)
                R.output(gv)
            return gv

    verify_model(UnaryOp(), example_args, {}, expected)


def test_extended_unary_ops():
    example_args = (torch.randn(1, 3, 10, 10, dtype=torch.float32),)

    # celu
    class Celu1(Module):
        def __init__(self):
            super().__init__()
            self.celu = torch.nn.CELU()

        def forward(self, input):
            return self.celu(input)

    class Celu2(Module):
        def forward(self, input):
            return torch.nn.functional.celu(input)

    # alpha * min(0, exp(x / alpha) - 1) + max(0, x)
    @tvm.script.ir_module
    class expected_celu:
        @R.function
        def main(
            input_1: R.Tensor((1, 3, 10, 10), dtype="float32")
        ) -> R.Tuple(R.Tensor((1, 3, 10, 10), dtype="float32")):
            with R.dataflow():
                lv: R.Tensor((1, 3, 10, 10), dtype="float32") = R.exp(input_1)
                lv_div: R.Tensor((1, 3, 10, 10), dtype="float32") = R.divide(
                    lv, R.const(1.0, "float32")
                )
                lv_sub: R.Tensor((1, 3, 10, 10), dtype="float32") = R.subtract(
                    lv_div, R.const(1.0, "float32")
                )
                lv_min: R.Tensor((1, 3, 10, 10), dtype="float32") = R.minimum(
                    R.const(0.0, "float32"), lv_sub
                )
                lv_scaled: R.Tensor((1, 3, 10, 10), dtype="float32") = R.multiply(
                    R.const(1.0, "float32"), lv_min
                )
                lv_relu_x: R.Tensor((1, 3, 10, 10), dtype="float32") = R.nn.relu(input_1)
                lv_celu: R.Tensor((1, 3, 10, 10), dtype="float32") = R.add(lv_scaled, lv_relu_x)
                gv: R.Tuple(R.Tensor((1, 3, 10, 10), dtype="float32")) = (lv_celu,)
                R.output(gv)
            return gv

    verify_model(Celu1(), example_args, {}, expected_celu)
    verify_model(Celu2(), example_args, {}, expected_celu)

    # clamp
    class Clamp(Module):
        def forward(self, input):
            return torch.clamp(input, min=0.1, max=0.5)

    @tvm.script.ir_module
    class expected_clamp:
        @R.function
        def main(
            input: R.Tensor((1, 3, 10, 10), dtype="float32"),
        ) -> R.Tuple(R.Tensor((1, 3, 10, 10), dtype="float32")):
            with R.dataflow():
                lv: R.Tensor((1, 3, 10, 10), dtype="float32") = R.clip(
                    input,
                    R.prim_value(T.float64(0.10000000000000001)),
                    R.prim_value(T.float64(0.5)),
                )
                gv: R.Tuple(R.Tensor((1, 3, 10, 10), dtype="float32")) = (lv,)
                R.output(gv)
            return gv

    verify_model(Clamp(), example_args, {}, expected_clamp)

    class ClampMinOnly(Module):
        def forward(self, input):
            return torch.clamp(input, min=0.5, max=None)

    @tvm.script.ir_module
    class expected_clamp_min_only:
        @R.function
        def main(
            input: R.Tensor((1, 3, 10, 10), dtype="float32"),
        ) -> R.Tuple(R.Tensor((1, 3, 10, 10), dtype="float32")):
            with R.dataflow():
                lv: R.Tensor((1, 3, 10, 10), dtype="float32") = R.clip(
                    input, R.prim_value(T.float64(0.5)), R.prim_value(T.float64("inf"))
                )
                gv: R.Tuple(R.Tensor((1, 3, 10, 10), dtype="float32")) = (lv,)
                R.output(gv)
            return gv

    verify_model(ClampMinOnly(), example_args, {}, expected_clamp_min_only)

    class ClampTensors(Module):
        def forward(self, input):
            return torch.clamp(input, min=input, max=input)

    @tvm.script.ir_module
    class expected_clamp_tensors:
        @R.function
        def main(
            input: R.Tensor((1, 3, 10, 10), dtype="float32"),
        ) -> R.Tuple(R.Tensor((1, 3, 10, 10), dtype="float32")):
            with R.dataflow():
                lv: R.Tensor((1, 3, 10, 10), dtype="float32") = R.broadcast_to(
                    input, R.shape([1, 3, 10, 10])
                )
                lv1: R.Tensor((1, 3, 10, 10), dtype="float32") = R.maximum(input, lv)
                lv2: R.Tensor((1, 3, 10, 10), dtype="float32") = R.broadcast_to(
                    input, R.shape([1, 3, 10, 10])
                )
                lv3: R.Tensor((1, 3, 10, 10), dtype="float32") = R.minimum(lv1, lv2)
                lv4: R.Tensor((1, 3, 10, 10), dtype="float32") = R.clip(
                    lv3, R.prim_value(T.float64("-inf")), R.prim_value(T.float64("inf"))
                )
                gv: R.Tuple(R.Tensor((1, 3, 10, 10), dtype="float32")) = (lv4,)
                R.output(gv)
            return gv

    verify_model(ClampTensors(), example_args, {}, expected_clamp_tensors)

    # dropout

    class Dropout1(Module):
        def __init__(self):
            super().__init__()
            self.dropout = torch.nn.Dropout(0.5)

        def forward(self, input):
            return self.dropout(input)

    class Dropout2(Module):
        def forward(self, input):
            return torch.dropout(input, 0.5, train=True)

    class Dropout3(Module):
        def forward(self, input):
            return torch.ops.aten.dropout_(input, 0.5, train=True)

    @tvm.script.ir_module
    class expected_dropout:
        @R.function
        def main(
            input_1: R.Tensor((1, 3, 10, 10), dtype="float32")
        ) -> R.Tuple(R.Tensor((1, 3, 10, 10), dtype="float32")):
            # block 0
            with R.dataflow():
                gv: R.Tuple(R.Tensor((1, 3, 10, 10), dtype="float32")) = (input_1,)
                R.output(gv)
            return gv

    verify_model(Dropout1(), example_args, {}, expected_dropout)
    verify_model(Dropout2(), example_args, {}, expected_dropout)
    verify_model(Dropout3(), example_args, {}, expected_dropout)

    # elu
    class Elu(Module):
        def __init__(self):
            super().__init__()
            self.elu = torch.nn.ELU()

        def forward(self, input):
            return self.elu(input)

    class Elu2(Module):
        def forward(self, input):
            return torch.nn.functional.elu(input)

    @tvm.script.ir_module
    class expected_elu:
        @R.function
        def main(
            input_1: R.Tensor((1, 3, 10, 10), dtype="float32")
        ) -> R.Tuple(R.Tensor((1, 3, 10, 10), dtype="float32")):
            # block 0
            with R.dataflow():
                lv_exp: R.Tensor((1, 3, 10, 10), dtype="float32") = R.exp(input_1)
                lv_one_minus_exp: R.Tensor((1, 3, 10, 10), dtype="float32") = R.subtract(
                    R.const(1.0, dtype="float32"), lv_exp
                )
                lv_relu_one_minus_exp: R.Tensor((1, 3, 10, 10), dtype="float32") = R.nn.relu(
                    lv_one_minus_exp
                )
                lv_scaled: R.Tensor((1, 3, 10, 10), dtype="float32") = R.multiply(
                    R.const(-1.0, dtype="float32"), lv_relu_one_minus_exp
                )
                lv_relu_x: R.Tensor((1, 3, 10, 10), dtype="float32") = R.nn.relu(input_1)
                lv_elu: R.Tensor((1, 3, 10, 10), dtype="float32") = R.add(lv_scaled, lv_relu_x)
                gv: R.Tuple(R.Tensor((1, 3, 10, 10), dtype="float32")) = (lv_elu,)
                R.output(gv)
            return gv

    verify_model(Elu(), example_args, {}, expected_elu)
    verify_model(Elu2(), example_args, {}, expected_elu)

    # hardsigmoid
    class Hardsigmoid(torch.nn.Module):
        def __init__(self):
            super().__init__()
            self.hs = torch.nn.Hardsigmoid()

        def forward(self, input):
            return self.hs(input)

    class Hardsigmoid2(torch.nn.Module):
        def forward(self, input):
            return torch.nn.functional.hardsigmoid(input)

    @tvm.script.ir_module
    class expected_hardsigmoid:
        @R.function
        def main(
            inp_0: R.Tensor((1, 3, 10, 10), dtype="float32")
        ) -> R.Tuple(R.Tensor((1, 3, 10, 10), dtype="float32")):
            with R.dataflow():
                lv: R.Tensor((1, 3, 10, 10), dtype="float32") = R.add(inp_0, R.const(3, "float32"))
                lv1: R.Tensor((1, 3, 10, 10), dtype="float32") = R.clip(lv, 0, 6)
                lv2: R.Tensor((1, 3, 10, 10), dtype="float32") = R.divide(
                    lv1, R.const(6, "float32")
                )
                gv: R.Tuple(R.Tensor((1, 3, 10, 10), dtype="float32")) = (lv2,)
                R.output(gv)
            return gv

    verify_model(Hardsigmoid(), example_args, {}, expected_hardsigmoid)
    verify_model(Hardsigmoid2(), example_args, {}, expected_hardsigmoid)

    # hardwish
    class Hardswish(torch.nn.Module):
        def __init__(self):
            super().__init__()
            self.hs = torch.nn.Hardswish()

        def forward(self, input):
            return self.hs(input)

    class Hardswish2(torch.nn.Module):
        def forward(self, input):
            return torch.nn.functional.hardswish(input)

    class Hardswish3(torch.nn.Module):
        def forward(self, input):
            return torch.ops.aten.hardswish_(input)

    @tvm.script.ir_module
    class expected1:
        @R.function
        def main(
            inp_0: R.Tensor((1, 3, 10, 10), dtype="float32")
        ) -> R.Tuple(R.Tensor((1, 3, 10, 10), dtype="float32")):
            with R.dataflow():
                lv: R.Tensor((1, 3, 10, 10), dtype="float32") = R.add(inp_0, R.const(3, "float32"))
                lv1: R.Tensor((1, 3, 10, 10), dtype="float32") = R.clip(lv, 0, 6)
                lv2: R.Tensor((1, 3, 10, 10), dtype="float32") = R.divide(
                    lv1, R.const(6, "float32")
                )
                lv3: R.Tensor((1, 3, 10, 10), dtype="float32") = R.multiply(inp_0, lv2)
                gv: R.Tuple(R.Tensor((1, 3, 10, 10), dtype="float32")) = (lv3,)
                R.output(gv)
            return gv

    verify_model(Hardswish(), example_args, {}, expected1)
    verify_model(Hardswish2(), example_args, {}, expected1)
    verify_model(Hardswish3(), example_args, {}, expected1)

    # log2
    class Log2(Module):
        def forward(self, x):
            return torch.log2(x)

    @tvm.script.ir_module
    class Expected_log2:
        @R.function
        def main(
            inp_0: R.Tensor((1, 3, 10, 10), dtype="float32")
        ) -> R.Tuple(R.Tensor((1, 3, 10, 10), dtype="float32")):
            with R.dataflow():
                lv: R.Tensor((1, 3, 10, 10), dtype="float32") = R.log(inp_0)
                lv1: R.Tensor((1, 3, 10, 10), dtype="float32") = R.divide(
                    lv, R.const(0.69314718246459961, "float32")
                )
                gv: R.Tuple(R.Tensor((1, 3, 10, 10), dtype="float32")) = (lv1,)
                R.output(gv)
            return gv

    verify_model(Log2(), example_args, {}, Expected_log2)

    # log10
    class Log10(Module):
        def forward(self, x):
            return torch.log10(x)

    @tvm.script.ir_module
    class Expected_log10:
        @R.function
        def main(
            inp_0: R.Tensor((1, 3, 10, 10), dtype="float32"),
        ) -> R.Tuple(R.Tensor((1, 3, 10, 10), dtype="float32")):
            with R.dataflow():
                lv: R.Tensor((1, 3, 10, 10), dtype="float32") = R.log(inp_0)
                lv1: R.Tensor((1, 3, 10, 10), dtype="float32") = R.divide(
                    lv, R.const(2.302585092994046, "float32")
                )
                gv: R.Tuple(R.Tensor((1, 3, 10, 10), dtype="float32")) = (lv1,)
                R.output(gv)
            return gv

    verify_model(Log10(), example_args, {}, Expected_log10)

    # log1p
    class Log1p(Module):
        def forward(self, x):
            return torch.log1p(x)

    @tvm.script.ir_module
    class Expected_log1p:
        @R.function
        def main(
            inp_0: R.Tensor((1, 3, 10, 10), dtype="float32"),
        ) -> R.Tuple(R.Tensor((1, 3, 10, 10), dtype="float32")):
            with R.dataflow():
                lv: R.Tensor((1, 3, 10, 10), dtype="float32") = R.log(
                    R.add(inp_0, R.const(1, "float32"))
                )
                gv: R.Tuple(R.Tensor((1, 3, 10, 10), dtype="float32")) = (lv,)
                R.output(gv)
            return gv

    verify_model(Log1p(), example_args, {}, Expected_log1p)

    # reciprocal
    class Reciprocal(Module):
        def forward(self, input):
            return torch.reciprocal(input)

    @tvm.script.ir_module
    class expected_reciprocal:
        @R.function
        def main(
            input_1: R.Tensor((1, 3, 10, 10), dtype="float32")
        ) -> R.Tuple(R.Tensor((1, 3, 10, 10), dtype="float32")):
            with R.dataflow():
                lv: R.Tensor((1, 3, 10, 10), dtype="float32") = R.divide(
                    R.const(1.0, "float32"), input_1
                )
                gv: R.Tuple(R.Tensor((1, 3, 10, 10), dtype="float32")) = (lv,)
                R.output(gv)
            return gv

    verify_model(Reciprocal(), example_args, {}, expected_reciprocal)

    # Returns the maximum value of all elements in the input tensor.
    class MaxModel(Module):
        def forward(self, input):
            return torch.max(input)

    @tvm.script.ir_module
    class expected_max:
        @R.function
        def main(
            input: R.Tensor((1, 3, 10, 10), dtype="float32")
        ) -> R.Tuple(R.Tensor((), dtype="float32")):
            with R.dataflow():
                lv: R.Tensor((), dtype="float32") = R.max(input, axis=None, keepdims=False)
                gv: R.Tuple(R.Tensor((), dtype="float32")) = (lv,)
                R.output(gv)
            return gv

    verify_model(MaxModel(), example_args, {}, expected_max)

    # Returns the minimum value of all elements in the input tensor.
    class MinModel(Module):
        def forward(self, input):
            return torch.min(input)

    @tvm.script.ir_module
    class expected_min:
        @R.function
        def main(
            input: R.Tensor((1, 3, 10, 10), dtype="float32")
        ) -> R.Tuple(R.Tensor((), dtype="float32")):
            with R.dataflow():
                lv: R.Tensor((), dtype="float32") = R.min(input, axis=None, keepdims=False)
                gv: R.Tuple(R.Tensor((), dtype="float32")) = (lv,)
                R.output(gv)
            return gv

    verify_model(MinModel(), example_args, {}, expected_min)


def test_hardtanh():
    class Hardtanh(torch.nn.Module):
        def __init__(self):
            super().__init__()
            self.ht = torch.nn.Hardtanh()

        def forward(self, input):
            return self.ht(input)

    class Hardtanh2(torch.nn.Module):
        def forward(self, input):
            return torch.nn.functional.hardtanh(input)

    class Hardtanh3(torch.nn.Module):
        def forward(self, input):
            return torch.ops.aten.hardtanh_(input)

    @tvm.script.ir_module
    class expected1:
        @R.function
        def main(
            inp_0: R.Tensor((1, 3, 10, 10), dtype="float32")
        ) -> R.Tuple(R.Tensor((1, 3, 10, 10), dtype="float32")):
            with R.dataflow():
                lv: R.Tensor((1, 3, 10, 10), dtype="float32") = R.clip(
                    inp_0, R.prim_value(T.float64(-1.0)), R.prim_value(T.float64(1.0))
                )
                gv: R.Tuple(R.Tensor((1, 3, 10, 10), dtype="float32")) = (lv,)
                R.output(gv)
            return gv

    example_args = (torch.randn(1, 3, 10, 10, dtype=torch.float32),)
    verify_model(Hardtanh(), example_args, {}, expected1)
    verify_model(Hardtanh2(), example_args, {}, expected1)
    verify_model(Hardtanh3(), example_args, {}, expected1)


def test_softplus():
    import torch
    from torch.nn import Module

    torch.set_grad_enabled(False)

    class Softplus0(torch.nn.Module):
        def __init__(self):
            super().__init__()
            self.softplus = torch.nn.Softplus(1.0, 20.0)

        def forward(self, x):
            return self.softplus(x)

    class Softplus1(Module):
        def forward(self, input):
            return torch.nn.functional.softplus(input, 1.0, 20.0)

    @tvm.script.ir_module
    class expected:
        @R.function
        def main(
            x: R.Tensor((1, 3, 10, 10), dtype="float32")
        ) -> R.Tuple(R.Tensor((1, 3, 10, 10), dtype="float32")):
            with R.dataflow():
                lv: R.Tensor((1, 3, 10, 10), dtype="float32") = R.nn.softplus(
                    x, beta=1.0, threshold=20.0
                )
                gv: R.Tuple(R.Tensor((1, 3, 10, 10), dtype="float32")) = (lv,)
                R.output(gv)
            return gv

    example_args = (torch.randn(1, 3, 10, 10, dtype=torch.float32),)
    verify_model(Softplus0(), example_args, {}, expected)
    verify_model(Softplus1(), example_args, {}, expected)


def test_leakyrelu():
    import torch
    from torch.nn import Module

    torch.set_grad_enabled(False)

    class LeakyReLU0(Module):
        def __init__(self):
            super().__init__()
            self.leakyrelu = torch.nn.LeakyReLU(0.02)

        def forward(self, input):
            return self.leakyrelu(input)

    class LeakyReLU1(Module):
        def forward(self, input):
            return torch.nn.functional.leaky_relu(input, 0.02)

    class LeakyReLU2(Module):
        def forward(self, input):
            return torch.ops.aten.leaky_relu_(input, 0.02)

    @tvm.script.ir_module
    class expected:
        @R.function
        def main(
            input_1: R.Tensor((1, 3, 10, 10), dtype="float32")
        ) -> R.Tuple(R.Tensor((1, 3, 10, 10), dtype="float32")):
            # block 0
            with R.dataflow():
                lv: R.Tensor((1, 3, 10, 10), dtype="float32") = R.nn.leakyrelu(input_1, 0.02)
                gv: R.Tuple(R.Tensor((1, 3, 10, 10), dtype="float32")) = (lv,)
                R.output(gv)
            return gv

    example_args = (torch.randn(1, 3, 10, 10, dtype=torch.float32),)
    verify_model(LeakyReLU0(), example_args, {}, expected)
    verify_model(LeakyReLU1(), example_args, {}, expected)
    verify_model(LeakyReLU2(), example_args, {}, expected)


def test_logaddexp():
    class LogAddExp(Module):
        def forward(self, input1, input2):
            return torch.logaddexp(input1, input2)

    @tvm.script.ir_module
    class expected:
        @R.function
        def main(
            input_1: R.Tensor((1, 3, 10, 10), dtype="float32"),
            input_2: R.Tensor((1, 3, 10, 10), dtype="float32"),
        ) -> R.Tuple(R.Tensor((1, 3, 10, 10), dtype="float32")):
            # block 0
            with R.dataflow():
                lv: R.Tensor((1, 3, 10, 10), dtype="float32") = R.log_add_exp(input_1, input_2)
                gv: R.Tuple(R.Tensor((1, 3, 10, 10), dtype="float32")) = (lv,)
                R.output(gv)
            return gv

    example_args = (
        torch.randn(1, 3, 10, 10, dtype=torch.float32),
        torch.randn(1, 3, 10, 10, dtype=torch.float32),
    )
    verify_model(LogAddExp(), example_args, {}, expected)


def test_logsoftmax():
    class LogSoftmax(Module):
        def __init__(self):
            super().__init__()
            self.lsm = torch.nn.LogSoftmax(dim=1)

        def forward(self, input):
            return self.lsm(input)

    class LogSoftmax2(Module):
        def forward(self, input):
            return torch.nn.functional.log_softmax(input, dim=1)

    @tvm.script.ir_module
    class expected1:
        @R.function
        def main(
            input_1: R.Tensor((1, 3, 10, 10), dtype="float32")
        ) -> R.Tuple(R.Tensor((1, 3, 10, 10), dtype="float32")):
            # block 0
            with R.dataflow():
                lv: R.Tensor((1, 3, 10, 10), dtype="float32") = R.nn.log_softmax(input_1, axis=1)
                gv: R.Tuple(R.Tensor((1, 3, 10, 10), dtype="float32")) = (lv,)
                R.output(gv)
            return gv

    example_args = (torch.randn(1, 3, 10, 10, dtype=torch.float32),)
    verify_model(LogSoftmax(), example_args, {}, expected1)
    verify_model(LogSoftmax2(), example_args, {}, expected1)


def test_prelu():
    class Prelu1(Module):
        def __init__(self, num_parameters=1, alpha=0.25):
            super().__init__()
            self.prelu = torch.nn.PReLU(num_parameters=num_parameters, init=alpha)

        def forward(self, x):
            return self.prelu(x)

    class Prelu2(torch.nn.Module):
        def __init__(self):
            super(Prelu2, self).__init__()
            self.alpha = torch.nn.Parameter(torch.tensor([0.25]))

        def forward(self, x):
            return torch.nn.functional.prelu(x, self.alpha)

    @tvm.script.ir_module
    class expected:
        @R.function
        def main(
            x: R.Tensor((1, 3, 10, 10), dtype="float32")
        ) -> R.Tuple(R.Tensor((1, 3, 10, 10), dtype="float32")):
            with R.dataflow():
                lv: R.Tensor((1, 3, 10, 10), dtype="float32") = R.nn.prelu(
                    x, R.const([0.25], dtype="float32"), axis=1
                )
                gv: R.Tuple(R.Tensor((1, 3, 10, 10), dtype="float32")) = (lv,)
                R.output(gv)
            return gv

    example_args = (torch.randn(1, 3, 10, 10, dtype=torch.float32),)
    verify_model(Prelu1(), example_args, {}, expected)
    verify_model(Prelu2(), example_args, {}, expected)


def test_softmax():
    class Softmax(Module):
        def __init__(self):
            super().__init__()
            self.sm = torch.nn.Softmax(dim=1)

        def forward(self, input):
            return self.sm(input)

    class Softmax2(Module):
        def forward(self, input):
            return torch.nn.functional.softmax(input, dim=1)

    @tvm.script.ir_module
    class expected1:
        @R.function
        def main(
            input_1: R.Tensor((1, 3, 10, 10), dtype="float32")
        ) -> R.Tuple(R.Tensor((1, 3, 10, 10), dtype="float32")):
            # block 0
            with R.dataflow():
                lv: R.Tensor((1, 3, 10, 10), dtype="float32") = R.nn.softmax(input_1, axis=1)
                gv: R.Tuple(R.Tensor((1, 3, 10, 10), dtype="float32")) = (lv,)
                R.output(gv)
            return gv

    example_args = (torch.randn(1, 3, 10, 10, dtype=torch.float32),)
    verify_model(Softmax(), example_args, {}, expected1)
    verify_model(Softmax2(), example_args, {}, expected1)


def test_softshrink():
    class Softshrink(Module):
        def __init__(self):
            super().__init__()
            self.softshrink = torch.nn.Softshrink(lambd=0.5)

        def forward(self, input):
            return self.softshrink(input)

    class Softshrink2(Module):
        def forward(self, input):
            return torch.nn.functional.softshrink(input, lambd=0.5)

    @tvm.script.ir_module
    class expected_softshrink:
        @R.function
        def main(
            input: R.Tensor((1, 3, 10, 10), dtype="float32"),
        ) -> R.Tuple(R.Tensor((1, 3, 10, 10), dtype="float32")):
            with R.dataflow():
                lv: R.Tensor((1, 3, 10, 10), dtype="float32") = R.subtract(
                    input, R.const(0.5, "float32")
                )
                lv1: R.Tensor((1, 3, 10, 10), dtype="bool") = R.greater(
                    input, R.const(0.5, "float32")
                )
                lv2: R.Tensor((1, 3, 10, 10), dtype="float32") = R.astype(lv1, "float32")
                lv3: R.Tensor((1, 3, 10, 10), dtype="float32") = R.multiply(lv, lv2)

                lv4: R.Tensor((1, 3, 10, 10), dtype="float32") = R.add(
                    input, R.const(0.5, "float32")
                )
                lv5: R.Tensor((), dtype="float32") = R.negative(R.const(0.5, "float32"))
                lv6: R.Tensor((1, 3, 10, 10), dtype="bool") = R.less(input, lv5)
                lv7: R.Tensor((1, 3, 10, 10), dtype="float32") = R.astype(lv6, "float32")
                lv8: R.Tensor((1, 3, 10, 10), dtype="float32") = R.multiply(lv4, lv7)

                lv9: R.Tensor((1, 3, 10, 10), dtype="float32") = R.add(lv3, lv8)

                gv: R.Tuple(R.Tensor((1, 3, 10, 10), dtype="float32")) = (lv9,)
                R.output(gv)
            return gv

    example_args = (torch.randn(1, 3, 10, 10, dtype=torch.float32),)
    verify_model(Softshrink(), example_args, {}, expected_softshrink)
    verify_model(Softshrink2(), example_args, {}, expected_softshrink)


def test_tril_triu():
    example_args = (torch.randn(10, 10, dtype=torch.float32),)

    class Tril(Module):
        def forward(self, input):
            return torch.tril(input, 1)

    @tvm.script.ir_module
    class expected_tril:
        @R.function
        def main(
            input_1: R.Tensor((10, 10), dtype="float32")
        ) -> R.Tuple(R.Tensor((10, 10), dtype="float32")):
            # block 0
            with R.dataflow():
                lv: R.Tensor((10, 10), dtype="float32") = R.tril(input_1, 1)
                gv: R.Tuple(R.Tensor((10, 10), dtype="float32")) = (lv,)
                R.output(gv)
            return gv

    verify_model(Tril(), example_args, {}, expected_tril)

    class Triu(Module):
        def forward(self, input):
            return torch.triu(input, 1)

    @tvm.script.ir_module
    class expected_triu:
        @R.function
        def main(
            input_1: R.Tensor((10, 10), dtype="float32")
        ) -> R.Tuple(R.Tensor((10, 10), dtype="float32")):
            # block 0
            with R.dataflow():
                lv: R.Tensor((10, 10), dtype="float32") = R.triu(input_1, 1)
                gv: R.Tuple(R.Tensor((10, 10), dtype="float32")) = (lv,)
                R.output(gv)
            return gv

    verify_model(Triu(), example_args, {}, expected_triu)


operator_binary_1 = [
    (operator.add, R.add),
    (torch.ops.aten.add_, R.add),
    (torch.ops.aten.bitwise_or, R.bitwise_or),
    (torch.ops.aten.bitwise_or_, R.bitwise_or),
    (operator.sub, R.subtract),
    (operator.mul, R.multiply),
    (torch.ops.aten.mul_, R.multiply),
    (operator.truediv, R.divide),
    (operator.floordiv, R.floor_divide),
    (operator.pow, R.power),
    (operator.mod, R.floor_mod),
    (operator.and_, R.bitwise_and),
    (operator.or_, R.bitwise_or),
    (operator.xor, R.bitwise_xor),
]


@pytest.mark.parametrize("op, relax_op", operator_binary_1)
def test_binary1(op, relax_op):
    example_args1 = (
        torch.randn(10, 10, dtype=torch.float32),
        torch.randn(10, 10, dtype=torch.float32),
    )
    example_args2 = (torch.randn(10, 10, dtype=torch.float32),)

    class Binary1(Module):
        def __init__(self, op):
            super().__init__()
            self.op = op

        def forward(self, lhs, rhs):
            return self.op(lhs, rhs)

    @tvm.script.ir_module
    class expected_binary1:
        @R.function
        def main(
            lhs: R.Tensor((10, 10), dtype="float32"),
            rhs: R.Tensor((10, 10), dtype="float32"),
        ) -> R.Tuple(R.Tensor((10, 10), dtype="float32")):
            with R.dataflow():
                lv: R.Tensor((10, 10), dtype="float32") = relax_op(lhs, rhs)
                gv: R.Tuple(R.Tensor((10, 10), dtype="float32")) = (lv,)
                R.output(gv)
            return gv

    class Binary2(Module):
        def __init__(self, op):
            super().__init__()
            self.op = op

        def forward(self, lhs):
            return self.op(lhs, 1.0)

    @tvm.script.ir_module
    class expected_binary2:
        @R.function
        def main(
            lhs: R.Tensor((10, 10), dtype="float32"),
        ) -> R.Tuple(R.Tensor((10, 10), dtype="float32")):
            with R.dataflow():
                lv: R.Tensor((10, 10), dtype="float32") = relax_op(lhs, R.const(1.0))
                gv: R.Tuple(R.Tensor((10, 10), dtype="float32")) = (lv,)
                R.output(gv)
            return gv

    verify_model(Binary1(op), example_args1, {}, expected_binary1)
    verify_model(Binary2(op), example_args2, {}, expected_binary2)


operator_binary_2 = [
    (operator.eq, R.equal),
    (operator.ne, R.not_equal),
    (operator.lt, R.less),
    (operator.le, R.less_equal),
    (operator.gt, R.greater),
    (operator.ge, R.greater_equal),
]


@pytest.mark.parametrize("op, relax_op", operator_binary_2)
def test_binary2(op, relax_op):
    example_args1 = (
        torch.randn(10, 10, dtype=torch.float32),
        torch.randn(10, 10, dtype=torch.float32),
    )
    example_args2 = (torch.randn(10, 10, dtype=torch.float32),)

    class Binary1(Module):
        def __init__(self, op):
            super().__init__()
            self.op = op

        def forward(self, lhs, rhs):
            return self.op(lhs, rhs)

    @tvm.script.ir_module
    class expected_binary1:
        @R.function
        def main(
            lhs: R.Tensor((10, 10), dtype="float32"),
            rhs: R.Tensor((10, 10), dtype="float32"),
        ) -> R.Tuple(R.Tensor((10, 10), dtype="bool")):
            with R.dataflow():
                lv: R.Tensor((10, 10), dtype="bool") = relax_op(lhs, rhs)
                gv: R.Tuple(R.Tensor((10, 10), dtype="bool")) = (lv,)
                R.output(gv)
            return gv

    class Binary2(Module):
        def __init__(self, op):
            super().__init__()
            self.op = op

        def forward(self, lhs):
            return self.op(lhs, 1.0)

    @tvm.script.ir_module
    class expected_binary2:
        @R.function
        def main(
            lhs: R.Tensor((10, 10), dtype="float32"),
        ) -> R.Tuple(R.Tensor((10, 10), dtype="bool")):
            with R.dataflow():
                lv: R.Tensor((10, 10), dtype="bool") = relax_op(lhs, R.const(1.0))
                gv: R.Tuple(R.Tensor((10, 10), dtype="bool")) = (lv,)
                R.output(gv)
            return gv

    verify_model(Binary1(op), example_args1, {}, expected_binary1)
    verify_model(Binary2(op), example_args2, {}, expected_binary2)


def test_binary3():
    example_args1 = (
        torch.randn(10, 10, dtype=torch.float32),
        torch.randn(10, 10, dtype=torch.float32),
    )
    example_args2 = (torch.randn(10, 10, dtype=torch.float32),)

    # Max
    class Max1(Module):
        def forward(self, x, y):
            return torch.max(x, y)

    @I.ir_module
    class expected_max1:
        @R.function
        def main(
            inp_0: R.Tensor((10, 10), dtype="float32"),
            inp_1: R.Tensor((10, 10), dtype="float32"),
        ) -> R.Tuple(R.Tensor((10, 10), dtype="float32")):
            with R.dataflow():
                lv: R.Tensor((10, 10), dtype="float32") = R.maximum(inp_0, inp_1)
                gv: R.Tuple(R.Tensor((10, 10), dtype="float32")) = (lv,)
                R.output(gv)
            return gv

    verify_model(Max1(), example_args1, {}, expected_max1)

    # Min
    class Min1(Module):
        def forward(self, x, y):
            return torch.min(x, y)

    @I.ir_module
    class expected_min1:
        @R.function
        def main(
            inp_0: R.Tensor((10, 10), dtype="float32"),
            inp_1: R.Tensor((10, 10), dtype="float32"),
        ) -> R.Tuple(R.Tensor((10, 10), dtype="float32")):
            with R.dataflow():
                lv: R.Tensor((10, 10), dtype="float32") = R.minimum(inp_0, inp_1)
                gv: R.Tuple(R.Tensor((10, 10), dtype="float32")) = (lv,)
                R.output(gv)
            return gv

    verify_model(Min1(), example_args1, {}, expected_min1)

    # RSub
    class RSub1(Module):
        def forward(self, x, y):
            return torch.rsub(x, y)

    class RSub2(Module):
        def forward(self, x):
            return torch.rsub(x, 5.0)

    @tvm.script.ir_module
    class expected_rsub1:
        @R.function
        def main(
            x: R.Tensor((10, 10), dtype="float32"), y: R.Tensor((10, 10), dtype="float32")
        ) -> R.Tuple(R.Tensor((10, 10), dtype="float32")):
            with R.dataflow():
                lv: R.Tensor((10, 10), dtype="float32") = R.subtract(y, x)
                gv: R.Tuple(R.Tensor((10, 10), dtype="float32")) = (lv,)
                R.output(gv)
            return gv

    @tvm.script.ir_module
    class expected_rsub2:
        @R.function
        def main(
            x: R.Tensor((10, 10), dtype="float32")
        ) -> R.Tuple(R.Tensor((10, 10), dtype="float32")):
            with R.dataflow():
                lv: R.Tensor((10, 10), dtype="float32") = R.subtract(R.const(5.0, "float32"), x)
                gv: R.Tuple(R.Tensor((10, 10), dtype="float32")) = (lv,)
                R.output(gv)
            return gv

    verify_model(RSub1(), example_args1, {}, expected_rsub1)
    verify_model(RSub2(), example_args2, {}, expected_rsub2)


def test_batchnorm2d():
    class BatchNorm2d(Module):
        def __init__(self):
            super().__init__()
            self.bn = torch.nn.BatchNorm2d(3)

        def forward(self, input):
            return self.bn(input)

    @tvm.script.ir_module
    class expected1:
        @R.function
        def main(
            input_1: R.Tensor((1, 3, 10, 10), dtype="float32"),
            w1: R.Tensor((3,), dtype="float32"),
            w2: R.Tensor((3,), dtype="float32"),
            w3: R.Tensor((3,), dtype="float32"),
            w4: R.Tensor((3,), dtype="float32"),
        ) -> R.Tuple(R.Tensor((1, 3, 10, 10), dtype="float32")):
            # block 0
            with R.dataflow():
                lv: R.Tuple(
                    R.Tensor((1, 3, 10, 10), dtype="float32"),
                    R.Tensor((3,), dtype="float32"),
                    R.Tensor((3,), dtype="float32"),
                ) = R.nn.batch_norm(
                    input_1,
                    w1,
                    w2,
                    w3,
                    w4,
                    axis=1,
                    epsilon=1e-05,
                    center=True,
                    scale=True,
                )
                lv1: R.Tensor((1, 3, 10, 10), dtype="float32") = lv[0]
                gv: R.Tuple(R.Tensor((1, 3, 10, 10), dtype="float32")) = (lv1,)
                R.output(gv)
            return gv

    example_args = (torch.randn(1, 3, 10, 10, dtype=torch.float32),)

    model = BatchNorm2d().eval()
    binding = {
        "w1": model.bn.weight.detach().numpy(),
        "w2": model.bn.bias.detach().numpy(),
        "w3": model.bn.running_mean.detach().numpy(),
        "w4": model.bn.running_var.detach().numpy(),
    }
    verify_model(model, example_args, binding, expected1)


def test_adaptive_avgpool2d():
    class AdaptiveAvgPool2d0(Module):
        def __init__(self):
            super().__init__()
            self.pool = torch.nn.AdaptiveAvgPool2d([10, 10])

        def forward(self, input):
            return self.pool(input)

    class AdaptiveAvgPool2d1(Module):
        def forward(self, input):
            return torch.nn.functional.adaptive_avg_pool2d(input, [10, 10])

    @tvm.script.ir_module
    class expected1:
        @R.function
        def main(
            input_1: R.Tensor((1, 3, 10, 10), dtype="float32")
        ) -> R.Tuple(R.Tensor((1, 3, 10, 10), dtype="float32")):
            # block 0
            with R.dataflow():
                lv: R.Tensor((1, 3, 10, 10), dtype="float32") = R.nn.adaptive_avg_pool2d(
                    input_1, output_size=[10, 10], layout="NCHW", out_layout="NCHW"
                )
                gv: R.Tuple(R.Tensor((1, 3, 10, 10), dtype="float32")) = (lv,)
                R.output(gv)
            return gv

    example_args = (torch.randn(1, 3, 10, 10, dtype=torch.float32),)
    verify_model(AdaptiveAvgPool2d0(), example_args, {}, expected1)
    verify_model(AdaptiveAvgPool2d1(), example_args, {}, expected1)


def test_addmm():
    class Addmm1(Module):
        def __init__(self):
            super().__init__()

        def forward(self, x1, x2, x3):
            return torch.addmm(x1, x2, x3)

    class Addmm2(Module):
        def __init__(self):
            super().__init__()

        def forward(self, x1, x2, x3):
            return torch.addmm(x1, x2, x3, beta=0.8, alpha=0.5)

    @tvm.script.ir_module
    class expected1:
        @R.function
        def main(
            x1: R.Tensor((10, 10), dtype="float32"),
            x2: R.Tensor((10, 10), dtype="float32"),
            x3: R.Tensor((10, 10), dtype="float32"),
        ) -> R.Tuple(R.Tensor((10, 10), dtype="float32")):
            # block 0
            with R.dataflow():
                lv: R.Tensor((10, 10), dtype="float32") = R.matmul(x2, x3, out_dtype="float32")
                lv1: R.Tensor((10, 10), dtype="float32") = R.add(x1, lv)
                gv: R.Tuple(R.Tensor((10, 10), dtype="float32")) = (lv1,)
                R.output(gv)
            return gv

    @tvm.script.ir_module
    class expected2:
        @R.function
        def main(
            x1: R.Tensor((10, 10), dtype="float32"),
            x2: R.Tensor((10, 10), dtype="float32"),
            x3: R.Tensor((10, 10), dtype="float32"),
        ) -> R.Tuple(R.Tensor((10, 10), dtype="float32")):
            # block 0
            with R.dataflow():
                lv: R.Tensor((10, 10), dtype="float32") = R.matmul(x2, x3, out_dtype="float32")
                lv1: R.Tensor((10, 10), dtype="float32") = R.multiply(lv, R.const(0.5, "float32"))
                lv2: R.Tensor((10, 10), dtype="float32") = R.multiply(x1, R.const(0.8, "float32"))
                lv3: R.Tensor((10, 10), dtype="float32") = R.add(lv2, lv1)
                gv: R.Tuple(R.Tensor((10, 10), dtype="float32")) = (lv3,)
                R.output(gv)
            return gv

    example_args = (
        torch.randn(10, 10, dtype=torch.float32),
        torch.randn(10, 10, dtype=torch.float32),
        torch.randn(10, 10, dtype=torch.float32),
    )

    verify_model(Addmm1(), example_args, {}, expected1)
    verify_model(Addmm2(), example_args, {}, expected2)


def test_avg_pool2d():
    class AvgPool2d1(Module):
        def __init__(self):
            super().__init__()
            self.pool = torch.nn.AvgPool2d(kernel_size=[1, 1])

        def forward(self, input):
            return self.pool(input)

    @tvm.script.ir_module
    class expected1:
        @R.function
        def main(
            input_1: R.Tensor((1, 3, 10, 10), dtype="float32")
        ) -> R.Tuple(R.Tensor((1, 3, 10, 10), dtype="float32")):
            # block 0
            with R.dataflow():
                lv: R.Tensor((1, 3, 10, 10), dtype="float32") = R.nn.avg_pool2d(
                    input_1,
                    pool_size=[1, 1],
                    strides=[1, 1],
                    dilation=[1, 1],
                    padding=[0, 0, 0, 0],
                    layout="NCHW",
                    out_layout="NCHW",
                )
                gv: R.Tuple(R.Tensor((1, 3, 10, 10), dtype="float32")) = (lv,)
                R.output(gv)
            return gv

    class AvgPool2d2(Module):
        def __init__(self):
            super().__init__()
            self.pool = torch.nn.AvgPool2d(kernel_size=[4, 4], stride=2, padding=2, ceil_mode=True)

        def forward(self, input):
            return self.pool(input)

    class AvgPool2d3(Module):
        def forward(self, input):
            return torch.nn.functional.avg_pool2d(
                input, kernel_size=[4, 4], stride=2, padding=2, ceil_mode=True
            )

    @tvm.script.ir_module
    class expected2:
        @R.function
        def main(input_1: R.Tensor((1, 3, 10, 10), dtype="float32")):
            with R.dataflow():
                lv = R.nn.avg_pool2d(
                    input_1,
                    pool_size=[4, 4],
                    strides=[2, 2],
                    dilation=[1, 1],
                    padding=[2, 2, 2, 2],
                    ceil_mode=True,
                    layout="NCHW",
                    out_layout="NCHW",
                )
                gv = (lv,)
                R.output(gv)
            return gv

    class AvgPool2d4(Module):
        def forward(self, input):
            return torch.nn.functional.avg_pool2d(input, kernel_size=[2, 1], divisor_override=2)

    @tvm.script.ir_module
    class expected3:
        @R.function
        def main(input_1: R.Tensor((1, 3, 10, 10), dtype="float32")):
            with R.dataflow():
                lv = R.nn.avg_pool2d(
                    input_1,
                    pool_size=[2, 1],
                    strides=[2, 1],
                    dilation=[1, 1],
                    padding=[0, 0, 0, 0],
                    ceil_mode=False,
                    layout="NCHW",
                    out_layout="NCHW",
                )
                gv = (lv,)
                R.output(gv)
            return gv

    example_args = (torch.randn(1, 3, 10, 10, dtype=torch.float32),)
    verify_model(AvgPool2d1(), example_args, {}, expected1)
    verify_model(AvgPool2d2(), example_args, {}, expected2)
    verify_model(AvgPool2d3(), example_args, {}, expected2)
    verify_model(AvgPool2d4(), example_args, {}, expected3)


def test_baddbmm():
    class BAddBMM1(Module):
        def __init__(self):
            super().__init__()

        def forward(self, c, x, y):
            return torch.baddbmm(c, x, y)

    @tvm.script.ir_module
    class Expected1:
        @R.function
        def main(
            inp_0: R.Tensor((4, 128, 512), dtype="float32"),
            inp_1: R.Tensor((4, 128, 256), dtype="float32"),
            inp_2: R.Tensor((4, 256, 512), dtype="float32"),
        ) -> R.Tuple(R.Tensor((4, 128, 512), dtype="float32")):
            with R.dataflow():
                lv: R.Tensor((4, 128, 512), dtype="float32") = R.matmul(inp_1, inp_2)
                lv1: R.Tensor((4, 128, 512), dtype="float32") = R.add(lv, inp_0)
                gv: R.Tuple(R.Tensor((4, 128, 512), dtype="float32")) = (lv1,)
                R.output(gv)
            return gv

    class BAddBMM2(Module):
        def __init__(self):
            super().__init__()

        def forward(self, c, x, y):
            return torch.baddbmm(c, x, y, alpha=2, beta=0)

    @tvm.script.ir_module
    class Expected2:
        @R.function
        def main(
            inp_0: R.Tensor((4, 128, 512), dtype="float32"),
            inp_1: R.Tensor((4, 128, 256), dtype="float32"),
            inp_2: R.Tensor((4, 256, 512), dtype="float32"),
        ) -> R.Tuple(R.Tensor((4, 128, 512), dtype="float32")):
            with R.dataflow():
                lv: R.Tensor((4, 128, 512), dtype="float32") = R.matmul(inp_1, inp_2)
                lv1: R.Tensor((4, 128, 512), dtype="float32") = R.multiply(
                    lv, R.const(2, "float32")
                )
                gv: R.Tuple(R.Tensor((4, 128, 512), dtype="float32")) = (lv1,)
                R.output(gv)
            return gv

    class BAddBMM3(Module):
        def __init__(self):
            super().__init__()

        def forward(self, c, x, y):
            return torch.baddbmm(c, x, y, alpha=2, beta=3)

    @tvm.script.ir_module
    class Expected3:
        @R.function
        def main(
            inp_0: R.Tensor((4, 128, 512), dtype="float32"),
            inp_1: R.Tensor((4, 128, 256), dtype="float32"),
            inp_2: R.Tensor((4, 256, 512), dtype="float32"),
        ) -> R.Tuple(R.Tensor((4, 128, 512), dtype="float32")):
            with R.dataflow():
                lv: R.Tensor((4, 128, 512), dtype="float32") = R.matmul(inp_1, inp_2)
                lv1: R.Tensor((4, 128, 512), dtype="float32") = R.multiply(
                    lv, R.const(2, "float32")
                )
                lv2: R.Tensor((4, 128, 512), dtype="float32") = R.multiply(
                    inp_0, R.const(3, "float32")
                )
                lv3: R.Tensor((4, 128, 512), dtype="float32") = R.add(lv1, lv2)
                gv: R.Tuple(R.Tensor((4, 128, 512), dtype="float32")) = (lv3,)
                R.output(gv)
            return gv

    example_args = (
        torch.randn(4, 128, 512, dtype=torch.float32),
        torch.randn(4, 128, 256, dtype=torch.float32),
        torch.randn(4, 256, 512, dtype=torch.float32),
    )
    verify_model(
        BAddBMM1(),
        example_args,
        {},
        Expected1,
    )

    verify_model(
        BAddBMM2(),
        example_args,
        {},
        Expected2,
    )

    verify_model(
        BAddBMM3(),
        example_args,
        {},
        Expected3,
    )


def test_bmm():
    class BMM(Module):
        def __init__(self):
            super().__init__()

        def forward(self, x, y):
            return torch.bmm(x, y)

    @tvm.script.ir_module
    class Expected:
        @R.function
        def main(
            input_1: R.Tensor((4, 128, 256), dtype="float32"),
            input_2: R.Tensor((4, 256, 512), dtype="float32"),
        ) -> R.Tuple(R.Tensor((4, 128, 512), dtype="float32")):
            # block 0
            with R.dataflow():
                lv: R.Tensor((4, 128, 512), dtype="float32") = R.matmul(
                    input_1, input_2, out_dtype="float32"
                )
                gv: R.Tuple(R.Tensor((4, 128, 512), dtype="float32")) = (lv,)
                R.output(gv)
            return gv

    example_args = (
        torch.randn(4, 128, 256, dtype=torch.float32),
        torch.randn(4, 256, 512, dtype=torch.float32),
    )
    verify_model(
        BMM(),
        example_args,
        {},
        Expected,
    )


def test_conv_transpose1d():
    class ConvTranspose1d1(Module):
        def __init__(self):
            super().__init__()
            self.conv = torch.nn.ConvTranspose1d(6, 6, 3, bias=True)

        def forward(self, input):
            return self.conv(input)

    class ConvTranspose1d1Func(Module):
        def __init__(self):
            super().__init__()
            self.weight = torch.randn(size=[6, 6, 3])
            self.bias = torch.randn(size=[6])

        def forward(self, input):
            return torch.nn.functional.conv_transpose1d(input, self.weight, self.bias)

    @tvm.script.ir_module
    class expected1:
        @R.function
        def main(
            input_1: R.Tensor((1, 6, 4), dtype="float32"),
            w1: R.Tensor((6, 6, 3), dtype="float32"),
            w2: R.Tensor((6,), dtype="float32"),
        ) -> R.Tuple(R.Tensor((1, 6, 6), dtype="float32")):
            # block 0
            with R.dataflow():
                lv1: R.Tensor((1, 6, 6), dtype="float32") = R.nn.conv1d_transpose(
                    input_1,
                    w1,
                    strides=[1],
                    padding=[0, 0],
                    dilation=[1],
                    data_layout="NCW",
                    kernel_layout="OIW",
                    out_layout="NCW",
                    out_dtype="float32",
                )
                lv2: R.Tensor((1, 6, 1)) = R.reshape(w2, [1, 6, 1])
                lv3: R.Tensor((1, 6, 6), dtype="float32") = R.add(lv1, lv2)
                gv: R.Tuple(R.Tensor((1, 6, 6), dtype="float32")) = (lv3,)
                R.output(gv)
            return gv

    class ConvTranspose1d2(Module):
        def __init__(self):
            super().__init__()
            self.conv = torch.nn.ConvTranspose1d(6, 6, 3, bias=False)

        def forward(self, input):
            return self.conv(input)

    @tvm.script.ir_module
    class expected2:
        @R.function
        def main(
            input_1: R.Tensor((1, 6, 4), dtype="float32"),
            w1: R.Tensor((6, 6, 3), dtype="float32"),
        ) -> R.Tuple(R.Tensor((1, 6, 6), dtype="float32")):
            # block 0
            with R.dataflow():
                lv1: R.Tensor((1, 6, 6), dtype="float32") = R.nn.conv1d_transpose(
                    input_1,
                    w1,
                    strides=[1],
                    padding=[0, 0],
                    dilation=[1],
                    data_layout="NCW",
                    kernel_layout="OIW",
                    out_layout="NCW",
                    out_dtype="float32",
                )
                gv: R.Tuple(R.Tensor((1, 6, 6), dtype="float32")) = (lv1,)
                R.output(gv)
            return gv

    example_args = (torch.randn(1, 6, 4, dtype=torch.float32),)

    model = ConvTranspose1d1()
    binding = {"w1": model.conv.weight.detach().numpy(), "w2": model.conv.bias.detach().numpy()}
    verify_model(model, example_args, binding, expected1)

    model = ConvTranspose1d1Func()
    binding = {"w1": model.weight.detach().numpy(), "w2": model.bias.detach().numpy()}
    verify_model(model, example_args, binding, expected1)

    model = ConvTranspose1d2()
    binding = {"w1": model.conv.weight.detach().numpy()}
    verify_model(model, example_args, binding, expected2)


def test_conv_transpose2d():
    class ConvTranspose2d1(Module):
        def __init__(self):
            super().__init__()
            self.conv = torch.nn.ConvTranspose2d(3, 3, 7, bias=True)

        def forward(self, input):
            return self.conv(input)

    class ConvTranspose2d1Func(Module):
        def __init__(self):
            super().__init__()
            self.weight = torch.randn(size=[3, 3, 7, 7])
            self.bias = torch.randn(size=[3])

        def forward(self, input):
            return torch.nn.functional.conv_transpose2d(input, self.weight, self.bias)

    @tvm.script.ir_module
    class expected1:
        @R.function
        def main(
            input_1: R.Tensor((1, 3, 10, 10), dtype="float32"),
            w1: R.Tensor((3, 3, 7, 7), dtype="float32"),
            w2: R.Tensor((3,), dtype="float32"),
        ) -> R.Tuple(R.Tensor((1, 3, 16, 16), dtype="float32")):
            # block 0
            with R.dataflow():
                lv1: R.Tensor((1, 3, 16, 16), dtype="float32") = R.nn.conv2d_transpose(
                    input_1,
                    w1,
                    strides=[1, 1],
                    padding=[0, 0, 0, 0],
                    dilation=[1, 1],
                    data_layout="NCHW",
                    kernel_layout="OIHW",
                    out_layout="NCHW",
                    out_dtype="float32",
                )
                lv2: R.Tensor((1, 3, 1, 1)) = R.reshape(w2, [1, 3, 1, 1])
                lv3: R.Tensor((1, 3, 16, 16), dtype="float32") = R.add(lv1, lv2)
                gv: R.Tuple(R.Tensor((1, 3, 16, 16), dtype="float32")) = (lv3,)
                R.output(gv)
            return gv

    class ConvTranspose2d2(Module):
        def __init__(self):
            super().__init__()
            self.conv = torch.nn.ConvTranspose2d(3, 3, 7, bias=False)

        def forward(self, input):
            return self.conv(input)

    @tvm.script.ir_module
    class expected2:
        @R.function
        def main(
            input_1: R.Tensor((1, 3, 10, 10), dtype="float32"),
            w1: R.Tensor((3, 3, 7, 7), dtype="float32"),
        ) -> R.Tuple(R.Tensor((1, 3, 16, 16), dtype="float32")):
            # block 0
            with R.dataflow():
                lv1: R.Tensor((1, 3, 16, 16), dtype="float32") = R.nn.conv2d_transpose(
                    input_1,
                    w1,
                    strides=[1, 1],
                    padding=[0, 0, 0, 0],
                    dilation=[1, 1],
                    data_layout="NCHW",
                    kernel_layout="OIHW",
                    out_layout="NCHW",
                    out_dtype="float32",
                )
                gv: R.Tuple(R.Tensor((1, 3, 16, 16), dtype="float32")) = (lv1,)
                R.output(gv)
            return gv

    example_args = (torch.randn(1, 3, 10, 10, dtype=torch.float32),)

    model = ConvTranspose2d1()
    binding = {"w1": model.conv.weight.detach().numpy(), "w2": model.conv.bias.detach().numpy()}
    verify_model(model, example_args, binding, expected1)

    model = ConvTranspose2d1Func()
    binding = {"w1": model.weight.detach().numpy(), "w2": model.bias.detach().numpy()}
    verify_model(model, example_args, binding, expected1)

    model = ConvTranspose2d2()
    binding = {"w1": model.conv.weight.detach().numpy()}
    verify_model(model, example_args, binding, expected2)


def test_conv1d():
    class Conv1D1(Module):
        def __init__(self):
            super().__init__()
            self.conv = torch.nn.Conv1d(3, 6, 7, bias=True)

        def forward(self, input):
            return self.conv(input)

    class Conv1D1Func(Module):
        def __init__(self):
            super().__init__()
            self.weight = torch.randn(size=[6, 3, 7])
            self.bias = torch.randn(size=[6])

        def forward(self, input):
            return torch.nn.functional.conv1d(input, self.weight, self.bias)

    @tvm.script.ir_module
    class expected1:
        @R.function
        def main(
            w1: R.Tensor((6, 3, 7), dtype="float32"),
            w2: R.Tensor((6,), dtype="float32"),
            input_1: R.Tensor((1, 3, 10), dtype="float32"),
        ) -> R.Tuple(R.Tensor((1, 6, 4), dtype="float32")):
            # block 0
            with R.dataflow():
                lv1: R.Tensor((1, 6, 4), dtype="float32") = R.nn.conv1d(
                    input_1,
                    w1,
                    strides=[1],
                    padding=[0, 0],
                    dilation=[1],
                    data_layout="NCW",
                    kernel_layout="OIW",
                    out_layout="NCW",
                    out_dtype="float32",
                )
                lv2: R.Tensor((1, 6, 1), dtype="float32") = R.reshape(w2, [1, 6, 1])
                lv3: R.Tensor((1, 6, 4), dtype="float32") = R.add(lv1, lv2)
                gv: R.Tuple(R.Tensor((1, 6, 4), dtype="float32")) = (lv3,)
                R.output(gv)
            return gv

    class Conv1D2(Module):
        def __init__(self):
            super().__init__()
            self.conv = torch.nn.Conv1d(3, 6, 7, bias=False)

        def forward(self, input):
            return self.conv(input)

    @tvm.script.ir_module
    class expected2:
        @R.function
        def main(
            w1: R.Tensor((6, 3, 7), dtype="float32"),
            input_1: R.Tensor((1, 3, 10), dtype="float32"),
        ) -> R.Tuple(R.Tensor((1, 6, 4), dtype="float32")):
            # block 0
            with R.dataflow():
                lv1: R.Tensor((1, 6, 4), dtype="float32") = R.nn.conv1d(
                    input_1,
                    w1,
                    strides=[1],
                    padding=[0, 0],
                    dilation=[1],
                    data_layout="NCW",
                    kernel_layout="OIW",
                    out_layout="NCW",
                    out_dtype="float32",
                )
                gv: R.Tuple(R.Tensor((1, 6, 4), dtype="float32")) = (lv1,)
                R.output(gv)
            return gv

    example_args = (torch.randn(1, 3, 10, dtype=torch.float32),)

    model = Conv1D1()
    binding = {"w1": model.conv.weight.detach().numpy(), "w2": model.conv.bias.detach().numpy()}
    verify_model(model, example_args, binding, expected1)

    model = Conv1D1Func()
    binding = {"w1": model.weight.detach().numpy(), "w2": model.bias.detach().numpy()}
    verify_model(model, example_args, binding, expected1)

    model = Conv1D2()
    binding = {"w1": model.conv.weight.detach().numpy()}
    verify_model(model, example_args, binding, expected2)


def test_conv2d():
    class Conv2D1(Module):
        def __init__(self):
            super().__init__()
            self.conv = torch.nn.Conv2d(3, 6, 7, bias=True)

        def forward(self, input):
            return self.conv(input)

    class Conv2D1Func(Module):
        def __init__(self):
            super().__init__()
            self.weight = torch.randn(size=[6, 3, 7, 7])
            self.bias = torch.randn(size=[6])

        def forward(self, input):
            return torch.nn.functional.conv2d(input, self.weight, self.bias)

    @tvm.script.ir_module
    class expected1:
        @R.function
        def main(
            input_1: R.Tensor((1, 3, 10, 10), dtype="float32"),
            w1: R.Tensor((6, 3, 7, 7), dtype="float32"),
            w2: R.Tensor((6,), dtype="float32"),
        ) -> R.Tuple(R.Tensor((1, 6, 4, 4), dtype="float32")):
            # block 0
            with R.dataflow():
                lv1: R.Tensor((1, 6, 4, 4), dtype="float32") = R.nn.conv2d(
                    input_1,
                    w1,
                    strides=[1, 1],
                    padding=[0, 0, 0, 0],
                    dilation=[1, 1],
                    data_layout="NCHW",
                    kernel_layout="OIHW",
                    out_layout="NCHW",
                    out_dtype="float32",
                )
                lv2: R.Tensor((1, 6, 1, 1)) = R.reshape(w2, [1, 6, 1, 1])
                lv3: R.Tensor((1, 6, 4, 4), dtype="float32") = R.add(lv1, lv2)
                gv: R.Tuple(R.Tensor((1, 6, 4, 4), dtype="float32")) = (lv3,)
                R.output(gv)
            return gv

    class Conv2D2(Module):
        def __init__(self):
            super().__init__()
            self.conv = torch.nn.Conv2d(3, 6, 7, bias=False)

        def forward(self, input):
            return self.conv(input)

    @tvm.script.ir_module
    class expected2:
        @R.function
        def main(
            input_1: R.Tensor((1, 3, 10, 10), dtype="float32"),
            w1: R.Tensor((6, 3, 7, 7), dtype="float32"),
        ) -> R.Tuple(R.Tensor((1, 6, 4, 4), dtype="float32")):
            # block 0
            with R.dataflow():
                lv1: R.Tensor((1, 6, 4, 4), dtype="float32") = R.nn.conv2d(
                    input_1,
                    w1,
                    strides=[1, 1],
                    padding=[0, 0, 0, 0],
                    dilation=[1, 1],
                    data_layout="NCHW",
                    kernel_layout="OIHW",
                    out_layout="NCHW",
                    out_dtype="float32",
                )
                gv: R.Tuple(R.Tensor((1, 6, 4, 4), dtype="float32")) = (lv1,)
                R.output(gv)
            return gv

    example_args = (torch.randn(1, 3, 10, 10, dtype=torch.float32),)

    model = Conv2D1()
    binding = {"w1": model.conv.weight.detach().numpy(), "w2": model.conv.bias.detach().numpy()}
    verify_model(model, example_args, binding, expected1)

    model = Conv2D1Func()
    binding = {"w1": model.weight.numpy(), "w2": model.bias.numpy()}
    verify_model(model, example_args, binding, expected1)

    model = Conv2D2()
    binding = {"w1": model.conv.weight.detach().numpy()}
    verify_model(model, example_args, binding, expected2)


def test_conv3d():
    class Conv3D1(Module):
        def __init__(self):
            super().__init__()
            self.conv = torch.nn.Conv3d(3, 6, 7, bias=True)

        def forward(self, input):
            return self.conv(input)

    class Conv3D1Func(Module):
        def __init__(self):
            super().__init__()
            self.weight = torch.randn(size=[6, 3, 7, 7, 7])
            self.bias = torch.randn(size=[6])

        def forward(self, input):
            return torch.nn.functional.conv3d(input, self.weight, self.bias)

    @tvm.script.ir_module
    class expected1:
        @R.function
        def main(
            input_1: R.Tensor((1, 3, 10, 10, 10), dtype="float32"),
            w1: R.Tensor((6, 3, 7, 7, 7), dtype="float32"),
            w2: R.Tensor((6,), dtype="float32"),
        ) -> R.Tuple(R.Tensor((1, 6, 4, 4, 4), dtype="float32")):
            # block 0
            with R.dataflow():
                lv1: R.Tensor((1, 6, 4, 4, 4), dtype="float32") = R.nn.conv3d(
                    input_1,
                    w1,
                    strides=[1],
                    padding=[0, 0, 0],
                    dilation=[1],
                    data_layout="NCDHW",
                    kernel_layout="OIDHW",
                    out_layout="NCDHW",
                    out_dtype="float32",
                )
                lv2: R.Tensor((1, 6, 1, 1, 1)) = R.reshape(w2, [1, 6, 1, 1, 1])
                lv3: R.Tensor((1, 6, 4, 4, 4), dtype="float32") = R.add(lv1, lv2)
                gv: R.Tuple(R.Tensor((1, 6, 4, 4, 4), dtype="float32")) = (lv3,)
                R.output(gv)
            return gv

    class Conv3D2(Module):
        def __init__(self):
            super().__init__()
            self.conv = torch.nn.Conv3d(3, 6, 7, bias=False)

        def forward(self, input):
            return self.conv(input)

    @tvm.script.ir_module
    class expected2:
        @R.function
        def main(
            input_1: R.Tensor((1, 3, 10, 10, 10), dtype="float32"),
            w1: R.Tensor((6, 3, 7, 7, 7), dtype="float32"),
        ) -> R.Tuple(R.Tensor((1, 6, 4, 4, 4), dtype="float32")):
            # block 0
            with R.dataflow():
                lv1: R.Tensor((1, 6, 4, 4, 4), dtype="float32") = R.nn.conv3d(
                    input_1,
                    w1,
                    strides=[1],
                    padding=[0, 0, 0],
                    dilation=[1],
                    data_layout="NCDHW",
                    kernel_layout="OIDHW",
                    out_layout="NCDHW",
                    out_dtype="float32",
                )
                gv: R.Tuple(R.Tensor((1, 6, 4, 4, 4), dtype="float32")) = (lv1,)
                R.output(gv)
            return gv

    example_args = (torch.randn(1, 3, 10, 10, 10, dtype=torch.float32),)

    model = Conv3D1()
    binding = {"w1": model.conv.weight.detach().numpy(), "w2": model.conv.bias.detach().numpy()}
    verify_model(model, example_args, binding, expected1)

    model = Conv3D1Func()
    binding = {"w1": model.weight.detach().numpy(), "w2": model.bias.detach().numpy()}
    verify_model(model, example_args, binding, expected1)

    model = Conv3D2()
    binding = {"w1": model.conv.weight.detach().numpy()}
    verify_model(model, example_args, binding, expected2)


def test_pad():
    class PadModel(torch.nn.Module):
        def __init__(self, pad, mode="constant", value=0.0):
            super().__init__()
            self.pad = pad
            self.mode = mode
            self.value = value

        def forward(self, x):
            if self.mode == "constant":
                return torch.nn.functional.pad(x, self.pad, mode=self.mode, value=self.value)
            else:
                return torch.nn.functional.pad(x, self.pad, mode=self.mode)

    @tvm.script.ir_module
    class expected_constant:
        @R.function
        def main(
            x: R.Tensor((1, 3, 10, 10), dtype="float32")
        ) -> R.Tuple(R.Tensor((1, 3, 14, 12), dtype="float32")):
            with R.dataflow():
                lv: R.Tensor((1, 3, 14, 12), dtype="float32") = R.nn.pad(
                    x,
                    pad_width=[0, 0, 0, 0, 2, 2, 1, 1],
                    pad_mode="constant",
                    pad_value=0.0,
                )
                gv: R.Tuple(R.Tensor((1, 3, 14, 12), dtype="float32")) = (lv,)
                R.output(gv)
            return gv

    @tvm.script.ir_module
    class expected_reflect:
        @R.function
        def main(
            x: R.Tensor((1, 3, 10, 10), dtype="float32")
        ) -> R.Tuple(R.Tensor((1, 3, 14, 12), dtype="float32")):
            with R.dataflow():
                lv: R.Tensor((1, 3, 14, 12), dtype="float32") = R.nn.pad(
                    x,
                    pad_width=[0, 0, 0, 0, 2, 2, 1, 1],
                    pad_mode="reflect",
                    pad_value=0.0,
                )
                gv: R.Tuple(R.Tensor((1, 3, 14, 12), dtype="float32")) = (lv,)
                R.output(gv)
            return gv

    @tvm.script.ir_module
    class expected_replicate:
        @R.function
        def main(
            x: R.Tensor((1, 3, 10, 10), dtype="float32")
        ) -> R.Tuple(R.Tensor((1, 3, 14, 12), dtype="float32")):
            with R.dataflow():
                lv: R.Tensor((1, 3, 14, 12), dtype="float32") = R.nn.pad(
                    x,
                    pad_width=[0, 0, 0, 0, 2, 2, 1, 1],
                    pad_mode="replicate",
                    pad_value=0.0,
                )
                gv: R.Tuple(R.Tensor((1, 3, 14, 12), dtype="float32")) = (lv,)
                R.output(gv)
            return gv

    @tvm.script.ir_module
    class expected_circular:
        @R.function
        def main(
            x: R.Tensor((1, 3, 10, 10), dtype="float32")
        ) -> R.Tuple(R.Tensor((1, 3, 14, 12), dtype="float32")):
            with R.dataflow():
                lv: R.Tensor((1, 3, 14, 12), dtype="float32") = R.nn.pad(
                    x,
                    pad_width=[0, 0, 0, 0, 2, 2, 1, 1],
                    pad_mode="circular",
                    pad_value=0.0,
                )
                gv: R.Tuple(R.Tensor((1, 3, 14, 12), dtype="float32")) = (lv,)
                R.output(gv)
            return gv

    example_args = (torch.randn(1, 3, 10, 10, dtype=torch.float32),)
    verify_model(PadModel(pad=[1, 1, 2, 2]), example_args, {}, expected_constant)
    verify_model(PadModel(pad=[1, 1, 2, 2], mode="reflect"), example_args, {}, expected_reflect)
    verify_model(PadModel(pad=[1, 1, 2, 2], mode="replicate"), example_args, {}, expected_replicate)
    verify_model(PadModel(pad=[1, 1, 2, 2], mode="circular"), example_args, {}, expected_circular)


def test_einsum():
    class Einsum1(Module):
        def __init__(self):
            super().__init__()

        def forward(self, x):
            return torch.einsum("ii", x)

    class Einsum2(Module):
        def __init__(self):
            super().__init__()

        def forward(self, x, y):
            return torch.einsum("i,j->ij", x, y)

    @tvm.script.ir_module
    class Expected1:
        @R.function
        def main(
            inp_0: R.Tensor((4, 4), dtype="float32")
        ) -> R.Tuple(R.Tensor((), dtype="float32")):
            with R.dataflow():
                lv: R.Tensor((), dtype="float32") = R.einsum((inp_0,), subscripts="ii")
                gv: R.Tuple(R.Tensor((), dtype="float32")) = (lv,)
                R.output(gv)
            return gv

    @tvm.script.ir_module
    class Expected2:
        @R.function
        def main(
            inp_0: R.Tensor((5,), dtype="float32"), inp_1: R.Tensor((4,), dtype="float32")
        ) -> R.Tuple(R.Tensor((5, 4), dtype="float32")):
            with R.dataflow():
                lv: R.Tensor((5, 4), dtype="float32") = R.einsum(
                    (inp_0, inp_1), subscripts="i,j->ij"
                )
                gv: R.Tuple(R.Tensor((5, 4), dtype="float32")) = (lv,)
                R.output(gv)
            return gv

    example_args = (torch.randn(4, 4, dtype=torch.float32),)
    verify_model(Einsum1(), example_args, {}, Expected1)

    example_args = (torch.randn(5, dtype=torch.float32), torch.randn(4, dtype=torch.float32))
    verify_model(Einsum2(), example_args, {}, Expected2)


def test_embedding():
    class Embedding(Module):
        def __init__(self):
            super().__init__()
            self.embedding = torch.nn.Embedding(10, 3)

        def forward(self, input):
            return self.embedding(input)

    @tvm.script.ir_module
    class expected1:
        @R.function
        def main(
            input_1: R.Tensor((4,), dtype="int64"), w1: R.Tensor((10, 3), dtype="float32")
        ) -> R.Tuple(R.Tensor((4, 3), dtype="float32")):
            # block 0
            with R.dataflow():
                lv: R.Tensor((4,), dtype="int32") = R.astype(input_1, dtype="int32")
                lv1: R.Tensor((4, 3), dtype="float32") = R.take(w1, lv, axis=0)
                gv: R.Tuple(R.Tensor((4, 3), dtype="float32")) = (lv1,)
                R.output(gv)
            return gv

    example_args = (torch.randint(low=-int(1e5), high=int(1e5), size=(4,), dtype=torch.int64),)

    model = Embedding()
    binding = {"w1": model.embedding.weight.detach().numpy()}
    verify_model(model, example_args, binding, expected1)


def test_groupnorm():
    import torch
    from torch.nn import Module

    torch.set_grad_enabled(False)
    torch.random.manual_seed(0)

    class GroupNorm(Module):
        def __init__(self):
            super().__init__()
            self.gn = torch.nn.GroupNorm(3, 3)

        def forward(self, input):
            return self.gn(input)

    @tvm.script.ir_module
    class expected1:
        @R.function
        def main(
            input_1: R.Tensor((1, 3, 10, 10), dtype="float32"),
            w1: R.Tensor((3,), dtype="float32"),
            w2: R.Tensor((3,), dtype="float32"),
        ) -> R.Tuple(R.Tensor((1, 3, 10, 10), dtype="float32")):
            with R.dataflow():
                lv: R.Tensor((1, 3, 10, 10), dtype="float32") = R.nn.group_norm(
                    input_1,
                    w1,
                    w2,
                    num_groups=3,
                    channel_axis=1,
                    axes=[2, 3],
                    epsilon=1.0000000000000001e-05,
                    center=True,
                    scale=True,
                )
                gv: R.Tuple(R.Tensor((1, 3, 10, 10), dtype="float32")) = (lv,)
                R.output(gv)
            return gv

    example_args = (torch.randn(1, 3, 10, 10, dtype=torch.float32),)

    model = GroupNorm()
    binding = {
        "w1": model.gn.weight.detach().numpy(),
        "w2": model.gn.bias.detach().numpy(),
    }
    verify_model(model, example_args, binding, expected1)


def test_layernorm():
    class LayerNorm(Module):
        def __init__(self):
            super().__init__()
            self.ln = torch.nn.LayerNorm((10, 10))

        def forward(self, input):
            return self.ln(input)

    @tvm.script.ir_module
    class expected1:
        @R.function
        def main(
            input_1: R.Tensor((1, 3, 10, 10), dtype="float32"),
            w1: R.Tensor((10, 10), dtype="float32"),
            w2: R.Tensor((10, 10), dtype="float32"),
        ) -> R.Tuple(R.Tensor((1, 3, 10, 10), dtype="float32")):
            # block 0
            with R.dataflow():
                lv: R.Tensor((1, 3, 10, 10), dtype="float32") = R.nn.layer_norm(
                    input_1,
                    w1,
                    w2,
                    axes=[-2, -1],
                    epsilon=1e-05,
                    center=True,
                    scale=True,
                )
                gv: R.Tuple(R.Tensor((1, 3, 10, 10), dtype="float32")) = (lv,)
                R.output(gv)
            return gv

    example_args = (torch.randn(1, 3, 10, 10, dtype=torch.float32),)

    model = LayerNorm()
    binding = {
        "w1": model.ln.weight.detach().numpy(),
        "w2": model.ln.bias.detach().numpy(),
    }
    verify_model(LayerNorm(), example_args, binding, expected1)


def test_linear():
    class Dense1(Module):
        def __init__(self):
            super().__init__()
            self.linear = torch.nn.Linear(10, 7, bias=True)

        def forward(self, input):
            return self.linear(input)

    class Dense1Func(Module):
        def __init__(self):
            super().__init__()
            self.weight = torch.randn(size=[7, 10])
            self.bias = torch.randn(size=[7])

        def forward(self, input):
            return torch.nn.functional.linear(input, self.weight, self.bias)

    @tvm.script.ir_module
    class expected1:
        @R.function
        def main(
            w1: R.Tensor((7, 10), dtype="float32"),
            w2: R.Tensor((7,), dtype="float32"),
            input_1: R.Tensor((1, 3, 10, 10), dtype="float32"),
        ) -> R.Tuple(R.Tensor((1, 3, 10, 7), dtype="float32")):
            # block 0
            with R.dataflow():
                lv: R.Tensor((10, 7), dtype="float32") = R.permute_dims(w1, axes=None)
                lv1: R.Tensor((1, 3, 10, 7), dtype="float32") = R.matmul(
                    input_1, lv, out_dtype="float32"
                )
                lv2: R.Tensor((1, 3, 10, 7), dtype="float32") = R.add(lv1, w2)
                gv: R.Tuple(R.Tensor((1, 3, 10, 7), dtype="float32")) = (lv2,)
                R.output(gv)
            return gv

    class Dense2(Module):
        def __init__(self):
            super().__init__()
            self.linear = torch.nn.Linear(10, 7, bias=False)

        def forward(self, input):
            return self.linear(input)

    @tvm.script.ir_module
    class expected2:
        @R.function
        def main(
            w1: R.Tensor((7, 10), dtype="float32"),
            input_1: R.Tensor((1, 3, 10, 10), dtype="float32"),
        ) -> R.Tuple(R.Tensor((1, 3, 10, 7), dtype="float32")):
            # block 0
            with R.dataflow():
                lv: R.Tensor((10, 7), dtype="float32") = R.permute_dims(w1, axes=None)
                lv1: R.Tensor((1, 3, 10, 7), dtype="float32") = R.matmul(
                    input_1, lv, out_dtype="float32"
                )
                gv: R.Tuple(R.Tensor((1, 3, 10, 7), dtype="float32")) = (lv1,)
                R.output(gv)
            return gv

    example_args = (torch.randn(1, 3, 10, 10, dtype=torch.float32),)

    model = Dense1()
    binding = {"w1": model.linear.weight.detach().numpy(), "w2": model.linear.bias.detach().numpy()}
    verify_model(model, example_args, binding, expected1)

    model = Dense1Func()
    binding = {"w1": model.weight.detach().numpy(), "w2": model.bias.detach().numpy()}
    verify_model(model, example_args, binding, expected1)

    model = Dense2()
    binding = {"w1": model.linear.weight.detach().numpy()}
    verify_model(model, example_args, binding, expected2)


def test_maxpool2d():
    class MaxPool2d(Module):
        def __init__(self):
            super().__init__()
            self.pool = torch.nn.MaxPool2d(kernel_size=[1, 1])

        def forward(self, input):
            return self.pool(input)

    class MaxPool2d_functional(Module):
        def __init__(self):
            super().__init__()

        def forward(self, input):
            return torch.nn.functional.max_pool2d(input, kernel_size=[1, 1])

    @tvm.script.ir_module
    class expected1:
        @R.function
        def main(
            input_1: R.Tensor((1, 3, 10, 10), dtype="float32")
        ) -> R.Tuple(R.Tensor((1, 3, 10, 10), dtype="float32")):
            # block 0
            with R.dataflow():
                lv: R.Tensor((1, 3, 10, 10), dtype="float32") = R.nn.max_pool2d(
                    input_1,
                    pool_size=[1, 1],
                    strides=[1, 1],
                    dilation=[1, 1],
                    padding=[0, 0, 0, 0],
                    layout="NCHW",
                    out_layout="NCHW",
                )
                gv: R.Tuple(R.Tensor((1, 3, 10, 10), dtype="float32")) = (lv,)
                R.output(gv)
            return gv

    class MaxPool2d2(Module):
        def __init__(self):
            super().__init__()
            self.pool = torch.nn.MaxPool2d(kernel_size=[2, 2], dilation=[2, 3])

        def forward(self, input):
            return self.pool(input)

    @tvm.script.ir_module
    class expected2:
        @R.function
        def main(
            input_1: R.Tensor((1, 3, 10, 10), dtype="float32")
        ) -> R.Tuple(R.Tensor((1, 3, 4, 4), dtype="float32")):
            # block 0
            with R.dataflow():
                lv: R.Tensor((1, 3, 4, 4), dtype="float32") = R.nn.max_pool2d(
                    input_1,
                    pool_size=[2, 2],
                    strides=[2, 2],
                    dilation=[2, 3],
                    padding=[0, 0, 0, 0],
                    layout="NCHW",
                    out_layout="NCHW",
                )
                gv: R.Tuple(R.Tensor((1, 3, 4, 4), dtype="float32")) = (lv,)
                R.output(gv)
            return gv

    class MaxPool2d3(Module):
        def __init__(self):
            super().__init__()
            self.pool = torch.nn.MaxPool2d(kernel_size=[4, 4], padding=2, stride=2)

        def forward(self, input):
            return self.pool(input)

    @tvm.script.ir_module
    class expected3:
        @R.function
        def main(
            input_1: R.Tensor((1, 3, 10, 10), dtype="float32")
        ) -> R.Tuple(R.Tensor((1, 3, 6, 6), dtype="float32")):
            # block 0
            with R.dataflow():
                lv: R.Tensor((1, 3, 6, 6), dtype="float32") = R.nn.max_pool2d(
                    input_1,
                    pool_size=[4, 4],
                    strides=[2, 2],
                    dilation=[1, 1],
                    padding=[2, 2, 2, 2],
                    layout="NCHW",
                    out_layout="NCHW",
                )
                gv: R.Tuple(R.Tensor((1, 3, 6, 6), dtype="float32")) = (lv,)
                R.output(gv)
            return gv

    example_args = (torch.randn(1, 3, 10, 10, dtype=torch.float32),)
    verify_model(MaxPool2d(), example_args, {}, expected1)
    verify_model(MaxPool2d_functional(), example_args, {}, expected1)
    verify_model(MaxPool2d2(), example_args, {}, expected2)
    verify_model(MaxPool2d3(), example_args, {}, expected3)


def test_scaled_dot_product_attention():
    class Attention1(Module):
        def forward(self, q, k, v):
            return torch.nn.functional.scaled_dot_product_attention(q, k, v)

    @I.ir_module
    class Expected1:
        @R.function
        def main(
            inp_0: R.Tensor((32, 8, 128, 64), dtype="float32"),
            inp_1: R.Tensor((32, 8, 128, 64), dtype="float32"),
            inp_2: R.Tensor((32, 8, 128, 64), dtype="float32"),
        ) -> R.Tuple(R.Tensor((32, 8, 128, 64), dtype="float32")):
            with R.dataflow():
                lv: R.Tensor((32, 128, 8, 64), dtype="float32") = R.permute_dims(
                    inp_0, axes=[0, 2, 1, 3]
                )
                lv1: R.Tensor((32, 128, 8, 64), dtype="float32") = R.permute_dims(
                    inp_1, axes=[0, 2, 1, 3]
                )
                lv2: R.Tensor((32, 128, 8, 64), dtype="float32") = R.permute_dims(
                    inp_2, axes=[0, 2, 1, 3]
                )
                lv3: R.Tensor((32, 128, 8, 64), dtype="float32") = R.nn.attention(
                    lv, lv1, lv2, scale=None
                )
                lv4: R.Tensor((32, 8, 128, 64), dtype="float32") = R.permute_dims(
                    lv3, axes=[0, 2, 1, 3]
                )
                gv: R.Tuple(R.Tensor((32, 8, 128, 64), dtype="float32")) = (lv4,)
                R.output(gv)
            return gv

    class Attention2(Module):
        def forward(self, q, k, v, mask):
            return torch.nn.functional.scaled_dot_product_attention(q, k, v, mask)

    @I.ir_module
    class Expected2:
        @R.function
        def main(
            inp_0: R.Tensor((32, 8, 128, 64), dtype="float32"),
            inp_1: R.Tensor((32, 8, 128, 64), dtype="float32"),
            inp_2: R.Tensor((32, 8, 128, 64), dtype="float32"),
            inp_3: R.Tensor((32, 8, 128, 128), dtype="float32"),
        ) -> R.Tuple(R.Tensor((32, 8, 128, 64), dtype="float32")):
            with R.dataflow():
                lv: R.Tensor((32, 128, 8, 64), dtype="float32") = R.permute_dims(
                    inp_0, axes=[0, 2, 1, 3]
                )
                lv1: R.Tensor((32, 128, 8, 64), dtype="float32") = R.permute_dims(
                    inp_1, axes=[0, 2, 1, 3]
                )
                lv2: R.Tensor((32, 128, 8, 64), dtype="float32") = R.permute_dims(
                    inp_2, axes=[0, 2, 1, 3]
                )
                lv3: R.Tensor((32, 128, 8, 64), dtype="float32") = R.nn.attention(
                    lv, lv1, lv2, inp_3, scale=None
                )
                lv4: R.Tensor((32, 8, 128, 64), dtype="float32") = R.permute_dims(
                    lv3, axes=[0, 2, 1, 3]
                )
                gv: R.Tuple(R.Tensor((32, 8, 128, 64), dtype="float32")) = (lv4,)
                R.output(gv)
            return gv

    verify_model(
        Attention1(),
        (
            torch.randn(32, 8, 128, 64, dtype=torch.float32),
            torch.randn(32, 8, 128, 64, dtype=torch.float32),
            torch.randn(32, 8, 128, 64, dtype=torch.float32),
        ),
        {},
        Expected1,
    )

    verify_model(
        Attention2(),
        (
            torch.randn(32, 8, 128, 64, dtype=torch.float32),
            torch.randn(32, 8, 128, 64, dtype=torch.float32),
            torch.randn(32, 8, 128, 64, dtype=torch.float32),
            torch.randn(32, 8, 128, 128, dtype=torch.float32),
        ),
        {},
        Expected2,
    )


def test_unbind():
    class Unbind1(Module):
        def forward(self, data):
            return torch.unbind(data)

    @tvm.script.ir_module
    class expected1:
        @R.function
        def main(
            input_1: R.Tensor((3, 3, 10, 10), dtype="float32")
        ) -> R.Tuple(
            R.Tensor((3, 10, 10), dtype="float32"),
            R.Tensor((3, 10, 10), dtype="float32"),
            R.Tensor((3, 10, 10), dtype="float32"),
        ):
            # block 0
            with R.dataflow():
                lv: R.Tuple(
                    R.Tensor((1, 3, 10, 10), dtype="float32"),
                    R.Tensor((1, 3, 10, 10), dtype="float32"),
                    R.Tensor((1, 3, 10, 10), dtype="float32"),
                    R.Tensor((0, 3, 10, 10), dtype="float32"),
                ) = R.split(input_1, indices_or_sections=[1, 2, 3], axis=0)
                lv1: R.Tensor((1, 3, 10, 10), dtype="float32") = lv[0]
                lv2: R.Tensor((3, 10, 10), dtype="float32") = R.squeeze(lv1, axis=[0])
                lv3: R.Tensor((1, 3, 10, 10), dtype="float32") = lv[1]
                lv4: R.Tensor((3, 10, 10), dtype="float32") = R.squeeze(lv3, axis=[0])
                lv5: R.Tensor((1, 3, 10, 10), dtype="float32") = lv[2]
                lv6: R.Tensor((3, 10, 10), dtype="float32") = R.squeeze(lv5, axis=[0])
                lv7: R.Tuple(
                    R.Tensor((3, 10, 10), dtype="float32"),
                    R.Tensor((3, 10, 10), dtype="float32"),
                    R.Tensor((3, 10, 10), dtype="float32"),
                ) = (lv2, lv4, lv6)
                lv8: R.Tensor((3, 10, 10), dtype="float32") = lv7[0]
                lv9: R.Tensor((3, 10, 10), dtype="float32") = lv7[1]
                lv10: R.Tensor((3, 10, 10), dtype="float32") = lv7[2]
                gv: R.Tuple(
                    R.Tensor((3, 10, 10), dtype="float32"),
                    R.Tensor((3, 10, 10), dtype="float32"),
                    R.Tensor((3, 10, 10), dtype="float32"),
                ) = (lv8, lv9, lv10)
                R.output(gv)
            return gv

    class Unbind2(Module):
        def forward(self, data):
            return torch.unbind(data, dim=1)

    @tvm.script.ir_module
    class expected2:
        @R.function
        def main(
            input_1: R.Tensor((3, 3, 10, 10), dtype="float32")
        ) -> R.Tuple(
            R.Tensor((3, 10, 10), dtype="float32"),
            R.Tensor((3, 10, 10), dtype="float32"),
            R.Tensor((3, 10, 10), dtype="float32"),
        ):
            # block 0
            with R.dataflow():
                lv: R.Tuple(
                    R.Tensor((3, 1, 10, 10), dtype="float32"),
                    R.Tensor((3, 1, 10, 10), dtype="float32"),
                    R.Tensor((3, 1, 10, 10), dtype="float32"),
                    R.Tensor((3, 0, 10, 10), dtype="float32"),
                ) = R.split(input_1, indices_or_sections=[1, 2, 3], axis=1)
                lv1: R.Tensor((3, 1, 10, 10), dtype="float32") = lv[0]
                lv2: R.Tensor((3, 10, 10), dtype="float32") = R.squeeze(lv1, axis=[1])
                lv3: R.Tensor((3, 1, 10, 10), dtype="float32") = lv[1]
                lv4: R.Tensor((3, 10, 10), dtype="float32") = R.squeeze(lv3, axis=[1])
                lv5: R.Tensor((3, 1, 10, 10), dtype="float32") = lv[2]
                lv6: R.Tensor((3, 10, 10), dtype="float32") = R.squeeze(lv5, axis=[1])
                lv7: R.Tuple(
                    R.Tensor((3, 10, 10), dtype="float32"),
                    R.Tensor((3, 10, 10), dtype="float32"),
                    R.Tensor((3, 10, 10), dtype="float32"),
                ) = (lv2, lv4, lv6)
                lv8: R.Tensor((3, 10, 10), dtype="float32") = lv7[0]
                lv9: R.Tensor((3, 10, 10), dtype="float32") = lv7[1]
                lv10: R.Tensor((3, 10, 10), dtype="float32") = lv7[2]
                gv: R.Tuple(
                    R.Tensor((3, 10, 10), dtype="float32"),
                    R.Tensor((3, 10, 10), dtype="float32"),
                    R.Tensor((3, 10, 10), dtype="float32"),
                ) = (lv8, lv9, lv10)
                R.output(gv)
            return gv

    example_args = (torch.randn(3, 3, 10, 10, dtype=torch.float32),)
    verify_model(Unbind1(), example_args, {}, expected1)
    verify_model(Unbind2(), example_args, {}, expected2)


def test_interpolate():
    class InterpolateBilinear(Module):
        def forward(self, input):
            return torch.nn.functional.interpolate(input, (224, 224), mode="bilinear")

    @tvm.script.ir_module
    class expected_bilinear:
        @R.function
        def main(
            input: R.Tensor((1, 3, 112, 112), dtype="float32")
        ) -> R.Tuple(R.Tensor((1, 3, 224, 224), dtype="float32")):
            # block 0
            with R.dataflow():
                lv: R.Tensor((1, 3, 224, 224), dtype="float32") = R.image.resize2d(
                    input,
                    R.shape([224, 224]),
                    roi=[T.float32(0.0), T.float32(0.0), T.float32(0.0), T.float32(0.0)],
                    layout="NCHW",
                    method="linear",
                    coordinate_transformation_mode="half_pixel",
                    rounding_method="round",
                    cubic_alpha=-0.5,
                    cubic_exclude=0,
                    extrapolation_value=0.0,
                    out_dtype="void",
                )
                gv: R.Tuple(R.Tensor((1, 3, 224, 224), dtype="float32")) = (lv,)
                R.output(gv)
            return gv

    class InterpolateNearest(Module):
        def forward(self, input):
            return torch.nn.functional.interpolate(input, (224, 224), mode="nearest")

    @tvm.script.ir_module
    class expected_nearest:
        @R.function
        def main(
            input: R.Tensor((1, 3, 112, 112), dtype="float32")
        ) -> R.Tuple(R.Tensor((1, 3, 224, 224), dtype="float32")):
            # block 0
            with R.dataflow():
                lv: R.Tensor((1, 3, 224, 224), dtype="float32") = R.image.resize2d(
                    input,
                    R.shape([224, 224]),
                    roi=[T.float32(0.0), T.float32(0.0), T.float32(0.0), T.float32(0.0)],
                    layout="NCHW",
                    method="nearest_neighbor",
                    coordinate_transformation_mode="half_pixel",
                    rounding_method="round",
                    cubic_alpha=-0.5,
                    cubic_exclude=0,
                    extrapolation_value=0.0,
                    out_dtype="void",
                )
                gv: R.Tuple(R.Tensor((1, 3, 224, 224), dtype="float32")) = (lv,)
                R.output(gv)
            return gv

    example_args = (torch.randn(1, 3, 112, 112, dtype=torch.float32),)
    verify_model(InterpolateBilinear(), example_args, {}, expected_bilinear)
    verify_model(InterpolateNearest(), example_args, {}, expected_nearest)


def test_mean():
    class Mean(Module):
        def forward(self, input):
            return input.mean(-1)

    class MeanKeepDim(Module):
        def forward(self, input: torch.Tensor):
            return input.mean(-1, keepdim=True)

    @I.ir_module
    class Expected1:
        @R.function
        def main(
            inp_0: R.Tensor((256, 256), dtype="float32")
        ) -> R.Tuple(R.Tensor((256,), dtype="float32")):
            with R.dataflow():
                lv: R.Tensor((256,), dtype="float32") = R.mean(inp_0, axis=[-1], keepdims=False)
                gv: R.Tuple(R.Tensor((256,), dtype="float32")) = (lv,)
                R.output(gv)
            return gv

    @I.ir_module
    class Expected2:
        @R.function
        def main(
            inp_0: R.Tensor((256, 256), dtype="float32")
        ) -> R.Tuple(R.Tensor((256, 1), dtype="float32")):
            with R.dataflow():
                lv: R.Tensor((256, 1), dtype="float32") = R.mean(inp_0, axis=[-1], keepdims=True)
                gv: R.Tuple(R.Tensor((256, 1), dtype="float32")) = (lv,)
                R.output(gv)
            return gv

    example_args = (torch.randn(256, 256, dtype=torch.float32),)
    verify_model(Mean(), example_args, {}, Expected1)
    verify_model(MeanKeepDim(), example_args, {}, Expected2)


def test_sum():
    class Sum(Module):
        def forward(self, x):
            return torch.sum(x, (2, 1))

    @tvm.script.ir_module
    class expected1:
        @R.function
        def main(
            inp_0: R.Tensor((1, 2, 3, 4), dtype="float32")
        ) -> R.Tuple(R.Tensor((1, 4), dtype="float32")):
            # block 0
            with R.dataflow():
                lv: R.Tensor((1, 4), dtype="float32") = R.sum(inp_0, axis=[2, 1], keepdims=False)
                gv: R.Tuple(R.Tensor((1, 4), dtype="float32")) = (lv,)
                R.output(gv)
            return gv

    example_args = (torch.randn(1, 2, 3, 4, dtype=torch.float32),)
    verify_model(Sum(), example_args, {}, expected1)


def test_argmax_argmin():
    example_args = (torch.randn(256, 256, dtype=torch.float32),)

    class Argmax1(Module):
        def __init__(self) -> None:
            super().__init__()

        def forward(self, input):
            return torch.argmax(input, dim=-1)

    class Argmax2(Module):
        def __init__(self) -> None:
            super().__init__()

        def forward(self, input):
            return torch.argmax(input, dim=-1, keepdim=True)

    @tvm.script.ir_module
    class expected_argmax1:
        @R.function
        def main(
            inp_0: R.Tensor((256, 256), dtype="float32")
        ) -> R.Tuple(R.Tensor((256,), dtype="int64")):
            with R.dataflow():
                lv: R.Tensor((256,), dtype="int64") = R.argmax(inp_0, axis=-1, keepdims=False)
                gv: R.Tuple(R.Tensor((256,), dtype="int64")) = (lv,)
                R.output(gv)
            return gv

    @tvm.script.ir_module
    class expected_argmax2:
        @R.function
        def main(
            inp_0: R.Tensor((256, 256), dtype="float32")
        ) -> R.Tuple(R.Tensor((256, 1), dtype="int64")):
            with R.dataflow():
                lv: R.Tensor((256, 1), dtype="int64") = R.argmax(inp_0, axis=-1, keepdims=True)
                gv: R.Tuple(R.Tensor((256, 1), dtype="int64")) = (lv,)
                R.output(gv)
            return gv

    verify_model(Argmax1(), example_args, {}, expected_argmax1)
    verify_model(Argmax2(), example_args, {}, expected_argmax2)

    class Argmin1(Module):
        def __init__(self) -> None:
            super().__init__()

        def forward(self, input):
            return torch.argmin(input)

    class Argmin2(Module):
        def __init__(self) -> None:
            super().__init__()

        def forward(self, input):
            return torch.argmin(input, keepdim=True)

    @tvm.script.ir_module
    class expected_argmin1:
        @R.function
        def main(
            inp_0: R.Tensor((256, 256), dtype="float32")
        ) -> R.Tuple(R.Tensor((), dtype="int64")):
            with R.dataflow():
                lv: R.Tensor((), dtype="int64") = R.argmin(inp_0, axis=None, keepdims=False)
                gv: R.Tuple(R.Tensor((), dtype="int64")) = (lv,)
                R.output(gv)
            return gv

    @tvm.script.ir_module
    class expected_argmin2:
        @R.function
        def main(
            inp_0: R.Tensor((256, 256), dtype="float32")
        ) -> R.Tuple(R.Tensor((1, 1), dtype="int64")):
            with R.dataflow():
                lv: R.Tensor((1, 1), dtype="int64") = R.argmin(inp_0, axis=None, keepdims=True)
                gv: R.Tuple(R.Tensor((1, 1), dtype="int64")) = (lv,)
                R.output(gv)
            return gv

    verify_model(Argmin1(), example_args, {}, expected_argmin1)
    verify_model(Argmin2(), example_args, {}, expected_argmin2)


def test_cat_concat():
    class Cat0(Module):
        def forward(self, x, y):
            return torch.cat((x, y))

    class Cat1(Module):
        def forward(self, x, y):
            return torch.cat((x, y), dim=1)

    class Cat2(Module):
        def forward(self, x, y):
            return torch.cat((x, y), 1)

    class Cat3(Module):
        def forward(self, x, y):
            return torch.concat((x, y), dim=0)

    @I.ir_module
    class Expected1:
        @R.function
        def main(
            inp_0: R.Tensor((2, 3), dtype="float32"),
            inp_1: R.Tensor((2, 3), dtype="float32"),
        ) -> R.Tuple(R.Tensor((4, 3), dtype="float32")):
            with R.dataflow():
                lv: R.Tensor((4, 3), dtype="float32") = R.concat((inp_0, inp_1), axis=0)
                gv: R.Tuple(R.Tensor((4, 3), dtype="float32")) = (lv,)
                R.output(gv)
            return gv

    @I.ir_module
    class Expected2:
        @R.function
        def main(
            inp_0: R.Tensor((2, 3), dtype="float32"),
            inp_1: R.Tensor((2, 3), dtype="float32"),
        ) -> R.Tuple(R.Tensor((2, 6), dtype="float32")):
            with R.dataflow():
                lv: R.Tensor((2, 6), dtype="float32") = R.concat((inp_0, inp_1), axis=1)
                gv: R.Tuple(R.Tensor((2, 6), dtype="float32")) = (lv,)
                R.output(gv)
            return gv

    example_args = (torch.randn(2, 3, dtype=torch.float32), torch.randn(2, 3, dtype=torch.float32))
    verify_model(Cat0(), example_args, {}, Expected1)
    verify_model(Cat1(), example_args, {}, Expected2)
    verify_model(Cat2(), example_args, {}, Expected2)
    verify_model(Cat3(), example_args, {}, Expected1)


def test_cumsum():
    class Cumsum(Module):
        def forward(self, input):
            return torch.cumsum(input, dim=1, dtype=torch.int32)

    @tvm.script.ir_module
    class expected1:
        @R.function
        def main(
            input_1: R.Tensor((1, 2, 3, 4), dtype="float32")
        ) -> R.Tuple(R.Tensor((1, 2, 3, 4), dtype="int32")):
            # block 0
            with R.dataflow():
                lv: R.Tensor((1, 2, 3, 4), dtype="int32") = R.cumsum(input_1, axis=1, dtype="int32")
                gv: R.Tuple(R.Tensor((1, 2, 3, 4), dtype="int32")) = (lv,)
                R.output(gv)
            return gv

    example_args = (torch.randn(1, 2, 3, 4, dtype=torch.float32),)
    verify_model(Cumsum(), example_args, {}, expected1)


def test_expand():
    class Expand1(Module):
        def forward(self, x):
            return x.expand(4, 2, 3, 4)

    class Expand2(Module):
        def forward(self, x):
            return x.expand(4, -1, -1, 4)

    @tvm.script.ir_module
    class expected1:
        @R.function
        def main(
            x: R.Tensor((1, 2, 3, 4), dtype="float32")
        ) -> R.Tuple(R.Tensor((4, 2, 3, 4), dtype="float32")):
            # block 0
            with R.dataflow():
                lv: R.Tensor((4, 2, 3, 4), dtype="float32") = R.broadcast_to(x, (4, 2, 3, 4))
                gv: R.Tuple(R.Tensor((4, 2, 3, 4), dtype="float32")) = (lv,)
                R.output(gv)
            return gv

    example_args = (torch.randn(1, 2, 3, 4, dtype=torch.float32),)
    verify_model(Expand1(), example_args, {}, expected1)
    verify_model(Expand2(), example_args, {}, expected1)


def test_flatten():
    class Flatten(Module):
        def __init__(self):
            super().__init__()
            self.f = torch.nn.Flatten(2, -1)

        def forward(self, input):
            return self.f(input)

    @tvm.script.ir_module
    class expected1:
        @R.function
        def main(
            input_1: R.Tensor((1, 3, 10, 10), dtype="float32")
        ) -> R.Tuple(R.Tensor((1, 3, 100), dtype="float32")):
            # block 0
            with R.dataflow():
                lv: R.Tensor((1, 3, 100), dtype="float32") = R.reshape(input_1, (1, 3, 100))
                gv: R.Tuple(R.Tensor((1, 3, 100), dtype="float32")) = (lv,)
                R.output(gv)
            return gv

    example_args = (torch.randn(1, 3, 10, 10, dtype=torch.float32),)
    verify_model(Flatten(), example_args, {}, expected1)


def test_permute():
    class Permute1(Module):
        def forward(self, x):
            return x.permute(0, 3, 2, 1)

    class Permute2(Module):
        def forward(self, x):
            return torch.permute(x, (0, 3, 2, 1))

    @tvm.script.ir_module
    class expected1:
        @R.function
        def main(
            x: R.Tensor((1, 2, 3, 4), dtype="float32")
        ) -> R.Tuple(R.Tensor((1, 4, 3, 2), dtype="float32")):
            # block 0
            with R.dataflow():
                lv: R.Tensor((1, 4, 3, 2), dtype="float32") = R.permute_dims(x, axes=[0, 3, 2, 1])
                gv: R.Tuple(R.Tensor((1, 4, 3, 2), dtype="float32")) = (lv,)
                R.output(gv)
            return gv

    example_args = (torch.randn(1, 2, 3, 4, dtype=torch.float32),)
    verify_model(Permute1(), example_args, {}, expected1)
    verify_model(Permute2(), example_args, {}, expected1)


def test_repeat():
    class Tile1(Module):
        def forward(self, x: torch.Tensor):
            return x.repeat(2)

    class Tile2(Module):
        def forward(self, x: torch.Tensor):
            return x.repeat(4, 2)

    @tvm.script.ir_module
    class expected1:
        @R.function
        def main(x: R.Tensor((3,), dtype="float32")) -> R.Tuple(R.Tensor((6,), dtype="float32")):
            # block 0
            with R.dataflow():
                lv: R.Tensor((6,), dtype="float32") = R.tile(x, 2)
                gv: R.Tuple(R.Tensor((6,), dtype="float32")) = (lv,)
                R.output(gv)
            return gv

    @tvm.script.ir_module
    class expected2:
        @R.function
        def main(
            x: R.Tensor((1, 3), dtype="float32")
        ) -> R.Tuple(R.Tensor((4, 6), dtype="float32")):
            # block 0
            with R.dataflow():
                lv: R.Tensor((4, 6), dtype="float32") = R.tile(x, [4, 2])
                gv: R.Tuple(R.Tensor((4, 6), dtype="float32")) = (lv,)
                R.output(gv)
            return gv

    example_args = (torch.randn(3, dtype=torch.float32),)
    verify_model(Tile1(), example_args, {}, expected1)

    example_args = (torch.randn(1, 3, dtype=torch.float32),)
    verify_model(Tile2(), example_args, {}, expected2)

    example_args = (torch.randn(1, 3, dtype=torch.float32),)
    verify_model(Tile2(), example_args, {}, expected2)


def test_reshape():
    class Reshape(Module):
        def forward(self, x):
            return x.reshape(2, 12)

    @tvm.script.ir_module
    class expected1:
        @R.function
        def main(
            x: R.Tensor((1, 2, 3, 4), dtype="float32")
        ) -> R.Tuple(R.Tensor((2, 12), dtype="float32")):
            # block 0
            with R.dataflow():
                lv: R.Tensor((2, 12), dtype="float32") = R.reshape(x, (2, 12))
                gv: R.Tuple(R.Tensor((2, 12), dtype="float32")) = (lv,)
                R.output(gv)
            return gv

    example_args = (torch.randn(1, 2, 3, 4, dtype=torch.float32),)
    verify_model(Reshape(), example_args, {}, expected1)


def test_reshape_as():
    class ReshapeAs(Module):
        def forward(self, x: torch.Tensor, y: torch.Tensor):
            return x.reshape_as(y)

    @tvm.script.ir_module
    class expected1:
        @R.function
        def main(
            x: R.Tensor((1, 2, 3, 4), dtype="float32"),
            y: R.Tensor((2, 12), dtype="float32"),
        ) -> R.Tuple(R.Tensor((2, 12), dtype="float32")):
            # block 0
            with R.dataflow():
                lv: R.Tensor((2, 12), dtype="float32") = R.reshape(x, (2, 12))
                gv: R.Tuple(R.Tensor((2, 12), dtype="float32")) = (lv,)
                R.output(gv)
            return gv

    example_args = (
        torch.randn(1, 2, 3, 4, dtype=torch.float32),
        torch.randn(2, 12, dtype=torch.float32),
    )
    verify_model(ReshapeAs(), example_args, {}, expected1)


def test_roll():
    class Roll1(Module):
        def forward(self, x):
            return torch.roll(x, 1)

    class Roll2(Module):
        def forward(self, x):
            return torch.roll(x, -1, 0)

    class Roll3(Module):
        def forward(self, x):
            return torch.roll(x, shifts=(2, 1), dims=(0, 1))

    # Test case 1: torch.roll(x, 1)
    @I.ir_module
    class Expected1:
        @R.function
        def main(x: R.Tensor((4, 2), dtype="int64")) -> R.Tuple(R.Tensor((4, 2), dtype="int64")):
            with R.dataflow():
                lv: R.Tensor((8,), dtype="int64") = R.reshape(x, R.shape([8]))
                lv1: R.Tensor((7,), dtype="int64") = R.strided_slice(
                    lv,
                    axes=[0],
                    begin=[R.prim_value(0)],
                    end=[R.prim_value(7)],
                    strides=[R.prim_value(1)],
                    assume_inbound=False,
                )
                lv2: R.Tensor((1,), dtype="int64") = R.strided_slice(
                    lv,
                    axes=[0],
                    begin=[R.prim_value(7)],
                    end=[R.prim_value(8)],
                    strides=[R.prim_value(1)],
                    assume_inbound=False,
                )
                lv3: R.Tensor((8,), dtype="int64") = R.concat((lv2, lv1), axis=0)
                lv4: R.Tensor((4, 2), dtype="int64") = R.reshape(lv3, R.shape([4, 2]))
                gv: R.Tuple(R.Tensor((4, 2), dtype="int64")) = (lv4,)
                R.output(gv)
            return gv

    # Test case 2: torch.roll(x, -1, 0)
    @I.ir_module
    class Expected2:
        @R.function
        def main(x: R.Tensor((4, 2), dtype="int64")) -> R.Tuple(R.Tensor((4, 2), dtype="int64")):
            with R.dataflow():
                lv: R.Tensor((1, 2), dtype="int64") = R.strided_slice(
                    x,
                    axes=[0],
                    begin=[R.prim_value(0)],
                    end=[R.prim_value(1)],
                    strides=[R.prim_value(1)],
                    assume_inbound=False,
                )
                lv1: R.Tensor((3, 2), dtype="int64") = R.strided_slice(
                    x,
                    axes=[0],
                    begin=[R.prim_value(1)],
                    end=[R.prim_value(4)],
                    strides=[R.prim_value(1)],
                    assume_inbound=False,
                )
                lv2: R.Tensor((4, 2), dtype="int64") = R.concat((lv1, lv), axis=0)
                gv: R.Tuple(R.Tensor((4, 2), dtype="int64")) = (lv2,)
                R.output(gv)
            return gv

    # Test case 3: torch.roll(x, shifts=(2,1), dims=(0,1))
    @I.ir_module
    class Expected3:
        @R.function
        def main(x: R.Tensor((4, 2), dtype="int64")) -> R.Tuple(R.Tensor((4, 2), dtype="int64")):
            with R.dataflow():
                # First roll along dim=0 with shift=2
                lv: R.Tensor((2, 2), dtype="int64") = R.strided_slice(
                    x,
                    axes=[0],
                    begin=[R.prim_value(0)],
                    end=[R.prim_value(2)],
                    strides=[R.prim_value(1)],
                    assume_inbound=False,
                )
                lv1: R.Tensor((2, 2), dtype="int64") = R.strided_slice(
                    x,
                    axes=[0],
                    begin=[R.prim_value(2)],
                    end=[R.prim_value(4)],
                    strides=[R.prim_value(1)],
                    assume_inbound=False,
                )
                lv2: R.Tensor((4, 2), dtype="int64") = R.concat((lv1, lv), axis=0)

                # Second roll along dim=1 with shift=1
                lv3: R.Tensor((4, 1), dtype="int64") = R.strided_slice(
                    lv2,
                    axes=[1],
                    begin=[R.prim_value(0)],
                    end=[R.prim_value(1)],
                    strides=[R.prim_value(1)],
                    assume_inbound=False,
                )
                lv4: R.Tensor((4, 1), dtype="int64") = R.strided_slice(
                    lv2,
                    axes=[1],
                    begin=[R.prim_value(1)],
                    end=[R.prim_value(2)],
                    strides=[R.prim_value(1)],
                    assume_inbound=False,
                )
                lv5: R.Tensor((4, 2), dtype="int64") = R.concat((lv4, lv3), axis=1)
                gv: R.Tuple(R.Tensor((4, 2), dtype="int64")) = (lv5,)
                R.output(gv)
            return gv

    # Test inputs
    example_input = torch.randint(0, 10, (4, 2), dtype=torch.int64)

    # Run verification for each case
    verify_model(Roll1(), (example_input,), {}, Expected1)
    verify_model(Roll2(), (example_input,), {}, Expected2)
    verify_model(Roll3(), (example_input,), {}, Expected3)


def test_select_slice():
    class Slice1(Module):
        def forward(self, x):
            return x[0, 1::2, :, :3]

    @tvm.script.ir_module
    class expected1:
        @R.function
        def main(
            x: R.Tensor((1, 3, 10, 10), dtype="float32")
        ) -> R.Tuple(R.Tensor((1, 10, 3), dtype="float32")):
            # block 0
            with R.dataflow():
                lv: R.Tensor((3, 10, 10), dtype="float32") = R.take(x, R.const(0, "int64"), axis=0)
                lv1: R.Tensor((1, 10, 10), dtype="float32") = R.strided_slice(
                    lv,
                    (R.prim_value(0),),
                    (R.prim_value(1),),
                    (R.prim_value(9223372036854775807),),
                    (R.prim_value(2),),
                    assume_inbound=False,
                )
                lv2: R.Tensor((1, 10, 10), dtype="float32") = R.strided_slice(
                    lv1,
                    (R.prim_value(1),),
                    (R.prim_value(0),),
                    (R.prim_value(9223372036854775807),),
                    (R.prim_value(1),),
                    assume_inbound=False,
                )
                lv3: R.Tensor((1, 10, 3), dtype="float32") = R.strided_slice(
                    lv2,
                    (R.prim_value(2),),
                    (R.prim_value(0),),
                    (R.prim_value(3),),
                    (R.prim_value(1),),
                    assume_inbound=False,
                )
                gv: R.Tuple(R.Tensor((1, 10, 3), dtype="float32")) = (lv3,)
                R.output(gv)
            return gv

    class Slice2(Module):
        def forward(self, x):
            return x[:, None, None, :, None]

    @I.ir_module
    class expected2:
        @R.function
        def main(
            x: R.Tensor((8, 16), dtype="float32")
        ) -> R.Tuple(R.Tensor((8, 1, 1, 16, 1), dtype="float32")):
            with R.dataflow():
                lv: R.Tensor((8, 16), dtype="float32") = R.strided_slice(
                    x,
                    (R.prim_value(0),),
                    (R.prim_value(0),),
                    (R.prim_value(9223372036854775807),),
                    (R.prim_value(1),),
                    assume_inbound=False,
                )
                lv1: R.Tensor((8, 1, 16), dtype="float32") = R.expand_dims(lv, axis=[1])
                lv2: R.Tensor((8, 1, 1, 16), dtype="float32") = R.expand_dims(lv1, axis=[2])
                lv3: R.Tensor((8, 1, 1, 16), dtype="float32") = R.strided_slice(
                    lv2,
                    (R.prim_value(3),),
                    (R.prim_value(0),),
                    (R.prim_value(9223372036854775807),),
                    (R.prim_value(1),),
                    assume_inbound=False,
                )
                lv4: R.Tensor((8, 1, 1, 16, 1), dtype="float32") = R.expand_dims(lv3, axis=[4])
                gv: R.Tuple(R.Tensor((8, 1, 1, 16, 1), dtype="float32")) = (lv4,)
                R.output(gv)
            return gv

    example_args = (torch.randn(1, 3, 10, 10, dtype=torch.float32),)
    verify_model(Slice1(), example_args, {}, expected1)

    example_args = (torch.randn(8, 16, dtype=torch.float32),)
    verify_model(Slice2(), example_args, {}, expected2)


def test_split():
    class Chunk(Module):
        def forward(self, input):
            return torch.chunk(input, 3, dim=1)

    @tvm.script.ir_module
    class Expected:
        @R.function
        def main(
            input_1: R.Tensor((1, 3, 10, 10), dtype="float32")
        ) -> R.Tuple(
            R.Tensor((1, 1, 10, 10), dtype="float32"),
            R.Tensor((1, 1, 10, 10), dtype="float32"),
            R.Tensor((1, 1, 10, 10), dtype="float32"),
        ):
            # block 0
            with R.dataflow():
                lv: R.Tuple(
                    R.Tensor((1, 1, 10, 10), dtype="float32"),
                    R.Tensor((1, 1, 10, 10), dtype="float32"),
                    R.Tensor((1, 1, 10, 10), dtype="float32"),
                ) = R.split(input_1, indices_or_sections=3, axis=1)
                lv1: R.Tensor((1, 1, 10, 10), dtype="float32") = lv[0]
                lv2: R.Tensor((1, 1, 10, 10), dtype="float32") = lv[1]
                lv3: R.Tensor((1, 1, 10, 10), dtype="float32") = lv[2]
                gv: R.Tuple(
                    R.Tensor((1, 1, 10, 10), dtype="float32"),
                    R.Tensor((1, 1, 10, 10), dtype="float32"),
                    R.Tensor((1, 1, 10, 10), dtype="float32"),
                ) = (lv1, lv2, lv3)
                R.output(gv)
            return gv

    class Unbind1(Module):
        def forward(self, data):
            return torch.unbind(data)

    @tvm.script.ir_module
    class expected1:
        @R.function
        def main(
            input_1: R.Tensor((3, 3, 10, 10), dtype="float32")
        ) -> R.Tuple(
            R.Tensor((3, 10, 10), dtype="float32"),
            R.Tensor((3, 10, 10), dtype="float32"),
            R.Tensor((3, 10, 10), dtype="float32"),
        ):
            # block 0
            with R.dataflow():
                lv: R.Tuple(
                    R.Tensor((1, 3, 10, 10), dtype="float32"),
                    R.Tensor((1, 3, 10, 10), dtype="float32"),
                    R.Tensor((1, 3, 10, 10), dtype="float32"),
                    R.Tensor((0, 3, 10, 10), dtype="float32"),
                ) = R.split(input_1, indices_or_sections=[1, 2, 3], axis=0)
                lv1: R.Tensor((1, 3, 10, 10), dtype="float32") = lv[0]
                lv2: R.Tensor((3, 10, 10), dtype="float32") = R.squeeze(lv1, axis=[0])
                lv3: R.Tensor((1, 3, 10, 10), dtype="float32") = lv[1]
                lv4: R.Tensor((3, 10, 10), dtype="float32") = R.squeeze(lv3, axis=[0])
                lv5: R.Tensor((1, 3, 10, 10), dtype="float32") = lv[2]
                lv6: R.Tensor((3, 10, 10), dtype="float32") = R.squeeze(lv5, axis=[0])
                lv7: R.Tuple(
                    R.Tensor((3, 10, 10), dtype="float32"),
                    R.Tensor((3, 10, 10), dtype="float32"),
                    R.Tensor((3, 10, 10), dtype="float32"),
                ) = (lv2, lv4, lv6)
                lv8: R.Tensor((3, 10, 10), dtype="float32") = lv7[0]
                lv9: R.Tensor((3, 10, 10), dtype="float32") = lv7[1]
                lv10: R.Tensor((3, 10, 10), dtype="float32") = lv7[2]
                gv: R.Tuple(
                    R.Tensor((3, 10, 10), dtype="float32"),
                    R.Tensor((3, 10, 10), dtype="float32"),
                    R.Tensor((3, 10, 10), dtype="float32"),
                ) = (lv8, lv9, lv10)
                R.output(gv)
            return gv

    class Unbind2(Module):
        def forward(self, data):
            return torch.unbind(data, dim=1)

    @tvm.script.ir_module
    class expected2:
        @R.function
        def main(
            input_1: R.Tensor((3, 3, 10, 10), dtype="float32")
        ) -> R.Tuple(
            R.Tensor((3, 10, 10), dtype="float32"),
            R.Tensor((3, 10, 10), dtype="float32"),
            R.Tensor((3, 10, 10), dtype="float32"),
        ):
            # block 0
            with R.dataflow():
                lv: R.Tuple(
                    R.Tensor((3, 1, 10, 10), dtype="float32"),
                    R.Tensor((3, 1, 10, 10), dtype="float32"),
                    R.Tensor((3, 1, 10, 10), dtype="float32"),
                    R.Tensor((3, 0, 10, 10), dtype="float32"),
                ) = R.split(input_1, indices_or_sections=[1, 2, 3], axis=1)
                lv1: R.Tensor((3, 1, 10, 10), dtype="float32") = lv[0]
                lv2: R.Tensor((3, 10, 10), dtype="float32") = R.squeeze(lv1, axis=[1])
                lv3: R.Tensor((3, 1, 10, 10), dtype="float32") = lv[1]
                lv4: R.Tensor((3, 10, 10), dtype="float32") = R.squeeze(lv3, axis=[1])
                lv5: R.Tensor((3, 1, 10, 10), dtype="float32") = lv[2]
                lv6: R.Tensor((3, 10, 10), dtype="float32") = R.squeeze(lv5, axis=[1])
                lv7: R.Tuple(
                    R.Tensor((3, 10, 10), dtype="float32"),
                    R.Tensor((3, 10, 10), dtype="float32"),
                    R.Tensor((3, 10, 10), dtype="float32"),
                ) = (lv2, lv4, lv6)
                lv8: R.Tensor((3, 10, 10), dtype="float32") = lv7[0]
                lv9: R.Tensor((3, 10, 10), dtype="float32") = lv7[1]
                lv10: R.Tensor((3, 10, 10), dtype="float32") = lv7[2]
                gv: R.Tuple(
                    R.Tensor((3, 10, 10), dtype="float32"),
                    R.Tensor((3, 10, 10), dtype="float32"),
                    R.Tensor((3, 10, 10), dtype="float32"),
                ) = (lv8, lv9, lv10)
                R.output(gv)
            return gv

    example_args = (torch.randn(1, 3, 10, 10, dtype=torch.float32),)
    verify_model(Chunk(), example_args, {}, Expected)

    example_args = (torch.randn(3, 3, 10, 10, dtype=torch.float32),)
    verify_model(Unbind1(), example_args, {}, expected1)
    verify_model(Unbind2(), example_args, {}, expected2)


def test_squeeze():
    class Squeeze1(Module):
        def forward(self, input):
            return input.squeeze(1)

    @tvm.script.ir_module
    class Expected1:
        @R.function
        def main(
            inp_0: R.Tensor((3, 1, 4, 1), dtype="float32")
        ) -> R.Tuple(R.Tensor((3, 4, 1), dtype="float32")):
            with R.dataflow():
                lv: R.Tensor((3, 4, 1), dtype="float32") = R.squeeze(inp_0, axis=[1])
                gv: R.Tuple(R.Tensor((3, 4, 1), dtype="float32")) = (lv,)
                R.output(gv)
            return gv

    class Squeeze2(Module):
        def forward(self, input):
            return input.squeeze()

    @tvm.script.ir_module
    class Expected2:
        @R.function
        def main(
            inp_0: R.Tensor((3, 1, 4, 1), dtype="float32")
        ) -> R.Tuple(R.Tensor((3, 4), dtype="float32")):
            with R.dataflow():
                lv: R.Tensor((3, 4), dtype="float32") = R.squeeze(inp_0, axis=None)
                gv: R.Tuple(R.Tensor((3, 4), dtype="float32")) = (lv,)
                R.output(gv)
            return gv

    example_args = (torch.randn(3, 1, 4, 1, dtype=torch.float32),)

    verify_model(Squeeze1(), example_args, {}, Expected1)
    verify_model(Squeeze2(), example_args, {}, Expected2)


def test_stack():
    class Stack0(Module):
        def forward(self, x, y):
            return torch.stack((x, y))  # default dim=0

    class Stack1(Module):
        def forward(self, x, y):
            return torch.stack((x, y), dim=1)

    class Stack2(Module):
        def forward(self, x, y):
            return torch.stack((x, y), 1)  # positional dim

    class Stack3(Module):
        def forward(self, x, y):
            return torch.stack((x, y), dim=-1)  # negative dim

    @I.ir_module
    class Expected0:
        @R.function
        def main(
            inp_0: R.Tensor((2, 3), dtype="float32"),
            inp_1: R.Tensor((2, 3), dtype="float32"),
        ) -> R.Tuple(R.Tensor((2, 2, 3), dtype="float32")):
            with R.dataflow():
                lv: R.Tensor((2, 2, 3), dtype="float32") = R.stack((inp_0, inp_1), axis=0)
                gv: R.Tuple(R.Tensor((2, 2, 3), dtype="float32")) = (lv,)
                R.output(gv)
            return gv

    @I.ir_module
    class Expected1:
        @R.function
        def main(
            inp_0: R.Tensor((2, 3), dtype="float32"),
            inp_1: R.Tensor((2, 3), dtype="float32"),
        ) -> R.Tuple(R.Tensor((2, 2, 3), dtype="float32")):
            with R.dataflow():
                lv: R.Tensor((2, 2, 3), dtype="float32") = R.stack((inp_0, inp_1), axis=1)
                gv: R.Tuple(R.Tensor((2, 2, 3), dtype="float32")) = (lv,)
                R.output(gv)
            return gv

    @I.ir_module
    class Expected3:
        @R.function
        def main(
            inp_0: R.Tensor((2, 3), dtype="float32"),
            inp_1: R.Tensor((2, 3), dtype="float32"),
        ) -> R.Tuple(R.Tensor((2, 3, 2), dtype="float32")):
            with R.dataflow():
                lv: R.Tensor((2, 3, 2), dtype="float32") = R.stack((inp_0, inp_1), axis=-1)
                gv: R.Tuple(R.Tensor((2, 3, 2), dtype="float32")) = (lv,)
                R.output(gv)
            return gv

    example_args = (torch.randn(2, 3, dtype=torch.float32), torch.randn(2, 3, dtype=torch.float32))

    verify_model(Stack0(), example_args, {}, Expected0)
    verify_model(Stack1(), example_args, {}, Expected1)
    verify_model(Stack2(), example_args, {}, Expected1)
    verify_model(Stack3(), example_args, {}, Expected3)


def test_tile():
    class Tile1(Module):
        def forward(self, x):
            return x.tile((2,))

    class Tile2(Module):
        def forward(self, x):
            return x.tile(4, 2)

    class Tile3(Module):
        def forward(self, x):
            return torch.tile(x, (4, 2))

    @tvm.script.ir_module
    class expected1:
        @R.function
        def main(
            x: R.Tensor((1, 3), dtype="float32")
        ) -> R.Tuple(R.Tensor((1, 6), dtype="float32")):
            # block 0
            with R.dataflow():
                lv: R.Tensor((1, 6), dtype="float32") = R.tile(x, [2])
                gv: R.Tuple(R.Tensor((1, 6), dtype="float32")) = (lv,)
                R.output(gv)
            return gv

    @tvm.script.ir_module
    class expected2:
        @R.function
        def main(
            x: R.Tensor((1, 3), dtype="float32")
        ) -> R.Tuple(R.Tensor((4, 6), dtype="float32")):
            # block 0
            with R.dataflow():
                lv: R.Tensor((4, 6), dtype="float32") = R.tile(x, [4, 2])
                gv: R.Tuple(R.Tensor((4, 6), dtype="float32")) = (lv,)
                R.output(gv)
            return gv

    example_args = (torch.randn(1, 3, dtype=torch.float32),)
    verify_model(Tile1(), example_args, {}, expected1)
    verify_model(Tile2(), example_args, {}, expected2)
    verify_model(Tile3(), example_args, {}, expected2)


def test_transpose():
    class Transpose(Module):
        def forward(self, x):
            return x.transpose(1, 3)

    @tvm.script.ir_module
    class expected1:
        @R.function
        def main(
            x: R.Tensor((1, 2, 3, 4), dtype="float32")
        ) -> R.Tuple(R.Tensor((1, 4, 3, 2), dtype="float32")):
            # block 0
            with R.dataflow():
                lv: R.Tensor((1, 4, 3, 2), dtype="float32") = R.permute_dims(x, axes=[0, 3, 2, 1])
                gv: R.Tuple(R.Tensor((1, 4, 3, 2), dtype="float32")) = (lv,)
                R.output(gv)
            return gv

    example_args = (torch.randn(1, 2, 3, 4, dtype=torch.float32),)
    verify_model(Transpose(), example_args, {}, expected1)


def test_unsqueeze():
    class Unsqueeze1(Module):
        def forward(self, input):
            return input.unsqueeze(1)

    @tvm.script.ir_module
    class expected1:
        @R.function
        def main(
            input_1: R.Tensor((1, 3, 10, 10), dtype="float32")
        ) -> R.Tuple(R.Tensor((1, 1, 3, 10, 10), dtype="float32")):
            # block 0
            with R.dataflow():
                lv: R.Tensor((1, 1, 3, 10, 10), dtype="float32") = R.expand_dims(input_1, 1)
                gv: R.Tuple(R.Tensor((1, 1, 3, 10, 10), dtype="float32")) = (lv,)
                R.output(gv)
            return gv

    class Unsqueeze2(Module):
        def forward(self, input):
            return input.unsqueeze(-1)

    @tvm.script.ir_module
    class expected2:
        @R.function
        def main(
            input_1: R.Tensor((1, 3, 10, 10), dtype="float32")
        ) -> R.Tuple(R.Tensor((1, 3, 10, 10, 1), dtype="float32")):
            # block 0
            with R.dataflow():
                lv: R.Tensor((1, 3, 10, 10, 1), dtype="float32") = R.expand_dims(input_1, -1)
                gv: R.Tuple(R.Tensor((1, 3, 10, 10, 1), dtype="float32")) = (lv,)
                R.output(gv)
            return gv

    example_args = (torch.randn(1, 3, 10, 10, dtype=torch.float32),)

    verify_model(Unsqueeze1(), example_args, {}, expected1)
    verify_model(Unsqueeze2(), example_args, {}, expected2)


def test_view():
    class View(Module):
        def forward(self, x):
            return x.view(2, 12)

    @tvm.script.ir_module
    class expected1:
        @R.function
        def main(
            x: R.Tensor((1, 2, 3, 4), dtype="float32")
        ) -> R.Tuple(R.Tensor((2, 12), dtype="float32")):
            # block 0
            with R.dataflow():
                lv: R.Tensor((2, 12), dtype="float32") = R.reshape(x, (2, 12))
                gv: R.Tuple(R.Tensor((2, 12), dtype="float32")) = (lv,)
                R.output(gv)
            return gv

    example_args = (torch.randn(1, 2, 3, 4, dtype=torch.float32),)
    verify_model(View(), example_args, {}, expected1)


def test_arange():
    class Arange(Module):
        def forward(self, input):
            return torch.arange(0, 20, dtype=torch.int32)

    @tvm.script.ir_module
    class Expected:
        @R.function
        def main(
            input: R.Tensor((10, 10), dtype="float32")
        ) -> R.Tuple(R.Tensor((20,), dtype="int32")):
            with R.dataflow():
                lv: R.Tensor((20,), dtype="int32") = R.arange(0, 20, 1, dtype="int32")
                gv: R.Tuple(R.Tensor((20,), dtype="int32")) = (lv,)
                R.output(gv)
            return gv

    example_args = (torch.randn(10, 10, dtype=torch.float32),)
    verify_model(Arange(), example_args, {}, Expected)


def test_contiguous():
    class Contiguous(Module):
        def forward(self, input):
            return input.contiguous()

    @tvm.script.ir_module
    class Expected:
        @R.function
        def main(
            input: R.Tensor((10, 10), dtype="float32"),
        ) -> R.Tuple(R.Tensor((10, 10), dtype="float32")):
            with R.dataflow():
                gv: R.Tuple(R.Tensor((10, 10), dtype="float32")) = (input,)
                R.output(gv)
            return gv

    example_args = (torch.randn(10, 10, dtype=torch.float32),)
    verify_model(Contiguous(), example_args, {}, Expected)


def test_clone():
    class Clone(Module):
        def forward(self, input):
            return torch.clone(input)

    @tvm.script.ir_module
    class Expected:
        @R.function
        def main(
            input: R.Tensor((10, 10), dtype="float32")
        ) -> R.Tuple(R.Tensor((10, 10), dtype="float32")):
            with R.dataflow():
                gv: R.Tuple(R.Tensor((10, 10), dtype="float32")) = (input,)
                R.output(gv)
            return gv

    example_args = (torch.randn(10, 10, dtype=torch.float32),)
    verify_model(Clone(), example_args, {}, Expected)


def test_empty():
    class Empty(Module):
        def forward(self, input):
            return torch.empty((10, 10), dtype=torch.float32)

    @tvm.script.ir_module
    class Expected:
        @R.function
        def main(
            inp_0: R.Tensor((10, 10), dtype="float32")
        ) -> R.Tuple(R.Tensor((10, 10), dtype="float32")):
            with R.dataflow():
                lv: R.Tensor((10, 10), dtype="float32") = R.zeros(
                    R.shape([10, 10]), dtype="float32"
                )
                gv: R.Tuple(R.Tensor((10, 10), dtype="float32")) = (lv,)
                R.output(gv)
            return gv

    example_args = (torch.randn(10, 10, dtype=torch.float32),)
    verify_model(Empty(), example_args, {}, Expected)


def test_fill():
    class Fill(Module):
        def forward(self, input: torch.Tensor):
            return torch.fill(input, 1.5)

    @tvm.script.ir_module
    class Expected:
        @R.function
        def main(
            inp_0: R.Tensor((10, 10), dtype="float32")
        ) -> R.Tuple(R.Tensor((10, 10), dtype="float32")):
            with R.dataflow():
                lv: R.Tensor((10, 10), dtype="float32") = R.full(
                    R.shape([10, 10]), R.const(1.5, "float32"), dtype="float32"
                )
                gv: R.Tuple(R.Tensor((10, 10), dtype="float32")) = (lv,)
                R.output(gv)
            return gv

    example_args = (torch.randn(10, 10, dtype=torch.float32),)
    verify_model(Fill(), example_args, {}, Expected)


def test_masked_fill():
    class Masked_Fill(Module):
        def forward(self, input: torch.Tensor, mask: torch.Tensor):
            return torch.masked_fill(input, mask, 0)

    @tvm.script.ir_module
    class Expected:
        @R.function
        def main(
            input: R.Tensor((128, 128), dtype="float32"), mask: R.Tensor((128, 128), dtype="bool")
        ) -> R.Tuple(R.Tensor((128, 128), dtype="float32")):
            with R.dataflow():
                lv: R.Tensor((128, 128), dtype="float32") = R.full_like(
                    input, R.const(0, "int32"), dtype="void"
                )
                lv1: R.Tensor((128, 128), dtype="float32") = R.where(mask, lv, input)
                gv: R.Tuple(R.Tensor((128, 128), dtype="float32")) = (lv1,)
                R.output(gv)
            return gv

    example_args = (torch.randn(128, 128, dtype=torch.float32), torch.rand(128, 128) < 0.5)
    verify_model(Masked_Fill(), example_args, {}, Expected)


def test_new_ones():
    class NewOnes(Module):
        def forward(self, x):
            return x.new_ones(1, 2, 3)

    @tvm.script.ir_module
    class expected1:
        @R.function
        def main(
            x: R.Tensor((1, 2, 3), dtype="float32")
        ) -> R.Tuple(R.Tensor((1, 2, 3), dtype="float32")):
            # block 0
            with R.dataflow():
                lv: R.Tensor((1, 2, 3), dtype="float32") = R.full(
                    (1, 2, 3), R.const(1, "float32"), dtype="float32"
                )
                gv: R.Tuple(R.Tensor((1, 2, 3), dtype="float32")) = (lv,)
                R.output(gv)
            return gv

    example_args = (torch.randn(1, 2, 3, dtype=torch.float32),)
    verify_model(NewOnes(), example_args, {}, expected1)


def test_to_copy():
    # float
    class ToFloat(Module):
        def forward(self, x):
            return x.float()

    @tvm.script.ir_module
    class expected_float:
        @R.function
        def main(
            x: R.Tensor((1, 2, 3, 4), dtype="float32")
        ) -> R.Tuple(R.Tensor((1, 2, 3, 4), dtype="float32")):
            # block 0
            with R.dataflow():
                lv: R.Tensor((1, 2, 3, 4), dtype="float32") = R.astype(x, dtype="float32")
                gv: R.Tuple(R.Tensor((1, 2, 3, 4), dtype="float32")) = (lv,)
                R.output(gv)
            return gv

    # half
    class ToHalf(Module):
        def forward(self, x):
            return x.half()

    @tvm.script.ir_module
    class expected_half:
        @R.function
        def main(
            x: R.Tensor((1, 2, 3, 4), dtype="float32")
        ) -> R.Tuple(R.Tensor((1, 2, 3, 4), dtype="float16")):
            # block 0
            with R.dataflow():
                lv: R.Tensor((1, 2, 3, 4), dtype="float16") = R.astype(x, dtype="float16")
                gv: R.Tuple(R.Tensor((1, 2, 3, 4), dtype="float16")) = (lv,)
                R.output(gv)
            return gv

    # type
    class Type(Module):
        def forward(self, x):
            return x.type(torch.float32)

    @tvm.script.ir_module
    class expected_type:
        @R.function
        def main(
            x: R.Tensor((1, 2, 3, 4), dtype="float32")
        ) -> R.Tuple(R.Tensor((1, 2, 3, 4), dtype="float32")):
            # block 0
            with R.dataflow():
                lv: R.Tensor((1, 2, 3, 4), dtype="float32") = R.astype(x, dtype="float32")
                gv: R.Tuple(R.Tensor((1, 2, 3, 4), dtype="float32")) = (lv,)
                R.output(gv)
            return gv

    class To1(Module):
        def forward(self, input):
            return input.to(torch.float16)

    @I.ir_module
    class expected_to1:
        @R.function
        def main(
            inp_0: R.Tensor((1, 2, 3, 4), dtype="float32")
        ) -> R.Tuple(R.Tensor((1, 2, 3, 4), dtype="float16")):
            with R.dataflow():
                lv: R.Tensor((1, 2, 3, 4), dtype="float16") = R.astype(inp_0, dtype="float16")
                gv: R.Tuple(R.Tensor((1, 2, 3, 4), dtype="float16")) = (lv,)
                R.output(gv)
            return gv

    class To2(Module):
        def forward(self, input):
            return input.to("cpu")

    @I.ir_module
    class expected_to2:
        @R.function
        def main(
            inp_0: R.Tensor((1, 2, 3, 4), dtype="float32")
        ) -> R.Tuple(R.Tensor((1, 2, 3, 4), dtype="float32")):
            with R.dataflow():
                lv: R.Tensor((1, 2, 3, 4), dtype="float32") = R.astype(inp_0, dtype="float32")
                gv: R.Tuple(R.Tensor((1, 2, 3, 4), dtype="float32")) = (lv,)
                R.output(gv)
            return gv

    example_args = (torch.randn(1, 2, 3, 4, dtype=torch.float32),)
    verify_model(ToFloat(), example_args, {}, expected_float)
    verify_model(ToHalf(), example_args, {}, expected_half)
    verify_model(Type(), example_args, {}, expected_type)
    verify_model(To1(), example_args, {}, expected_to1)
    verify_model(To2(), example_args, {}, expected_to2)


def test_keep_params():
    class Conv2D1(Module):
        def __init__(self):
            super().__init__()
            self.conv = torch.nn.Conv2d(3, 6, 7, bias=True)

        def forward(self, input):
            return self.conv(input)

    @tvm.script.ir_module
    class expected1:
        @R.function
        def main(
            input_1: R.Tensor((1, 3, 10, 10), dtype="float32"),
            conv_weight: R.Tensor((6, 3, 7, 7), dtype="float32"),
            conv_bias: R.Tensor((6,), dtype="float32"),
        ) -> R.Tuple(R.Tensor((1, 6, 4, 4), dtype="float32")):
            R.func_attr({"num_input": 1})
            # block 0
            with R.dataflow():
                lv1: R.Tensor((1, 6, 4, 4), dtype="float32") = R.nn.conv2d(
                    input_1,
                    conv_weight,
                    strides=[1, 1],
                    padding=[0, 0, 0, 0],
                    dilation=[1, 1],
                    data_layout="NCHW",
                    kernel_layout="OIHW",
                    out_layout="NCHW",
                    out_dtype="float32",
                )
                lv2: R.Tensor((1, 6, 1, 1), dtype="float32") = R.reshape(conv_bias, [1, 6, 1, 1])
                lv3: R.Tensor((1, 6, 4, 4), dtype="float32") = R.add(lv1, lv2)
                gv: R.Tuple(R.Tensor((1, 6, 4, 4), dtype="float32")) = (lv3,)
                R.output(gv)
            return gv

    from tvm.relax.frontend import detach_params

    example_args = (torch.randn(1, 3, 10, 10, dtype=torch.float32),)
    model = Conv2D1()
    exported_program = torch.export.export(model, example_args)
    mod = from_exported_program(exported_program, keep_params_as_input=True)
    mod, params = detach_params(mod)
    tvm.ir.assert_structural_equal(mod, expected1)
    func = mod["main"]
    params = params["main"]

    assert len(params) == len(func.params) - 1
    for param_var, param_ndarray in zip(func.params[1:], params):
        assert tuple(x.value for x in param_var.struct_info.shape.values) == param_ndarray.shape
        assert param_var.struct_info.dtype == param_ndarray.dtype

    tvm.testing.assert_allclose(params[0].numpy(), model.conv.weight.detach().detach().numpy())
    tvm.testing.assert_allclose(params[1].numpy(), model.conv.bias.detach().detach().numpy())


def test_unwrap_unit_return_tuple():
    class Identity(Module):
        def __init__(self):
            super().__init__()

        def forward(self, x):
            return (x,)

    @tvm.script.ir_module
    class Expected:
        @R.function
        def main(
            inp_0: R.Tensor((256, 256), dtype="float32")
        ) -> R.Tensor((256, 256), dtype="float32"):
            with R.dataflow():
                gv: R.Tensor((256, 256), dtype="float32") = inp_0
                R.output(gv)
            return gv

    example_args = (torch.randn(256, 256, dtype=torch.float32),)
    exported_program = export(Identity(), args=example_args)
    mod = from_exported_program(exported_program, unwrap_unit_return_tuple=True)
    tvm.ir.assert_structural_equal(mod, Expected)


def test_no_bind_return_tuple():
    class Identity(Module):
        def __init__(self):
            super().__init__()

        def forward(self, x, y):
            return (x, y)

    @tvm.script.ir_module
    class Expected:
        @R.function
        def main(
            inp_0: R.Tensor((256, 256), dtype="float32"),
            inp_1: R.Tensor((256, 256), dtype="float32"),
        ) -> R.Tuple(R.Tensor((256, 256), dtype="float32"), R.Tensor((256, 256), dtype="float32")):
            with R.dataflow():
                gv: R.Tensor((256, 256), dtype="float32") = inp_0
                gv1: R.Tensor((256, 256), dtype="float32") = inp_1
                R.output(gv, gv1)
            return (gv, gv1)

    example_args = (
        torch.randn(256, 256, dtype=torch.float32),
        torch.randn(256, 256, dtype=torch.float32),
    )
    exported_program = export(Identity(), args=example_args)
    mod = from_exported_program(exported_program, no_bind_return_tuple=True)
    tvm.ir.assert_structural_equal(mod, Expected)


def test_empty_like():
    class EmptyLike(Module):
        def forward(self, data):
            return torch.empty_like(data)

    @tvm.script.ir_module
    class Expected:
        @R.function
        def main(
            inp_0: R.Tensor((5,), dtype="float32"),
        ) -> R.Tuple(R.Tensor((5,), dtype="float32")):
            with R.dataflow():
                lv: R.Tensor((5,), dtype="float32") = R.zeros_like(inp_0, dtype="void")
                gv: R.Tuple(R.Tensor((5,), dtype="float32")) = (lv,)
                R.output(gv)
            return gv

    example_args = (torch.randn(5, dtype=torch.float32),)

    verify_model(EmptyLike(), example_args, {}, Expected)


def test_one_hot():
    class OneHot(Module):
        def forward(self, indices):
            return torch.nn.functional.one_hot(indices, num_classes=10)

    @tvm.script.ir_module
    class Expected:
        @R.function
        def main(
            inp_0: R.Tensor((5,), dtype="int64"),
        ) -> R.Tuple(R.Tensor((5, 10), dtype="int64")):
            with R.dataflow():
                lv: R.Tensor((5, 10), dtype="int64") = R.one_hot(
                    inp_0, R.prim_value(1), R.prim_value(0), depth=10, axis=-1
                )
                gv: R.Tuple(R.Tensor((5, 10), dtype="int64")) = (lv,)
                R.output(gv)
            return gv

    example_args = (torch.randint(0, 10, (5,), dtype=torch.int64),)

    verify_model(OneHot(), example_args, {}, Expected)


def test_ones_like():
    class OnesLike(Module):
        def forward(self, input):
            return torch.ones_like(input)

    @tvm.script.ir_module
    class Expected:
        @R.function
        def main(
            input: R.Tensor((128, 128), dtype="float32")
        ) -> R.Tuple(R.Tensor((128, 128), dtype="float32")):
            with R.dataflow():
                lv: R.Tensor((128, 128), dtype="float32") = R.ones_like(input, dtype="void")
                gv: R.Tuple(R.Tensor((128, 128), dtype="float32")) = (lv,)
                R.output(gv)
            return gv

    example_args = (torch.rand(128, 128, dtype=torch.float32),)

    verify_model(OnesLike(), example_args, {}, Expected)


def test_zero_inplace():
    class ZeroInplace(Module):
        def forward(self, input):
            return input.zero_()

    @tvm.script.ir_module
    class Expected:
        @R.function
        def main(
            input: R.Tensor((128, 128), dtype="float32")
        ) -> R.Tuple(R.Tensor((128, 128), dtype="float32")):
            with R.dataflow():
                lv: R.Tensor((128, 128), dtype="float32") = R.zeros_like(input, dtype="void")
                gv: R.Tuple(R.Tensor((128, 128), dtype="float32")) = (lv,)
                R.output(gv)
            return gv

    example_args = (torch.rand(128, 128, dtype=torch.float32),)

    verify_model(ZeroInplace(), example_args, {}, Expected)


def test_zeros():
    class Zeros(Module):
        def forward(self, input):
            return torch.zeros(5, 2)

    @tvm.script.ir_module
    class Expected:
        @R.function
        def main(
            input: R.Tensor((128, 128), dtype="float32")
        ) -> R.Tuple(R.Tensor((5, 2), dtype="float32")):
            with R.dataflow():
                lv: R.Tensor((5, 2), dtype="float32") = R.zeros(R.shape([5, 2]), dtype="float32")
                gv: R.Tuple(R.Tensor((5, 2), dtype="float32")) = (lv,)
                R.output(gv)
            return gv

    example_args = (torch.rand(128, 128, dtype=torch.float32),)

    verify_model(Zeros(), example_args, {}, Expected)


def test_type_as():
    class TypeAs(Module):
        def forward(self, input, other):
            return input.type_as(other)

    @tvm.script.ir_module
    class Expected:
        @R.function
        def main(
            input: R.Tensor((128, 128), dtype="float32"),
            other: R.Tensor((128, 128), dtype="float16"),
        ) -> R.Tuple(R.Tensor((128, 128), dtype="float16")):
            with R.dataflow():
                lv: R.Tensor((128, 128), dtype="float16") = R.astype(input, dtype="float16")
                gv: R.Tuple(R.Tensor((128, 128), dtype="float16")) = (lv,)
                R.output(gv)
            return gv

    example_args = (
        torch.rand(128, 128, dtype=torch.float32),
        torch.rand(128, 128, dtype=torch.float16),
    )

    verify_model(TypeAs(), example_args, {}, Expected)


def test_select():
    class Select(Module):
        def forward(self, input):
            return torch.select(input, 0, 1)

    @tvm.script.ir_module
    class Expected:
        @R.function
        def main(
            inp_0: R.Tensor((2, 3), dtype="float32"),
        ) -> R.Tuple(R.Tensor((3,), dtype="float32")):
            with R.dataflow():
                lv: R.Tensor((3,), dtype="float32") = R.take(inp_0, R.const(1, "int64"), axis=0)
                gv: R.Tuple(R.Tensor((3,), dtype="float32")) = (lv,)
                R.output(gv)
            return gv

    example_args = (torch.randn(2, 3, dtype=torch.float32),)

    verify_model(Select(), example_args, {}, Expected)


def test_unflatten():
    class Unflatten(Module):
        def forward(self, input):
            return torch.ops.aten.unflatten(input, 1, (3, 5))

    class Unflatten1(Module):
        def forward(self, input):
            return torch.ops.aten.unflatten(input, -2, (3, 5))

    @tvm.script.ir_module
    class Expected:
        @R.function
        def main(
            inp_0: R.Tensor((2, 15, 7), dtype="float32"),
        ) -> R.Tuple(R.Tensor((2, 3, 5, 7), dtype="float32")):
            with R.dataflow():
                lv: R.Tensor((2, 3, 5, 7), dtype="float32") = R.reshape(inp_0, [2, 3, 5, 7])
                gv: R.Tuple(R.Tensor((2, 3, 5, 7), dtype="float32")) = (lv,)
                R.output(gv)
            return gv

    example_args = (torch.randn(2, 15, 7, dtype=torch.float32),)

    verify_model(Unflatten(), example_args, {}, Expected)
    verify_model(Unflatten1(), example_args, {}, Expected)


def test_gather():
    class Gather0(Module):
        def forward(self, data, indices):
            return torch.gather(data, 0, indices)

    class Gather1(Module):
        def forward(self, data, indices):
            return torch.gather(data, 1, indices)

    class Gather2(Module):
        def forward(self, data, indices):
            return torch.gather(data, -1, indices)

    class Gather3(Module):
        def forward(self, data, indices):
            return torch.gather(data, -2, indices)

    @tvm.script.ir_module
    class Expected0:
        @R.function
        def main(
            inp_0: R.Tensor((2, 3), dtype="float32"),
            inp_1: R.Tensor((2, 3), dtype="int64"),
        ) -> R.Tuple(R.Tensor((2, 3), dtype="float32")):
            with R.dataflow():
                lv: R.Tensor((2, 3), dtype="float32") = R.gather_elements(inp_0, inp_1, axis=0)
                gv: R.Tuple(R.Tensor((2, 3), dtype="float32")) = (lv,)
                R.output(gv)
            return gv

    @tvm.script.ir_module
    class Expected1:
        @R.function
        def main(
            inp_0: R.Tensor((2, 3), dtype="float32"),
            inp_1: R.Tensor((2, 3), dtype="int64"),
        ) -> R.Tuple(R.Tensor((2, 3), dtype="float32")):
            with R.dataflow():
                lv: R.Tensor((2, 3), dtype="float32") = R.gather_elements(inp_0, inp_1, axis=1)
                gv: R.Tuple(R.Tensor((2, 3), dtype="float32")) = (lv,)
                R.output(gv)
            return gv

    @tvm.script.ir_module
    class Expected2:
        @R.function
        def main(
            inp_0: R.Tensor((2, 3), dtype="float32"),
            inp_1: R.Tensor((2, 3), dtype="int64"),
        ) -> R.Tuple(R.Tensor((2, 3), dtype="float32")):
            with R.dataflow():
                lv: R.Tensor((2, 3), dtype="float32") = R.gather_elements(inp_0, inp_1, axis=-1)
                gv: R.Tuple(R.Tensor((2, 3), dtype="float32")) = (lv,)
                R.output(gv)
            return gv

    @tvm.script.ir_module
    class Expected3:
        @R.function
        def main(
            inp_0: R.Tensor((2, 3), dtype="float32"),
            inp_1: R.Tensor((2, 3), dtype="int64"),
        ) -> R.Tuple(R.Tensor((2, 3), dtype="float32")):
            with R.dataflow():
                lv: R.Tensor((2, 3), dtype="float32") = R.gather_elements(inp_0, inp_1, axis=-2)
                gv: R.Tuple(R.Tensor((2, 3), dtype="float32")) = (lv,)
                R.output(gv)
            return gv

    example_args = (
        torch.randn(2, 3, dtype=torch.float32),
        torch.randint(0, 3, (2, 3), dtype=torch.int64),
    )

    verify_model(Gather0(), example_args, {}, Expected0)
    verify_model(Gather1(), example_args, {}, Expected1)
    verify_model(Gather2(), example_args, {}, Expected2)
    verify_model(Gather3(), example_args, {}, Expected3)


def test_flip():
    class Flip0(Module):
        def forward(self, data):
            return torch.flip(data, [0])

    class Flip1(Module):
        def forward(self, data):
            return torch.flip(data, [1])

    @tvm.script.ir_module
    class Expected0:
        @R.function
        def main(
            inp_0: R.Tensor((2, 2), dtype="float32"),
        ) -> R.Tuple(R.Tensor((2, 2), dtype="float32")):
            with R.dataflow():
                lv: R.Tensor((2, 2), dtype="float32") = R.flip(inp_0, axis=0)
                gv: R.Tuple(R.Tensor((2, 2), dtype="float32")) = (lv,)
                R.output(gv)
            return gv

    @tvm.script.ir_module
    class Expected1:
        @R.function
        def main(
            inp_0: R.Tensor((2, 2), dtype="float32"),
        ) -> R.Tuple(R.Tensor((2, 2), dtype="float32")):
            with R.dataflow():
                lv: R.Tensor((2, 2), dtype="float32") = R.flip(inp_0, axis=1)
                gv: R.Tuple(R.Tensor((2, 2), dtype="float32")) = (lv,)
                R.output(gv)
            return gv

    example_args = (torch.randn(2, 2, dtype=torch.float32),)

    verify_model(Flip0(), example_args, {}, Expected0)
    verify_model(Flip1(), example_args, {}, Expected1)


def test_take():
    class Take(Module):
        def forward(self, data, indices):
            return torch.take(data, indices)

    @tvm.script.ir_module
    class Expected:
        @R.function
        def main(
            inp_0: R.Tensor((5,), dtype="float32"),
            inp_1: R.Tensor((3,), dtype="int64"),
        ) -> R.Tuple(R.Tensor((3,), dtype="float32")):
            with R.dataflow():
                lv: R.Tensor((3,), dtype="int32") = R.astype(inp_1, dtype="int32")
                lv1: R.Tensor((3,), dtype="float32") = R.take(inp_0, lv, axis=None)
                gv: R.Tuple(R.Tensor((3,), dtype="float32")) = (lv1,)
                R.output(gv)
            return gv

    example_args = (
        torch.randn(5, dtype=torch.float32),
        torch.randint(0, 5, (3,), dtype=torch.int64),
    )

    verify_model(Take(), example_args, {}, Expected)


def test_std():
    class Std(Module):
        def forward(self, x):
            return torch.std(x)

    @tvm.script.ir_module
    class Expected:
        @R.function
        def main(
            inp_0: R.Tensor((5, 3), dtype="float32"),
        ) -> R.Tuple(R.Tensor((), dtype="float32")):
            with R.dataflow():
                lv: R.Tensor((), dtype="float32") = R.std(inp_0, axis=None, keepdims=False)
                gv: R.Tuple(R.Tensor((), dtype="float32")) = (lv,)
                R.output(gv)
            return gv

    example_args = (torch.randn(5, 3, dtype=torch.float32),)
    verify_model(Std(), example_args, {}, Expected)


def test_var():
    class Var(Module):
        def forward(self, x):
            return torch.var(x)

    @tvm.script.ir_module
    class Expected:
        @R.function
        def main(
            inp_0: R.Tensor((5, 3), dtype="float32"),
        ) -> R.Tuple(R.Tensor((), dtype="float32")):
            with R.dataflow():
                lv: R.Tensor((), dtype="float32") = R.variance(inp_0, axis=None, keepdims=False)
                gv: R.Tuple(R.Tensor((), dtype="float32")) = (lv,)
                R.output(gv)
            return gv

    example_args = (torch.randn(5, 3, dtype=torch.float32),)
    verify_model(Var(), example_args, {}, Expected)


def test_prod():
    class Prod(Module):
        def forward(self, x):
            return torch.prod(x)

    @tvm.script.ir_module
    class Expected:
        @R.function
        def main(
            inp_0: R.Tensor((5, 3), dtype="float32"),
        ) -> R.Tuple(R.Tensor((), dtype="float32")):
            with R.dataflow():
                lv: R.Tensor((), dtype="float32") = R.prod(inp_0, axis=None, keepdims=False)
                gv: R.Tuple(R.Tensor((), dtype="float32")) = (lv,)
                R.output(gv)
            return gv

    example_args = (torch.randn(5, 3, dtype=torch.float32),)
    verify_model(Prod(), example_args, {}, Expected)


def test_cumprod():
    class Cumprod(Module):
        def forward(self, x):
            return torch.cumprod(x, 0)

    @tvm.script.ir_module
    class Expected:
        @R.function
        def main(
            inp_0: R.Tensor((5, 3), dtype="float32"),
        ) -> R.Tuple(R.Tensor((5, 3), dtype="float32")):
            with R.dataflow():
                lv: R.Tensor((5, 3), dtype="float32") = R.cumprod(inp_0, axis=0, exclusive=False)
                gv: R.Tuple(R.Tensor((5, 3), dtype="float32")) = (lv,)
                R.output(gv)
            return gv

    example_input = torch.randn(5, 3, dtype=torch.float32)
    verify_model(Cumprod(), (example_input,), {}, Expected)


def test_where():
    class Where(Module):
        def forward(self, condition, x, y):
            return torch.where(condition, x, y)

    @tvm.script.ir_module
    class Expected:
        @R.function
        def main(
            inp_0: R.Tensor((5, 3), dtype="bool"),
            inp_1: R.Tensor((5, 3), dtype="float32"),
            inp_2: R.Tensor((5, 3), dtype="float32"),
        ) -> R.Tuple(R.Tensor((5, 3), dtype="float32")):
            with R.dataflow():
                lv: R.Tensor((5, 3), dtype="float32") = R.where(inp_0, inp_1, inp_2)
                gv: R.Tuple(R.Tensor((5, 3), dtype="float32")) = (lv,)
                R.output(gv)
            return gv

    condition = torch.randint(0, 2, (5, 3), dtype=torch.bool)
    x = torch.randn(5, 3, dtype=torch.float32)
    y = torch.randn(5, 3, dtype=torch.float32)

    verify_model(Where(), (condition, x, y), {}, Expected)


def test_argsort():
    class Argsort(Module):
        def forward(self, x):
            return torch.argsort(x, dim=1, descending=True)

    @tvm.script.ir_module
    class Expected:
        @R.function
        def main(x: R.Tensor((5, 3), dtype="float32")) -> R.Tuple(R.Tensor((5, 3), dtype="int32")):
            with R.dataflow():
                lv: R.Tensor((5, 3), dtype="int32") = R.argsort(
                    x, axis=1, descending=True, dtype="int32"
                )
                gv: R.Tuple(R.Tensor((5, 3), dtype="int32")) = (lv,)
                R.output(gv)
            return gv

    example_args = (torch.randn(5, 3, dtype=torch.float32),)
    verify_model(Argsort(), example_args, {}, Expected)


def test_topk():
    class Topk(Module):
        def forward(self, x):
            return torch.topk(x, k=2, dim=1, largest=True, sorted=True)

    @tvm.script.ir_module
    class Expected:
        @R.function
        def main(
            x: R.Tensor((5, 3), dtype="float32")
        ) -> R.Tuple(R.Tensor((5, 2), dtype="float32"), R.Tensor((5, 2), dtype="int64")):
            with R.dataflow():
                lv: R.Tuple(
                    R.Tensor((5, 2), dtype="float32"), R.Tensor((5, 2), dtype="int64")
                ) = R.topk(x, k=2, axis=1, ret_type="both", largest=True, dtype="int64")
                lv1: R.Tensor((5, 2), dtype="float32") = lv[0]
                lv2: R.Tensor((5, 2), dtype="int64") = lv[1]
                gv: R.Tuple(R.Tensor((5, 2), dtype="float32"), R.Tensor((5, 2), dtype="int64")) = (
                    lv1,
                    lv2,
                )
                R.output(gv)
            return gv

    example_args = (torch.randn(5, 3, dtype=torch.float32),)
    verify_model(Topk(), example_args, {}, Expected)


def test_dynamic_shape():
    class DynamicModel(torch.nn.Module):
        def forward(self, x1, x2):
            return torch.ops.aten.add.Tensor(x1, x2)

    B = tvm.tir.SizeVar("BatchSize", dtype="int64")

    @tvm.script.ir_module
    class Expected:
        @R.function
        def main(
            lhs: R.Tensor((B, 4), dtype="float32"),
            rhs: R.Tensor((B, 4), dtype="float32"),
        ) -> R.Tuple(R.Tensor((B, 4), dtype="float32")):
            with R.dataflow():
                lv: R.Tensor((B, 4), dtype="float32") = R.add(lhs, rhs)
                gv: R.Tuple(R.Tensor((B, 4), dtype="float32")) = (lv,)
                R.output(gv)
            return gv

    example_args = (torch.randn(2, 4), torch.randn(2, 4))
    batch = torch.export.Dim("batch")
    dynamic_shapes = {"x1": {0: batch}, "x2": {0: batch}}

    verify_model(DynamicModel(), example_args, {}, Expected, dynamic_shapes=dynamic_shapes)


def test_broadcast_to():
    class BroadcastTo(Module):
        def forward(self, x):
            return torch.broadcast_to(x, (5, 3))

    @tvm.script.ir_module
    class Expected:
        @R.function
        def main(
            x: R.Tensor((5, 1), dtype="float32")
        ) -> R.Tuple(R.Tensor((5, 3), dtype="float32")):
            with R.dataflow():
                lv: R.Tensor((5, 3), dtype="float32") = R.broadcast_to(x, R.shape([5, 3]))
                gv: R.Tuple(R.Tensor((5, 3), dtype="float32")) = (lv,)
                R.output(gv)

            return gv

    example_args = (torch.randn(5, 1, dtype=torch.float32),)
    verify_model(BroadcastTo(), example_args, {}, Expected)


def test_narrow():
    class Narrow(Module):
        def forward(self, x):
            return torch.narrow(x, 1, 0, 2)

    @tvm.script.ir_module
    class Expected:
        @R.function
        def main(
            x: R.Tensor((5, 3), dtype="float32")
        ) -> R.Tuple(R.Tensor((5, 2), dtype="float32")):
            with R.dataflow():
                lv: R.Tensor((5, 2), dtype="float32") = R.strided_slice(
                    x,
                    (R.prim_value(1),),
                    (R.prim_value(0),),
                    (R.prim_value(2),),
                    assume_inbound=False,
                )
                gv: R.Tuple(R.Tensor((5, 2), dtype="float32")) = (lv,)
                R.output(gv)

            return gv

    example_args = (torch.randn(5, 3, dtype=torch.float32),)
    verify_model(Narrow(), example_args, {}, Expected)


<<<<<<< HEAD
def test_linspace():
    class Linspace(Module):
        def forward(self, input):
            return torch.linspace(0, 1, steps=9, dtype=torch.float32)
=======
def test_item():
    class Item(Module):
        def forward(self, x):
            return x.item()
>>>>>>> 1ab6f6ce

    @tvm.script.ir_module
    class Expected:
        @R.function
<<<<<<< HEAD
        def main(
            input: R.Tensor((9, 9), dtype="float32")
        ) -> R.Tuple(R.Tensor((9,), dtype="float32")):
            with R.dataflow():
                lv: R.Tensor((9,), dtype="float32") = R.arange(0, 1.0625, 0.125, dtype="float32")
                gv: R.Tuple(R.Tensor((9,), dtype="float32")) = (lv,)
                R.output(gv)
            return gv

    example_args = (torch.randn(9, 9, dtype=torch.float32),)
    verify_model(Linspace(), example_args, {}, Expected)
=======
        def main(input: R.Tensor((1,), dtype="float32")) -> R.Tuple(R.Tensor((), dtype="float32")):
            with R.dataflow():
                lv: R.Tensor((), dtype="float32") = R.take(input, R.const(0, "int64"), axis=0)
                gv: R.Tuple(R.Tensor((), dtype="float32")) = (lv,)
                R.output(gv)
            return gv

    example_args = (torch.randn(1, dtype=torch.float32),)
    verify_model(Item(), example_args, {}, Expected)


def test_norm():
    class Norm(Module):
        def __init__(self, p, dim=None, keepdim=False):
            super().__init__()
            self.p = p
            self.dim = dim
            self.keepdim = keepdim

        def forward(self, x):
            return torch.norm(x, p=self.p, dim=self.dim, keepdim=self.keepdim)

    @tvm.script.ir_module
    class Expected1:
        @R.function
        def main(
            inp_0: R.Tensor((1, 3, 5, 3), dtype="float32"),
        ) -> R.Tuple(R.Tensor((), dtype="float32")):
            with R.dataflow():
                lv: R.Tensor((), dtype="float32") = R.max(R.abs(inp_0), axis=None, keepdims=False)
                gv: R.Tuple(R.Tensor((), dtype="float32")) = (lv,)
                R.output(gv)
            return gv

    @tvm.script.ir_module
    class Expected2:
        @R.function
        def main(
            inp_0: R.Tensor((1, 3, 5, 3), dtype="float32"),
        ) -> R.Tuple(R.Tensor((), dtype="float32")):
            with R.dataflow():
                lv: R.Tensor((), dtype="float32") = R.min(R.abs(inp_0), axis=None, keepdims=False)
                gv: R.Tuple(R.Tensor((), dtype="float32")) = (lv,)
                R.output(gv)
            return gv

    @tvm.script.ir_module
    class Expected3:
        @R.function
        def main(
            inp_0: R.Tensor((1, 3, 5, 3), dtype="float32"),
        ) -> R.Tuple(R.Tensor((), dtype="float32")):
            with R.dataflow():
                lv: R.Tensor((1, 3, 5, 3), dtype="float32") = R.abs(inp_0)
                lv1: R.Tensor((1, 3, 5, 3), dtype="float32") = R.power(lv, R.const(2, "float32"))
                lv2: R.Tensor((), dtype="float32") = R.sum(lv1, axis=None, keepdims=False)
                lv3: R.Tensor((), dtype="float32") = R.power(lv2, R.const(0.5, "float32"))
                gv: R.Tuple(R.Tensor((), dtype="float32")) = (lv3,)
                R.output(gv)
            return gv

    @tvm.script.ir_module
    class Expected4:
        @R.function
        def main(
            inp_0: R.Tensor((1, 3, 5, 3), dtype="float32"),
        ) -> R.Tuple(R.Tensor((), dtype="float32")):
            with R.dataflow():
                lv: R.Tensor((1, 3, 5, 3), dtype="float32") = R.abs(inp_0)
                lv1: R.Tensor((1, 3, 5, 3), dtype="float32") = R.power(lv, R.const(1.0, "float32"))
                lv2: R.Tensor((), dtype="float32") = R.sum(lv1, axis=None, keepdims=False)
                lv3: R.Tensor((), dtype="float32") = R.power(lv2, R.const(1.0, "float32"))
                gv: R.Tuple(R.Tensor((), dtype="float32")) = (lv3,)
                R.output(gv)
            return gv

    @tvm.script.ir_module
    class Expected5:
        @R.function
        def main(
            inp_0: R.Tensor((1, 3, 5, 3), dtype="float32"),
        ) -> R.Tuple(R.Tensor((1, 1, 1, 1), dtype="float32")):
            with R.dataflow():
                lv: R.Tensor((1, 3, 5, 3), dtype="float32") = R.abs(inp_0)
                lv1: R.Tensor((1, 3, 5, 3), dtype="float32") = R.power(lv, R.const(-4.0, "float32"))
                lv2: R.Tensor((1, 1, 1, 1), dtype="float32") = R.sum(lv1, axis=None, keepdims=True)
                lv3: R.Tensor((1, 1, 1, 1), dtype="float32") = R.power(
                    lv2, R.const(-0.25, "float32")
                )
                gv: R.Tuple(R.Tensor((1, 1, 1, 1), dtype="float32")) = (lv3,)
                R.output(gv)
            return gv

    @tvm.script.ir_module
    class Expected6:
        @R.function
        def main(
            inp_0: R.Tensor((1, 3, 5, 3), dtype="float32"),
        ) -> R.Tuple(R.Tensor((1, 1, 1, 1), dtype="float32")):
            with R.dataflow():
                lv: R.Tensor((1, 3, 5, 3), dtype="float32") = R.abs(inp_0)
                lv1: R.Tensor((1, 3, 5, 3), dtype="float32") = R.power(lv, R.const(0.5, "float32"))
                lv2: R.Tensor((1, 1, 1, 1), dtype="float32") = R.sum(lv1, axis=None, keepdims=True)
                lv3: R.Tensor((1, 1, 1, 1), dtype="float32") = R.power(lv2, R.const(2.0, "float32"))
                gv: R.Tuple(R.Tensor((1, 1, 1, 1), dtype="float32")) = (lv3,)
                R.output(gv)
            return gv

    norms = [
        ((float("inf"), None, False), Expected1),
        ((float("-inf"), None, False), Expected2),
        ((float(2), None, False), Expected3),
        ((float(1.0), None, False), Expected4),
        ((float(-4), None, True), Expected5),
        ((float(0.5), None, True), Expected6),
    ]

    example_args = (torch.randn(1, 3, 5, 3, dtype=torch.float32),)

    for (p, dim, keepdim), expected in norms:
        verify_model(Norm(p, dim=dim, keepdim=keepdim), example_args, {}, expected)


def test_eye():
    class Eye1(Module):
        def forward(self, input):
            return torch.eye(3, 5, dtype=torch.float32)

    @tvm.script.ir_module
    class Expected1:
        @R.function
        def main(
            input: R.Tensor((3, 5), dtype="float32")
        ) -> R.Tuple(R.Tensor((3, 5), dtype="float32")):
            with R.dataflow():
                lv: R.Tensor((3, 5), dtype="float32") = R.eye(3, 5, dtype="float32")
                gv: R.Tuple(R.Tensor((3, 5), dtype="float32")) = (lv,)
                R.output(gv)
            return gv

    class Eye2(Module):
        def forward(self, input):
            return torch.eye(5, dtype=torch.float32)

    @tvm.script.ir_module
    class Expected2:
        @R.function
        def main(
            input: R.Tensor((5,), dtype="float32")
        ) -> R.Tuple(R.Tensor((5, 5), dtype="float32")):
            with R.dataflow():
                lv: R.Tensor((5, 5), dtype="float32") = R.eye(5, dtype="float32")
                gv: R.Tuple(R.Tensor((5, 5), dtype="float32")) = (lv,)
                R.output(gv)
            return gv

    example_args1 = (torch.randn(3, 5, dtype=torch.float32),)
    verify_model(Eye1(), example_args1, {}, Expected1)

    example_args2 = (torch.randn(5, dtype=torch.float32),)
    verify_model(Eye2(), example_args2, {}, Expected2)
>>>>>>> 1ab6f6ce


if __name__ == "__main__":
    tvm.testing.main()<|MERGE_RESOLUTION|>--- conflicted
+++ resolved
@@ -4471,34 +4471,14 @@
     verify_model(Narrow(), example_args, {}, Expected)
 
 
-<<<<<<< HEAD
-def test_linspace():
-    class Linspace(Module):
-        def forward(self, input):
-            return torch.linspace(0, 1, steps=9, dtype=torch.float32)
-=======
-def test_item():
+ def test_item():
     class Item(Module):
         def forward(self, x):
             return x.item()
->>>>>>> 1ab6f6ce
 
     @tvm.script.ir_module
     class Expected:
         @R.function
-<<<<<<< HEAD
-        def main(
-            input: R.Tensor((9, 9), dtype="float32")
-        ) -> R.Tuple(R.Tensor((9,), dtype="float32")):
-            with R.dataflow():
-                lv: R.Tensor((9,), dtype="float32") = R.arange(0, 1.0625, 0.125, dtype="float32")
-                gv: R.Tuple(R.Tensor((9,), dtype="float32")) = (lv,)
-                R.output(gv)
-            return gv
-
-    example_args = (torch.randn(9, 9, dtype=torch.float32),)
-    verify_model(Linspace(), example_args, {}, Expected)
-=======
         def main(input: R.Tensor((1,), dtype="float32")) -> R.Tuple(R.Tensor((), dtype="float32")):
             with R.dataflow():
                 lv: R.Tensor((), dtype="float32") = R.take(input, R.const(0, "int64"), axis=0)
@@ -4660,7 +4640,24 @@
 
     example_args2 = (torch.randn(5, dtype=torch.float32),)
     verify_model(Eye2(), example_args2, {}, Expected2)
->>>>>>> 1ab6f6ce
+
+
+def test_linspace():
+    class Linspace(Module):
+        def forward(self, input):
+            return torch.linspace(0, 1, steps=9, dtype=torch.float32)
+        
+        def main(
+            input: R.Tensor((9, 9), dtype="float32")
+        ) -> R.Tuple(R.Tensor((9,), dtype="float32")):
+            with R.dataflow():
+                lv: R.Tensor((9,), dtype="float32") = R.arange(0, 1.0625, 0.125, dtype="float32")
+                gv: R.Tuple(R.Tensor((9,), dtype="float32")) = (lv,)
+                R.output(gv)
+            return gv
+
+    example_args = (torch.randn(9, 9, dtype=torch.float32),)
+    verify_model(Linspace(), example_args, {}, Expected)
 
 
 if __name__ == "__main__":
