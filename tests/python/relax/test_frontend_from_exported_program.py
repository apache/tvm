# Licensed to the Apache Software Foundation (ASF) under one
# or more contributor license agreements.  See the NOTICE file
# distributed with this work for additional information
# regarding copyright ownership.  The ASF licenses this file
# to you under the Apache License, Version 2.0 (the
# "License"); you may not use this file except in compliance
# with the License.  You may obtain a copy of the License at
#
#   http://www.apache.org/licenses/LICENSE-2.0
#
# Unless required by applicable law or agreed to in writing,
# software distributed under the License is distributed on an
# "AS IS" BASIS, WITHOUT WARRANTIES OR CONDITIONS OF ANY
# KIND, either express or implied.  See the License for the
# specific language governing permissions and limitations
# under the License.
import operator
import pytest
import torch
from torch.nn import Module
from torch.export import export

import tvm.tir as tir  # pylint: disable=unused-import, consider-using-from-import

import tvm
from tvm import relax
import tvm.testing
from tvm.script import ir as I
from tvm.script import relax as R
from tvm.script import tir as T
from tvm.relax.frontend.torch import from_exported_program


def verify_model(torch_model, example_args, binding, expected, dynamic_shapes=None):
    exported_program = export(torch_model, args=example_args, dynamic_shapes=dynamic_shapes)
    mod = from_exported_program(exported_program)

    binding = {k: tvm.nd.array(v) for k, v in binding.items()}
    expected = relax.transform.BindParams("main", binding)(expected)
    tvm.ir.assert_structural_equal(mod, expected)


operator_basic_unary = [
    (torch.abs, R.abs),
    (torch.acos, R.acos),
    (torch.acosh, R.acosh),
    (torch.asin, R.asin),
    (torch.asinh, R.asinh),
    (torch.atan, R.atan),
    (torch.atanh, R.atanh),
    (torch.bitwise_not, R.bitwise_not),
    (torch.ceil, R.ceil),
    (torch.cos, R.cos),
    (torch.cosh, R.cosh),
    (torch.erf, R.erf),
    (torch.exp, R.exp),
    (torch.floor, R.floor),
    (torch.ops.aten.gelu, R.nn.gelu),
    (torch.log, R.log),
    (torch.neg, R.negative),
    (torch.relu, R.nn.relu),
    (torch.relu_, R.nn.relu),
    (torch.round, R.round),
    (torch.rsqrt, R.rsqrt),
    (torch.selu, R.nn.selu),
    (torch.sigmoid, R.sigmoid),
    (torch.ops.aten.silu, R.nn.silu),
    (torch.ops.aten.silu_, R.nn.silu),
    (torch.sin, R.sin),
    (torch.sinh, R.sinh),
    (torch.sign, R.sign),
    (torch.sqrt, R.sqrt),
    (torch.square, R.square),
    (torch.tan, R.tan),
    (torch.tanh, R.tanh),
]


@pytest.mark.parametrize("pytorch_op, relax_op", operator_basic_unary)
def test_basic_unary_ops(pytorch_op, relax_op):
    example_args = (torch.randn(1, 3, 10, 10, dtype=torch.float32),)

    class UnaryOp(Module):
        def forward(self, input):
            return pytorch_op(input)

    @tvm.script.ir_module
    class expected:
        @R.function
        def main(
            input_1: R.Tensor((1, 3, 10, 10), dtype="float32")
        ) -> R.Tuple(R.Tensor((1, 3, 10, 10), dtype="float32")):
            with R.dataflow():
                lv: R.Tensor((1, 3, 10, 10), dtype="float32") = relax_op(input_1)
                gv: R.Tuple(R.Tensor((1, 3, 10, 10), dtype="float32")) = (lv,)
                R.output(gv)
            return gv

    verify_model(UnaryOp(), example_args, {}, expected)


operator_bool_unary = [
    (torch.isfinite, R.isfinite),
    (torch.isinf, R.isinf),
    (torch.isnan, R.isnan),
]


@pytest.mark.parametrize("pytorch_op, relax_op", operator_bool_unary)
def test_bool_unary_ops(pytorch_op, relax_op):
    example_args = (torch.randn(1, 3, 10, 10, dtype=torch.float32),)

    class UnaryOp(Module):
        def forward(self, input):
            return pytorch_op(input)

    @tvm.script.ir_module
    class expected:
        @R.function
        def main(
            input_1: R.Tensor((1, 3, 10, 10), dtype="float32")
        ) -> R.Tuple(R.Tensor((1, 3, 10, 10), dtype="bool")):
            with R.dataflow():
                lv: R.Tensor((1, 3, 10, 10), dtype="bool") = relax_op(input_1)
                gv: R.Tuple(R.Tensor((1, 3, 10, 10), dtype="bool")) = (lv,)
                R.output(gv)
            return gv

    verify_model(UnaryOp(), example_args, {}, expected)


def test_extended_unary_ops():
    example_args = (torch.randn(1, 3, 10, 10, dtype=torch.float32),)

    # celu
    class Celu1(Module):
        def __init__(self):
            super().__init__()
            self.celu = torch.nn.CELU()

        def forward(self, input):
            return self.celu(input)

    class Celu2(Module):
        def forward(self, input):
            return torch.nn.functional.celu(input)

    # alpha * min(0, exp(x / alpha) - 1) + max(0, x)
    @tvm.script.ir_module
    class expected_celu:
        @R.function
        def main(
            input_1: R.Tensor((1, 3, 10, 10), dtype="float32")
        ) -> R.Tuple(R.Tensor((1, 3, 10, 10), dtype="float32")):
            with R.dataflow():
                lv: R.Tensor((1, 3, 10, 10), dtype="float32") = R.exp(input_1)
                lv_div: R.Tensor((1, 3, 10, 10), dtype="float32") = R.divide(
                    lv, R.const(1.0, "float32")
                )
                lv_sub: R.Tensor((1, 3, 10, 10), dtype="float32") = R.subtract(
                    lv_div, R.const(1.0, "float32")
                )
                lv_min: R.Tensor((1, 3, 10, 10), dtype="float32") = R.minimum(
                    R.const(0.0, "float32"), lv_sub
                )
                lv_scaled: R.Tensor((1, 3, 10, 10), dtype="float32") = R.multiply(
                    R.const(1.0, "float32"), lv_min
                )
                lv_relu_x: R.Tensor((1, 3, 10, 10), dtype="float32") = R.nn.relu(input_1)
                lv_celu: R.Tensor((1, 3, 10, 10), dtype="float32") = R.add(lv_scaled, lv_relu_x)
                gv: R.Tuple(R.Tensor((1, 3, 10, 10), dtype="float32")) = (lv_celu,)
                R.output(gv)
            return gv

    verify_model(Celu1(), example_args, {}, expected_celu)
    verify_model(Celu2(), example_args, {}, expected_celu)

    # clamp
    class Clamp(Module):
        def forward(self, input):
            return torch.clamp(input, min=0.1, max=0.5)

    @tvm.script.ir_module
    class expected_clamp:
        @R.function
        def main(
            input: R.Tensor((1, 3, 10, 10), dtype="float32"),
        ) -> R.Tuple(R.Tensor((1, 3, 10, 10), dtype="float32")):
            with R.dataflow():
                lv: R.Tensor((1, 3, 10, 10), dtype="float32") = R.clip(
                    input,
                    R.prim_value(T.float64(0.10000000000000001)),
                    R.prim_value(T.float64(0.5)),
                )
                gv: R.Tuple(R.Tensor((1, 3, 10, 10), dtype="float32")) = (lv,)
                R.output(gv)
            return gv

    verify_model(Clamp(), example_args, {}, expected_clamp)

    class ClampMinOnly(Module):
        def forward(self, input):
            return torch.clamp(input, min=0.5, max=None)

    @tvm.script.ir_module
    class expected_clamp_min_only:
        @R.function
        def main(
            input: R.Tensor((1, 3, 10, 10), dtype="float32"),
        ) -> R.Tuple(R.Tensor((1, 3, 10, 10), dtype="float32")):
            with R.dataflow():
                lv: R.Tensor((1, 3, 10, 10), dtype="float32") = R.clip(
                    input, R.prim_value(T.float64(0.5)), R.prim_value(T.float64("inf"))
                )
                gv: R.Tuple(R.Tensor((1, 3, 10, 10), dtype="float32")) = (lv,)
                R.output(gv)
            return gv

    verify_model(ClampMinOnly(), example_args, {}, expected_clamp_min_only)

    class ClampTensors(Module):
        def forward(self, input):
            return torch.clamp(input, min=input, max=input)

    @tvm.script.ir_module
    class expected_clamp_tensors:
        @R.function
        def main(
            input: R.Tensor((1, 3, 10, 10), dtype="float32"),
        ) -> R.Tuple(R.Tensor((1, 3, 10, 10), dtype="float32")):
            with R.dataflow():
                lv: R.Tensor((1, 3, 10, 10), dtype="float32") = R.broadcast_to(
                    input, R.shape([1, 3, 10, 10])
                )
                lv1: R.Tensor((1, 3, 10, 10), dtype="float32") = R.maximum(input, lv)
                lv2: R.Tensor((1, 3, 10, 10), dtype="float32") = R.broadcast_to(
                    input, R.shape([1, 3, 10, 10])
                )
                lv3: R.Tensor((1, 3, 10, 10), dtype="float32") = R.minimum(lv1, lv2)
                lv4: R.Tensor((1, 3, 10, 10), dtype="float32") = R.clip(
                    lv3, R.prim_value(T.float64("-inf")), R.prim_value(T.float64("inf"))
                )
                gv: R.Tuple(R.Tensor((1, 3, 10, 10), dtype="float32")) = (lv4,)
                R.output(gv)
            return gv

    verify_model(ClampTensors(), example_args, {}, expected_clamp_tensors)

    # dropout

    class Dropout1(Module):
        def __init__(self):
            super().__init__()
            self.dropout = torch.nn.Dropout(0.5)

        def forward(self, input):
            return self.dropout(input)

    class Dropout2(Module):
        def forward(self, input):
            return torch.dropout(input, 0.5, train=True)

    class Dropout3(Module):
        def forward(self, input):
            return torch.ops.aten.dropout_(input, 0.5, train=True)

    @tvm.script.ir_module
    class expected_dropout:
        @R.function
        def main(
            input_1: R.Tensor((1, 3, 10, 10), dtype="float32")
        ) -> R.Tuple(R.Tensor((1, 3, 10, 10), dtype="float32")):
            # block 0
            with R.dataflow():
                gv: R.Tuple(R.Tensor((1, 3, 10, 10), dtype="float32")) = (input_1,)
                R.output(gv)
            return gv

    verify_model(Dropout1(), example_args, {}, expected_dropout)
    verify_model(Dropout2(), example_args, {}, expected_dropout)
    verify_model(Dropout3(), example_args, {}, expected_dropout)

    # elu
    class Elu(Module):
        def __init__(self):
            super().__init__()
            self.elu = torch.nn.ELU()

        def forward(self, input):
            return self.elu(input)

    class Elu2(Module):
        def forward(self, input):
            return torch.nn.functional.elu(input)

    @tvm.script.ir_module
    class expected_elu:
        @R.function
        def main(
            input_1: R.Tensor((1, 3, 10, 10), dtype="float32")
        ) -> R.Tuple(R.Tensor((1, 3, 10, 10), dtype="float32")):
            # block 0
            with R.dataflow():
                lv_exp: R.Tensor((1, 3, 10, 10), dtype="float32") = R.exp(input_1)
                lv_one_minus_exp: R.Tensor((1, 3, 10, 10), dtype="float32") = R.subtract(
                    R.const(1.0, dtype="float32"), lv_exp
                )
                lv_relu_one_minus_exp: R.Tensor((1, 3, 10, 10), dtype="float32") = R.nn.relu(
                    lv_one_minus_exp
                )
                lv_scaled: R.Tensor((1, 3, 10, 10), dtype="float32") = R.multiply(
                    R.const(-1.0, dtype="float32"), lv_relu_one_minus_exp
                )
                lv_relu_x: R.Tensor((1, 3, 10, 10), dtype="float32") = R.nn.relu(input_1)
                lv_elu: R.Tensor((1, 3, 10, 10), dtype="float32") = R.add(lv_scaled, lv_relu_x)
                gv: R.Tuple(R.Tensor((1, 3, 10, 10), dtype="float32")) = (lv_elu,)
                R.output(gv)
            return gv

    verify_model(Elu(), example_args, {}, expected_elu)
    verify_model(Elu2(), example_args, {}, expected_elu)

    # hardsigmoid
    class Hardsigmoid(torch.nn.Module):
        def __init__(self):
            super().__init__()
            self.hs = torch.nn.Hardsigmoid()

        def forward(self, input):
            return self.hs(input)

    class Hardsigmoid2(torch.nn.Module):
        def forward(self, input):
            return torch.nn.functional.hardsigmoid(input)

    @tvm.script.ir_module
    class expected_hardsigmoid:
        @R.function
        def main(
            inp_0: R.Tensor((1, 3, 10, 10), dtype="float32")
        ) -> R.Tuple(R.Tensor((1, 3, 10, 10), dtype="float32")):
            with R.dataflow():
                lv: R.Tensor((1, 3, 10, 10), dtype="float32") = R.add(inp_0, R.const(3, "float32"))
                lv1: R.Tensor((1, 3, 10, 10), dtype="float32") = R.clip(lv, 0, 6)
                lv2: R.Tensor((1, 3, 10, 10), dtype="float32") = R.divide(
                    lv1, R.const(6, "float32")
                )
                gv: R.Tuple(R.Tensor((1, 3, 10, 10), dtype="float32")) = (lv2,)
                R.output(gv)
            return gv

    verify_model(Hardsigmoid(), example_args, {}, expected_hardsigmoid)
    verify_model(Hardsigmoid2(), example_args, {}, expected_hardsigmoid)

    # hardwish
    class Hardswish(torch.nn.Module):
        def __init__(self):
            super().__init__()
            self.hs = torch.nn.Hardswish()

        def forward(self, input):
            return self.hs(input)

    class Hardswish2(torch.nn.Module):
        def forward(self, input):
            return torch.nn.functional.hardswish(input)

    class Hardswish3(torch.nn.Module):
        def forward(self, input):
            return torch.ops.aten.hardswish_(input)

    @tvm.script.ir_module
    class expected1:
        @R.function
        def main(
            inp_0: R.Tensor((1, 3, 10, 10), dtype="float32")
        ) -> R.Tuple(R.Tensor((1, 3, 10, 10), dtype="float32")):
            with R.dataflow():
                lv: R.Tensor((1, 3, 10, 10), dtype="float32") = R.add(inp_0, R.const(3, "float32"))
                lv1: R.Tensor((1, 3, 10, 10), dtype="float32") = R.clip(lv, 0, 6)
                lv2: R.Tensor((1, 3, 10, 10), dtype="float32") = R.divide(
                    lv1, R.const(6, "float32")
                )
                lv3: R.Tensor((1, 3, 10, 10), dtype="float32") = R.multiply(inp_0, lv2)
                gv: R.Tuple(R.Tensor((1, 3, 10, 10), dtype="float32")) = (lv3,)
                R.output(gv)
            return gv

    verify_model(Hardswish(), example_args, {}, expected1)
    verify_model(Hardswish2(), example_args, {}, expected1)
    verify_model(Hardswish3(), example_args, {}, expected1)

    # log2
    class Log2(Module):
        def forward(self, x):
            return torch.log2(x)

    @tvm.script.ir_module
    class Expected_log2:
        @R.function
        def main(
            inp_0: R.Tensor((1, 3, 10, 10), dtype="float32")
        ) -> R.Tuple(R.Tensor((1, 3, 10, 10), dtype="float32")):
            with R.dataflow():
                lv: R.Tensor((1, 3, 10, 10), dtype="float32") = R.log(inp_0)
                lv1: R.Tensor((1, 3, 10, 10), dtype="float32") = R.divide(
                    lv, R.const(0.69314718246459961, "float32")
                )
                gv: R.Tuple(R.Tensor((1, 3, 10, 10), dtype="float32")) = (lv1,)
                R.output(gv)
            return gv

    verify_model(Log2(), example_args, {}, Expected_log2)

    # log10
    class Log10(Module):
        def forward(self, x):
            return torch.log10(x)

    @tvm.script.ir_module
    class Expected_log10:
        @R.function
        def main(
            inp_0: R.Tensor((1, 3, 10, 10), dtype="float32"),
        ) -> R.Tuple(R.Tensor((1, 3, 10, 10), dtype="float32")):
            with R.dataflow():
                lv: R.Tensor((1, 3, 10, 10), dtype="float32") = R.log(inp_0)
                lv1: R.Tensor((1, 3, 10, 10), dtype="float32") = R.divide(
                    lv, R.const(2.302585092994046, "float32")
                )
                gv: R.Tuple(R.Tensor((1, 3, 10, 10), dtype="float32")) = (lv1,)
                R.output(gv)
            return gv

    verify_model(Log10(), example_args, {}, Expected_log10)

    # log1p
    class Log1p(Module):
        def forward(self, x):
            return torch.log1p(x)

    @tvm.script.ir_module
    class Expected_log1p:
        @R.function
        def main(
            inp_0: R.Tensor((1, 3, 10, 10), dtype="float32"),
        ) -> R.Tuple(R.Tensor((1, 3, 10, 10), dtype="float32")):
            with R.dataflow():
                lv: R.Tensor((1, 3, 10, 10), dtype="float32") = R.log(
                    R.add(inp_0, R.const(1, "float32"))
                )
                gv: R.Tuple(R.Tensor((1, 3, 10, 10), dtype="float32")) = (lv,)
                R.output(gv)
            return gv

    verify_model(Log1p(), example_args, {}, Expected_log1p)

    # reciprocal
    class Reciprocal(Module):
        def forward(self, input):
            return torch.reciprocal(input)

    @tvm.script.ir_module
    class expected_reciprocal:
        @R.function
        def main(
            input_1: R.Tensor((1, 3, 10, 10), dtype="float32")
        ) -> R.Tuple(R.Tensor((1, 3, 10, 10), dtype="float32")):
            with R.dataflow():
                lv: R.Tensor((1, 3, 10, 10), dtype="float32") = R.divide(
                    R.const(1.0, "float32"), input_1
                )
                gv: R.Tuple(R.Tensor((1, 3, 10, 10), dtype="float32")) = (lv,)
                R.output(gv)
            return gv

    verify_model(Reciprocal(), example_args, {}, expected_reciprocal)

    # Returns the maximum value of all elements in the input tensor.
    class MaxModel(Module):
        def forward(self, input):
            return torch.max(input)

    @tvm.script.ir_module
    class expected_max:
        @R.function
        def main(
            input: R.Tensor((1, 3, 10, 10), dtype="float32")
        ) -> R.Tuple(R.Tensor((), dtype="float32")):
            with R.dataflow():
                lv: R.Tensor((), dtype="float32") = R.max(input, axis=None, keepdims=False)
                gv: R.Tuple(R.Tensor((), dtype="float32")) = (lv,)
                R.output(gv)
            return gv

    verify_model(MaxModel(), example_args, {}, expected_max)

    # Returns the minimum value of all elements in the input tensor.
    class MinModel(Module):
        def forward(self, input):
            return torch.min(input)

    @tvm.script.ir_module
    class expected_min:
        @R.function
        def main(
            input: R.Tensor((1, 3, 10, 10), dtype="float32")
        ) -> R.Tuple(R.Tensor((), dtype="float32")):
            with R.dataflow():
                lv: R.Tensor((), dtype="float32") = R.min(input, axis=None, keepdims=False)
                gv: R.Tuple(R.Tensor((), dtype="float32")) = (lv,)
                R.output(gv)
            return gv

    verify_model(MinModel(), example_args, {}, expected_min)


def test_hardtanh():
    class Hardtanh(torch.nn.Module):
        def __init__(self):
            super().__init__()
            self.ht = torch.nn.Hardtanh()

        def forward(self, input):
            return self.ht(input)

    class Hardtanh2(torch.nn.Module):
        def forward(self, input):
            return torch.nn.functional.hardtanh(input)

    class Hardtanh3(torch.nn.Module):
        def forward(self, input):
            return torch.ops.aten.hardtanh_(input)

    @tvm.script.ir_module
    class expected1:
        @R.function
        def main(
            inp_0: R.Tensor((1, 3, 10, 10), dtype="float32")
        ) -> R.Tuple(R.Tensor((1, 3, 10, 10), dtype="float32")):
            with R.dataflow():
                lv: R.Tensor((1, 3, 10, 10), dtype="float32") = R.clip(
                    inp_0, R.prim_value(T.float64(-1.0)), R.prim_value(T.float64(1.0))
                )
                gv: R.Tuple(R.Tensor((1, 3, 10, 10), dtype="float32")) = (lv,)
                R.output(gv)
            return gv

    example_args = (torch.randn(1, 3, 10, 10, dtype=torch.float32),)
    verify_model(Hardtanh(), example_args, {}, expected1)
    verify_model(Hardtanh2(), example_args, {}, expected1)
    verify_model(Hardtanh3(), example_args, {}, expected1)


def test_softplus():
    import torch
    from torch.nn import Module

    torch.set_grad_enabled(False)

    class Softplus0(torch.nn.Module):
        def __init__(self):
            super().__init__()
            self.softplus = torch.nn.Softplus(1.0, 20.0)

        def forward(self, x):
            return self.softplus(x)

    class Softplus1(Module):
        def forward(self, input):
            return torch.nn.functional.softplus(input, 1.0, 20.0)

    @tvm.script.ir_module
    class expected:
        @R.function
        def main(
            x: R.Tensor((1, 3, 10, 10), dtype="float32")
        ) -> R.Tuple(R.Tensor((1, 3, 10, 10), dtype="float32")):
            with R.dataflow():
                lv: R.Tensor((1, 3, 10, 10), dtype="float32") = R.nn.softplus(
                    x, beta=1.0, threshold=20.0
                )
                gv: R.Tuple(R.Tensor((1, 3, 10, 10), dtype="float32")) = (lv,)
                R.output(gv)
            return gv

    example_args = (torch.randn(1, 3, 10, 10, dtype=torch.float32),)
    verify_model(Softplus0(), example_args, {}, expected)
    verify_model(Softplus1(), example_args, {}, expected)


def test_leakyrelu():
    import torch
    from torch.nn import Module

    torch.set_grad_enabled(False)

    class LeakyReLU0(Module):
        def __init__(self):
            super().__init__()
            self.leakyrelu = torch.nn.LeakyReLU(0.02)

        def forward(self, input):
            return self.leakyrelu(input)

    class LeakyReLU1(Module):
        def forward(self, input):
            return torch.nn.functional.leaky_relu(input, 0.02)

    class LeakyReLU2(Module):
        def forward(self, input):
            return torch.ops.aten.leaky_relu_(input, 0.02)

    @tvm.script.ir_module
    class expected:
        @R.function
        def main(
            input_1: R.Tensor((1, 3, 10, 10), dtype="float32")
        ) -> R.Tuple(R.Tensor((1, 3, 10, 10), dtype="float32")):
            # block 0
            with R.dataflow():
                lv: R.Tensor((1, 3, 10, 10), dtype="float32") = R.nn.leakyrelu(input_1, 0.02)
                gv: R.Tuple(R.Tensor((1, 3, 10, 10), dtype="float32")) = (lv,)
                R.output(gv)
            return gv

    example_args = (torch.randn(1, 3, 10, 10, dtype=torch.float32),)
    verify_model(LeakyReLU0(), example_args, {}, expected)
    verify_model(LeakyReLU1(), example_args, {}, expected)
    verify_model(LeakyReLU2(), example_args, {}, expected)


def test_logaddexp():
    class LogAddExp(Module):
        def forward(self, input1, input2):
            return torch.logaddexp(input1, input2)

    @tvm.script.ir_module
    class expected:
        @R.function
        def main(
            input_1: R.Tensor((1, 3, 10, 10), dtype="float32"),
            input_2: R.Tensor((1, 3, 10, 10), dtype="float32"),
        ) -> R.Tuple(R.Tensor((1, 3, 10, 10), dtype="float32")):
            # block 0
            with R.dataflow():
                lv: R.Tensor((1, 3, 10, 10), dtype="float32") = R.log_add_exp(input_1, input_2)
                gv: R.Tuple(R.Tensor((1, 3, 10, 10), dtype="float32")) = (lv,)
                R.output(gv)
            return gv

    example_args = (
        torch.randn(1, 3, 10, 10, dtype=torch.float32),
        torch.randn(1, 3, 10, 10, dtype=torch.float32),
    )
    verify_model(LogAddExp(), example_args, {}, expected)


def test_logsoftmax():
    class LogSoftmax(Module):
        def __init__(self):
            super().__init__()
            self.lsm = torch.nn.LogSoftmax(dim=1)

        def forward(self, input):
            return self.lsm(input)

    class LogSoftmax2(Module):
        def forward(self, input):
            return torch.nn.functional.log_softmax(input, dim=1)

    @tvm.script.ir_module
    class expected1:
        @R.function
        def main(
            input_1: R.Tensor((1, 3, 10, 10), dtype="float32")
        ) -> R.Tuple(R.Tensor((1, 3, 10, 10), dtype="float32")):
            # block 0
            with R.dataflow():
                lv: R.Tensor((1, 3, 10, 10), dtype="float32") = R.nn.log_softmax(input_1, axis=1)
                gv: R.Tuple(R.Tensor((1, 3, 10, 10), dtype="float32")) = (lv,)
                R.output(gv)
            return gv

    example_args = (torch.randn(1, 3, 10, 10, dtype=torch.float32),)
    verify_model(LogSoftmax(), example_args, {}, expected1)
    verify_model(LogSoftmax2(), example_args, {}, expected1)


def test_prelu():
    class Prelu1(Module):
        def __init__(self, num_parameters=1, alpha=0.25):
            super().__init__()
            self.prelu = torch.nn.PReLU(num_parameters=num_parameters, init=alpha)

        def forward(self, x):
            return self.prelu(x)

    class Prelu2(torch.nn.Module):
        def __init__(self):
            super(Prelu2, self).__init__()
            self.alpha = torch.nn.Parameter(torch.tensor([0.25]))

        def forward(self, x):
            return torch.nn.functional.prelu(x, self.alpha)

    @tvm.script.ir_module
    class expected:
        @R.function
        def main(
            x: R.Tensor((1, 3, 10, 10), dtype="float32")
        ) -> R.Tuple(R.Tensor((1, 3, 10, 10), dtype="float32")):
            with R.dataflow():
                lv: R.Tensor((1, 3, 10, 10), dtype="float32") = R.nn.prelu(
                    x, R.const([0.25], dtype="float32"), axis=1
                )
                gv: R.Tuple(R.Tensor((1, 3, 10, 10), dtype="float32")) = (lv,)
                R.output(gv)
            return gv

    example_args = (torch.randn(1, 3, 10, 10, dtype=torch.float32),)
    verify_model(Prelu1(), example_args, {}, expected)
    verify_model(Prelu2(), example_args, {}, expected)


def test_softmax():
    class Softmax(Module):
        def __init__(self):
            super().__init__()
            self.sm = torch.nn.Softmax(dim=1)

        def forward(self, input):
            return self.sm(input)

    class Softmax2(Module):
        def forward(self, input):
            return torch.nn.functional.softmax(input, dim=1)

    @tvm.script.ir_module
    class expected1:
        @R.function
        def main(
            input_1: R.Tensor((1, 3, 10, 10), dtype="float32")
        ) -> R.Tuple(R.Tensor((1, 3, 10, 10), dtype="float32")):
            # block 0
            with R.dataflow():
                lv: R.Tensor((1, 3, 10, 10), dtype="float32") = R.nn.softmax(input_1, axis=1)
                gv: R.Tuple(R.Tensor((1, 3, 10, 10), dtype="float32")) = (lv,)
                R.output(gv)
            return gv

    example_args = (torch.randn(1, 3, 10, 10, dtype=torch.float32),)
    verify_model(Softmax(), example_args, {}, expected1)
    verify_model(Softmax2(), example_args, {}, expected1)


def test_softshrink():
    class Softshrink(Module):
        def __init__(self):
            super().__init__()
            self.softshrink = torch.nn.Softshrink(lambd=0.5)

        def forward(self, input):
            return self.softshrink(input)

    class Softshrink2(Module):
        def forward(self, input):
            return torch.nn.functional.softshrink(input, lambd=0.5)

    @tvm.script.ir_module
    class expected_softshrink:
        @R.function
        def main(
            input: R.Tensor((1, 3, 10, 10), dtype="float32"),
        ) -> R.Tuple(R.Tensor((1, 3, 10, 10), dtype="float32")):
            with R.dataflow():
                lv: R.Tensor((1, 3, 10, 10), dtype="float32") = R.subtract(
                    input, R.const(0.5, "float32")
                )
                lv1: R.Tensor((1, 3, 10, 10), dtype="bool") = R.greater(
                    input, R.const(0.5, "float32")
                )
                lv2: R.Tensor((1, 3, 10, 10), dtype="float32") = R.astype(lv1, "float32")
                lv3: R.Tensor((1, 3, 10, 10), dtype="float32") = R.multiply(lv, lv2)

                lv4: R.Tensor((1, 3, 10, 10), dtype="float32") = R.add(
                    input, R.const(0.5, "float32")
                )
                lv5: R.Tensor((), dtype="float32") = R.negative(R.const(0.5, "float32"))
                lv6: R.Tensor((1, 3, 10, 10), dtype="bool") = R.less(input, lv5)
                lv7: R.Tensor((1, 3, 10, 10), dtype="float32") = R.astype(lv6, "float32")
                lv8: R.Tensor((1, 3, 10, 10), dtype="float32") = R.multiply(lv4, lv7)

                lv9: R.Tensor((1, 3, 10, 10), dtype="float32") = R.add(lv3, lv8)

                gv: R.Tuple(R.Tensor((1, 3, 10, 10), dtype="float32")) = (lv9,)
                R.output(gv)
            return gv

    example_args = (torch.randn(1, 3, 10, 10, dtype=torch.float32),)
    verify_model(Softshrink(), example_args, {}, expected_softshrink)
    verify_model(Softshrink2(), example_args, {}, expected_softshrink)


def test_tril_triu():
    example_args = (torch.randn(10, 10, dtype=torch.float32),)

    class Tril(Module):
        def forward(self, input):
            return torch.tril(input, 1)

    @tvm.script.ir_module
    class expected_tril:
        @R.function
        def main(
            input_1: R.Tensor((10, 10), dtype="float32")
        ) -> R.Tuple(R.Tensor((10, 10), dtype="float32")):
            # block 0
            with R.dataflow():
                lv: R.Tensor((10, 10), dtype="float32") = R.tril(input_1, 1)
                gv: R.Tuple(R.Tensor((10, 10), dtype="float32")) = (lv,)
                R.output(gv)
            return gv

    verify_model(Tril(), example_args, {}, expected_tril)

    class Triu(Module):
        def forward(self, input):
            return torch.triu(input, 1)

    @tvm.script.ir_module
    class expected_triu:
        @R.function
        def main(
            input_1: R.Tensor((10, 10), dtype="float32")
        ) -> R.Tuple(R.Tensor((10, 10), dtype="float32")):
            # block 0
            with R.dataflow():
                lv: R.Tensor((10, 10), dtype="float32") = R.triu(input_1, 1)
                gv: R.Tuple(R.Tensor((10, 10), dtype="float32")) = (lv,)
                R.output(gv)
            return gv

    verify_model(Triu(), example_args, {}, expected_triu)


operator_binary_1 = [
    (operator.add, R.add),
    (torch.ops.aten.add_, R.add),
    (torch.ops.aten.bitwise_or, R.bitwise_or),
    (torch.ops.aten.bitwise_or_, R.bitwise_or),
    (operator.sub, R.subtract),
    (operator.mul, R.multiply),
    (torch.ops.aten.mul_, R.multiply),
    (operator.truediv, R.divide),
    (operator.floordiv, R.floor_divide),
    (torch.ops.aten.fmod, R.mod),
    (operator.pow, R.power),
    (operator.mod, R.floor_mod),
    (operator.and_, R.bitwise_and),
    (operator.or_, R.bitwise_or),
    (operator.xor, R.bitwise_xor),
]


@pytest.mark.parametrize("op, relax_op", operator_binary_1)
def test_binary1(op, relax_op):
    example_args1 = (
        torch.randn(10, 10, dtype=torch.float32),
        torch.randn(10, 10, dtype=torch.float32),
    )
    example_args2 = (torch.randn(10, 10, dtype=torch.float32),)

    class Binary1(Module):
        def __init__(self, op):
            super().__init__()
            self.op = op

        def forward(self, lhs, rhs):
            return self.op(lhs, rhs)

    @tvm.script.ir_module
    class expected_binary1:
        @R.function
        def main(
            lhs: R.Tensor((10, 10), dtype="float32"),
            rhs: R.Tensor((10, 10), dtype="float32"),
        ) -> R.Tuple(R.Tensor((10, 10), dtype="float32")):
            with R.dataflow():
                lv: R.Tensor((10, 10), dtype="float32") = relax_op(lhs, rhs)
                gv: R.Tuple(R.Tensor((10, 10), dtype="float32")) = (lv,)
                R.output(gv)
            return gv

    class Binary2(Module):
        def __init__(self, op):
            super().__init__()
            self.op = op

        def forward(self, lhs):
            return self.op(lhs, 1.0)

    @tvm.script.ir_module
    class expected_binary2:
        @R.function
        def main(
            lhs: R.Tensor((10, 10), dtype="float32"),
        ) -> R.Tuple(R.Tensor((10, 10), dtype="float32")):
            with R.dataflow():
                lv: R.Tensor((10, 10), dtype="float32") = relax_op(lhs, R.const(1.0))
                gv: R.Tuple(R.Tensor((10, 10), dtype="float32")) = (lv,)
                R.output(gv)
            return gv

    verify_model(Binary1(op), example_args1, {}, expected_binary1)
    verify_model(Binary2(op), example_args2, {}, expected_binary2)


operator_binary_2 = [
    (operator.eq, R.equal),
    (operator.ne, R.not_equal),
    (operator.lt, R.less),
    (operator.le, R.less_equal),
    (operator.gt, R.greater),
    (operator.ge, R.greater_equal),
]


@pytest.mark.parametrize("op, relax_op", operator_binary_2)
def test_binary2(op, relax_op):
    example_args1 = (
        torch.randn(10, 10, dtype=torch.float32),
        torch.randn(10, 10, dtype=torch.float32),
    )
    example_args2 = (torch.randn(10, 10, dtype=torch.float32),)

    class Binary1(Module):
        def __init__(self, op):
            super().__init__()
            self.op = op

        def forward(self, lhs, rhs):
            return self.op(lhs, rhs)

    @tvm.script.ir_module
    class expected_binary1:
        @R.function
        def main(
            lhs: R.Tensor((10, 10), dtype="float32"),
            rhs: R.Tensor((10, 10), dtype="float32"),
        ) -> R.Tuple(R.Tensor((10, 10), dtype="bool")):
            with R.dataflow():
                lv: R.Tensor((10, 10), dtype="bool") = relax_op(lhs, rhs)
                gv: R.Tuple(R.Tensor((10, 10), dtype="bool")) = (lv,)
                R.output(gv)
            return gv

    class Binary2(Module):
        def __init__(self, op):
            super().__init__()
            self.op = op

        def forward(self, lhs):
            return self.op(lhs, 1.0)

    @tvm.script.ir_module
    class expected_binary2:
        @R.function
        def main(
            lhs: R.Tensor((10, 10), dtype="float32"),
        ) -> R.Tuple(R.Tensor((10, 10), dtype="bool")):
            with R.dataflow():
                lv: R.Tensor((10, 10), dtype="bool") = relax_op(lhs, R.const(1.0))
                gv: R.Tuple(R.Tensor((10, 10), dtype="bool")) = (lv,)
                R.output(gv)
            return gv

    verify_model(Binary1(op), example_args1, {}, expected_binary1)
    verify_model(Binary2(op), example_args2, {}, expected_binary2)


def test_binary3():
    example_args1 = (
        torch.randn(10, 10, dtype=torch.float32),
        torch.randn(10, 10, dtype=torch.float32),
    )
    example_args2 = (torch.randn(10, 10, dtype=torch.float32),)

    # Max
    class Max1(Module):
        def forward(self, x, y):
            return torch.max(x, y)

    @I.ir_module
    class expected_max1:
        @R.function
        def main(
            inp_0: R.Tensor((10, 10), dtype="float32"),
            inp_1: R.Tensor((10, 10), dtype="float32"),
        ) -> R.Tuple(R.Tensor((10, 10), dtype="float32")):
            with R.dataflow():
                lv: R.Tensor((10, 10), dtype="float32") = R.maximum(inp_0, inp_1)
                gv: R.Tuple(R.Tensor((10, 10), dtype="float32")) = (lv,)
                R.output(gv)
            return gv

    verify_model(Max1(), example_args1, {}, expected_max1)

    # Min
    class Min1(Module):
        def forward(self, x, y):
            return torch.min(x, y)

    @I.ir_module
    class expected_min1:
        @R.function
        def main(
            inp_0: R.Tensor((10, 10), dtype="float32"),
            inp_1: R.Tensor((10, 10), dtype="float32"),
        ) -> R.Tuple(R.Tensor((10, 10), dtype="float32")):
            with R.dataflow():
                lv: R.Tensor((10, 10), dtype="float32") = R.minimum(inp_0, inp_1)
                gv: R.Tuple(R.Tensor((10, 10), dtype="float32")) = (lv,)
                R.output(gv)
            return gv

    verify_model(Min1(), example_args1, {}, expected_min1)

    # RSub
    class RSub1(Module):
        def forward(self, x, y):
            return torch.rsub(x, y)

    class RSub2(Module):
        def forward(self, x):
            return torch.rsub(x, 5.0)

    @tvm.script.ir_module
    class expected_rsub1:
        @R.function
        def main(
            x: R.Tensor((10, 10), dtype="float32"), y: R.Tensor((10, 10), dtype="float32")
        ) -> R.Tuple(R.Tensor((10, 10), dtype="float32")):
            with R.dataflow():
                lv: R.Tensor((10, 10), dtype="float32") = R.subtract(y, x)
                gv: R.Tuple(R.Tensor((10, 10), dtype="float32")) = (lv,)
                R.output(gv)
            return gv

    @tvm.script.ir_module
    class expected_rsub2:
        @R.function
        def main(
            x: R.Tensor((10, 10), dtype="float32")
        ) -> R.Tuple(R.Tensor((10, 10), dtype="float32")):
            with R.dataflow():
                lv: R.Tensor((10, 10), dtype="float32") = R.subtract(R.const(5.0, "float32"), x)
                gv: R.Tuple(R.Tensor((10, 10), dtype="float32")) = (lv,)
                R.output(gv)
            return gv

    verify_model(RSub1(), example_args1, {}, expected_rsub1)
    verify_model(RSub2(), example_args2, {}, expected_rsub2)


# IsIn


def test_isin():
    class IsInModel(torch.nn.Module):
        def forward(self, x, test_elements):
            return torch.isin(x, test_elements)

    @tvm.script.ir_module
    class expected:
        @R.function
        def main(
            x: R.Tensor((10, 10), dtype="float32"), test_elements: R.Tensor((8,), dtype="float32")
        ) -> R.Tuple(R.Tensor((10, 10), dtype="bool")):
            with R.dataflow():
                lv: R.Tensor((10, 10, 1), dtype="float32") = R.expand_dims(x, axis=[-1])
                lv1: R.Tensor((8,), dtype="float32") = R.reshape(test_elements, R.shape([8]))
                lv2: R.Tensor((10, 10, 8), dtype="bool") = R.equal(lv, lv1)
                lv3: R.Tensor((10, 10), dtype="bool") = R.sum(lv2, axis=[-1], keepdims=False)
                lv4: R.Tensor((10, 10), dtype="bool") = R.greater(lv3, R.const(0.0, "float32"))
                gv: R.Tuple(R.Tensor((10, 10), dtype="bool")) = (lv4,)
                R.output(gv)
            return gv

    example_args = (
        torch.randn(10, 10, dtype=torch.float32),
        torch.randn(8, dtype=torch.float32),
    )
    verify_model(IsInModel(), example_args, {}, expected)


def test_batchnorm2d():
    class BatchNorm2d(Module):
        def __init__(self):
            super().__init__()
            self.bn = torch.nn.BatchNorm2d(3)

        def forward(self, input):
            return self.bn(input)

    @tvm.script.ir_module
    class expected1:
        @R.function
        def main(
            input_1: R.Tensor((1, 3, 10, 10), dtype="float32"),
            w1: R.Tensor((3,), dtype="float32"),
            w2: R.Tensor((3,), dtype="float32"),
            w3: R.Tensor((3,), dtype="float32"),
            w4: R.Tensor((3,), dtype="float32"),
        ) -> R.Tuple(R.Tensor((1, 3, 10, 10), dtype="float32")):
            # block 0
            with R.dataflow():
                lv: R.Tuple(
                    R.Tensor((1, 3, 10, 10), dtype="float32"),
                    R.Tensor((3,), dtype="float32"),
                    R.Tensor((3,), dtype="float32"),
                ) = R.nn.batch_norm(
                    input_1,
                    w1,
                    w2,
                    w3,
                    w4,
                    axis=1,
                    epsilon=1e-05,
                    center=True,
                    scale=True,
                )
                lv1: R.Tensor((1, 3, 10, 10), dtype="float32") = lv[0]
                gv: R.Tuple(R.Tensor((1, 3, 10, 10), dtype="float32")) = (lv1,)
                R.output(gv)
            return gv

    example_args = (torch.randn(1, 3, 10, 10, dtype=torch.float32),)

    model = BatchNorm2d().eval()
    binding = {
        "w1": model.bn.weight.detach().numpy(),
        "w2": model.bn.bias.detach().numpy(),
        "w3": model.bn.running_mean.detach().numpy(),
        "w4": model.bn.running_var.detach().numpy(),
    }
    verify_model(model, example_args, binding, expected1)


def test_adaptive_avgpool2d():
    class AdaptiveAvgPool2d0(Module):
        def __init__(self):
            super().__init__()
            self.pool = torch.nn.AdaptiveAvgPool2d([10, 10])

        def forward(self, input):
            return self.pool(input)

    class AdaptiveAvgPool2d1(Module):
        def forward(self, input):
            return torch.nn.functional.adaptive_avg_pool2d(input, [10, 10])

    @tvm.script.ir_module
    class expected1:
        @R.function
        def main(
            input_1: R.Tensor((1, 3, 10, 10), dtype="float32")
        ) -> R.Tuple(R.Tensor((1, 3, 10, 10), dtype="float32")):
            # block 0
            with R.dataflow():
                lv: R.Tensor((1, 3, 10, 10), dtype="float32") = R.nn.adaptive_avg_pool2d(
                    input_1, output_size=[10, 10], layout="NCHW", out_layout="NCHW"
                )
                gv: R.Tuple(R.Tensor((1, 3, 10, 10), dtype="float32")) = (lv,)
                R.output(gv)
            return gv

    example_args = (torch.randn(1, 3, 10, 10, dtype=torch.float32),)
    verify_model(AdaptiveAvgPool2d0(), example_args, {}, expected1)
    verify_model(AdaptiveAvgPool2d1(), example_args, {}, expected1)


def test_addmm():
    class Addmm1(Module):
        def __init__(self):
            super().__init__()

        def forward(self, x1, x2, x3):
            return torch.addmm(x1, x2, x3)

    class Addmm2(Module):
        def __init__(self):
            super().__init__()

        def forward(self, x1, x2, x3):
            return torch.addmm(x1, x2, x3, beta=0.8, alpha=0.5)

    @tvm.script.ir_module
    class expected1:
        @R.function
        def main(
            x1: R.Tensor((10, 10), dtype="float32"),
            x2: R.Tensor((10, 10), dtype="float32"),
            x3: R.Tensor((10, 10), dtype="float32"),
        ) -> R.Tuple(R.Tensor((10, 10), dtype="float32")):
            # block 0
            with R.dataflow():
                lv: R.Tensor((10, 10), dtype="float32") = R.matmul(x2, x3, out_dtype="float32")
                lv1: R.Tensor((10, 10), dtype="float32") = R.add(x1, lv)
                gv: R.Tuple(R.Tensor((10, 10), dtype="float32")) = (lv1,)
                R.output(gv)
            return gv

    @tvm.script.ir_module
    class expected2:
        @R.function
        def main(
            x1: R.Tensor((10, 10), dtype="float32"),
            x2: R.Tensor((10, 10), dtype="float32"),
            x3: R.Tensor((10, 10), dtype="float32"),
        ) -> R.Tuple(R.Tensor((10, 10), dtype="float32")):
            # block 0
            with R.dataflow():
                lv: R.Tensor((10, 10), dtype="float32") = R.matmul(x2, x3, out_dtype="float32")
                lv1: R.Tensor((10, 10), dtype="float32") = R.multiply(lv, R.const(0.5, "float32"))
                lv2: R.Tensor((10, 10), dtype="float32") = R.multiply(x1, R.const(0.8, "float32"))
                lv3: R.Tensor((10, 10), dtype="float32") = R.add(lv2, lv1)
                gv: R.Tuple(R.Tensor((10, 10), dtype="float32")) = (lv3,)
                R.output(gv)
            return gv

    example_args = (
        torch.randn(10, 10, dtype=torch.float32),
        torch.randn(10, 10, dtype=torch.float32),
        torch.randn(10, 10, dtype=torch.float32),
    )

    verify_model(Addmm1(), example_args, {}, expected1)
    verify_model(Addmm2(), example_args, {}, expected2)


def test_avg_pool2d():
    class AvgPool2d1(Module):
        def __init__(self):
            super().__init__()
            self.pool = torch.nn.AvgPool2d(kernel_size=[1, 1])

        def forward(self, input):
            return self.pool(input)

    @tvm.script.ir_module
    class expected1:
        @R.function
        def main(
            input_1: R.Tensor((1, 3, 10, 10), dtype="float32")
        ) -> R.Tuple(R.Tensor((1, 3, 10, 10), dtype="float32")):
            # block 0
            with R.dataflow():
                lv: R.Tensor((1, 3, 10, 10), dtype="float32") = R.nn.avg_pool2d(
                    input_1,
                    pool_size=[1, 1],
                    strides=[1, 1],
                    dilation=[1, 1],
                    padding=[0, 0, 0, 0],
                    layout="NCHW",
                    out_layout="NCHW",
                )
                gv: R.Tuple(R.Tensor((1, 3, 10, 10), dtype="float32")) = (lv,)
                R.output(gv)
            return gv

    class AvgPool2d2(Module):
        def __init__(self):
            super().__init__()
            self.pool = torch.nn.AvgPool2d(kernel_size=[4, 4], stride=2, padding=2, ceil_mode=True)

        def forward(self, input):
            return self.pool(input)

    class AvgPool2d3(Module):
        def forward(self, input):
            return torch.nn.functional.avg_pool2d(
                input, kernel_size=[4, 4], stride=2, padding=2, ceil_mode=True
            )

    @tvm.script.ir_module
    class expected2:
        @R.function
        def main(input_1: R.Tensor((1, 3, 10, 10), dtype="float32")):
            with R.dataflow():
                lv = R.nn.avg_pool2d(
                    input_1,
                    pool_size=[4, 4],
                    strides=[2, 2],
                    dilation=[1, 1],
                    padding=[2, 2, 2, 2],
                    ceil_mode=True,
                    layout="NCHW",
                    out_layout="NCHW",
                )
                gv = (lv,)
                R.output(gv)
            return gv

    class AvgPool2d4(Module):
        def forward(self, input):
            return torch.nn.functional.avg_pool2d(input, kernel_size=[2, 1], divisor_override=2)

    @tvm.script.ir_module
    class expected3:
        @R.function
        def main(input_1: R.Tensor((1, 3, 10, 10), dtype="float32")):
            with R.dataflow():
                lv = R.nn.avg_pool2d(
                    input_1,
                    pool_size=[2, 1],
                    strides=[2, 1],
                    dilation=[1, 1],
                    padding=[0, 0, 0, 0],
                    ceil_mode=False,
                    layout="NCHW",
                    out_layout="NCHW",
                )
                gv = (lv,)
                R.output(gv)
            return gv

    example_args = (torch.randn(1, 3, 10, 10, dtype=torch.float32),)
    verify_model(AvgPool2d1(), example_args, {}, expected1)
    verify_model(AvgPool2d2(), example_args, {}, expected2)
    verify_model(AvgPool2d3(), example_args, {}, expected2)
    verify_model(AvgPool2d4(), example_args, {}, expected3)


def test_baddbmm():
    class BAddBMM1(Module):
        def __init__(self):
            super().__init__()

        def forward(self, c, x, y):
            return torch.baddbmm(c, x, y)

    @tvm.script.ir_module
    class Expected1:
        @R.function
        def main(
            inp_0: R.Tensor((4, 128, 512), dtype="float32"),
            inp_1: R.Tensor((4, 128, 256), dtype="float32"),
            inp_2: R.Tensor((4, 256, 512), dtype="float32"),
        ) -> R.Tuple(R.Tensor((4, 128, 512), dtype="float32")):
            with R.dataflow():
                lv: R.Tensor((4, 128, 512), dtype="float32") = R.matmul(inp_1, inp_2)
                lv1: R.Tensor((4, 128, 512), dtype="float32") = R.add(lv, inp_0)
                gv: R.Tuple(R.Tensor((4, 128, 512), dtype="float32")) = (lv1,)
                R.output(gv)
            return gv

    class BAddBMM2(Module):
        def __init__(self):
            super().__init__()

        def forward(self, c, x, y):
            return torch.baddbmm(c, x, y, alpha=2, beta=0)

    @tvm.script.ir_module
    class Expected2:
        @R.function
        def main(
            inp_0: R.Tensor((4, 128, 512), dtype="float32"),
            inp_1: R.Tensor((4, 128, 256), dtype="float32"),
            inp_2: R.Tensor((4, 256, 512), dtype="float32"),
        ) -> R.Tuple(R.Tensor((4, 128, 512), dtype="float32")):
            with R.dataflow():
                lv: R.Tensor((4, 128, 512), dtype="float32") = R.matmul(inp_1, inp_2)
                lv1: R.Tensor((4, 128, 512), dtype="float32") = R.multiply(
                    lv, R.const(2, "float32")
                )
                gv: R.Tuple(R.Tensor((4, 128, 512), dtype="float32")) = (lv1,)
                R.output(gv)
            return gv

    class BAddBMM3(Module):
        def __init__(self):
            super().__init__()

        def forward(self, c, x, y):
            return torch.baddbmm(c, x, y, alpha=2, beta=3)

    @tvm.script.ir_module
    class Expected3:
        @R.function
        def main(
            inp_0: R.Tensor((4, 128, 512), dtype="float32"),
            inp_1: R.Tensor((4, 128, 256), dtype="float32"),
            inp_2: R.Tensor((4, 256, 512), dtype="float32"),
        ) -> R.Tuple(R.Tensor((4, 128, 512), dtype="float32")):
            with R.dataflow():
                lv: R.Tensor((4, 128, 512), dtype="float32") = R.matmul(inp_1, inp_2)
                lv1: R.Tensor((4, 128, 512), dtype="float32") = R.multiply(
                    lv, R.const(2, "float32")
                )
                lv2: R.Tensor((4, 128, 512), dtype="float32") = R.multiply(
                    inp_0, R.const(3, "float32")
                )
                lv3: R.Tensor((4, 128, 512), dtype="float32") = R.add(lv1, lv2)
                gv: R.Tuple(R.Tensor((4, 128, 512), dtype="float32")) = (lv3,)
                R.output(gv)
            return gv

    example_args = (
        torch.randn(4, 128, 512, dtype=torch.float32),
        torch.randn(4, 128, 256, dtype=torch.float32),
        torch.randn(4, 256, 512, dtype=torch.float32),
    )
    verify_model(
        BAddBMM1(),
        example_args,
        {},
        Expected1,
    )

    verify_model(
        BAddBMM2(),
        example_args,
        {},
        Expected2,
    )

    verify_model(
        BAddBMM3(),
        example_args,
        {},
        Expected3,
    )


def test_bmm():
    class BMM(Module):
        def __init__(self):
            super().__init__()

        def forward(self, x, y):
            return torch.bmm(x, y)

    @tvm.script.ir_module
    class Expected:
        @R.function
        def main(
            input_1: R.Tensor((4, 128, 256), dtype="float32"),
            input_2: R.Tensor((4, 256, 512), dtype="float32"),
        ) -> R.Tuple(R.Tensor((4, 128, 512), dtype="float32")):
            # block 0
            with R.dataflow():
                lv: R.Tensor((4, 128, 512), dtype="float32") = R.matmul(
                    input_1, input_2, out_dtype="float32"
                )
                gv: R.Tuple(R.Tensor((4, 128, 512), dtype="float32")) = (lv,)
                R.output(gv)
            return gv

    example_args = (
        torch.randn(4, 128, 256, dtype=torch.float32),
        torch.randn(4, 256, 512, dtype=torch.float32),
    )
    verify_model(
        BMM(),
        example_args,
        {},
        Expected,
    )


def test_conv_transpose1d():
    class ConvTranspose1d1(Module):
        def __init__(self):
            super().__init__()
            self.conv = torch.nn.ConvTranspose1d(6, 6, 3, bias=True)

        def forward(self, input):
            return self.conv(input)

    class ConvTranspose1d1Func(Module):
        def __init__(self):
            super().__init__()
            self.weight = torch.randn(size=[6, 6, 3])
            self.bias = torch.randn(size=[6])

        def forward(self, input):
            return torch.nn.functional.conv_transpose1d(input, self.weight, self.bias)

    @tvm.script.ir_module
    class expected1:
        @R.function
        def main(
            input_1: R.Tensor((1, 6, 4), dtype="float32"),
            w1: R.Tensor((6, 6, 3), dtype="float32"),
            w2: R.Tensor((6,), dtype="float32"),
        ) -> R.Tuple(R.Tensor((1, 6, 6), dtype="float32")):
            # block 0
            with R.dataflow():
                lv1: R.Tensor((1, 6, 6), dtype="float32") = R.nn.conv1d_transpose(
                    input_1,
                    w1,
                    strides=[1],
                    padding=[0, 0],
                    dilation=[1],
                    data_layout="NCW",
                    kernel_layout="OIW",
                    out_layout="NCW",
                    out_dtype="float32",
                )
                lv2: R.Tensor((1, 6, 1)) = R.reshape(w2, [1, 6, 1])
                lv3: R.Tensor((1, 6, 6), dtype="float32") = R.add(lv1, lv2)
                gv: R.Tuple(R.Tensor((1, 6, 6), dtype="float32")) = (lv3,)
                R.output(gv)
            return gv

    class ConvTranspose1d2(Module):
        def __init__(self):
            super().__init__()
            self.conv = torch.nn.ConvTranspose1d(6, 6, 3, bias=False)

        def forward(self, input):
            return self.conv(input)

    @tvm.script.ir_module
    class expected2:
        @R.function
        def main(
            input_1: R.Tensor((1, 6, 4), dtype="float32"),
            w1: R.Tensor((6, 6, 3), dtype="float32"),
        ) -> R.Tuple(R.Tensor((1, 6, 6), dtype="float32")):
            # block 0
            with R.dataflow():
                lv1: R.Tensor((1, 6, 6), dtype="float32") = R.nn.conv1d_transpose(
                    input_1,
                    w1,
                    strides=[1],
                    padding=[0, 0],
                    dilation=[1],
                    data_layout="NCW",
                    kernel_layout="OIW",
                    out_layout="NCW",
                    out_dtype="float32",
                )
                gv: R.Tuple(R.Tensor((1, 6, 6), dtype="float32")) = (lv1,)
                R.output(gv)
            return gv

    example_args = (torch.randn(1, 6, 4, dtype=torch.float32),)

    model = ConvTranspose1d1()
    binding = {"w1": model.conv.weight.detach().numpy(), "w2": model.conv.bias.detach().numpy()}
    verify_model(model, example_args, binding, expected1)

    model = ConvTranspose1d1Func()
    binding = {"w1": model.weight.detach().numpy(), "w2": model.bias.detach().numpy()}
    verify_model(model, example_args, binding, expected1)

    model = ConvTranspose1d2()
    binding = {"w1": model.conv.weight.detach().numpy()}
    verify_model(model, example_args, binding, expected2)


def test_conv_transpose2d():
    class ConvTranspose2d1(Module):
        def __init__(self):
            super().__init__()
            self.conv = torch.nn.ConvTranspose2d(3, 3, 7, bias=True)

        def forward(self, input):
            return self.conv(input)

    class ConvTranspose2d1Func(Module):
        def __init__(self):
            super().__init__()
            self.weight = torch.randn(size=[3, 3, 7, 7])
            self.bias = torch.randn(size=[3])

        def forward(self, input):
            return torch.nn.functional.conv_transpose2d(input, self.weight, self.bias)

    @tvm.script.ir_module
    class expected1:
        @R.function
        def main(
            input_1: R.Tensor((1, 3, 10, 10), dtype="float32"),
            w1: R.Tensor((3, 3, 7, 7), dtype="float32"),
            w2: R.Tensor((3,), dtype="float32"),
        ) -> R.Tuple(R.Tensor((1, 3, 16, 16), dtype="float32")):
            # block 0
            with R.dataflow():
                lv1: R.Tensor((1, 3, 16, 16), dtype="float32") = R.nn.conv2d_transpose(
                    input_1,
                    w1,
                    strides=[1, 1],
                    padding=[0, 0, 0, 0],
                    dilation=[1, 1],
                    data_layout="NCHW",
                    kernel_layout="OIHW",
                    out_layout="NCHW",
                    out_dtype="float32",
                )
                lv2: R.Tensor((1, 3, 1, 1)) = R.reshape(w2, [1, 3, 1, 1])
                lv3: R.Tensor((1, 3, 16, 16), dtype="float32") = R.add(lv1, lv2)
                gv: R.Tuple(R.Tensor((1, 3, 16, 16), dtype="float32")) = (lv3,)
                R.output(gv)
            return gv

    class ConvTranspose2d2(Module):
        def __init__(self):
            super().__init__()
            self.conv = torch.nn.ConvTranspose2d(3, 3, 7, bias=False)

        def forward(self, input):
            return self.conv(input)

    @tvm.script.ir_module
    class expected2:
        @R.function
        def main(
            input_1: R.Tensor((1, 3, 10, 10), dtype="float32"),
            w1: R.Tensor((3, 3, 7, 7), dtype="float32"),
        ) -> R.Tuple(R.Tensor((1, 3, 16, 16), dtype="float32")):
            # block 0
            with R.dataflow():
                lv1: R.Tensor((1, 3, 16, 16), dtype="float32") = R.nn.conv2d_transpose(
                    input_1,
                    w1,
                    strides=[1, 1],
                    padding=[0, 0, 0, 0],
                    dilation=[1, 1],
                    data_layout="NCHW",
                    kernel_layout="OIHW",
                    out_layout="NCHW",
                    out_dtype="float32",
                )
                gv: R.Tuple(R.Tensor((1, 3, 16, 16), dtype="float32")) = (lv1,)
                R.output(gv)
            return gv

    example_args = (torch.randn(1, 3, 10, 10, dtype=torch.float32),)

    model = ConvTranspose2d1()
    binding = {"w1": model.conv.weight.detach().numpy(), "w2": model.conv.bias.detach().numpy()}
    verify_model(model, example_args, binding, expected1)

    model = ConvTranspose2d1Func()
    binding = {"w1": model.weight.detach().numpy(), "w2": model.bias.detach().numpy()}
    verify_model(model, example_args, binding, expected1)

    model = ConvTranspose2d2()
    binding = {"w1": model.conv.weight.detach().numpy()}
    verify_model(model, example_args, binding, expected2)


def test_conv1d():
    class Conv1D1(Module):
        def __init__(self):
            super().__init__()
            self.conv = torch.nn.Conv1d(3, 6, 7, bias=True)

        def forward(self, input):
            return self.conv(input)

    class Conv1D1Func(Module):
        def __init__(self):
            super().__init__()
            self.weight = torch.randn(size=[6, 3, 7])
            self.bias = torch.randn(size=[6])

        def forward(self, input):
            return torch.nn.functional.conv1d(input, self.weight, self.bias)

    @tvm.script.ir_module
    class expected1:
        @R.function
        def main(
            w1: R.Tensor((6, 3, 7), dtype="float32"),
            w2: R.Tensor((6,), dtype="float32"),
            input_1: R.Tensor((1, 3, 10), dtype="float32"),
        ) -> R.Tuple(R.Tensor((1, 6, 4), dtype="float32")):
            # block 0
            with R.dataflow():
                lv1: R.Tensor((1, 6, 4), dtype="float32") = R.nn.conv1d(
                    input_1,
                    w1,
                    strides=[1],
                    padding=[0, 0],
                    dilation=[1],
                    data_layout="NCW",
                    kernel_layout="OIW",
                    out_layout="NCW",
                    out_dtype="float32",
                )
                lv2: R.Tensor((1, 6, 1), dtype="float32") = R.reshape(w2, [1, 6, 1])
                lv3: R.Tensor((1, 6, 4), dtype="float32") = R.add(lv1, lv2)
                gv: R.Tuple(R.Tensor((1, 6, 4), dtype="float32")) = (lv3,)
                R.output(gv)
            return gv

    class Conv1D2(Module):
        def __init__(self):
            super().__init__()
            self.conv = torch.nn.Conv1d(3, 6, 7, bias=False)

        def forward(self, input):
            return self.conv(input)

    @tvm.script.ir_module
    class expected2:
        @R.function
        def main(
            w1: R.Tensor((6, 3, 7), dtype="float32"),
            input_1: R.Tensor((1, 3, 10), dtype="float32"),
        ) -> R.Tuple(R.Tensor((1, 6, 4), dtype="float32")):
            # block 0
            with R.dataflow():
                lv1: R.Tensor((1, 6, 4), dtype="float32") = R.nn.conv1d(
                    input_1,
                    w1,
                    strides=[1],
                    padding=[0, 0],
                    dilation=[1],
                    data_layout="NCW",
                    kernel_layout="OIW",
                    out_layout="NCW",
                    out_dtype="float32",
                )
                gv: R.Tuple(R.Tensor((1, 6, 4), dtype="float32")) = (lv1,)
                R.output(gv)
            return gv

    example_args = (torch.randn(1, 3, 10, dtype=torch.float32),)

    model = Conv1D1()
    binding = {"w1": model.conv.weight.detach().numpy(), "w2": model.conv.bias.detach().numpy()}
    verify_model(model, example_args, binding, expected1)

    model = Conv1D1Func()
    binding = {"w1": model.weight.detach().numpy(), "w2": model.bias.detach().numpy()}
    verify_model(model, example_args, binding, expected1)

    model = Conv1D2()
    binding = {"w1": model.conv.weight.detach().numpy()}
    verify_model(model, example_args, binding, expected2)


def test_conv2d():
    class Conv2D1(Module):
        def __init__(self):
            super().__init__()
            self.conv = torch.nn.Conv2d(3, 6, 7, bias=True)

        def forward(self, input):
            return self.conv(input)

    class Conv2D1Func(Module):
        def __init__(self):
            super().__init__()
            self.weight = torch.randn(size=[6, 3, 7, 7])
            self.bias = torch.randn(size=[6])

        def forward(self, input):
            return torch.nn.functional.conv2d(input, self.weight, self.bias)

    @tvm.script.ir_module
    class expected1:
        @R.function
        def main(
            input_1: R.Tensor((1, 3, 10, 10), dtype="float32"),
            w1: R.Tensor((6, 3, 7, 7), dtype="float32"),
            w2: R.Tensor((6,), dtype="float32"),
        ) -> R.Tuple(R.Tensor((1, 6, 4, 4), dtype="float32")):
            # block 0
            with R.dataflow():
                lv1: R.Tensor((1, 6, 4, 4), dtype="float32") = R.nn.conv2d(
                    input_1,
                    w1,
                    strides=[1, 1],
                    padding=[0, 0, 0, 0],
                    dilation=[1, 1],
                    data_layout="NCHW",
                    kernel_layout="OIHW",
                    out_layout="NCHW",
                    out_dtype="float32",
                )
                lv2: R.Tensor((1, 6, 1, 1)) = R.reshape(w2, [1, 6, 1, 1])
                lv3: R.Tensor((1, 6, 4, 4), dtype="float32") = R.add(lv1, lv2)
                gv: R.Tuple(R.Tensor((1, 6, 4, 4), dtype="float32")) = (lv3,)
                R.output(gv)
            return gv

    class Conv2D2(Module):
        def __init__(self):
            super().__init__()
            self.conv = torch.nn.Conv2d(3, 6, 7, bias=False)

        def forward(self, input):
            return self.conv(input)

    @tvm.script.ir_module
    class expected2:
        @R.function
        def main(
            input_1: R.Tensor((1, 3, 10, 10), dtype="float32"),
            w1: R.Tensor((6, 3, 7, 7), dtype="float32"),
        ) -> R.Tuple(R.Tensor((1, 6, 4, 4), dtype="float32")):
            # block 0
            with R.dataflow():
                lv1: R.Tensor((1, 6, 4, 4), dtype="float32") = R.nn.conv2d(
                    input_1,
                    w1,
                    strides=[1, 1],
                    padding=[0, 0, 0, 0],
                    dilation=[1, 1],
                    data_layout="NCHW",
                    kernel_layout="OIHW",
                    out_layout="NCHW",
                    out_dtype="float32",
                )
                gv: R.Tuple(R.Tensor((1, 6, 4, 4), dtype="float32")) = (lv1,)
                R.output(gv)
            return gv

    example_args = (torch.randn(1, 3, 10, 10, dtype=torch.float32),)

    model = Conv2D1()
    binding = {"w1": model.conv.weight.detach().numpy(), "w2": model.conv.bias.detach().numpy()}
    verify_model(model, example_args, binding, expected1)

    model = Conv2D1Func()
    binding = {"w1": model.weight.numpy(), "w2": model.bias.numpy()}
    verify_model(model, example_args, binding, expected1)

    model = Conv2D2()
    binding = {"w1": model.conv.weight.detach().numpy()}
    verify_model(model, example_args, binding, expected2)


def test_conv3d():
    class Conv3D1(Module):
        def __init__(self):
            super().__init__()
            self.conv = torch.nn.Conv3d(3, 6, 7, bias=True)

        def forward(self, input):
            return self.conv(input)

    class Conv3D1Func(Module):
        def __init__(self):
            super().__init__()
            self.weight = torch.randn(size=[6, 3, 7, 7, 7])
            self.bias = torch.randn(size=[6])

        def forward(self, input):
            return torch.nn.functional.conv3d(input, self.weight, self.bias)

    @tvm.script.ir_module
    class expected1:
        @R.function
        def main(
            input_1: R.Tensor((1, 3, 10, 10, 10), dtype="float32"),
            w1: R.Tensor((6, 3, 7, 7, 7), dtype="float32"),
            w2: R.Tensor((6,), dtype="float32"),
        ) -> R.Tuple(R.Tensor((1, 6, 4, 4, 4), dtype="float32")):
            # block 0
            with R.dataflow():
                lv1: R.Tensor((1, 6, 4, 4, 4), dtype="float32") = R.nn.conv3d(
                    input_1,
                    w1,
                    strides=[1],
                    padding=[0, 0, 0],
                    dilation=[1],
                    data_layout="NCDHW",
                    kernel_layout="OIDHW",
                    out_layout="NCDHW",
                    out_dtype="float32",
                )
                lv2: R.Tensor((1, 6, 1, 1, 1)) = R.reshape(w2, [1, 6, 1, 1, 1])
                lv3: R.Tensor((1, 6, 4, 4, 4), dtype="float32") = R.add(lv1, lv2)
                gv: R.Tuple(R.Tensor((1, 6, 4, 4, 4), dtype="float32")) = (lv3,)
                R.output(gv)
            return gv

    class Conv3D2(Module):
        def __init__(self):
            super().__init__()
            self.conv = torch.nn.Conv3d(3, 6, 7, bias=False)

        def forward(self, input):
            return self.conv(input)

    @tvm.script.ir_module
    class expected2:
        @R.function
        def main(
            input_1: R.Tensor((1, 3, 10, 10, 10), dtype="float32"),
            w1: R.Tensor((6, 3, 7, 7, 7), dtype="float32"),
        ) -> R.Tuple(R.Tensor((1, 6, 4, 4, 4), dtype="float32")):
            # block 0
            with R.dataflow():
                lv1: R.Tensor((1, 6, 4, 4, 4), dtype="float32") = R.nn.conv3d(
                    input_1,
                    w1,
                    strides=[1],
                    padding=[0, 0, 0],
                    dilation=[1],
                    data_layout="NCDHW",
                    kernel_layout="OIDHW",
                    out_layout="NCDHW",
                    out_dtype="float32",
                )
                gv: R.Tuple(R.Tensor((1, 6, 4, 4, 4), dtype="float32")) = (lv1,)
                R.output(gv)
            return gv

    example_args = (torch.randn(1, 3, 10, 10, 10, dtype=torch.float32),)

    model = Conv3D1()
    binding = {"w1": model.conv.weight.detach().numpy(), "w2": model.conv.bias.detach().numpy()}
    verify_model(model, example_args, binding, expected1)

    model = Conv3D1Func()
    binding = {"w1": model.weight.detach().numpy(), "w2": model.bias.detach().numpy()}
    verify_model(model, example_args, binding, expected1)

    model = Conv3D2()
    binding = {"w1": model.conv.weight.detach().numpy()}
    verify_model(model, example_args, binding, expected2)


def test_pad():
    class PadModel(torch.nn.Module):
        def __init__(self, pad, mode="constant", value=0.0):
            super().__init__()
            self.pad = pad
            self.mode = mode
            self.value = value

        def forward(self, x):
            if self.mode == "constant":
                return torch.nn.functional.pad(x, self.pad, mode=self.mode, value=self.value)
            else:
                return torch.nn.functional.pad(x, self.pad, mode=self.mode)

    @tvm.script.ir_module
    class expected_constant:
        @R.function
        def main(
            x: R.Tensor((1, 3, 10, 10), dtype="float32")
        ) -> R.Tuple(R.Tensor((1, 3, 14, 12), dtype="float32")):
            with R.dataflow():
                lv: R.Tensor((1, 3, 14, 12), dtype="float32") = R.nn.pad(
                    x,
                    pad_width=[0, 0, 0, 0, 2, 2, 1, 1],
                    pad_mode="constant",
                    pad_value=0.0,
                )
                gv: R.Tuple(R.Tensor((1, 3, 14, 12), dtype="float32")) = (lv,)
                R.output(gv)
            return gv

    @tvm.script.ir_module
    class expected_reflect:
        @R.function
        def main(
            x: R.Tensor((1, 3, 10, 10), dtype="float32")
        ) -> R.Tuple(R.Tensor((1, 3, 14, 12), dtype="float32")):
            with R.dataflow():
                lv: R.Tensor((1, 3, 14, 12), dtype="float32") = R.nn.pad(
                    x,
                    pad_width=[0, 0, 0, 0, 2, 2, 1, 1],
                    pad_mode="reflect",
                    pad_value=0.0,
                )
                gv: R.Tuple(R.Tensor((1, 3, 14, 12), dtype="float32")) = (lv,)
                R.output(gv)
            return gv

    @tvm.script.ir_module
    class expected_replicate:
        @R.function
        def main(
            x: R.Tensor((1, 3, 10, 10), dtype="float32")
        ) -> R.Tuple(R.Tensor((1, 3, 14, 12), dtype="float32")):
            with R.dataflow():
                lv: R.Tensor((1, 3, 14, 12), dtype="float32") = R.nn.pad(
                    x,
                    pad_width=[0, 0, 0, 0, 2, 2, 1, 1],
                    pad_mode="replicate",
                    pad_value=0.0,
                )
                gv: R.Tuple(R.Tensor((1, 3, 14, 12), dtype="float32")) = (lv,)
                R.output(gv)
            return gv

    @tvm.script.ir_module
    class expected_circular:
        @R.function
        def main(
            x: R.Tensor((1, 3, 10, 10), dtype="float32")
        ) -> R.Tuple(R.Tensor((1, 3, 14, 12), dtype="float32")):
            with R.dataflow():
                lv: R.Tensor((1, 3, 14, 12), dtype="float32") = R.nn.pad(
                    x,
                    pad_width=[0, 0, 0, 0, 2, 2, 1, 1],
                    pad_mode="circular",
                    pad_value=0.0,
                )
                gv: R.Tuple(R.Tensor((1, 3, 14, 12), dtype="float32")) = (lv,)
                R.output(gv)
            return gv

    example_args = (torch.randn(1, 3, 10, 10, dtype=torch.float32),)
    verify_model(PadModel(pad=[1, 1, 2, 2]), example_args, {}, expected_constant)
    verify_model(PadModel(pad=[1, 1, 2, 2], mode="reflect"), example_args, {}, expected_reflect)
    verify_model(PadModel(pad=[1, 1, 2, 2], mode="replicate"), example_args, {}, expected_replicate)
    verify_model(PadModel(pad=[1, 1, 2, 2], mode="circular"), example_args, {}, expected_circular)


def test_pixel_shuffle():
    class PixelShuffle1(torch.nn.Module):
        def __init__(self, upscale_factor=2):
            super().__init__()
            self.pixel_shuffle = torch.nn.PixelShuffle(upscale_factor)

        def forward(self, x):
            return self.pixel_shuffle(x)

    class PixelShuffle2(torch.nn.Module):
        def __init__(self, upscale_factor=2):
            super().__init__()
            self.upscale_factor = upscale_factor

        def forward(self, x):
            return torch.nn.functional.pixel_shuffle(x, self.upscale_factor)

    @tvm.script.ir_module
    class expected:
        @R.function
        def main(
            x: R.Tensor((1, 8, 10, 15), dtype="float32")
        ) -> R.Tuple(R.Tensor((1, 2, 20, 30), dtype="float32")):
            with R.dataflow():
                lv: R.Tensor((1, 2, 20, 30), dtype="float32") = R.nn.pixel_shuffle(
                    x, upscale_factor=2
                )
                gv: R.Tuple(R.Tensor((1, 2, 20, 30), dtype="float32")) = (lv,)
                R.output(gv)
            return gv

    example_args = (torch.randn(1, 8, 10, 15, dtype=torch.float32),)
    verify_model(PixelShuffle1(upscale_factor=2), example_args, {}, expected)
    verify_model(PixelShuffle2(upscale_factor=2), example_args, {}, expected)


def test_einsum():
    class Einsum1(Module):
        def __init__(self):
            super().__init__()

        def forward(self, x):
            return torch.einsum("ii", x)

    class Einsum2(Module):
        def __init__(self):
            super().__init__()

        def forward(self, x, y):
            return torch.einsum("i,j->ij", x, y)

    @tvm.script.ir_module
    class Expected1:
        @R.function
        def main(
            inp_0: R.Tensor((4, 4), dtype="float32")
        ) -> R.Tuple(R.Tensor((), dtype="float32")):
            with R.dataflow():
                lv: R.Tensor((), dtype="float32") = R.einsum((inp_0,), subscripts="ii")
                gv: R.Tuple(R.Tensor((), dtype="float32")) = (lv,)
                R.output(gv)
            return gv

    @tvm.script.ir_module
    class Expected2:
        @R.function
        def main(
            inp_0: R.Tensor((5,), dtype="float32"), inp_1: R.Tensor((4,), dtype="float32")
        ) -> R.Tuple(R.Tensor((5, 4), dtype="float32")):
            with R.dataflow():
                lv: R.Tensor((5, 4), dtype="float32") = R.einsum(
                    (inp_0, inp_1), subscripts="i,j->ij"
                )
                gv: R.Tuple(R.Tensor((5, 4), dtype="float32")) = (lv,)
                R.output(gv)
            return gv

    example_args = (torch.randn(4, 4, dtype=torch.float32),)
    verify_model(Einsum1(), example_args, {}, Expected1)

    example_args = (torch.randn(5, dtype=torch.float32), torch.randn(4, dtype=torch.float32))
    verify_model(Einsum2(), example_args, {}, Expected2)


def test_embedding():
    class Embedding(Module):
        def __init__(self):
            super().__init__()
            self.embedding = torch.nn.Embedding(10, 3)

        def forward(self, input):
            return self.embedding(input)

    @tvm.script.ir_module
    class expected1:
        @R.function
        def main(
            input_1: R.Tensor((4,), dtype="int64"), w1: R.Tensor((10, 3), dtype="float32")
        ) -> R.Tuple(R.Tensor((4, 3), dtype="float32")):
            # block 0
            with R.dataflow():
                lv: R.Tensor((4,), dtype="int32") = R.astype(input_1, dtype="int32")
                lv1: R.Tensor((4, 3), dtype="float32") = R.take(w1, lv, axis=0)
                gv: R.Tuple(R.Tensor((4, 3), dtype="float32")) = (lv1,)
                R.output(gv)
            return gv

    example_args = (torch.randint(low=-int(1e5), high=int(1e5), size=(4,), dtype=torch.int64),)

    model = Embedding()
    binding = {"w1": model.embedding.weight.detach().numpy()}
    verify_model(model, example_args, binding, expected1)


def test_groupnorm():
    import torch
    from torch.nn import Module

    torch.set_grad_enabled(False)
    torch.random.manual_seed(0)

    class GroupNorm(Module):
        def __init__(self):
            super().__init__()
            self.gn = torch.nn.GroupNorm(3, 3)

        def forward(self, input):
            return self.gn(input)

    @tvm.script.ir_module
    class expected1:
        @R.function
        def main(
            input_1: R.Tensor((1, 3, 10, 10), dtype="float32"),
            w1: R.Tensor((3,), dtype="float32"),
            w2: R.Tensor((3,), dtype="float32"),
        ) -> R.Tuple(R.Tensor((1, 3, 10, 10), dtype="float32")):
            with R.dataflow():
                lv: R.Tensor((1, 3, 10, 10), dtype="float32") = R.nn.group_norm(
                    input_1,
                    w1,
                    w2,
                    num_groups=3,
                    channel_axis=1,
                    axes=[2, 3],
                    epsilon=1.0000000000000001e-05,
                    center=True,
                    scale=True,
                )
                gv: R.Tuple(R.Tensor((1, 3, 10, 10), dtype="float32")) = (lv,)
                R.output(gv)
            return gv

    example_args = (torch.randn(1, 3, 10, 10, dtype=torch.float32),)

    model = GroupNorm()
    binding = {
        "w1": model.gn.weight.detach().numpy(),
        "w2": model.gn.bias.detach().numpy(),
    }
    verify_model(model, example_args, binding, expected1)


def test_layernorm():
    class LayerNorm(Module):
        def __init__(self):
            super().__init__()
            self.ln = torch.nn.LayerNorm((10, 10))

        def forward(self, input):
            return self.ln(input)

    @tvm.script.ir_module
    class expected1:
        @R.function
        def main(
            input_1: R.Tensor((1, 3, 10, 10), dtype="float32"),
            w1: R.Tensor((10, 10), dtype="float32"),
            w2: R.Tensor((10, 10), dtype="float32"),
        ) -> R.Tuple(R.Tensor((1, 3, 10, 10), dtype="float32")):
            # block 0
            with R.dataflow():
                lv: R.Tensor((1, 3, 10, 10), dtype="float32") = R.nn.layer_norm(
                    input_1,
                    w1,
                    w2,
                    axes=[-2, -1],
                    epsilon=1e-05,
                    center=True,
                    scale=True,
                )
                gv: R.Tuple(R.Tensor((1, 3, 10, 10), dtype="float32")) = (lv,)
                R.output(gv)
            return gv

    example_args = (torch.randn(1, 3, 10, 10, dtype=torch.float32),)

    model = LayerNorm()
    binding = {
        "w1": model.ln.weight.detach().numpy(),
        "w2": model.ln.bias.detach().numpy(),
    }
    verify_model(LayerNorm(), example_args, binding, expected1)


def test_linear():
    class Dense1(Module):
        def __init__(self):
            super().__init__()
            self.linear = torch.nn.Linear(10, 7, bias=True)

        def forward(self, input):
            return self.linear(input)

    class Dense1Func(Module):
        def __init__(self):
            super().__init__()
            self.weight = torch.randn(size=[7, 10])
            self.bias = torch.randn(size=[7])

        def forward(self, input):
            return torch.nn.functional.linear(input, self.weight, self.bias)

    @tvm.script.ir_module
    class expected1:
        @R.function
        def main(
            w1: R.Tensor((7, 10), dtype="float32"),
            w2: R.Tensor((7,), dtype="float32"),
            input_1: R.Tensor((1, 3, 10, 10), dtype="float32"),
        ) -> R.Tuple(R.Tensor((1, 3, 10, 7), dtype="float32")):
            # block 0
            with R.dataflow():
                lv: R.Tensor((10, 7), dtype="float32") = R.permute_dims(w1, axes=None)
                lv1: R.Tensor((1, 3, 10, 7), dtype="float32") = R.matmul(
                    input_1, lv, out_dtype="float32"
                )
                lv2: R.Tensor((1, 3, 10, 7), dtype="float32") = R.add(lv1, w2)
                gv: R.Tuple(R.Tensor((1, 3, 10, 7), dtype="float32")) = (lv2,)
                R.output(gv)
            return gv

    class Dense2(Module):
        def __init__(self):
            super().__init__()
            self.linear = torch.nn.Linear(10, 7, bias=False)

        def forward(self, input):
            return self.linear(input)

    @tvm.script.ir_module
    class expected2:
        @R.function
        def main(
            w1: R.Tensor((7, 10), dtype="float32"),
            input_1: R.Tensor((1, 3, 10, 10), dtype="float32"),
        ) -> R.Tuple(R.Tensor((1, 3, 10, 7), dtype="float32")):
            # block 0
            with R.dataflow():
                lv: R.Tensor((10, 7), dtype="float32") = R.permute_dims(w1, axes=None)
                lv1: R.Tensor((1, 3, 10, 7), dtype="float32") = R.matmul(
                    input_1, lv, out_dtype="float32"
                )
                gv: R.Tuple(R.Tensor((1, 3, 10, 7), dtype="float32")) = (lv1,)
                R.output(gv)
            return gv

    example_args = (torch.randn(1, 3, 10, 10, dtype=torch.float32),)

    model = Dense1()
    binding = {"w1": model.linear.weight.detach().numpy(), "w2": model.linear.bias.detach().numpy()}
    verify_model(model, example_args, binding, expected1)

    model = Dense1Func()
    binding = {"w1": model.weight.detach().numpy(), "w2": model.bias.detach().numpy()}
    verify_model(model, example_args, binding, expected1)

    model = Dense2()
    binding = {"w1": model.linear.weight.detach().numpy()}
    verify_model(model, example_args, binding, expected2)


def test_maxpool2d():
    class MaxPool2d(Module):
        def __init__(self):
            super().__init__()
            self.pool = torch.nn.MaxPool2d(kernel_size=[1, 1])

        def forward(self, input):
            return self.pool(input)

    class MaxPool2d_functional(Module):
        def __init__(self):
            super().__init__()

        def forward(self, input):
            return torch.nn.functional.max_pool2d(input, kernel_size=[1, 1])

    @tvm.script.ir_module
    class expected1:
        @R.function
        def main(
            input_1: R.Tensor((1, 3, 10, 10), dtype="float32")
        ) -> R.Tuple(R.Tensor((1, 3, 10, 10), dtype="float32")):
            # block 0
            with R.dataflow():
                lv: R.Tensor((1, 3, 10, 10), dtype="float32") = R.nn.max_pool2d(
                    input_1,
                    pool_size=[1, 1],
                    strides=[1, 1],
                    dilation=[1, 1],
                    padding=[0, 0, 0, 0],
                    layout="NCHW",
                    out_layout="NCHW",
                )
                gv: R.Tuple(R.Tensor((1, 3, 10, 10), dtype="float32")) = (lv,)
                R.output(gv)
            return gv

    class MaxPool2d2(Module):
        def __init__(self):
            super().__init__()
            self.pool = torch.nn.MaxPool2d(kernel_size=[2, 2], dilation=[2, 3])

        def forward(self, input):
            return self.pool(input)

    @tvm.script.ir_module
    class expected2:
        @R.function
        def main(
            input_1: R.Tensor((1, 3, 10, 10), dtype="float32")
        ) -> R.Tuple(R.Tensor((1, 3, 4, 4), dtype="float32")):
            # block 0
            with R.dataflow():
                lv: R.Tensor((1, 3, 4, 4), dtype="float32") = R.nn.max_pool2d(
                    input_1,
                    pool_size=[2, 2],
                    strides=[2, 2],
                    dilation=[2, 3],
                    padding=[0, 0, 0, 0],
                    layout="NCHW",
                    out_layout="NCHW",
                )
                gv: R.Tuple(R.Tensor((1, 3, 4, 4), dtype="float32")) = (lv,)
                R.output(gv)
            return gv

    class MaxPool2d3(Module):
        def __init__(self):
            super().__init__()
            self.pool = torch.nn.MaxPool2d(kernel_size=[4, 4], padding=2, stride=2)

        def forward(self, input):
            return self.pool(input)

    @tvm.script.ir_module
    class expected3:
        @R.function
        def main(
            input_1: R.Tensor((1, 3, 10, 10), dtype="float32")
        ) -> R.Tuple(R.Tensor((1, 3, 6, 6), dtype="float32")):
            # block 0
            with R.dataflow():
                lv: R.Tensor((1, 3, 6, 6), dtype="float32") = R.nn.max_pool2d(
                    input_1,
                    pool_size=[4, 4],
                    strides=[2, 2],
                    dilation=[1, 1],
                    padding=[2, 2, 2, 2],
                    layout="NCHW",
                    out_layout="NCHW",
                )
                gv: R.Tuple(R.Tensor((1, 3, 6, 6), dtype="float32")) = (lv,)
                R.output(gv)
            return gv

    example_args = (torch.randn(1, 3, 10, 10, dtype=torch.float32),)
    verify_model(MaxPool2d(), example_args, {}, expected1)
    verify_model(MaxPool2d_functional(), example_args, {}, expected1)
    verify_model(MaxPool2d2(), example_args, {}, expected2)
    verify_model(MaxPool2d3(), example_args, {}, expected3)


def test_scaled_dot_product_attention():
    class Attention1(Module):
        def forward(self, q, k, v):
            return torch.nn.functional.scaled_dot_product_attention(q, k, v)

    @I.ir_module
    class Expected1:
        @R.function
        def main(
            inp_0: R.Tensor((32, 8, 128, 64), dtype="float32"),
            inp_1: R.Tensor((32, 8, 128, 64), dtype="float32"),
            inp_2: R.Tensor((32, 8, 128, 64), dtype="float32"),
        ) -> R.Tuple(R.Tensor((32, 8, 128, 64), dtype="float32")):
            with R.dataflow():
                lv: R.Tensor((32, 128, 8, 64), dtype="float32") = R.permute_dims(
                    inp_0, axes=[0, 2, 1, 3]
                )
                lv1: R.Tensor((32, 128, 8, 64), dtype="float32") = R.permute_dims(
                    inp_1, axes=[0, 2, 1, 3]
                )
                lv2: R.Tensor((32, 128, 8, 64), dtype="float32") = R.permute_dims(
                    inp_2, axes=[0, 2, 1, 3]
                )
                lv3: R.Tensor((32, 128, 8, 64), dtype="float32") = R.nn.attention(
                    lv, lv1, lv2, scale=None
                )
                lv4: R.Tensor((32, 8, 128, 64), dtype="float32") = R.permute_dims(
                    lv3, axes=[0, 2, 1, 3]
                )
                gv: R.Tuple(R.Tensor((32, 8, 128, 64), dtype="float32")) = (lv4,)
                R.output(gv)
            return gv

    class Attention2(Module):
        def forward(self, q, k, v, mask):
            return torch.nn.functional.scaled_dot_product_attention(q, k, v, mask)

    @I.ir_module
    class Expected2:
        @R.function
        def main(
            inp_0: R.Tensor((32, 8, 128, 64), dtype="float32"),
            inp_1: R.Tensor((32, 8, 128, 64), dtype="float32"),
            inp_2: R.Tensor((32, 8, 128, 64), dtype="float32"),
            inp_3: R.Tensor((32, 8, 128, 128), dtype="float32"),
        ) -> R.Tuple(R.Tensor((32, 8, 128, 64), dtype="float32")):
            with R.dataflow():
                lv: R.Tensor((32, 128, 8, 64), dtype="float32") = R.permute_dims(
                    inp_0, axes=[0, 2, 1, 3]
                )
                lv1: R.Tensor((32, 128, 8, 64), dtype="float32") = R.permute_dims(
                    inp_1, axes=[0, 2, 1, 3]
                )
                lv2: R.Tensor((32, 128, 8, 64), dtype="float32") = R.permute_dims(
                    inp_2, axes=[0, 2, 1, 3]
                )
                lv3: R.Tensor((32, 128, 8, 64), dtype="float32") = R.nn.attention(
                    lv, lv1, lv2, inp_3, scale=None
                )
                lv4: R.Tensor((32, 8, 128, 64), dtype="float32") = R.permute_dims(
                    lv3, axes=[0, 2, 1, 3]
                )
                gv: R.Tuple(R.Tensor((32, 8, 128, 64), dtype="float32")) = (lv4,)
                R.output(gv)
            return gv

    verify_model(
        Attention1(),
        (
            torch.randn(32, 8, 128, 64, dtype=torch.float32),
            torch.randn(32, 8, 128, 64, dtype=torch.float32),
            torch.randn(32, 8, 128, 64, dtype=torch.float32),
        ),
        {},
        Expected1,
    )

    verify_model(
        Attention2(),
        (
            torch.randn(32, 8, 128, 64, dtype=torch.float32),
            torch.randn(32, 8, 128, 64, dtype=torch.float32),
            torch.randn(32, 8, 128, 64, dtype=torch.float32),
            torch.randn(32, 8, 128, 128, dtype=torch.float32),
        ),
        {},
        Expected2,
    )


def test_unbind():
    class Unbind1(Module):
        def forward(self, data):
            return torch.unbind(data)

    @tvm.script.ir_module
    class expected1:
        @R.function
        def main(
            input_1: R.Tensor((3, 3, 10, 10), dtype="float32")
        ) -> R.Tuple(
            R.Tensor((3, 10, 10), dtype="float32"),
            R.Tensor((3, 10, 10), dtype="float32"),
            R.Tensor((3, 10, 10), dtype="float32"),
        ):
            # block 0
            with R.dataflow():
                lv: R.Tuple(
                    R.Tensor((1, 3, 10, 10), dtype="float32"),
                    R.Tensor((1, 3, 10, 10), dtype="float32"),
                    R.Tensor((1, 3, 10, 10), dtype="float32"),
                    R.Tensor((0, 3, 10, 10), dtype="float32"),
                ) = R.split(input_1, indices_or_sections=[1, 2, 3], axis=0)
                lv1: R.Tensor((1, 3, 10, 10), dtype="float32") = lv[0]
                lv2: R.Tensor((3, 10, 10), dtype="float32") = R.squeeze(lv1, axis=[0])
                lv3: R.Tensor((1, 3, 10, 10), dtype="float32") = lv[1]
                lv4: R.Tensor((3, 10, 10), dtype="float32") = R.squeeze(lv3, axis=[0])
                lv5: R.Tensor((1, 3, 10, 10), dtype="float32") = lv[2]
                lv6: R.Tensor((3, 10, 10), dtype="float32") = R.squeeze(lv5, axis=[0])
                lv7: R.Tuple(
                    R.Tensor((3, 10, 10), dtype="float32"),
                    R.Tensor((3, 10, 10), dtype="float32"),
                    R.Tensor((3, 10, 10), dtype="float32"),
                ) = (lv2, lv4, lv6)
                lv8: R.Tensor((3, 10, 10), dtype="float32") = lv7[0]
                lv9: R.Tensor((3, 10, 10), dtype="float32") = lv7[1]
                lv10: R.Tensor((3, 10, 10), dtype="float32") = lv7[2]
                gv: R.Tuple(
                    R.Tensor((3, 10, 10), dtype="float32"),
                    R.Tensor((3, 10, 10), dtype="float32"),
                    R.Tensor((3, 10, 10), dtype="float32"),
                ) = (lv8, lv9, lv10)
                R.output(gv)
            return gv

    class Unbind2(Module):
        def forward(self, data):
            return torch.unbind(data, dim=1)

    @tvm.script.ir_module
    class expected2:
        @R.function
        def main(
            input_1: R.Tensor((3, 3, 10, 10), dtype="float32")
        ) -> R.Tuple(
            R.Tensor((3, 10, 10), dtype="float32"),
            R.Tensor((3, 10, 10), dtype="float32"),
            R.Tensor((3, 10, 10), dtype="float32"),
        ):
            # block 0
            with R.dataflow():
                lv: R.Tuple(
                    R.Tensor((3, 1, 10, 10), dtype="float32"),
                    R.Tensor((3, 1, 10, 10), dtype="float32"),
                    R.Tensor((3, 1, 10, 10), dtype="float32"),
                    R.Tensor((3, 0, 10, 10), dtype="float32"),
                ) = R.split(input_1, indices_or_sections=[1, 2, 3], axis=1)
                lv1: R.Tensor((3, 1, 10, 10), dtype="float32") = lv[0]
                lv2: R.Tensor((3, 10, 10), dtype="float32") = R.squeeze(lv1, axis=[1])
                lv3: R.Tensor((3, 1, 10, 10), dtype="float32") = lv[1]
                lv4: R.Tensor((3, 10, 10), dtype="float32") = R.squeeze(lv3, axis=[1])
                lv5: R.Tensor((3, 1, 10, 10), dtype="float32") = lv[2]
                lv6: R.Tensor((3, 10, 10), dtype="float32") = R.squeeze(lv5, axis=[1])
                lv7: R.Tuple(
                    R.Tensor((3, 10, 10), dtype="float32"),
                    R.Tensor((3, 10, 10), dtype="float32"),
                    R.Tensor((3, 10, 10), dtype="float32"),
                ) = (lv2, lv4, lv6)
                lv8: R.Tensor((3, 10, 10), dtype="float32") = lv7[0]
                lv9: R.Tensor((3, 10, 10), dtype="float32") = lv7[1]
                lv10: R.Tensor((3, 10, 10), dtype="float32") = lv7[2]
                gv: R.Tuple(
                    R.Tensor((3, 10, 10), dtype="float32"),
                    R.Tensor((3, 10, 10), dtype="float32"),
                    R.Tensor((3, 10, 10), dtype="float32"),
                ) = (lv8, lv9, lv10)
                R.output(gv)
            return gv

    example_args = (torch.randn(3, 3, 10, 10, dtype=torch.float32),)
    verify_model(Unbind1(), example_args, {}, expected1)
    verify_model(Unbind2(), example_args, {}, expected2)


def test_interpolate():
    class InterpolateBilinear(Module):
        def forward(self, input):
            return torch.nn.functional.interpolate(input, (224, 224), mode="bilinear")

    @tvm.script.ir_module
    class expected_bilinear:
        @R.function
        def main(
            input: R.Tensor((1, 3, 112, 112), dtype="float32")
        ) -> R.Tuple(R.Tensor((1, 3, 224, 224), dtype="float32")):
            # block 0
            with R.dataflow():
                lv: R.Tensor((1, 3, 224, 224), dtype="float32") = R.image.resize2d(
                    input,
                    R.shape([224, 224]),
                    roi=[T.float32(0.0), T.float32(0.0), T.float32(0.0), T.float32(0.0)],
                    layout="NCHW",
                    method="linear",
                    coordinate_transformation_mode="half_pixel",
                    rounding_method="round",
                    cubic_alpha=-0.5,
                    cubic_exclude=0,
                    extrapolation_value=0.0,
                    out_dtype="void",
                )
                gv: R.Tuple(R.Tensor((1, 3, 224, 224), dtype="float32")) = (lv,)
                R.output(gv)
            return gv

    class InterpolateNearest(Module):
        def forward(self, input):
            return torch.nn.functional.interpolate(input, (224, 224), mode="nearest")

    @tvm.script.ir_module
    class expected_nearest:
        @R.function
        def main(
            input: R.Tensor((1, 3, 112, 112), dtype="float32")
        ) -> R.Tuple(R.Tensor((1, 3, 224, 224), dtype="float32")):
            # block 0
            with R.dataflow():
                lv: R.Tensor((1, 3, 224, 224), dtype="float32") = R.image.resize2d(
                    input,
                    R.shape([224, 224]),
                    roi=[T.float32(0.0), T.float32(0.0), T.float32(0.0), T.float32(0.0)],
                    layout="NCHW",
                    method="nearest_neighbor",
                    coordinate_transformation_mode="half_pixel",
                    rounding_method="round",
                    cubic_alpha=-0.5,
                    cubic_exclude=0,
                    extrapolation_value=0.0,
                    out_dtype="void",
                )
                gv: R.Tuple(R.Tensor((1, 3, 224, 224), dtype="float32")) = (lv,)
                R.output(gv)
            return gv

    example_args = (torch.randn(1, 3, 112, 112, dtype=torch.float32),)
    verify_model(InterpolateBilinear(), example_args, {}, expected_bilinear)
    verify_model(InterpolateNearest(), example_args, {}, expected_nearest)


def test_mean():
    class Mean(Module):
        def forward(self, input):
            return input.mean(-1)

    class MeanKeepDim(Module):
        def forward(self, input: torch.Tensor):
            return input.mean(-1, keepdim=True)

    @I.ir_module
    class Expected1:
        @R.function
        def main(
            inp_0: R.Tensor((256, 256), dtype="float32")
        ) -> R.Tuple(R.Tensor((256,), dtype="float32")):
            with R.dataflow():
                lv: R.Tensor((256,), dtype="float32") = R.mean(inp_0, axis=[-1], keepdims=False)
                gv: R.Tuple(R.Tensor((256,), dtype="float32")) = (lv,)
                R.output(gv)
            return gv

    @I.ir_module
    class Expected2:
        @R.function
        def main(
            inp_0: R.Tensor((256, 256), dtype="float32")
        ) -> R.Tuple(R.Tensor((256, 1), dtype="float32")):
            with R.dataflow():
                lv: R.Tensor((256, 1), dtype="float32") = R.mean(inp_0, axis=[-1], keepdims=True)
                gv: R.Tuple(R.Tensor((256, 1), dtype="float32")) = (lv,)
                R.output(gv)
            return gv

    example_args = (torch.randn(256, 256, dtype=torch.float32),)
    verify_model(Mean(), example_args, {}, Expected1)
    verify_model(MeanKeepDim(), example_args, {}, Expected2)


def test_sum():
    class Sum(Module):
        def forward(self, x):
            return torch.sum(x, (2, 1))

    @tvm.script.ir_module
    class expected1:
        @R.function
        def main(
            inp_0: R.Tensor((1, 2, 3, 4), dtype="float32")
        ) -> R.Tuple(R.Tensor((1, 4), dtype="float32")):
            # block 0
            with R.dataflow():
                lv: R.Tensor((1, 4), dtype="float32") = R.sum(inp_0, axis=[2, 1], keepdims=False)
                gv: R.Tuple(R.Tensor((1, 4), dtype="float32")) = (lv,)
                R.output(gv)
            return gv

    example_args = (torch.randn(1, 2, 3, 4, dtype=torch.float32),)
    verify_model(Sum(), example_args, {}, expected1)


def test_argmax_argmin():
    example_args = (torch.randn(256, 256, dtype=torch.float32),)

    class Argmax1(Module):
        def __init__(self) -> None:
            super().__init__()

        def forward(self, input):
            return torch.argmax(input, dim=-1)

    class Argmax2(Module):
        def __init__(self) -> None:
            super().__init__()

        def forward(self, input):
            return torch.argmax(input, dim=-1, keepdim=True)

    @tvm.script.ir_module
    class expected_argmax1:
        @R.function
        def main(
            inp_0: R.Tensor((256, 256), dtype="float32")
        ) -> R.Tuple(R.Tensor((256,), dtype="int64")):
            with R.dataflow():
                lv: R.Tensor((256,), dtype="int64") = R.argmax(inp_0, axis=-1, keepdims=False)
                gv: R.Tuple(R.Tensor((256,), dtype="int64")) = (lv,)
                R.output(gv)
            return gv

    @tvm.script.ir_module
    class expected_argmax2:
        @R.function
        def main(
            inp_0: R.Tensor((256, 256), dtype="float32")
        ) -> R.Tuple(R.Tensor((256, 1), dtype="int64")):
            with R.dataflow():
                lv: R.Tensor((256, 1), dtype="int64") = R.argmax(inp_0, axis=-1, keepdims=True)
                gv: R.Tuple(R.Tensor((256, 1), dtype="int64")) = (lv,)
                R.output(gv)
            return gv

    verify_model(Argmax1(), example_args, {}, expected_argmax1)
    verify_model(Argmax2(), example_args, {}, expected_argmax2)

    class Argmin1(Module):
        def __init__(self) -> None:
            super().__init__()

        def forward(self, input):
            return torch.argmin(input)

    class Argmin2(Module):
        def __init__(self) -> None:
            super().__init__()

        def forward(self, input):
            return torch.argmin(input, keepdim=True)

    @tvm.script.ir_module
    class expected_argmin1:
        @R.function
        def main(
            inp_0: R.Tensor((256, 256), dtype="float32")
        ) -> R.Tuple(R.Tensor((), dtype="int64")):
            with R.dataflow():
                lv: R.Tensor((), dtype="int64") = R.argmin(inp_0, axis=None, keepdims=False)
                gv: R.Tuple(R.Tensor((), dtype="int64")) = (lv,)
                R.output(gv)
            return gv

    @tvm.script.ir_module
    class expected_argmin2:
        @R.function
        def main(
            inp_0: R.Tensor((256, 256), dtype="float32")
        ) -> R.Tuple(R.Tensor((1, 1), dtype="int64")):
            with R.dataflow():
                lv: R.Tensor((1, 1), dtype="int64") = R.argmin(inp_0, axis=None, keepdims=True)
                gv: R.Tuple(R.Tensor((1, 1), dtype="int64")) = (lv,)
                R.output(gv)
            return gv

    verify_model(Argmin1(), example_args, {}, expected_argmin1)
    verify_model(Argmin2(), example_args, {}, expected_argmin2)


def test_cat_concat():
    class Cat0(Module):
        def forward(self, x, y):
            return torch.cat((x, y))

    class Cat1(Module):
        def forward(self, x, y):
            return torch.cat((x, y), dim=1)

    class Cat2(Module):
        def forward(self, x, y):
            return torch.cat((x, y), 1)

    class Cat3(Module):
        def forward(self, x, y):
            return torch.concat((x, y), dim=0)

    @I.ir_module
    class Expected1:
        @R.function
        def main(
            inp_0: R.Tensor((2, 3), dtype="float32"),
            inp_1: R.Tensor((2, 3), dtype="float32"),
        ) -> R.Tuple(R.Tensor((4, 3), dtype="float32")):
            with R.dataflow():
                lv: R.Tensor((4, 3), dtype="float32") = R.concat((inp_0, inp_1), axis=0)
                gv: R.Tuple(R.Tensor((4, 3), dtype="float32")) = (lv,)
                R.output(gv)
            return gv

    @I.ir_module
    class Expected2:
        @R.function
        def main(
            inp_0: R.Tensor((2, 3), dtype="float32"),
            inp_1: R.Tensor((2, 3), dtype="float32"),
        ) -> R.Tuple(R.Tensor((2, 6), dtype="float32")):
            with R.dataflow():
                lv: R.Tensor((2, 6), dtype="float32") = R.concat((inp_0, inp_1), axis=1)
                gv: R.Tuple(R.Tensor((2, 6), dtype="float32")) = (lv,)
                R.output(gv)
            return gv

    example_args = (torch.randn(2, 3, dtype=torch.float32), torch.randn(2, 3, dtype=torch.float32))
    verify_model(Cat0(), example_args, {}, Expected1)
    verify_model(Cat1(), example_args, {}, Expected2)
    verify_model(Cat2(), example_args, {}, Expected2)
    verify_model(Cat3(), example_args, {}, Expected1)


def test_cumsum():
    class Cumsum(Module):
        def forward(self, input):
            return torch.cumsum(input, dim=1, dtype=torch.int32)

    @tvm.script.ir_module
    class expected1:
        @R.function
        def main(
            input_1: R.Tensor((1, 2, 3, 4), dtype="float32")
        ) -> R.Tuple(R.Tensor((1, 2, 3, 4), dtype="int32")):
            # block 0
            with R.dataflow():
                lv: R.Tensor((1, 2, 3, 4), dtype="int32") = R.cumsum(input_1, axis=1, dtype="int32")
                gv: R.Tuple(R.Tensor((1, 2, 3, 4), dtype="int32")) = (lv,)
                R.output(gv)
            return gv

    example_args = (torch.randn(1, 2, 3, 4, dtype=torch.float32),)
    verify_model(Cumsum(), example_args, {}, expected1)


def test_expand():
    class Expand1(Module):
        def forward(self, x):
            return x.expand(4, 2, 3, 4)

    class Expand2(Module):
        def forward(self, x):
            return x.expand(4, -1, -1, 4)

    @tvm.script.ir_module
    class expected1:
        @R.function
        def main(
            x: R.Tensor((1, 2, 3, 4), dtype="float32")
        ) -> R.Tuple(R.Tensor((4, 2, 3, 4), dtype="float32")):
            # block 0
            with R.dataflow():
                lv: R.Tensor((4, 2, 3, 4), dtype="float32") = R.broadcast_to(x, (4, 2, 3, 4))
                gv: R.Tuple(R.Tensor((4, 2, 3, 4), dtype="float32")) = (lv,)
                R.output(gv)
            return gv

    example_args = (torch.randn(1, 2, 3, 4, dtype=torch.float32),)
    verify_model(Expand1(), example_args, {}, expected1)
    verify_model(Expand2(), example_args, {}, expected1)


def test_flatten():
    class Flatten(Module):
        def __init__(self):
            super().__init__()
            self.f = torch.nn.Flatten(2, -1)

        def forward(self, input):
            return self.f(input)

    @tvm.script.ir_module
    class expected1:
        @R.function
        def main(
            input_1: R.Tensor((1, 3, 10, 10), dtype="float32")
        ) -> R.Tuple(R.Tensor((1, 3, 100), dtype="float32")):
            # block 0
            with R.dataflow():
                lv: R.Tensor((1, 3, 100), dtype="float32") = R.reshape(input_1, (1, 3, 100))
                gv: R.Tuple(R.Tensor((1, 3, 100), dtype="float32")) = (lv,)
                R.output(gv)
            return gv

    example_args = (torch.randn(1, 3, 10, 10, dtype=torch.float32),)
    verify_model(Flatten(), example_args, {}, expected1)


def test_permute():
    class Permute1(Module):
        def forward(self, x):
            return x.permute(0, 3, 2, 1)

    class Permute2(Module):
        def forward(self, x):
            return torch.permute(x, (0, 3, 2, 1))

    @tvm.script.ir_module
    class expected1:
        @R.function
        def main(
            x: R.Tensor((1, 2, 3, 4), dtype="float32")
        ) -> R.Tuple(R.Tensor((1, 4, 3, 2), dtype="float32")):
            # block 0
            with R.dataflow():
                lv: R.Tensor((1, 4, 3, 2), dtype="float32") = R.permute_dims(x, axes=[0, 3, 2, 1])
                gv: R.Tuple(R.Tensor((1, 4, 3, 2), dtype="float32")) = (lv,)
                R.output(gv)
            return gv

    example_args = (torch.randn(1, 2, 3, 4, dtype=torch.float32),)
    verify_model(Permute1(), example_args, {}, expected1)
    verify_model(Permute2(), example_args, {}, expected1)


def test_repeat():
    class Tile1(Module):
        def forward(self, x: torch.Tensor):
            return x.repeat(2)

    class Tile2(Module):
        def forward(self, x: torch.Tensor):
            return x.repeat(4, 2)

    @tvm.script.ir_module
    class expected1:
        @R.function
        def main(x: R.Tensor((3,), dtype="float32")) -> R.Tuple(R.Tensor((6,), dtype="float32")):
            # block 0
            with R.dataflow():
                lv: R.Tensor((6,), dtype="float32") = R.tile(x, 2)
                gv: R.Tuple(R.Tensor((6,), dtype="float32")) = (lv,)
                R.output(gv)
            return gv

    @tvm.script.ir_module
    class expected2:
        @R.function
        def main(
            x: R.Tensor((1, 3), dtype="float32")
        ) -> R.Tuple(R.Tensor((4, 6), dtype="float32")):
            # block 0
            with R.dataflow():
                lv: R.Tensor((4, 6), dtype="float32") = R.tile(x, [4, 2])
                gv: R.Tuple(R.Tensor((4, 6), dtype="float32")) = (lv,)
                R.output(gv)
            return gv

    example_args = (torch.randn(3, dtype=torch.float32),)
    verify_model(Tile1(), example_args, {}, expected1)

    example_args = (torch.randn(1, 3, dtype=torch.float32),)
    verify_model(Tile2(), example_args, {}, expected2)

    example_args = (torch.randn(1, 3, dtype=torch.float32),)
    verify_model(Tile2(), example_args, {}, expected2)


def test_reshape():
    class Reshape(Module):
        def forward(self, x):
            return x.reshape(2, 12)

    @tvm.script.ir_module
    class expected1:
        @R.function
        def main(
            x: R.Tensor((1, 2, 3, 4), dtype="float32")
        ) -> R.Tuple(R.Tensor((2, 12), dtype="float32")):
            # block 0
            with R.dataflow():
                lv: R.Tensor((2, 12), dtype="float32") = R.reshape(x, (2, 12))
                gv: R.Tuple(R.Tensor((2, 12), dtype="float32")) = (lv,)
                R.output(gv)
            return gv

    example_args = (torch.randn(1, 2, 3, 4, dtype=torch.float32),)
    verify_model(Reshape(), example_args, {}, expected1)


def test_reshape_as():
    class ReshapeAs(Module):
        def forward(self, x: torch.Tensor, y: torch.Tensor):
            return x.reshape_as(y)

    @tvm.script.ir_module
    class expected1:
        @R.function
        def main(
            x: R.Tensor((1, 2, 3, 4), dtype="float32"),
            y: R.Tensor((2, 12), dtype="float32"),
        ) -> R.Tuple(R.Tensor((2, 12), dtype="float32")):
            # block 0
            with R.dataflow():
                lv: R.Tensor((2, 12), dtype="float32") = R.reshape(x, (2, 12))
                gv: R.Tuple(R.Tensor((2, 12), dtype="float32")) = (lv,)
                R.output(gv)
            return gv

    example_args = (
        torch.randn(1, 2, 3, 4, dtype=torch.float32),
        torch.randn(2, 12, dtype=torch.float32),
    )
    verify_model(ReshapeAs(), example_args, {}, expected1)


def test_roll():
    class Roll1(Module):
        def forward(self, x):
            return torch.roll(x, 1)

    class Roll2(Module):
        def forward(self, x):
            return torch.roll(x, -1, 0)

    class Roll3(Module):
        def forward(self, x):
            return torch.roll(x, shifts=(2, 1), dims=(0, 1))

    # Test case 1: torch.roll(x, 1)
    @I.ir_module
    class Expected1:
        @R.function
        def main(x: R.Tensor((4, 2), dtype="int64")) -> R.Tuple(R.Tensor((4, 2), dtype="int64")):
            with R.dataflow():
                lv: R.Tensor((8,), dtype="int64") = R.reshape(x, R.shape([8]))
                lv1: R.Tensor((7,), dtype="int64") = R.strided_slice(
                    lv,
                    axes=[0],
                    begin=[R.prim_value(0)],
                    end=[R.prim_value(7)],
                    strides=[R.prim_value(1)],
                    assume_inbound=False,
                )
                lv2: R.Tensor((1,), dtype="int64") = R.strided_slice(
                    lv,
                    axes=[0],
                    begin=[R.prim_value(7)],
                    end=[R.prim_value(8)],
                    strides=[R.prim_value(1)],
                    assume_inbound=False,
                )
                lv3: R.Tensor((8,), dtype="int64") = R.concat((lv2, lv1), axis=0)
                lv4: R.Tensor((4, 2), dtype="int64") = R.reshape(lv3, R.shape([4, 2]))
                gv: R.Tuple(R.Tensor((4, 2), dtype="int64")) = (lv4,)
                R.output(gv)
            return gv

    # Test case 2: torch.roll(x, -1, 0)
    @I.ir_module
    class Expected2:
        @R.function
        def main(x: R.Tensor((4, 2), dtype="int64")) -> R.Tuple(R.Tensor((4, 2), dtype="int64")):
            with R.dataflow():
                lv: R.Tensor((1, 2), dtype="int64") = R.strided_slice(
                    x,
                    axes=[0],
                    begin=[R.prim_value(0)],
                    end=[R.prim_value(1)],
                    strides=[R.prim_value(1)],
                    assume_inbound=False,
                )
                lv1: R.Tensor((3, 2), dtype="int64") = R.strided_slice(
                    x,
                    axes=[0],
                    begin=[R.prim_value(1)],
                    end=[R.prim_value(4)],
                    strides=[R.prim_value(1)],
                    assume_inbound=False,
                )
                lv2: R.Tensor((4, 2), dtype="int64") = R.concat((lv1, lv), axis=0)
                gv: R.Tuple(R.Tensor((4, 2), dtype="int64")) = (lv2,)
                R.output(gv)
            return gv

    # Test case 3: torch.roll(x, shifts=(2,1), dims=(0,1))
    @I.ir_module
    class Expected3:
        @R.function
        def main(x: R.Tensor((4, 2), dtype="int64")) -> R.Tuple(R.Tensor((4, 2), dtype="int64")):
            with R.dataflow():
                # First roll along dim=0 with shift=2
                lv: R.Tensor((2, 2), dtype="int64") = R.strided_slice(
                    x,
                    axes=[0],
                    begin=[R.prim_value(0)],
                    end=[R.prim_value(2)],
                    strides=[R.prim_value(1)],
                    assume_inbound=False,
                )
                lv1: R.Tensor((2, 2), dtype="int64") = R.strided_slice(
                    x,
                    axes=[0],
                    begin=[R.prim_value(2)],
                    end=[R.prim_value(4)],
                    strides=[R.prim_value(1)],
                    assume_inbound=False,
                )
                lv2: R.Tensor((4, 2), dtype="int64") = R.concat((lv1, lv), axis=0)

                # Second roll along dim=1 with shift=1
                lv3: R.Tensor((4, 1), dtype="int64") = R.strided_slice(
                    lv2,
                    axes=[1],
                    begin=[R.prim_value(0)],
                    end=[R.prim_value(1)],
                    strides=[R.prim_value(1)],
                    assume_inbound=False,
                )
                lv4: R.Tensor((4, 1), dtype="int64") = R.strided_slice(
                    lv2,
                    axes=[1],
                    begin=[R.prim_value(1)],
                    end=[R.prim_value(2)],
                    strides=[R.prim_value(1)],
                    assume_inbound=False,
                )
                lv5: R.Tensor((4, 2), dtype="int64") = R.concat((lv4, lv3), axis=1)
                gv: R.Tuple(R.Tensor((4, 2), dtype="int64")) = (lv5,)
                R.output(gv)
            return gv

    # Test inputs
    example_input = torch.randint(0, 10, (4, 2), dtype=torch.int64)

    # Run verification for each case
    verify_model(Roll1(), (example_input,), {}, Expected1)
    verify_model(Roll2(), (example_input,), {}, Expected2)
    verify_model(Roll3(), (example_input,), {}, Expected3)


def test_select_slice():
    class Slice1(Module):
        def forward(self, x):
            return x[0, 1::2, :, :3]

    @tvm.script.ir_module
    class expected1:
        @R.function
        def main(
            x: R.Tensor((1, 3, 10, 10), dtype="float32")
        ) -> R.Tuple(R.Tensor((1, 10, 3), dtype="float32")):
            # block 0
            with R.dataflow():
                lv: R.Tensor((3, 10, 10), dtype="float32") = R.take(x, R.const(0, "int64"), axis=0)
                lv1: R.Tensor((1, 10, 10), dtype="float32") = R.strided_slice(
                    lv,
                    (R.prim_value(0),),
                    (R.prim_value(1),),
                    (R.prim_value(9223372036854775807),),
                    (R.prim_value(2),),
                    assume_inbound=False,
                )
                lv2: R.Tensor((1, 10, 10), dtype="float32") = R.strided_slice(
                    lv1,
                    (R.prim_value(1),),
                    (R.prim_value(0),),
                    (R.prim_value(9223372036854775807),),
                    (R.prim_value(1),),
                    assume_inbound=False,
                )
                lv3: R.Tensor((1, 10, 3), dtype="float32") = R.strided_slice(
                    lv2,
                    (R.prim_value(2),),
                    (R.prim_value(0),),
                    (R.prim_value(3),),
                    (R.prim_value(1),),
                    assume_inbound=False,
                )
                gv: R.Tuple(R.Tensor((1, 10, 3), dtype="float32")) = (lv3,)
                R.output(gv)
            return gv

    class Slice2(Module):
        def forward(self, x):
            return x[:, None, None, :, None]

    @I.ir_module
    class expected2:
        @R.function
        def main(
            x: R.Tensor((8, 16), dtype="float32")
        ) -> R.Tuple(R.Tensor((8, 1, 1, 16, 1), dtype="float32")):
            with R.dataflow():
                lv: R.Tensor((8, 16), dtype="float32") = R.strided_slice(
                    x,
                    (R.prim_value(0),),
                    (R.prim_value(0),),
                    (R.prim_value(9223372036854775807),),
                    (R.prim_value(1),),
                    assume_inbound=False,
                )
                lv1: R.Tensor((8, 1, 16), dtype="float32") = R.expand_dims(lv, axis=[1])
                lv2: R.Tensor((8, 1, 1, 16), dtype="float32") = R.expand_dims(lv1, axis=[2])
                lv3: R.Tensor((8, 1, 1, 16), dtype="float32") = R.strided_slice(
                    lv2,
                    (R.prim_value(3),),
                    (R.prim_value(0),),
                    (R.prim_value(9223372036854775807),),
                    (R.prim_value(1),),
                    assume_inbound=False,
                )
                lv4: R.Tensor((8, 1, 1, 16, 1), dtype="float32") = R.expand_dims(lv3, axis=[4])
                gv: R.Tuple(R.Tensor((8, 1, 1, 16, 1), dtype="float32")) = (lv4,)
                R.output(gv)
            return gv

    example_args = (torch.randn(1, 3, 10, 10, dtype=torch.float32),)
    verify_model(Slice1(), example_args, {}, expected1)

    example_args = (torch.randn(8, 16, dtype=torch.float32),)
    verify_model(Slice2(), example_args, {}, expected2)


def test_split():
    class Chunk(Module):
        def forward(self, input):
            return torch.chunk(input, 3, dim=1)

    @tvm.script.ir_module
    class Expected:
        @R.function
        def main(
            input_1: R.Tensor((1, 3, 10, 10), dtype="float32")
        ) -> R.Tuple(
            R.Tensor((1, 1, 10, 10), dtype="float32"),
            R.Tensor((1, 1, 10, 10), dtype="float32"),
            R.Tensor((1, 1, 10, 10), dtype="float32"),
        ):
            # block 0
            with R.dataflow():
                lv: R.Tuple(
                    R.Tensor((1, 1, 10, 10), dtype="float32"),
                    R.Tensor((1, 1, 10, 10), dtype="float32"),
                    R.Tensor((1, 1, 10, 10), dtype="float32"),
                ) = R.split(input_1, indices_or_sections=3, axis=1)
                lv1: R.Tensor((1, 1, 10, 10), dtype="float32") = lv[0]
                lv2: R.Tensor((1, 1, 10, 10), dtype="float32") = lv[1]
                lv3: R.Tensor((1, 1, 10, 10), dtype="float32") = lv[2]
                gv: R.Tuple(
                    R.Tensor((1, 1, 10, 10), dtype="float32"),
                    R.Tensor((1, 1, 10, 10), dtype="float32"),
                    R.Tensor((1, 1, 10, 10), dtype="float32"),
                ) = (lv1, lv2, lv3)
                R.output(gv)
            return gv

    class Unbind1(Module):
        def forward(self, data):
            return torch.unbind(data)

    @tvm.script.ir_module
    class expected1:
        @R.function
        def main(
            input_1: R.Tensor((3, 3, 10, 10), dtype="float32")
        ) -> R.Tuple(
            R.Tensor((3, 10, 10), dtype="float32"),
            R.Tensor((3, 10, 10), dtype="float32"),
            R.Tensor((3, 10, 10), dtype="float32"),
        ):
            # block 0
            with R.dataflow():
                lv: R.Tuple(
                    R.Tensor((1, 3, 10, 10), dtype="float32"),
                    R.Tensor((1, 3, 10, 10), dtype="float32"),
                    R.Tensor((1, 3, 10, 10), dtype="float32"),
                    R.Tensor((0, 3, 10, 10), dtype="float32"),
                ) = R.split(input_1, indices_or_sections=[1, 2, 3], axis=0)
                lv1: R.Tensor((1, 3, 10, 10), dtype="float32") = lv[0]
                lv2: R.Tensor((3, 10, 10), dtype="float32") = R.squeeze(lv1, axis=[0])
                lv3: R.Tensor((1, 3, 10, 10), dtype="float32") = lv[1]
                lv4: R.Tensor((3, 10, 10), dtype="float32") = R.squeeze(lv3, axis=[0])
                lv5: R.Tensor((1, 3, 10, 10), dtype="float32") = lv[2]
                lv6: R.Tensor((3, 10, 10), dtype="float32") = R.squeeze(lv5, axis=[0])
                lv7: R.Tuple(
                    R.Tensor((3, 10, 10), dtype="float32"),
                    R.Tensor((3, 10, 10), dtype="float32"),
                    R.Tensor((3, 10, 10), dtype="float32"),
                ) = (lv2, lv4, lv6)
                lv8: R.Tensor((3, 10, 10), dtype="float32") = lv7[0]
                lv9: R.Tensor((3, 10, 10), dtype="float32") = lv7[1]
                lv10: R.Tensor((3, 10, 10), dtype="float32") = lv7[2]
                gv: R.Tuple(
                    R.Tensor((3, 10, 10), dtype="float32"),
                    R.Tensor((3, 10, 10), dtype="float32"),
                    R.Tensor((3, 10, 10), dtype="float32"),
                ) = (lv8, lv9, lv10)
                R.output(gv)
            return gv

    class Unbind2(Module):
        def forward(self, data):
            return torch.unbind(data, dim=1)

    @tvm.script.ir_module
    class expected2:
        @R.function
        def main(
            input_1: R.Tensor((3, 3, 10, 10), dtype="float32")
        ) -> R.Tuple(
            R.Tensor((3, 10, 10), dtype="float32"),
            R.Tensor((3, 10, 10), dtype="float32"),
            R.Tensor((3, 10, 10), dtype="float32"),
        ):
            # block 0
            with R.dataflow():
                lv: R.Tuple(
                    R.Tensor((3, 1, 10, 10), dtype="float32"),
                    R.Tensor((3, 1, 10, 10), dtype="float32"),
                    R.Tensor((3, 1, 10, 10), dtype="float32"),
                    R.Tensor((3, 0, 10, 10), dtype="float32"),
                ) = R.split(input_1, indices_or_sections=[1, 2, 3], axis=1)
                lv1: R.Tensor((3, 1, 10, 10), dtype="float32") = lv[0]
                lv2: R.Tensor((3, 10, 10), dtype="float32") = R.squeeze(lv1, axis=[1])
                lv3: R.Tensor((3, 1, 10, 10), dtype="float32") = lv[1]
                lv4: R.Tensor((3, 10, 10), dtype="float32") = R.squeeze(lv3, axis=[1])
                lv5: R.Tensor((3, 1, 10, 10), dtype="float32") = lv[2]
                lv6: R.Tensor((3, 10, 10), dtype="float32") = R.squeeze(lv5, axis=[1])
                lv7: R.Tuple(
                    R.Tensor((3, 10, 10), dtype="float32"),
                    R.Tensor((3, 10, 10), dtype="float32"),
                    R.Tensor((3, 10, 10), dtype="float32"),
                ) = (lv2, lv4, lv6)
                lv8: R.Tensor((3, 10, 10), dtype="float32") = lv7[0]
                lv9: R.Tensor((3, 10, 10), dtype="float32") = lv7[1]
                lv10: R.Tensor((3, 10, 10), dtype="float32") = lv7[2]
                gv: R.Tuple(
                    R.Tensor((3, 10, 10), dtype="float32"),
                    R.Tensor((3, 10, 10), dtype="float32"),
                    R.Tensor((3, 10, 10), dtype="float32"),
                ) = (lv8, lv9, lv10)
                R.output(gv)
            return gv

    example_args = (torch.randn(1, 3, 10, 10, dtype=torch.float32),)
    verify_model(Chunk(), example_args, {}, Expected)

    example_args = (torch.randn(3, 3, 10, 10, dtype=torch.float32),)
    verify_model(Unbind1(), example_args, {}, expected1)
    verify_model(Unbind2(), example_args, {}, expected2)


def test_squeeze():
    class Squeeze1(Module):
        def forward(self, input):
            return input.squeeze(1)

    @tvm.script.ir_module
    class Expected1:
        @R.function
        def main(
            inp_0: R.Tensor((3, 1, 4, 1), dtype="float32")
        ) -> R.Tuple(R.Tensor((3, 4, 1), dtype="float32")):
            with R.dataflow():
                lv: R.Tensor((3, 4, 1), dtype="float32") = R.squeeze(inp_0, axis=[1])
                gv: R.Tuple(R.Tensor((3, 4, 1), dtype="float32")) = (lv,)
                R.output(gv)
            return gv

    class Squeeze2(Module):
        def forward(self, input):
            return input.squeeze()

    @tvm.script.ir_module
    class Expected2:
        @R.function
        def main(
            inp_0: R.Tensor((3, 1, 4, 1), dtype="float32")
        ) -> R.Tuple(R.Tensor((3, 4), dtype="float32")):
            with R.dataflow():
                lv: R.Tensor((3, 4), dtype="float32") = R.squeeze(inp_0, axis=None)
                gv: R.Tuple(R.Tensor((3, 4), dtype="float32")) = (lv,)
                R.output(gv)
            return gv

    example_args = (torch.randn(3, 1, 4, 1, dtype=torch.float32),)

    verify_model(Squeeze1(), example_args, {}, Expected1)
    verify_model(Squeeze2(), example_args, {}, Expected2)


def test_stack():
    class Stack0(Module):
        def forward(self, x, y):
            return torch.stack((x, y))  # default dim=0

    class Stack1(Module):
        def forward(self, x, y):
            return torch.stack((x, y), dim=1)

    class Stack2(Module):
        def forward(self, x, y):
            return torch.stack((x, y), 1)  # positional dim

    class Stack3(Module):
        def forward(self, x, y):
            return torch.stack((x, y), dim=-1)  # negative dim

    @I.ir_module
    class Expected0:
        @R.function
        def main(
            inp_0: R.Tensor((2, 3), dtype="float32"),
            inp_1: R.Tensor((2, 3), dtype="float32"),
        ) -> R.Tuple(R.Tensor((2, 2, 3), dtype="float32")):
            with R.dataflow():
                lv: R.Tensor((2, 2, 3), dtype="float32") = R.stack((inp_0, inp_1), axis=0)
                gv: R.Tuple(R.Tensor((2, 2, 3), dtype="float32")) = (lv,)
                R.output(gv)
            return gv

    @I.ir_module
    class Expected1:
        @R.function
        def main(
            inp_0: R.Tensor((2, 3), dtype="float32"),
            inp_1: R.Tensor((2, 3), dtype="float32"),
        ) -> R.Tuple(R.Tensor((2, 2, 3), dtype="float32")):
            with R.dataflow():
                lv: R.Tensor((2, 2, 3), dtype="float32") = R.stack((inp_0, inp_1), axis=1)
                gv: R.Tuple(R.Tensor((2, 2, 3), dtype="float32")) = (lv,)
                R.output(gv)
            return gv

    @I.ir_module
    class Expected3:
        @R.function
        def main(
            inp_0: R.Tensor((2, 3), dtype="float32"),
            inp_1: R.Tensor((2, 3), dtype="float32"),
        ) -> R.Tuple(R.Tensor((2, 3, 2), dtype="float32")):
            with R.dataflow():
                lv: R.Tensor((2, 3, 2), dtype="float32") = R.stack((inp_0, inp_1), axis=-1)
                gv: R.Tuple(R.Tensor((2, 3, 2), dtype="float32")) = (lv,)
                R.output(gv)
            return gv

    example_args = (torch.randn(2, 3, dtype=torch.float32), torch.randn(2, 3, dtype=torch.float32))

    verify_model(Stack0(), example_args, {}, Expected0)
    verify_model(Stack1(), example_args, {}, Expected1)
    verify_model(Stack2(), example_args, {}, Expected1)
    verify_model(Stack3(), example_args, {}, Expected3)


def test_tile():
    class Tile1(Module):
        def forward(self, x):
            return x.tile((2,))

    class Tile2(Module):
        def forward(self, x):
            return x.tile(4, 2)

    class Tile3(Module):
        def forward(self, x):
            return torch.tile(x, (4, 2))

    @tvm.script.ir_module
    class expected1:
        @R.function
        def main(
            x: R.Tensor((1, 3), dtype="float32")
        ) -> R.Tuple(R.Tensor((1, 6), dtype="float32")):
            # block 0
            with R.dataflow():
                lv: R.Tensor((1, 6), dtype="float32") = R.tile(x, [2])
                gv: R.Tuple(R.Tensor((1, 6), dtype="float32")) = (lv,)
                R.output(gv)
            return gv

    @tvm.script.ir_module
    class expected2:
        @R.function
        def main(
            x: R.Tensor((1, 3), dtype="float32")
        ) -> R.Tuple(R.Tensor((4, 6), dtype="float32")):
            # block 0
            with R.dataflow():
                lv: R.Tensor((4, 6), dtype="float32") = R.tile(x, [4, 2])
                gv: R.Tuple(R.Tensor((4, 6), dtype="float32")) = (lv,)
                R.output(gv)
            return gv

    example_args = (torch.randn(1, 3, dtype=torch.float32),)
    verify_model(Tile1(), example_args, {}, expected1)
    verify_model(Tile2(), example_args, {}, expected2)
    verify_model(Tile3(), example_args, {}, expected2)


def test_transpose():
    class Transpose(Module):
        def forward(self, x):
            return x.transpose(1, 3)

    @tvm.script.ir_module
    class expected1:
        @R.function
        def main(
            x: R.Tensor((1, 2, 3, 4), dtype="float32")
        ) -> R.Tuple(R.Tensor((1, 4, 3, 2), dtype="float32")):
            # block 0
            with R.dataflow():
                lv: R.Tensor((1, 4, 3, 2), dtype="float32") = R.permute_dims(x, axes=[0, 3, 2, 1])
                gv: R.Tuple(R.Tensor((1, 4, 3, 2), dtype="float32")) = (lv,)
                R.output(gv)
            return gv

    example_args = (torch.randn(1, 2, 3, 4, dtype=torch.float32),)
    verify_model(Transpose(), example_args, {}, expected1)


def test_unsqueeze():
    class Unsqueeze1(Module):
        def forward(self, input):
            return input.unsqueeze(1)

    @tvm.script.ir_module
    class expected1:
        @R.function
        def main(
            input_1: R.Tensor((1, 3, 10, 10), dtype="float32")
        ) -> R.Tuple(R.Tensor((1, 1, 3, 10, 10), dtype="float32")):
            # block 0
            with R.dataflow():
                lv: R.Tensor((1, 1, 3, 10, 10), dtype="float32") = R.expand_dims(input_1, 1)
                gv: R.Tuple(R.Tensor((1, 1, 3, 10, 10), dtype="float32")) = (lv,)
                R.output(gv)
            return gv

    class Unsqueeze2(Module):
        def forward(self, input):
            return input.unsqueeze(-1)

    @tvm.script.ir_module
    class expected2:
        @R.function
        def main(
            input_1: R.Tensor((1, 3, 10, 10), dtype="float32")
        ) -> R.Tuple(R.Tensor((1, 3, 10, 10, 1), dtype="float32")):
            # block 0
            with R.dataflow():
                lv: R.Tensor((1, 3, 10, 10, 1), dtype="float32") = R.expand_dims(input_1, -1)
                gv: R.Tuple(R.Tensor((1, 3, 10, 10, 1), dtype="float32")) = (lv,)
                R.output(gv)
            return gv

    example_args = (torch.randn(1, 3, 10, 10, dtype=torch.float32),)

    verify_model(Unsqueeze1(), example_args, {}, expected1)
    verify_model(Unsqueeze2(), example_args, {}, expected2)


def test_view():
    class View(Module):
        def forward(self, x):
            return x.view(2, 12)

    @tvm.script.ir_module
    class expected1:
        @R.function
        def main(
            x: R.Tensor((1, 2, 3, 4), dtype="float32")
        ) -> R.Tuple(R.Tensor((2, 12), dtype="float32")):
            # block 0
            with R.dataflow():
                lv: R.Tensor((2, 12), dtype="float32") = R.reshape(x, (2, 12))
                gv: R.Tuple(R.Tensor((2, 12), dtype="float32")) = (lv,)
                R.output(gv)
            return gv

    example_args = (torch.randn(1, 2, 3, 4, dtype=torch.float32),)
    verify_model(View(), example_args, {}, expected1)


def test_arange():
    class Arange(Module):
        def forward(self, input):
            return torch.arange(0, 20, dtype=torch.int32)

    @tvm.script.ir_module
    class Expected:
        @R.function
        def main(
            input: R.Tensor((10, 10), dtype="float32")
        ) -> R.Tuple(R.Tensor((20,), dtype="int32")):
            with R.dataflow():
                lv: R.Tensor((20,), dtype="int32") = R.arange(0, 20, 1, dtype="int32")
                gv: R.Tuple(R.Tensor((20,), dtype="int32")) = (lv,)
                R.output(gv)
            return gv

    example_args = (torch.randn(10, 10, dtype=torch.float32),)
    verify_model(Arange(), example_args, {}, Expected)


def test_contiguous():
    class Contiguous(Module):
        def forward(self, input):
            return input.contiguous()

    @tvm.script.ir_module
    class Expected:
        @R.function
        def main(
            input: R.Tensor((10, 10), dtype="float32"),
        ) -> R.Tuple(R.Tensor((10, 10), dtype="float32")):
            with R.dataflow():
                gv: R.Tuple(R.Tensor((10, 10), dtype="float32")) = (input,)
                R.output(gv)
            return gv

    example_args = (torch.randn(10, 10, dtype=torch.float32),)
    verify_model(Contiguous(), example_args, {}, Expected)


def test_clone():
    class Clone(Module):
        def forward(self, input):
            return torch.clone(input)

    @tvm.script.ir_module
    class Expected:
        @R.function
        def main(
            input: R.Tensor((10, 10), dtype="float32")
        ) -> R.Tuple(R.Tensor((10, 10), dtype="float32")):
            with R.dataflow():
                gv: R.Tuple(R.Tensor((10, 10), dtype="float32")) = (input,)
                R.output(gv)
            return gv

    example_args = (torch.randn(10, 10, dtype=torch.float32),)
    verify_model(Clone(), example_args, {}, Expected)


def test_empty():
    class Empty(Module):
        def forward(self, input):
            return torch.empty((10, 10), dtype=torch.float32)

    @tvm.script.ir_module
    class Expected:
        @R.function
        def main(
            inp_0: R.Tensor((10, 10), dtype="float32")
        ) -> R.Tuple(R.Tensor((10, 10), dtype="float32")):
            with R.dataflow():
                lv: R.Tensor((10, 10), dtype="float32") = R.zeros(
                    R.shape([10, 10]), dtype="float32"
                )
                gv: R.Tuple(R.Tensor((10, 10), dtype="float32")) = (lv,)
                R.output(gv)
            return gv

    example_args = (torch.randn(10, 10, dtype=torch.float32),)
    verify_model(Empty(), example_args, {}, Expected)


def test_fill():
    class Fill(Module):
        def forward(self, input: torch.Tensor):
            return torch.fill(input, 1.5)

    @tvm.script.ir_module
    class Expected:
        @R.function
        def main(
            inp_0: R.Tensor((10, 10), dtype="float32")
        ) -> R.Tuple(R.Tensor((10, 10), dtype="float32")):
            with R.dataflow():
                lv: R.Tensor((10, 10), dtype="float32") = R.full(
                    R.shape([10, 10]), R.const(1.5, "float32"), dtype="float32"
                )
                gv: R.Tuple(R.Tensor((10, 10), dtype="float32")) = (lv,)
                R.output(gv)
            return gv

    example_args = (torch.randn(10, 10, dtype=torch.float32),)
    verify_model(Fill(), example_args, {}, Expected)


def test_fill_inplace():
    class FillInplace(Module):
        def forward(self, input: torch.Tensor):
            input.fill_(42.0)
            return input

    @tvm.script.ir_module
    class Expected:
        @R.function
        def main(
            x: R.Tensor((2, 3), dtype="float32")
        ) -> R.Tuple(R.Tensor((2, 3), dtype="float32")):
            with R.dataflow():
                lv: R.Tensor((2, 3), dtype="float32") = R.full(
                    R.shape([2, 3]), R.const(42.0, "float32"), dtype="float32"
                )
                gv: R.Tuple(R.Tensor((2, 3), dtype="float32")) = (lv,)
                R.output(gv)
            return gv

    example_args = (torch.randn(2, 3, dtype=torch.float32),)
    verify_model(FillInplace(), example_args, {}, Expected)


def test_masked_fill():
    class Masked_Fill(Module):
        def forward(self, input: torch.Tensor, mask: torch.Tensor):
            return torch.masked_fill(input, mask, 0)

    @tvm.script.ir_module
    class Expected:
        @R.function
        def main(
            input: R.Tensor((128, 128), dtype="float32"), mask: R.Tensor((128, 128), dtype="bool")
        ) -> R.Tuple(R.Tensor((128, 128), dtype="float32")):
            with R.dataflow():
                lv: R.Tensor((128, 128), dtype="float32") = R.full_like(
                    input, R.const(0, "int32"), dtype="void"
                )
                lv1: R.Tensor((128, 128), dtype="float32") = R.where(mask, lv, input)
                gv: R.Tuple(R.Tensor((128, 128), dtype="float32")) = (lv1,)
                R.output(gv)
            return gv

    example_args = (torch.randn(128, 128, dtype=torch.float32), torch.rand(128, 128) < 0.5)
    verify_model(Masked_Fill(), example_args, {}, Expected)


def test_masked_fill_inplace():
    class Masked_Fill_Inplace(Module):
        def forward(self, input: torch.Tensor, mask: torch.Tensor):
            return input.masked_fill_(mask, 1.5)

    @tvm.script.ir_module
    class Expected:
        @R.function
        def main(
            input: R.Tensor((128, 128), dtype="float32"), mask: R.Tensor((128, 128), dtype="bool")
        ) -> R.Tuple(R.Tensor((128, 128), dtype="float32")):
            with R.dataflow():
                lv: R.Tensor((128, 128), dtype="float32") = R.full_like(
                    input, R.const(1.5, "float32"), dtype="void"
                )
                lv1: R.Tensor((128, 128), dtype="float32") = R.where(mask, lv, input)
                gv: R.Tuple(R.Tensor((128, 128), dtype="float32")) = (lv1,)
                R.output(gv)
            return gv

    example_args = (torch.randn(128, 128, dtype=torch.float32), torch.rand(128, 128) < 0.5)
    verify_model(Masked_Fill_Inplace(), example_args, {}, Expected)


def test_new_ones():
    class NewOnes(Module):
        def forward(self, x):
            return x.new_ones(1, 2, 3)

    @tvm.script.ir_module
    class expected1:
        @R.function
        def main(
            x: R.Tensor((1, 2, 3), dtype="float32")
        ) -> R.Tuple(R.Tensor((1, 2, 3), dtype="float32")):
            # block 0
            with R.dataflow():
                lv: R.Tensor((1, 2, 3), dtype="float32") = R.full(
                    (1, 2, 3), R.const(1, "float32"), dtype="float32"
                )
                gv: R.Tuple(R.Tensor((1, 2, 3), dtype="float32")) = (lv,)
                R.output(gv)
            return gv

    example_args = (torch.randn(1, 2, 3, dtype=torch.float32),)
    verify_model(NewOnes(), example_args, {}, expected1)


def test_new_zeros():
    class NewZeros(torch.nn.Module):
        def forward(self, x):
            return x.new_zeros(1, 128, 128)

    @tvm.script.ir_module
    class expected1:
        @R.function
        def main(
            x: R.Tensor((1, 128, 128), dtype="float32")
        ) -> R.Tuple(R.Tensor((1, 128, 128), dtype="float32")):
            with R.dataflow():
                lv: R.Tensor((1, 128, 128), dtype="float32") = R.full(
                    R.shape([1, 128, 128]), R.const(0, "float32"), dtype="float32"
                )
                gv: R.Tuple(R.Tensor((1, 128, 128), dtype="float32")) = (lv,)
                R.output(gv)
            return gv

    example_args = (torch.randn(1, 128, 128, dtype=torch.float32),)
    verify_model(NewZeros(), example_args, {}, expected1)


def test_to_copy():
    # float
    class ToFloat(Module):
        def forward(self, x):
            return x.float()

    @tvm.script.ir_module
    class expected_float:
        @R.function
        def main(
            x: R.Tensor((1, 2, 3, 4), dtype="float32")
        ) -> R.Tuple(R.Tensor((1, 2, 3, 4), dtype="float32")):
            # block 0
            with R.dataflow():
                lv: R.Tensor((1, 2, 3, 4), dtype="float32") = R.astype(x, dtype="float32")
                gv: R.Tuple(R.Tensor((1, 2, 3, 4), dtype="float32")) = (lv,)
                R.output(gv)
            return gv

    # half
    class ToHalf(Module):
        def forward(self, x):
            return x.half()

    @tvm.script.ir_module
    class expected_half:
        @R.function
        def main(
            x: R.Tensor((1, 2, 3, 4), dtype="float32")
        ) -> R.Tuple(R.Tensor((1, 2, 3, 4), dtype="float16")):
            # block 0
            with R.dataflow():
                lv: R.Tensor((1, 2, 3, 4), dtype="float16") = R.astype(x, dtype="float16")
                gv: R.Tuple(R.Tensor((1, 2, 3, 4), dtype="float16")) = (lv,)
                R.output(gv)
            return gv

    # type
    class Type(Module):
        def forward(self, x):
            return x.type(torch.float32)

    @tvm.script.ir_module
    class expected_type:
        @R.function
        def main(
            x: R.Tensor((1, 2, 3, 4), dtype="float32")
        ) -> R.Tuple(R.Tensor((1, 2, 3, 4), dtype="float32")):
            # block 0
            with R.dataflow():
                lv: R.Tensor((1, 2, 3, 4), dtype="float32") = R.astype(x, dtype="float32")
                gv: R.Tuple(R.Tensor((1, 2, 3, 4), dtype="float32")) = (lv,)
                R.output(gv)
            return gv

    class To1(Module):
        def forward(self, input):
            return input.to(torch.float16)

    @I.ir_module
    class expected_to1:
        @R.function
        def main(
            inp_0: R.Tensor((1, 2, 3, 4), dtype="float32")
        ) -> R.Tuple(R.Tensor((1, 2, 3, 4), dtype="float16")):
            with R.dataflow():
                lv: R.Tensor((1, 2, 3, 4), dtype="float16") = R.astype(inp_0, dtype="float16")
                gv: R.Tuple(R.Tensor((1, 2, 3, 4), dtype="float16")) = (lv,)
                R.output(gv)
            return gv

    class To2(Module):
        def forward(self, input):
            return input.to("cpu")

    @I.ir_module
    class expected_to2:
        @R.function
        def main(
            inp_0: R.Tensor((1, 2, 3, 4), dtype="float32")
        ) -> R.Tuple(R.Tensor((1, 2, 3, 4), dtype="float32")):
            with R.dataflow():
                lv: R.Tensor((1, 2, 3, 4), dtype="float32") = R.astype(inp_0, dtype="float32")
                gv: R.Tuple(R.Tensor((1, 2, 3, 4), dtype="float32")) = (lv,)
                R.output(gv)
            return gv

    example_args = (torch.randn(1, 2, 3, 4, dtype=torch.float32),)
    verify_model(ToFloat(), example_args, {}, expected_float)
    verify_model(ToHalf(), example_args, {}, expected_half)
    verify_model(Type(), example_args, {}, expected_type)
    verify_model(To1(), example_args, {}, expected_to1)
    verify_model(To2(), example_args, {}, expected_to2)


def test_keep_params():
    class Conv2D1(Module):
        def __init__(self):
            super().__init__()
            self.conv = torch.nn.Conv2d(3, 6, 7, bias=True)

        def forward(self, input):
            return self.conv(input)

    @tvm.script.ir_module
    class expected1:
        @R.function
        def main(
            input_1: R.Tensor((1, 3, 10, 10), dtype="float32"),
            conv_weight: R.Tensor((6, 3, 7, 7), dtype="float32"),
            conv_bias: R.Tensor((6,), dtype="float32"),
        ) -> R.Tuple(R.Tensor((1, 6, 4, 4), dtype="float32")):
            R.func_attr({"num_input": 1})
            # block 0
            with R.dataflow():
                lv1: R.Tensor((1, 6, 4, 4), dtype="float32") = R.nn.conv2d(
                    input_1,
                    conv_weight,
                    strides=[1, 1],
                    padding=[0, 0, 0, 0],
                    dilation=[1, 1],
                    data_layout="NCHW",
                    kernel_layout="OIHW",
                    out_layout="NCHW",
                    out_dtype="float32",
                )
                lv2: R.Tensor((1, 6, 1, 1), dtype="float32") = R.reshape(conv_bias, [1, 6, 1, 1])
                lv3: R.Tensor((1, 6, 4, 4), dtype="float32") = R.add(lv1, lv2)
                gv: R.Tuple(R.Tensor((1, 6, 4, 4), dtype="float32")) = (lv3,)
                R.output(gv)
            return gv

    from tvm.relax.frontend import detach_params

    example_args = (torch.randn(1, 3, 10, 10, dtype=torch.float32),)
    model = Conv2D1()
    exported_program = torch.export.export(model, example_args)
    mod = from_exported_program(exported_program, keep_params_as_input=True)
    mod, params = detach_params(mod)
    tvm.ir.assert_structural_equal(mod, expected1)
    func = mod["main"]
    params = params["main"]

    assert len(params) == len(func.params) - 1
    for param_var, param_ndarray in zip(func.params[1:], params):
        assert tuple(x.value for x in param_var.struct_info.shape.values) == param_ndarray.shape
        assert param_var.struct_info.dtype == param_ndarray.dtype

    tvm.testing.assert_allclose(params[0].numpy(), model.conv.weight.detach().detach().numpy())
    tvm.testing.assert_allclose(params[1].numpy(), model.conv.bias.detach().detach().numpy())


def test_unwrap_unit_return_tuple():
    class Identity(Module):
        def __init__(self):
            super().__init__()

        def forward(self, x):
            return (x,)

    @tvm.script.ir_module
    class Expected:
        @R.function
        def main(
            inp_0: R.Tensor((256, 256), dtype="float32")
        ) -> R.Tensor((256, 256), dtype="float32"):
            with R.dataflow():
                gv: R.Tensor((256, 256), dtype="float32") = inp_0
                R.output(gv)
            return gv

    example_args = (torch.randn(256, 256, dtype=torch.float32),)
    exported_program = export(Identity(), args=example_args)
    mod = from_exported_program(exported_program, unwrap_unit_return_tuple=True)
    tvm.ir.assert_structural_equal(mod, Expected)


def test_no_bind_return_tuple():
    class Identity(Module):
        def __init__(self):
            super().__init__()

        def forward(self, x, y):
            return (x, y)

    @tvm.script.ir_module
    class Expected:
        @R.function
        def main(
            inp_0: R.Tensor((256, 256), dtype="float32"),
            inp_1: R.Tensor((256, 256), dtype="float32"),
        ) -> R.Tuple(R.Tensor((256, 256), dtype="float32"), R.Tensor((256, 256), dtype="float32")):
            with R.dataflow():
                gv: R.Tensor((256, 256), dtype="float32") = inp_0
                gv1: R.Tensor((256, 256), dtype="float32") = inp_1
                R.output(gv, gv1)
            return (gv, gv1)

    example_args = (
        torch.randn(256, 256, dtype=torch.float32),
        torch.randn(256, 256, dtype=torch.float32),
    )
    exported_program = export(Identity(), args=example_args)
    mod = from_exported_program(exported_program, no_bind_return_tuple=True)
    tvm.ir.assert_structural_equal(mod, Expected)


def test_empty_like():
    class EmptyLike(Module):
        def forward(self, data):
            return torch.empty_like(data)

    @tvm.script.ir_module
    class Expected:
        @R.function
        def main(
            inp_0: R.Tensor((5,), dtype="float32"),
        ) -> R.Tuple(R.Tensor((5,), dtype="float32")):
            with R.dataflow():
                lv: R.Tensor((5,), dtype="float32") = R.zeros_like(inp_0, dtype="void")
                gv: R.Tuple(R.Tensor((5,), dtype="float32")) = (lv,)
                R.output(gv)
            return gv

    example_args = (torch.randn(5, dtype=torch.float32),)

    verify_model(EmptyLike(), example_args, {}, Expected)


def test_one_hot():
    class OneHot(Module):
        def forward(self, indices):
            return torch.nn.functional.one_hot(indices, num_classes=10)

    @tvm.script.ir_module
    class Expected:
        @R.function
        def main(
            inp_0: R.Tensor((5,), dtype="int64"),
        ) -> R.Tuple(R.Tensor((5, 10), dtype="int64")):
            with R.dataflow():
                lv: R.Tensor((5, 10), dtype="int64") = R.one_hot(
                    inp_0, R.prim_value(1), R.prim_value(0), depth=10, axis=-1
                )
                gv: R.Tuple(R.Tensor((5, 10), dtype="int64")) = (lv,)
                R.output(gv)
            return gv

    example_args = (torch.randint(0, 10, (5,), dtype=torch.int64),)

    verify_model(OneHot(), example_args, {}, Expected)


def test_ones_like():
    class OnesLike(Module):
        def forward(self, input):
            return torch.ones_like(input)

    @tvm.script.ir_module
    class Expected:
        @R.function
        def main(
            input: R.Tensor((128, 128), dtype="float32")
        ) -> R.Tuple(R.Tensor((128, 128), dtype="float32")):
            with R.dataflow():
                lv: R.Tensor((128, 128), dtype="float32") = R.ones_like(input, dtype="void")
                gv: R.Tuple(R.Tensor((128, 128), dtype="float32")) = (lv,)
                R.output(gv)
            return gv

    example_args = (torch.rand(128, 128, dtype=torch.float32),)

    verify_model(OnesLike(), example_args, {}, Expected)


def test_zero_inplace():
    class ZeroInplace(Module):
        def forward(self, input):
            return input.zero_()

    @tvm.script.ir_module
    class Expected:
        @R.function
        def main(
            input: R.Tensor((128, 128), dtype="float32")
        ) -> R.Tuple(R.Tensor((128, 128), dtype="float32")):
            with R.dataflow():
                lv: R.Tensor((128, 128), dtype="float32") = R.zeros_like(input, dtype="void")
                gv: R.Tuple(R.Tensor((128, 128), dtype="float32")) = (lv,)
                R.output(gv)
            return gv

    example_args = (torch.rand(128, 128, dtype=torch.float32),)

    verify_model(ZeroInplace(), example_args, {}, Expected)


def test_zeros():
    class Zeros(Module):
        def forward(self, input):
            return torch.zeros(5, 2)

    @tvm.script.ir_module
    class Expected:
        @R.function
        def main(
            input: R.Tensor((128, 128), dtype="float32")
        ) -> R.Tuple(R.Tensor((5, 2), dtype="float32")):
            with R.dataflow():
                lv: R.Tensor((5, 2), dtype="float32") = R.zeros(R.shape([5, 2]), dtype="float32")
                gv: R.Tuple(R.Tensor((5, 2), dtype="float32")) = (lv,)
                R.output(gv)
            return gv

    example_args = (torch.rand(128, 128, dtype=torch.float32),)

    verify_model(Zeros(), example_args, {}, Expected)


def test_zeros_like():
    class ZerosLike(Module):
        def forward(self, input):
            return torch.zeros_like(input)

    @tvm.script.ir_module
    class Expected:
        @R.function
        def main(
            input: R.Tensor((128, 128), dtype="float32")
        ) -> R.Tuple(R.Tensor((128, 128), dtype="float32")):
            with R.dataflow():
                lv: R.Tensor((128, 128), dtype="float32") = R.zeros_like(input, dtype="void")
                gv: R.Tuple(R.Tensor((128, 128), dtype="float32")) = (lv,)
                R.output(gv)
            return gv

    example_args = (torch.rand(128, 128, dtype=torch.float32),)
    verify_model(ZerosLike(), example_args, {}, Expected)


def test_type_as():
    class TypeAs(Module):
        def forward(self, input, other):
            return input.type_as(other)

    @tvm.script.ir_module
    class Expected:
        @R.function
        def main(
            input: R.Tensor((128, 128), dtype="float32"),
            other: R.Tensor((128, 128), dtype="float16"),
        ) -> R.Tuple(R.Tensor((128, 128), dtype="float16")):
            with R.dataflow():
                lv: R.Tensor((128, 128), dtype="float16") = R.astype(input, dtype="float16")
                gv: R.Tuple(R.Tensor((128, 128), dtype="float16")) = (lv,)
                R.output(gv)
            return gv

    example_args = (
        torch.rand(128, 128, dtype=torch.float32),
        torch.rand(128, 128, dtype=torch.float16),
    )

    verify_model(TypeAs(), example_args, {}, Expected)


def test_select():
    class Select(Module):
        def forward(self, input):
            return torch.select(input, 0, 1)

    @tvm.script.ir_module
    class Expected:
        @R.function
        def main(
            inp_0: R.Tensor((2, 3), dtype="float32"),
        ) -> R.Tuple(R.Tensor((3,), dtype="float32")):
            with R.dataflow():
                lv: R.Tensor((3,), dtype="float32") = R.take(inp_0, R.const(1, "int64"), axis=0)
                gv: R.Tuple(R.Tensor((3,), dtype="float32")) = (lv,)
                R.output(gv)
            return gv

    example_args = (torch.randn(2, 3, dtype=torch.float32),)

    verify_model(Select(), example_args, {}, Expected)


def test_unflatten():
    class Unflatten(Module):
        def forward(self, input):
            return torch.ops.aten.unflatten(input, 1, (3, 5))

    class Unflatten1(Module):
        def forward(self, input):
            return torch.ops.aten.unflatten(input, -2, (3, 5))

    @tvm.script.ir_module
    class Expected:
        @R.function
        def main(
            inp_0: R.Tensor((2, 15, 7), dtype="float32"),
        ) -> R.Tuple(R.Tensor((2, 3, 5, 7), dtype="float32")):
            with R.dataflow():
                lv: R.Tensor((2, 3, 5, 7), dtype="float32") = R.reshape(inp_0, [2, 3, 5, 7])
                gv: R.Tuple(R.Tensor((2, 3, 5, 7), dtype="float32")) = (lv,)
                R.output(gv)
            return gv

    example_args = (torch.randn(2, 15, 7, dtype=torch.float32),)

    verify_model(Unflatten(), example_args, {}, Expected)
    verify_model(Unflatten1(), example_args, {}, Expected)


def test_gather():
    class Gather0(Module):
        def forward(self, data, indices):
            return torch.gather(data, 0, indices)

    class Gather1(Module):
        def forward(self, data, indices):
            return torch.gather(data, 1, indices)

    class Gather2(Module):
        def forward(self, data, indices):
            return torch.gather(data, -1, indices)

    class Gather3(Module):
        def forward(self, data, indices):
            return torch.gather(data, -2, indices)

    @tvm.script.ir_module
    class Expected0:
        @R.function
        def main(
            inp_0: R.Tensor((2, 3), dtype="float32"),
            inp_1: R.Tensor((2, 3), dtype="int64"),
        ) -> R.Tuple(R.Tensor((2, 3), dtype="float32")):
            with R.dataflow():
                lv: R.Tensor((2, 3), dtype="float32") = R.gather_elements(inp_0, inp_1, axis=0)
                gv: R.Tuple(R.Tensor((2, 3), dtype="float32")) = (lv,)
                R.output(gv)
            return gv

    @tvm.script.ir_module
    class Expected1:
        @R.function
        def main(
            inp_0: R.Tensor((2, 3), dtype="float32"),
            inp_1: R.Tensor((2, 3), dtype="int64"),
        ) -> R.Tuple(R.Tensor((2, 3), dtype="float32")):
            with R.dataflow():
                lv: R.Tensor((2, 3), dtype="float32") = R.gather_elements(inp_0, inp_1, axis=1)
                gv: R.Tuple(R.Tensor((2, 3), dtype="float32")) = (lv,)
                R.output(gv)
            return gv

    @tvm.script.ir_module
    class Expected2:
        @R.function
        def main(
            inp_0: R.Tensor((2, 3), dtype="float32"),
            inp_1: R.Tensor((2, 3), dtype="int64"),
        ) -> R.Tuple(R.Tensor((2, 3), dtype="float32")):
            with R.dataflow():
                lv: R.Tensor((2, 3), dtype="float32") = R.gather_elements(inp_0, inp_1, axis=-1)
                gv: R.Tuple(R.Tensor((2, 3), dtype="float32")) = (lv,)
                R.output(gv)
            return gv

    @tvm.script.ir_module
    class Expected3:
        @R.function
        def main(
            inp_0: R.Tensor((2, 3), dtype="float32"),
            inp_1: R.Tensor((2, 3), dtype="int64"),
        ) -> R.Tuple(R.Tensor((2, 3), dtype="float32")):
            with R.dataflow():
                lv: R.Tensor((2, 3), dtype="float32") = R.gather_elements(inp_0, inp_1, axis=-2)
                gv: R.Tuple(R.Tensor((2, 3), dtype="float32")) = (lv,)
                R.output(gv)
            return gv

    example_args = (
        torch.randn(2, 3, dtype=torch.float32),
        torch.randint(0, 3, (2, 3), dtype=torch.int64),
    )

    verify_model(Gather0(), example_args, {}, Expected0)
    verify_model(Gather1(), example_args, {}, Expected1)
    verify_model(Gather2(), example_args, {}, Expected2)
    verify_model(Gather3(), example_args, {}, Expected3)


def test_index_put():
    # Test case 1: 1D input
    class IndexPut1D(Module):
        def forward(self, data, indices_0, values):
            indices_tuple = (indices_0,)
            return data.index_put_(indices_tuple, values, accumulate=False)

    example_args_1d = (
        torch.randn(64, dtype=torch.float32),
        torch.randint(0, 64, (128,), dtype=torch.int64),
        torch.randn(128, dtype=torch.float32),
    )

    @I.ir_module
    class Expected1D:
        @R.function
        def main(
            data: R.Tensor((64,), dtype="float32"),
            indices_0: R.Tensor((128,), dtype="int64"),
            values: R.Tensor((128,), dtype="float32"),
        ) -> R.Tuple(R.Tensor((64,), dtype="float32")):
            with R.dataflow():
                lv: R.Tensor((64,), dtype="float32") = R.index_put(
                    data, R.tuple(indices_0), values, accumulate=False
                )
                gv: R.Tuple(R.Tensor((64,), dtype="float32")) = (lv,)
                R.output(gv)
            return gv

    # Test case 2: 2D input
    class IndexPut2D(Module):
        def forward(self, data, indices_0, indices_1, values):
            indices_tuple = (indices_0, indices_1)
            return data.index_put_(indices_tuple, values, accumulate=False)

    example_args_2d = (
        torch.randn(32, 64, dtype=torch.float32),
        torch.randint(0, 32, (128,), dtype=torch.int64),
        torch.randint(0, 64, (128,), dtype=torch.int64),
        torch.randn(128, dtype=torch.float32),
    )

    @I.ir_module
    class Expected2D:
        @R.function
        def main(
            data: R.Tensor((32, 64), dtype="float32"),
            indices_0: R.Tensor((128,), dtype="int64"),
            indices_1: R.Tensor((128,), dtype="int64"),
            values: R.Tensor((128,), dtype="float32"),
        ) -> R.Tuple(R.Tensor((32, 64), dtype="float32")):
            with R.dataflow():
                lv: R.Tensor((32, 64), dtype="float32") = R.index_put(
                    data, R.tuple(indices_0, indices_1), values, accumulate=False
                )
                gv: R.Tuple(R.Tensor((32, 64), dtype="float32")) = (lv,)
                R.output(gv)
            return gv

    # Test case 3: 3D input
    class IndexPut3D(Module):
        def forward(self, data, indices_0, indices_1, indices_2, values):
            indices_tuple = (indices_0, indices_1, indices_2)
            return data.index_put_(indices_tuple, values, accumulate=False)

    example_args_3d = (
        torch.randn(16, 32, 64, dtype=torch.float32),
        torch.randint(0, 16, (128,), dtype=torch.int64),
        torch.randint(0, 32, (128,), dtype=torch.int64),
        torch.randint(0, 64, (128,), dtype=torch.int64),
        torch.randn(128, dtype=torch.float32),
    )

    @I.ir_module
    class Expected3D:
        @R.function
        def main(
            data: R.Tensor((16, 32, 64), dtype="float32"),
            indices_0: R.Tensor((128,), dtype="int64"),
            indices_1: R.Tensor((128,), dtype="int64"),
            indices_2: R.Tensor((128,), dtype="int64"),
            values: R.Tensor((128,), dtype="float32"),
        ) -> R.Tuple(R.Tensor((16, 32, 64), dtype="float32")):
            with R.dataflow():
                lv: R.Tensor((16, 32, 64), dtype="float32") = R.index_put(
                    data, R.tuple(indices_0, indices_1, indices_2), values, accumulate=False
                )
                gv: R.Tuple(R.Tensor((16, 32, 64), dtype="float32")) = (lv,)
                R.output(gv)
            return gv

    # Test case 4: 4D input
    class IndexPut4D(Module):
        def forward(self, data, indices_0, indices_1, indices_2, indices_3, values):
            indices_tuple = (indices_0, indices_1, indices_2, indices_3)
            return data.index_put_(indices_tuple, values, accumulate=False)

    example_args_4d = (
        torch.randn(8, 16, 32, 64, dtype=torch.float32),
        torch.randint(0, 8, (128,), dtype=torch.int64),
        torch.randint(0, 16, (128,), dtype=torch.int64),
        torch.randint(0, 32, (128,), dtype=torch.int64),
        torch.randint(0, 64, (128,), dtype=torch.int64),
        torch.randn(128, dtype=torch.float32),
    )

    @I.ir_module
    class Expected4D:
        @R.function
        def main(
            data: R.Tensor((8, 16, 32, 64), dtype="float32"),
            indices_0: R.Tensor((128,), dtype="int64"),
            indices_1: R.Tensor((128,), dtype="int64"),
            indices_2: R.Tensor((128,), dtype="int64"),
            indices_3: R.Tensor((128,), dtype="int64"),
            values: R.Tensor((128,), dtype="float32"),
        ) -> R.Tuple(R.Tensor((8, 16, 32, 64), dtype="float32")):
            with R.dataflow():
                lv: R.Tensor((8, 16, 32, 64), dtype="float32") = R.index_put(
                    data,
                    R.tuple(indices_0, indices_1, indices_2, indices_3),
                    values,
                    accumulate=False,
                )
                gv: R.Tuple(R.Tensor((8, 16, 32, 64), dtype="float32")) = (lv,)
                R.output(gv)
            return gv

    # Test case 5: 5D input
    class IndexPut5D(Module):
        def forward(self, data, indices_0, indices_1, indices_2, indices_3, indices_4, values):
            indices_tuple = (indices_0, indices_1, indices_2, indices_3, indices_4)
            return data.index_put_(indices_tuple, values, accumulate=False)

    example_args_5d = (
        torch.randn(4, 8, 16, 32, 64, dtype=torch.float32),
        torch.randint(0, 4, (128,), dtype=torch.int64),
        torch.randint(0, 8, (128,), dtype=torch.int64),
        torch.randint(0, 16, (128,), dtype=torch.int64),
        torch.randint(0, 32, (128,), dtype=torch.int64),
        torch.randint(0, 64, (128,), dtype=torch.int64),
        torch.randn(128, dtype=torch.float32),
    )

    @I.ir_module
    class Expected5D:
        @R.function
        def main(
            data: R.Tensor((4, 8, 16, 32, 64), dtype="float32"),
            indices_0: R.Tensor((128,), dtype="int64"),
            indices_1: R.Tensor((128,), dtype="int64"),
            indices_2: R.Tensor((128,), dtype="int64"),
            indices_3: R.Tensor((128,), dtype="int64"),
            indices_4: R.Tensor((128,), dtype="int64"),
            values: R.Tensor((128,), dtype="float32"),
        ) -> R.Tuple(R.Tensor((4, 8, 16, 32, 64), dtype="float32")):
            with R.dataflow():
                lv: R.Tensor((4, 8, 16, 32, 64), dtype="float32") = R.index_put(
                    data,
                    R.tuple(indices_0, indices_1, indices_2, indices_3, indices_4),
                    values,
                    accumulate=False,
                )
                gv: R.Tuple(R.Tensor((4, 8, 16, 32, 64), dtype="float32")) = (lv,)
                R.output(gv)
            return gv

    # Run verification for each case
    verify_model(IndexPut1D(), example_args_1d, {}, Expected1D)
    verify_model(IndexPut2D(), example_args_2d, {}, Expected2D)
    verify_model(IndexPut3D(), example_args_3d, {}, Expected3D)
    verify_model(IndexPut4D(), example_args_4d, {}, Expected4D)
    verify_model(IndexPut5D(), example_args_5d, {}, Expected5D)


def test_flip():
    class Flip0(Module):
        def forward(self, data):
            return torch.flip(data, [0])

    class Flip1(Module):
        def forward(self, data):
            return torch.flip(data, [1])

    @tvm.script.ir_module
    class Expected0:
        @R.function
        def main(
            inp_0: R.Tensor((2, 2), dtype="float32"),
        ) -> R.Tuple(R.Tensor((2, 2), dtype="float32")):
            with R.dataflow():
                lv: R.Tensor((2, 2), dtype="float32") = R.flip(inp_0, axis=0)
                gv: R.Tuple(R.Tensor((2, 2), dtype="float32")) = (lv,)
                R.output(gv)
            return gv

    @tvm.script.ir_module
    class Expected1:
        @R.function
        def main(
            inp_0: R.Tensor((2, 2), dtype="float32"),
        ) -> R.Tuple(R.Tensor((2, 2), dtype="float32")):
            with R.dataflow():
                lv: R.Tensor((2, 2), dtype="float32") = R.flip(inp_0, axis=1)
                gv: R.Tuple(R.Tensor((2, 2), dtype="float32")) = (lv,)
                R.output(gv)
            return gv

    example_args = (torch.randn(2, 2, dtype=torch.float32),)

    verify_model(Flip0(), example_args, {}, Expected0)
    verify_model(Flip1(), example_args, {}, Expected1)


def test_take():
    class Take(Module):
        def forward(self, data, indices):
            return torch.take(data, indices)

    @tvm.script.ir_module
    class Expected:
        @R.function
        def main(
            inp_0: R.Tensor((5,), dtype="float32"),
            inp_1: R.Tensor((3,), dtype="int64"),
        ) -> R.Tuple(R.Tensor((3,), dtype="float32")):
            with R.dataflow():
                lv: R.Tensor((3,), dtype="int32") = R.astype(inp_1, dtype="int32")
                lv1: R.Tensor((3,), dtype="float32") = R.take(inp_0, lv, axis=None)
                gv: R.Tuple(R.Tensor((3,), dtype="float32")) = (lv1,)
                R.output(gv)
            return gv

    example_args = (
        torch.randn(5, dtype=torch.float32),
        torch.randint(0, 5, (3,), dtype=torch.int64),
    )

    verify_model(Take(), example_args, {}, Expected)


def test_std():
    class Std(Module):
        def forward(self, x):
            return torch.std(x)

    @tvm.script.ir_module
    class Expected:
        @R.function
        def main(
            inp_0: R.Tensor((5, 3), dtype="float32"),
        ) -> R.Tuple(R.Tensor((), dtype="float32")):
            with R.dataflow():
                lv: R.Tensor((), dtype="float32") = R.std(inp_0, axis=None, keepdims=False)
                gv: R.Tuple(R.Tensor((), dtype="float32")) = (lv,)
                R.output(gv)
            return gv

    example_args = (torch.randn(5, 3, dtype=torch.float32),)
    verify_model(Std(), example_args, {}, Expected)


def test_var():
    class Var(Module):
        def forward(self, x):
            return torch.var(x)

    @tvm.script.ir_module
    class Expected:
        @R.function
        def main(
            inp_0: R.Tensor((5, 3), dtype="float32"),
        ) -> R.Tuple(R.Tensor((), dtype="float32")):
            with R.dataflow():
                lv: R.Tensor((), dtype="float32") = R.variance(inp_0, axis=None, keepdims=False)
                gv: R.Tuple(R.Tensor((), dtype="float32")) = (lv,)
                R.output(gv)
            return gv

    example_args = (torch.randn(5, 3, dtype=torch.float32),)
    verify_model(Var(), example_args, {}, Expected)


def test_prod():
    class Prod(Module):
        def forward(self, x):
            return torch.prod(x)

    @tvm.script.ir_module
    class Expected:
        @R.function
        def main(
            inp_0: R.Tensor((5, 3), dtype="float32"),
        ) -> R.Tuple(R.Tensor((), dtype="float32")):
            with R.dataflow():
                lv: R.Tensor((), dtype="float32") = R.prod(inp_0, axis=None, keepdims=False)
                gv: R.Tuple(R.Tensor((), dtype="float32")) = (lv,)
                R.output(gv)
            return gv

    example_args = (torch.randn(5, 3, dtype=torch.float32),)
    verify_model(Prod(), example_args, {}, Expected)


def test_cumprod():
    class Cumprod(Module):
        def forward(self, x):
            return torch.cumprod(x, 0)

    @tvm.script.ir_module
    class Expected:
        @R.function
        def main(
            inp_0: R.Tensor((5, 3), dtype="float32"),
        ) -> R.Tuple(R.Tensor((5, 3), dtype="float32")):
            with R.dataflow():
                lv: R.Tensor((5, 3), dtype="float32") = R.cumprod(inp_0, axis=0, exclusive=False)
                gv: R.Tuple(R.Tensor((5, 3), dtype="float32")) = (lv,)
                R.output(gv)
            return gv

    example_input = torch.randn(5, 3, dtype=torch.float32)
    verify_model(Cumprod(), (example_input,), {}, Expected)


def test_where():
    class Where(Module):
        def forward(self, condition, x, y):
            return torch.where(condition, x, y)

    @tvm.script.ir_module
    class Expected:
        @R.function
        def main(
            inp_0: R.Tensor((5, 3), dtype="bool"),
            inp_1: R.Tensor((5, 3), dtype="float32"),
            inp_2: R.Tensor((5, 3), dtype="float32"),
        ) -> R.Tuple(R.Tensor((5, 3), dtype="float32")):
            with R.dataflow():
                lv: R.Tensor((5, 3), dtype="float32") = R.where(inp_0, inp_1, inp_2)
                gv: R.Tuple(R.Tensor((5, 3), dtype="float32")) = (lv,)
                R.output(gv)
            return gv

    condition = torch.randint(0, 2, (5, 3), dtype=torch.bool)
    x = torch.randn(5, 3, dtype=torch.float32)
    y = torch.randn(5, 3, dtype=torch.float32)

    verify_model(Where(), (condition, x, y), {}, Expected)


def test_argsort():
    class Argsort(Module):
        def forward(self, x):
            return torch.argsort(x, dim=1, descending=True)

    @tvm.script.ir_module
    class Expected:
        @R.function
        def main(x: R.Tensor((5, 3), dtype="float32")) -> R.Tuple(R.Tensor((5, 3), dtype="int32")):
            with R.dataflow():
                lv: R.Tensor((5, 3), dtype="int32") = R.argsort(
                    x, axis=1, descending=True, dtype="int32"
                )
                gv: R.Tuple(R.Tensor((5, 3), dtype="int32")) = (lv,)
                R.output(gv)
            return gv

    example_args = (torch.randn(5, 3, dtype=torch.float32),)
    verify_model(Argsort(), example_args, {}, Expected)


def test_topk():
    class Topk(Module):
        def forward(self, x):
            return torch.topk(x, k=2, dim=1, largest=True, sorted=True)

    @tvm.script.ir_module
    class Expected:
        @R.function
        def main(
            x: R.Tensor((5, 3), dtype="float32")
        ) -> R.Tuple(R.Tensor((5, 2), dtype="float32"), R.Tensor((5, 2), dtype="int64")):
            with R.dataflow():
                lv: R.Tuple(
                    R.Tensor((5, 2), dtype="float32"), R.Tensor((5, 2), dtype="int64")
                ) = R.topk(x, k=2, axis=1, ret_type="both", largest=True, dtype="int64")
                lv1: R.Tensor((5, 2), dtype="float32") = lv[0]
                lv2: R.Tensor((5, 2), dtype="int64") = lv[1]
                gv: R.Tuple(R.Tensor((5, 2), dtype="float32"), R.Tensor((5, 2), dtype="int64")) = (
                    lv1,
                    lv2,
                )
                R.output(gv)
            return gv

    example_args = (torch.randn(5, 3, dtype=torch.float32),)
    verify_model(Topk(), example_args, {}, Expected)


def test_dynamic_shape():
    class DynamicModel(torch.nn.Module):
        def forward(self, x1, x2):
            return torch.ops.aten.add.Tensor(x1, x2)

    B = tvm.tir.SizeVar("BatchSize", dtype="int64")

    @tvm.script.ir_module
    class Expected:
        @R.function
        def main(
            lhs: R.Tensor((B, 4), dtype="float32"),
            rhs: R.Tensor((B, 4), dtype="float32"),
        ) -> R.Tuple(R.Tensor((B, 4), dtype="float32")):
            with R.dataflow():
                lv: R.Tensor((B, 4), dtype="float32") = R.add(lhs, rhs)
                gv: R.Tuple(R.Tensor((B, 4), dtype="float32")) = (lv,)
                R.output(gv)
            return gv

    example_args = (torch.randn(2, 4), torch.randn(2, 4))
    batch = torch.export.Dim("batch")
    dynamic_shapes = {"x1": {0: batch}, "x2": {0: batch}}

    verify_model(DynamicModel(), example_args, {}, Expected, dynamic_shapes=dynamic_shapes)


def test_dynamic_shape_with_constraints():
    # Define SymInts with constraints
    B = torch.export.Dim("B", min=2, max=10)
    # Use B again for another dimension to test refinement (max(10, 15) -> 15)
    B_refined = torch.export.Dim("B", min=3, max=15)
    S = torch.export.Dim("S", min=1)  # Test min constraint only (-> (1, None))

    # Example args matching initial B dim (max=10)
    example_args = (torch.randn(3, 4, dtype=torch.float32), torch.randn(5, 2, dtype=torch.float32))

    # Dynamic shapes using the Dim objects
    # Input 0: Dim 0 uses B (min=2, max=10), Dim 1 uses S (min=1)
    # Input 1: Dim 0 uses B_refined (min=3, max=15)
    # The final constraint for tir.Var("B") should be max(2,3) to min(10,15) => min=3, max=10
    dynamic_shapes = {0: {0: B, 1: S}, 1: {0: B_refined}}

    class SimpleDynamic(torch.nn.Module):
        # Simple op, the main thing is testing the input signature and constraints
        def forward(self, x, y):
            # Add tensors with different shapes requires broadcasting,
            # but we only care about the input signature here.
            # Use an op that doesn't depend on exact shapes matching.
            return torch.relu(x)  # Return just one to simplify output signature

        # Define the expected Relax IRModule
        @tvm.script.ir_module
        class Expected:
            # TIR Vars B and S are now defined outside this class scope
            # and are captured by the tvm.script parser.

            @R.function
            def main(
                x: R.Tensor((B, S), dtype="float32"),  # Uses B, S defined outside
                y: R.Tensor((B, 2), dtype="float32"),  # Uses B defined outside
            ) -> R.Tuple(R.Tensor((B, S), dtype="float32")):
                # Remove internal TIR Var definitions
                # B = tir.Var("B", "int64")
                # S = tir.Var("S", "int64")

                # Add expected constraints as function attributes
                R.func_attr(
                    {
                        "tir_var_upper_bound": {B: T.int64(10), S: T.int64(9223372036854775807)},
                        "tir_var_lower_bound": {B: T.int64(3), S: T.int64(1)},
                        "num_input": 2, # Two user inputs: x and y
                    }
                )
                with R.dataflow():
                    # Use the parameters x and y passed in
                    lv: R.Tensor((B, S), dtype="float32") = R.relu(x)
                    # The output shape must match the signature
                    gv: R.Tuple(R.Tensor((B, S), dtype="float32")) = (lv,)
                    R.output(gv)
                return gv

        # Verify the model conversion, including constraints
        verify_model(SimpleDynamic(), example_args, {}, Expected, dynamic_shapes=dynamic_shapes)


def test_broadcast_to():
    class BroadcastTo(Module):
        def forward(self, x):
            return torch.broadcast_to(x, (5, 3))

    @tvm.script.ir_module
    class Expected:
        @R.function
        def main(
            x: R.Tensor((5, 1), dtype="float32")
        ) -> R.Tuple(R.Tensor((5, 3), dtype="float32")):
            with R.dataflow():
                lv: R.Tensor((5, 3), dtype="float32") = R.broadcast_to(x, R.shape([5, 3]))
                gv: R.Tuple(R.Tensor((5, 3), dtype="float32")) = (lv,)
                R.output(gv)

            return gv

    example_args = (torch.randn(5, 1, dtype=torch.float32),)
    verify_model(BroadcastTo(), example_args, {}, Expected)


def test_narrow():
    class Narrow(Module):
        def forward(self, x):
            return torch.narrow(x, 1, 0, 2)

    @tvm.script.ir_module
    class Expected:
        @R.function
        def main(
            x: R.Tensor((5, 3), dtype="float32")
        ) -> R.Tuple(R.Tensor((5, 2), dtype="float32")):
            with R.dataflow():
                lv: R.Tensor((5, 2), dtype="float32") = R.strided_slice(
                    x,
                    (R.prim_value(1),),
                    (R.prim_value(0),),
                    (R.prim_value(2),),
                    assume_inbound=False,
                )
                gv: R.Tuple(R.Tensor((5, 2), dtype="float32")) = (lv,)
                R.output(gv)

            return gv

    example_args = (torch.randn(5, 3, dtype=torch.float32),)
    verify_model(Narrow(), example_args, {}, Expected)


def test_item():
    class Item(Module):
        def forward(self, x):
            return x.item()

    @tvm.script.ir_module
    class Expected:
        @R.function
        def main(input: R.Tensor((1,), dtype="float32")) -> R.Tuple(R.Tensor((), dtype="float32")):
            with R.dataflow():
                lv: R.Tensor((), dtype="float32") = R.take(input, R.const(0, "int64"), axis=0)
                gv: R.Tuple(R.Tensor((), dtype="float32")) = (lv,)
                R.output(gv)
            return gv

    example_args = (torch.randn(1, dtype=torch.float32),)
    verify_model(Item(), example_args, {}, Expected)


def test_norm():
    class Norm(Module):
        def __init__(self, p, dim=None, keepdim=False):
            super().__init__()
            self.p = p
            self.dim = dim
            self.keepdim = keepdim

        def forward(self, x):
            return torch.norm(x, p=self.p, dim=self.dim, keepdim=self.keepdim)

    @tvm.script.ir_module
    class Expected1:
        @R.function
        def main(
            inp_0: R.Tensor((1, 3, 5, 3), dtype="float32"),
        ) -> R.Tuple(R.Tensor((), dtype="float32")):
            with R.dataflow():
                lv: R.Tensor((), dtype="float32") = R.max(R.abs(inp_0), axis=None, keepdims=False)
                gv: R.Tuple(R.Tensor((), dtype="float32")) = (lv,)
                R.output(gv)
            return gv

    @tvm.script.ir_module
    class Expected2:
        @R.function
        def main(
            inp_0: R.Tensor((1, 3, 5, 3), dtype="float32"),
        ) -> R.Tuple(R.Tensor((), dtype="float32")):
            with R.dataflow():
                lv: R.Tensor((), dtype="float32") = R.min(R.abs(inp_0), axis=None, keepdims=False)
                gv: R.Tuple(R.Tensor((), dtype="float32")) = (lv,)
                R.output(gv)
            return gv

    @tvm.script.ir_module
    class Expected3:
        @R.function
        def main(
            inp_0: R.Tensor((1, 3, 5, 3), dtype="float32"),
        ) -> R.Tuple(R.Tensor((), dtype="float32")):
            with R.dataflow():
                lv: R.Tensor((1, 3, 5, 3), dtype="float32") = R.abs(inp_0)
                lv1: R.Tensor((1, 3, 5, 3), dtype="float32") = R.power(lv, R.const(2, "float32"))
                lv2: R.Tensor((), dtype="float32") = R.sum(lv1, axis=None, keepdims=False)
                lv3: R.Tensor((), dtype="float32") = R.power(lv2, R.const(0.5, "float32"))
                gv: R.Tuple(R.Tensor((), dtype="float32")) = (lv3,)
                R.output(gv)
            return gv

    @tvm.script.ir_module
    class Expected4:
        @R.function
        def main(
            inp_0: R.Tensor((1, 3, 5, 3), dtype="float32"),
        ) -> R.Tuple(R.Tensor((), dtype="float32")):
            with R.dataflow():
                lv: R.Tensor((1, 3, 5, 3), dtype="float32") = R.abs(inp_0)
                lv1: R.Tensor((1, 3, 5, 3), dtype="float32") = R.power(lv, R.const(1.0, "float32"))
                lv2: R.Tensor((), dtype="float32") = R.sum(lv1, axis=None, keepdims=False)
                lv3: R.Tensor((), dtype="float32") = R.power(lv2, R.const(1.0, "float32"))
                gv: R.Tuple(R.Tensor((), dtype="float32")) = (lv3,)
                R.output(gv)
            return gv

    @tvm.script.ir_module
    class Expected5:
        @R.function
        def main(
            inp_0: R.Tensor((1, 3, 5, 3), dtype="float32"),
        ) -> R.Tuple(R.Tensor((1, 1, 1, 1), dtype="float32")):
            with R.dataflow():
                lv: R.Tensor((1, 3, 5, 3), dtype="float32") = R.abs(inp_0)
                lv1: R.Tensor((1, 3, 5, 3), dtype="float32") = R.power(lv, R.const(-4.0, "float32"))
                lv2: R.Tensor((1, 1, 1, 1), dtype="float32") = R.sum(lv1, axis=None, keepdims=True)
                lv3: R.Tensor((1, 1, 1, 1), dtype="float32") = R.power(
                    lv2, R.const(-0.25, "float32")
                )
                gv: R.Tuple(R.Tensor((1, 1, 1, 1), dtype="float32")) = (lv3,)
                R.output(gv)
            return gv

    @tvm.script.ir_module
    class Expected6:
        @R.function
        def main(
            inp_0: R.Tensor((1, 3, 5, 3), dtype="float32"),
        ) -> R.Tuple(R.Tensor((1, 1, 1, 1), dtype="float32")):
            with R.dataflow():
                lv: R.Tensor((1, 3, 5, 3), dtype="float32") = R.abs(inp_0)
                lv1: R.Tensor((1, 3, 5, 3), dtype="float32") = R.power(lv, R.const(0.5, "float32"))
                lv2: R.Tensor((1, 1, 1, 1), dtype="float32") = R.sum(lv1, axis=None, keepdims=True)
                lv3: R.Tensor((1, 1, 1, 1), dtype="float32") = R.power(lv2, R.const(2.0, "float32"))
                gv: R.Tuple(R.Tensor((1, 1, 1, 1), dtype="float32")) = (lv3,)
                R.output(gv)
            return gv

    norms = [
        ((float("inf"), None, False), Expected1),
        ((float("-inf"), None, False), Expected2),
        ((float(2), None, False), Expected3),
        ((float(1.0), None, False), Expected4),
        ((float(-4), None, True), Expected5),
        ((float(0.5), None, True), Expected6),
    ]

    example_args = (torch.randn(1, 3, 5, 3, dtype=torch.float32),)

    for (p, dim, keepdim), expected in norms:
        verify_model(Norm(p, dim=dim, keepdim=keepdim), example_args, {}, expected)


def test_eye():
    class Eye1(Module):
        def forward(self, input):
            return torch.eye(3, 5, dtype=torch.float32)

    @tvm.script.ir_module
    class Expected1:
        @R.function
        def main(
            input: R.Tensor((3, 5), dtype="float32")
        ) -> R.Tuple(R.Tensor((3, 5), dtype="float32")):
            with R.dataflow():
                lv: R.Tensor((3, 5), dtype="float32") = R.eye(3, 5, dtype="float32")
                gv: R.Tuple(R.Tensor((3, 5), dtype="float32")) = (lv,)
                R.output(gv)
            return gv

    class Eye2(Module):
        def forward(self, input):
            return torch.eye(5, dtype=torch.float32)

    @tvm.script.ir_module
    class Expected2:
        @R.function
        def main(
            input: R.Tensor((5,), dtype="float32")
        ) -> R.Tuple(R.Tensor((5, 5), dtype="float32")):
            with R.dataflow():
                lv: R.Tensor((5, 5), dtype="float32") = R.eye(5, dtype="float32")
                gv: R.Tuple(R.Tensor((5, 5), dtype="float32")) = (lv,)
                R.output(gv)
            return gv

    example_args1 = (torch.randn(3, 5, dtype=torch.float32),)
    verify_model(Eye1(), example_args1, {}, Expected1)

    example_args2 = (torch.randn(5, dtype=torch.float32),)
    verify_model(Eye2(), example_args2, {}, Expected2)


def test_linspace():
    class Linspace(Module):
        def forward(self, input):
            return torch.linspace(0, 1, steps=9, dtype=torch.float32)

    @tvm.script.ir_module
    class Expected:
        @R.function
        def main(
            input: R.Tensor((9, 9), dtype="float32")
        ) -> R.Tuple(R.Tensor((9,), dtype="float32")):
            with R.dataflow():
                lv: R.Tensor((9,), dtype="float32") = R.arange(0, 1.0625, 0.125, dtype="float32")
                gv: R.Tuple(R.Tensor((9,), dtype="float32")) = (lv,)
                R.output(gv)
            return gv

    example_args = (torch.randn(9, 9, dtype=torch.float32),)
    verify_model(Linspace(), example_args, {}, Expected)


<<<<<<< HEAD
def test_dynamic_shape_single_sided_constraints():
    """Test importing ExportedProgram with single-sided constraints (min only or max only)."""

    # --- Test Case 1: Min constraint only --- 
    B_min = torch.export.Dim("B_min", min=5)
    S_min = torch.export.Dim("S_min", min=2)

    example_args_min = (torch.randn(6, 3, dtype=torch.float32),)
    dynamic_shapes_min = {0: {0: B_min, 1: S_min}}

    # Define the expected Relax IRModule for min-only
    B_min_tir = tir.Var("B_min", "int64")
    S_min_tir = tir.Var("S_min", "int64")

    @tvm.script.ir_module
    class ExpectedMin:
        @R.function
        def main(x: R.Tensor((B_min_tir, S_min_tir), dtype="float32")) -> R.Tuple(R.Tensor((B_min_tir, S_min_tir), dtype="float32")):
            R.func_attr(
                {
                    "tir_var_upper_bound": {},
                    "tir_var_lower_bound": {B_min_tir: T.int64(5), S_min_tir: T.int64(2)},
                    "num_input": 1,
                }
            )
            with R.dataflow():
                lv: R.Tensor((B_min_tir, S_min_tir), dtype="float32") = R.relu(x)
                gv: R.Tuple(R.Tensor((B_min_tir, S_min_tir), dtype="float32")) = (lv,)
                R.output(gv)
            return gv
    
    # Model just needs to accept the inputs
    class SimpleModelMin(torch.nn.Module):
        def forward(self, x):
            return torch.relu(x)

    verify_model(SimpleModelMin(), example_args_min, {}, ExpectedMin, dynamic_shapes=dynamic_shapes_min)

    # --- Test Case 2: Max constraint only --- 
    B_max = torch.export.Dim("B_max", max=20)
    S_max = torch.export.Dim("S_max", max=10)

    example_args_max = (torch.randn(15, 8, dtype=torch.float32),)
    dynamic_shapes_max = {0: {0: B_max, 1: S_max}}

    # Define the expected Relax IRModule for max-only
    B_max_tir = tir.Var("B_max", "int64")
    S_max_tir = tir.Var("S_max", "int64")

    @tvm.script.ir_module
    class ExpectedMax:
        @R.function
        def main(x: R.Tensor((B_max_tir, S_max_tir), dtype="float32")) -> R.Tuple(R.Tensor((B_max_tir, S_max_tir), dtype="float32")):
            R.func_attr(
                {
                    "tir_var_upper_bound": {B_max_tir: T.int64(20), S_max_tir: T.int64(10)},
                    "tir_var_lower_bound": {},
                    "num_input": 1,
                }
            )
            with R.dataflow():
                lv: R.Tensor((B_max_tir, S_max_tir), dtype="float32") = R.relu(x)
                gv: R.Tuple(R.Tensor((B_max_tir, S_max_tir), dtype="float32")) = (lv,)
                R.output(gv)
            return gv
            
    # Model just needs to accept the inputs
    class SimpleModelMax(torch.nn.Module):
        def forward(self, x):
            return torch.relu(x)

    verify_model(SimpleModelMax(), example_args_max, {}, ExpectedMax, dynamic_shapes=dynamic_shapes_max)


# Test symbolic shapes in output
# ... rest of file ...
=======
def test_bfloat16():
    # TODO(mshr-h): Add tests for all the dtypes supported in fx frontend
    example_args = (
        torch.randn(10, 10, dtype=torch.bfloat16),
        torch.randn(10, 10, dtype=torch.bfloat16),
    )

    class BFloat16Model(Module):
        def forward(self, lhs: torch.Tensor, rhs: torch.Tensor):
            return torch.ops.aten.add(lhs, rhs)

    @tvm.script.ir_module
    class expected:
        @R.function
        def main(
            lhs: R.Tensor((10, 10), dtype="bfloat16"),
            rhs: R.Tensor((10, 10), dtype="bfloat16"),
        ) -> R.Tuple(R.Tensor((10, 10), dtype="bfloat16")):
            with R.dataflow():
                lv: R.Tensor((10, 10), dtype="bfloat16") = relax.op.add(lhs, rhs)
                gv: R.Tuple(R.Tensor((10, 10), dtype="bfloat16")) = (lv,)
                R.output(gv)
            return gv

    verify_model(BFloat16Model(), example_args, {}, expected)

>>>>>>> 4ef582a3

if __name__ == "__main__":
    tvm.testing.main()<|MERGE_RESOLUTION|>--- conflicted
+++ resolved
@@ -5059,7 +5059,7 @@
     verify_model(Linspace(), example_args, {}, Expected)
 
 
-<<<<<<< HEAD
+
 def test_dynamic_shape_single_sided_constraints():
     """Test importing ExportedProgram with single-sided constraints (min only or max only)."""
 
@@ -5136,7 +5136,7 @@
 
 # Test symbolic shapes in output
 # ... rest of file ...
-=======
+
 def test_bfloat16():
     # TODO(mshr-h): Add tests for all the dtypes supported in fx frontend
     example_args = (
@@ -5163,7 +5163,7 @@
 
     verify_model(BFloat16Model(), example_args, {}, expected)
 
->>>>>>> 4ef582a3
+
 
 if __name__ == "__main__":
     tvm.testing.main()