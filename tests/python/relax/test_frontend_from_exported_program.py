# Licensed to the Apache Software Foundation (ASF) under one
# or more contributor license agreements.  See the NOTICE file
# distributed with this work for additional information
# regarding copyright ownership.  The ASF licenses this file
# to you under the Apache License, Version 2.0 (the
# "License"); you may not use this file except in compliance
# with the License.  You may obtain a copy of the License at
#
#   http://www.apache.org/licenses/LICENSE-2.0
#
# Unless required by applicable law or agreed to in writing,
# software distributed under the License is distributed on an
# "AS IS" BASIS, WITHOUT WARRANTIES OR CONDITIONS OF ANY
# KIND, either express or implied.  See the License for the
# specific language governing permissions and limitations
# under the License.
import operator
import pytest
import torch
from torch.nn import Module
from torch.export import export

import tvm
from tvm import relax
import tvm.testing
from tvm.script import ir as I
from tvm.script import relax as R
from tvm.script import tir as T
from tvm.relax.frontend.torch import from_exported_program
from packaging import version

torch_version = torch.__version__


def verify_model(torch_model, example_args, binding, expected):
    exported_program = export(torch_model, args=example_args)
    mod = from_exported_program(exported_program)

    binding = {k: tvm.nd.array(v) for k, v in binding.items()}
    expected = relax.transform.BindParams("main", binding)(expected)
    tvm.ir.assert_structural_equal(mod, expected)


operator_basic_unary = [
    (torch.abs, R.abs),
    (torch.acos, R.acos),
    (torch.acosh, R.acosh),
    (torch.asin, R.asin),
    (torch.asinh, R.asinh),
    (torch.atan, R.atan),
    (torch.atanh, R.atanh),
    (torch.bitwise_not, R.bitwise_not),
    (torch.ceil, R.ceil),
    (torch.cos, R.cos),
    (torch.cosh, R.cosh),
    (torch.erf, R.erf),
    (torch.exp, R.exp),
    (torch.floor, R.floor),
    (torch.log, R.log),
    (torch.neg, R.negative),
    (torch.round, R.round),
    (torch.rsqrt, R.rsqrt),
    (torch.sin, R.sin),
    (torch.sinh, R.sinh),
    (torch.sign, R.sign),
    (torch.sqrt, R.sqrt),
    (torch.square, R.square),
    (torch.tan, R.tan),
    (torch.tanh, R.tanh),
]


@pytest.mark.parametrize("pytorch_op, relax_op", operator_basic_unary)
def test_basic_unary_ops(pytorch_op, relax_op):
    example_args = (torch.randn(1, 3, 10, 10, dtype=torch.float32),)

    class UnaryOp(Module):
        def forward(self, input):
            return pytorch_op(input)

    @tvm.script.ir_module
    class expected:
        @R.function
        def main(
            input_1: R.Tensor((1, 3, 10, 10), dtype="float32")
        ) -> R.Tuple(R.Tensor((1, 3, 10, 10), dtype="float32")):
            with R.dataflow():
                lv: R.Tensor((1, 3, 10, 10), dtype="float32") = relax_op(input_1)
                gv: R.Tuple(R.Tensor((1, 3, 10, 10), dtype="float32")) = (lv,)
                R.output(gv)
            return gv

    verify_model(UnaryOp(), example_args, {}, expected)


operator_bool_unary = [
    (torch.isfinite, R.isfinite),
    (torch.isinf, R.isinf),
    (torch.isnan, R.isnan),
]


@pytest.mark.parametrize("pytorch_op, relax_op", operator_bool_unary)
def test_bool_unary_ops(pytorch_op, relax_op):
    example_args = (torch.randn(1, 3, 10, 10, dtype=torch.float32),)

    class UnaryOp(Module):
        def forward(self, input):
            return pytorch_op(input)

    @tvm.script.ir_module
    class expected:
        @R.function
        def main(
            input_1: R.Tensor((1, 3, 10, 10), dtype="float32")
        ) -> R.Tuple(R.Tensor((1, 3, 10, 10), dtype="bool")):
            with R.dataflow():
                lv: R.Tensor((1, 3, 10, 10), dtype="bool") = relax_op(input_1)
                gv: R.Tuple(R.Tensor((1, 3, 10, 10), dtype="bool")) = (lv,)
                R.output(gv)
            return gv

    verify_model(UnaryOp(), example_args, {}, expected)


def test_extended_unary_ops():
    example_args = (torch.randn(1, 3, 10, 10, dtype=torch.float32),)

    # celu
    class Celu1(Module):
        def __init__(self):
            super().__init__()
            self.celu = torch.nn.CELU()

        def forward(self, input):
            return self.celu(input)

    class Celu2(Module):
        def forward(self, input):
            return torch.nn.functional.celu(input)

    # alpha * min(0, exp(x / alpha) - 1) + max(0, x)
    @tvm.script.ir_module
    class expected_celu:
        @R.function
        def main(
            input_1: R.Tensor((1, 3, 10, 10), dtype="float32")
        ) -> R.Tuple(R.Tensor((1, 3, 10, 10), dtype="float32")):
            with R.dataflow():
                lv: R.Tensor((1, 3, 10, 10), dtype="float32") = R.exp(input_1)
                lv_div: R.Tensor((1, 3, 10, 10), dtype="float32") = R.divide(
                    lv, R.const(1.0, "float32")
                )
                lv_sub: R.Tensor((1, 3, 10, 10), dtype="float32") = R.subtract(
                    lv_div, R.const(1.0, "float32")
                )
                lv_min: R.Tensor((1, 3, 10, 10), dtype="float32") = R.minimum(
                    R.const(0.0, "float32"), lv_sub
                )
                lv_scaled: R.Tensor((1, 3, 10, 10), dtype="float32") = R.multiply(
                    R.const(1.0, "float32"), lv_min
                )
                lv_relu_x: R.Tensor((1, 3, 10, 10), dtype="float32") = R.nn.relu(input_1)
                lv_celu: R.Tensor((1, 3, 10, 10), dtype="float32") = R.add(lv_scaled, lv_relu_x)
                gv: R.Tuple(R.Tensor((1, 3, 10, 10), dtype="float32")) = (lv_celu,)
                R.output(gv)
            return gv

    verify_model(Celu1(), example_args, {}, expected_celu)
    verify_model(Celu2(), example_args, {}, expected_celu)

    # clamp
    class Clamp(Module):
        def forward(self, input):
            return torch.clamp(input, min=0.1, max=0.5)

    @tvm.script.ir_module
    class expected_clamp:
        @R.function
        def main(
            input: R.Tensor((1, 3, 10, 10), dtype="float32"),
        ) -> R.Tuple(R.Tensor((1, 3, 10, 10), dtype="float32")):
            with R.dataflow():
                lv: R.Tensor((1, 3, 10, 10), dtype="float32") = R.clip(
                    input,
                    R.prim_value(T.float64(0.10000000000000001)),
                    R.prim_value(T.float64(0.5)),
                )
                gv: R.Tuple(R.Tensor((1, 3, 10, 10), dtype="float32")) = (lv,)
                R.output(gv)
            return gv

    verify_model(Clamp(), example_args, {}, expected_clamp)

    class ClampMinOnly(Module):
        def forward(self, input):
            return torch.clamp(input, min=0.5, max=None)

    @tvm.script.ir_module
    class expected_clamp_min_only:
        @R.function
        def main(
            input: R.Tensor((1, 3, 10, 10), dtype="float32"),
        ) -> R.Tuple(R.Tensor((1, 3, 10, 10), dtype="float32")):
            with R.dataflow():
                lv: R.Tensor((1, 3, 10, 10), dtype="float32") = R.clip(
                    input, R.prim_value(T.float64(0.5)), R.prim_value(T.float64("inf"))
                )
                gv: R.Tuple(R.Tensor((1, 3, 10, 10), dtype="float32")) = (lv,)
                R.output(gv)
            return gv

    verify_model(ClampMinOnly(), example_args, {}, expected_clamp_min_only)

    class ClampTensors(Module):
        def forward(self, input):
            return torch.clamp(input, min=input, max=input)

    @tvm.script.ir_module
    class expected_clamp_tensors:
        @R.function
        def main(
            input: R.Tensor((1, 3, 10, 10), dtype="float32"),
        ) -> R.Tuple(R.Tensor((1, 3, 10, 10), dtype="float32")):
            with R.dataflow():
                lv: R.Tensor((1, 3, 10, 10), dtype="float32") = R.broadcast_to(
                    input, R.shape([1, 3, 10, 10])
                )
                lv1: R.Tensor((1, 3, 10, 10), dtype="float32") = R.maximum(input, lv)
                lv2: R.Tensor((1, 3, 10, 10), dtype="float32") = R.broadcast_to(
                    input, R.shape([1, 3, 10, 10])
                )
                lv3: R.Tensor((1, 3, 10, 10), dtype="float32") = R.minimum(lv1, lv2)
                lv4: R.Tensor((1, 3, 10, 10), dtype="float32") = R.clip(
                    lv3, R.prim_value(T.float64("-inf")), R.prim_value(T.float64("inf"))
                )
                gv: R.Tuple(R.Tensor((1, 3, 10, 10), dtype="float32")) = (lv4,)
                R.output(gv)
            return gv

    verify_model(ClampTensors(), example_args, {}, expected_clamp_tensors)

    # dropout

    class Dropout1(Module):
        def __init__(self):
            super().__init__()
            self.dropout = torch.nn.Dropout(0.5)

        def forward(self, input):
            return self.dropout(input)

    class Dropout2(Module):
        def forward(self, input):
            return torch.dropout(input, 0.5, train=True)

    @tvm.script.ir_module
    class expected_dropout:
        @R.function
        def main(
            input_1: R.Tensor((1, 3, 10, 10), dtype="float32")
        ) -> R.Tuple(R.Tensor((1, 3, 10, 10), dtype="float32")):
            # block 0
            with R.dataflow():
                gv: R.Tuple(R.Tensor((1, 3, 10, 10), dtype="float32")) = (input_1,)
                R.output(gv)
            return gv

    verify_model(Dropout1(), example_args, {}, expected_dropout)
    verify_model(Dropout2(), example_args, {}, expected_dropout)

    # elu
    class Elu(Module):
        def __init__(self):
            super().__init__()
            self.elu = torch.nn.ELU()

        def forward(self, input):
            return self.elu(input)

    class Elu2(Module):
        def forward(self, input):
            return torch.nn.functional.elu(input)

    @tvm.script.ir_module
    class expected_elu:
        @R.function
        def main(
            input_1: R.Tensor((1, 3, 10, 10), dtype="float32")
        ) -> R.Tuple(R.Tensor((1, 3, 10, 10), dtype="float32")):
            # block 0
            with R.dataflow():
                lv_exp: R.Tensor((1, 3, 10, 10), dtype="float32") = R.exp(input_1)
                lv_one_minus_exp: R.Tensor((1, 3, 10, 10), dtype="float32") = R.subtract(
                    R.const(1.0, dtype="float32"), lv_exp
                )
                lv_relu_one_minus_exp: R.Tensor((1, 3, 10, 10), dtype="float32") = R.nn.relu(
                    lv_one_minus_exp
                )
                lv_scaled: R.Tensor((1, 3, 10, 10), dtype="float32") = R.multiply(
                    R.const(-1.0, dtype="float32"), lv_relu_one_minus_exp
                )
                lv_relu_x: R.Tensor((1, 3, 10, 10), dtype="float32") = R.nn.relu(input_1)
                lv_elu: R.Tensor((1, 3, 10, 10), dtype="float32") = R.add(lv_scaled, lv_relu_x)
                gv: R.Tuple(R.Tensor((1, 3, 10, 10), dtype="float32")) = (lv_elu,)
                R.output(gv)
            return gv

    verify_model(Elu(), example_args, {}, expected_elu)
    verify_model(Elu2(), example_args, {}, expected_elu)

    # gelu
    class Gelu(Module):
        def __init__(self):
            super().__init__()
            self.gelu = torch.nn.GELU()

        def forward(self, input):
            return self.gelu(input)

    class Gelu2(Module):
        def forward(self, input):
            return torch.nn.functional.gelu(input)

    @tvm.script.ir_module
    class expected_gelu:
        @R.function
        def main(
            input_1: R.Tensor((1, 3, 10, 10), dtype="float32")
        ) -> R.Tuple(R.Tensor((1, 3, 10, 10), dtype="float32")):
            # block 0
            with R.dataflow():
                lv: R.Tensor((1, 3, 10, 10), dtype="float32") = R.nn.gelu(input_1)
                gv: R.Tuple(R.Tensor((1, 3, 10, 10), dtype="float32")) = (lv,)
                R.output(gv)
            return gv

    verify_model(Gelu(), example_args, {}, expected_gelu)
    verify_model(Gelu2(), example_args, {}, expected_gelu)

    # hardsigmoid
    class Hardsigmoid(torch.nn.Module):
        def __init__(self):
            super().__init__()
            self.hs = torch.nn.Hardsigmoid()

        def forward(self, input):
            return self.hs(input)

    class Hardsigmoid2(torch.nn.Module):
        def forward(self, input):
            return torch.nn.functional.hardsigmoid(input)

    @tvm.script.ir_module
    class expected_hardsigmoid:
        @R.function
        def main(
            inp_0: R.Tensor((1, 3, 10, 10), dtype="float32")
        ) -> R.Tuple(R.Tensor((1, 3, 10, 10), dtype="float32")):
            with R.dataflow():
                lv: R.Tensor((1, 3, 10, 10), dtype="float32") = R.add(inp_0, R.const(3, "float32"))
                lv1: R.Tensor((1, 3, 10, 10), dtype="float32") = R.clip(lv, 0, 6)
                lv2: R.Tensor((1, 3, 10, 10), dtype="float32") = R.divide(
                    lv1, R.const(6, "float32")
                )
                gv: R.Tuple(R.Tensor((1, 3, 10, 10), dtype="float32")) = (lv2,)
                R.output(gv)
            return gv

    verify_model(Hardsigmoid(), example_args, {}, expected_hardsigmoid)
    verify_model(Hardsigmoid2(), example_args, {}, expected_hardsigmoid)

    # hardwish
    class Hardswish(torch.nn.Module):
        def __init__(self):
            super().__init__()
            self.hs = torch.nn.Hardswish()

        def forward(self, input):
            return self.hs(input)

    class Hardswish2(torch.nn.Module):
        def forward(self, input):
            return torch.nn.functional.hardswish(input)

    @tvm.script.ir_module
    class expected1:
        @R.function
        def main(
            inp_0: R.Tensor((1, 3, 10, 10), dtype="float32")
        ) -> R.Tuple(R.Tensor((1, 3, 10, 10), dtype="float32")):
            with R.dataflow():
                lv: R.Tensor((1, 3, 10, 10), dtype="float32") = R.add(inp_0, R.const(3, "float32"))
                lv1: R.Tensor((1, 3, 10, 10), dtype="float32") = R.clip(lv, 0, 6)
                lv2: R.Tensor((1, 3, 10, 10), dtype="float32") = R.divide(
                    lv1, R.const(6, "float32")
                )
                lv3: R.Tensor((1, 3, 10, 10), dtype="float32") = R.multiply(inp_0, lv2)
                gv: R.Tuple(R.Tensor((1, 3, 10, 10), dtype="float32")) = (lv3,)
                R.output(gv)
            return gv

    verify_model(Hardswish(), example_args, {}, expected1)
    verify_model(Hardswish2(), example_args, {}, expected1)

    # hardtanh
    test_hardtanh()

    # leakyrelu
    test_leakyrelu()

    # log_softmax
    test_logsoftmax()

    # relu
    class ReLU0(Module):
        def __init__(self):
            super().__init__()
            self.relu = torch.nn.ReLU()

        def forward(self, input):
            return self.relu(input)

    class ReLU1(Module):
        def forward(self, input):
            return torch.nn.functional.relu(input)

    @tvm.script.ir_module
    class expected_relu:
        @R.function
        def main(
            input_1: R.Tensor((1, 3, 10, 10), dtype="float32")
        ) -> R.Tuple(R.Tensor((1, 3, 10, 10), dtype="float32")):
            # block 0
            with R.dataflow():
                lv: R.Tensor((1, 3, 10, 10), dtype="float32") = R.nn.relu(input_1)
                gv: R.Tuple(R.Tensor((1, 3, 10, 10), dtype="float32")) = (lv,)
                R.output(gv)
            return gv

    verify_model(ReLU0(), example_args, {}, expected_relu)
    verify_model(ReLU1(), example_args, {}, expected_relu)

    # selu
    class Selu1(Module):
        def __init__(self):
            super().__init__()
            self.selu = torch.nn.SELU()

        def forward(self, input):
            return self.selu(input)

    class Selu2(Module):
        def forward(self, input):
            return torch.nn.functional.selu(input)

    @tvm.script.ir_module
    class expected_selu:
        @R.function
        def main(
            input_1: R.Tensor((1, 3, 10, 10), dtype="float32")
        ) -> R.Tuple(R.Tensor((1, 3, 10, 10), dtype="float32")):
            with R.dataflow():
                lv_relu: R.Tensor((1, 3, 10, 10), dtype="float32") = R.nn.relu(input_1)
                lv_exp: R.Tensor((1, 3, 10, 10), dtype="float32") = R.exp(input_1)
                lv_sub: R.Tensor((1, 3, 10, 10), dtype="float32") = R.subtract(
                    lv_exp, R.const(1.0, "float32")
                )
                lv_scaled: R.Tensor((1, 3, 10, 10), dtype="float32") = R.multiply(
                    R.const(1.6732631921768188, "float32"), lv_sub
                )
                lv_add: R.Tensor((1, 3, 10, 10), dtype="float32") = R.add(lv_relu, lv_scaled)
                lv_selu: R.Tensor((1, 3, 10, 10), dtype="float32") = R.multiply(
                    R.const(1.0507010221481323, "float32"), lv_add
                )
                gv: R.Tuple(R.Tensor((1, 3, 10, 10), dtype="float32")) = (lv_selu,)
                R.output(gv)

            return gv

    verify_model(Selu1(), example_args, {}, expected_selu)
    verify_model(Selu2(), example_args, {}, expected_selu)

    # sigmoid
    class Sigmoid(Module):
        def __init__(self):
            super().__init__()
            self.sigmoid = torch.nn.Sigmoid()

        def forward(self, input):
            return self.sigmoid(input)

    class Sigmoid2(Module):
        def forward(self, input):
            return torch.sigmoid(input)

    @tvm.script.ir_module
    class expected_sigmoid:
        @R.function
        def main(
            input_1: R.Tensor((1, 3, 10, 10), dtype="float32")
        ) -> R.Tuple(R.Tensor((1, 3, 10, 10), dtype="float32")):
            # block 0
            with R.dataflow():
                lv: R.Tensor((1, 3, 10, 10), dtype="float32") = R.sigmoid(input_1)
                gv: R.Tuple(R.Tensor((1, 3, 10, 10), dtype="float32")) = (lv,)
                R.output(gv)
            return gv

    verify_model(Sigmoid(), example_args, {}, expected_sigmoid)
    verify_model(Sigmoid2(), example_args, {}, expected_sigmoid)

    # silu
    class SiLU(Module):
        def __init__(self):
            super().__init__()
            self.silu = torch.nn.SiLU()

        def forward(self, input):
            return self.silu(input)

    class SiLU2(Module):
        def forward(self, input):
            return torch.nn.functional.silu(input)

    @tvm.script.ir_module
    class expected_silu:
        @R.function
        def main(
            input_1: R.Tensor((1, 3, 10, 10), dtype="float32")
        ) -> R.Tuple(R.Tensor((1, 3, 10, 10), dtype="float32")):
            # block 0
            with R.dataflow():
                lv: R.Tensor((1, 3, 10, 10), dtype="float32") = R.nn.silu(input_1)
                gv: R.Tuple(R.Tensor((1, 3, 10, 10), dtype="float32")) = (lv,)
                R.output(gv)
            return gv

    verify_model(SiLU(), example_args, {}, expected_silu)
    verify_model(SiLU2(), example_args, {}, expected_silu)

    # softmax
    test_softmax()

    # tril, triu
    test_tril_triu()


def test_hardtanh():
    class Hardtanh(torch.nn.Module):
        def __init__(self):
            super().__init__()
            self.ht = torch.nn.Hardtanh()

        def forward(self, input):
            return self.ht(input)

    class Hardtanh2(torch.nn.Module):
        def forward(self, input):
            return torch.nn.functional.hardtanh(input)

    @tvm.script.ir_module
    class expected1:
        @R.function
        def main(
            inp_0: R.Tensor((1, 3, 10, 10), dtype="float32")
        ) -> R.Tuple(R.Tensor((1, 3, 10, 10), dtype="float32")):
            with R.dataflow():
                lv: R.Tensor((1, 3, 10, 10), dtype="float32") = R.clip(
                    inp_0, R.prim_value(T.float64(-1.0)), R.prim_value(T.float64(1.0))
                )
                gv: R.Tuple(R.Tensor((1, 3, 10, 10), dtype="float32")) = (lv,)
                R.output(gv)
            return gv

    example_args = (torch.randn(1, 3, 10, 10, dtype=torch.float32),)
    verify_model(Hardtanh(), example_args, {}, expected1)
    verify_model(Hardtanh2(), example_args, {}, expected1)


def test_leakyrelu():
    import torch
    from torch.nn import Module

    torch.set_grad_enabled(False)

    class LeakyReLU0(Module):
        def __init__(self):
            super().__init__()
            self.leakyrelu = torch.nn.LeakyReLU(0.02)

        def forward(self, input):
            return self.leakyrelu(input)

    class LeakyReLU1(Module):
        def forward(self, input):
            return torch.nn.functional.leaky_relu(input, 0.02)

    @tvm.script.ir_module
    class expected:
        @R.function
        def main(
            input_1: R.Tensor((1, 3, 10, 10), dtype="float32")
        ) -> R.Tuple(R.Tensor((1, 3, 10, 10), dtype="float32")):
            # block 0
            with R.dataflow():
                lv: R.Tensor((1, 3, 10, 10), dtype="float32") = R.nn.leakyrelu(input_1, 0.02)
                gv: R.Tuple(R.Tensor((1, 3, 10, 10), dtype="float32")) = (lv,)
                R.output(gv)
            return gv

    example_args = (torch.randn(1, 3, 10, 10, dtype=torch.float32),)
    verify_model(LeakyReLU0(), example_args, {}, expected)
    verify_model(LeakyReLU1(), example_args, {}, expected)


def test_logsoftmax():
    class LogSoftmax(Module):
        def __init__(self):
            super().__init__()
            self.lsm = torch.nn.LogSoftmax(dim=1)

        def forward(self, input):
            return self.lsm(input)

    class LogSoftmax2(Module):
        def forward(self, input):
            return torch.nn.functional.log_softmax(input, dim=1)

    @tvm.script.ir_module
    class expected1:
        @R.function
        def main(
            input_1: R.Tensor((1, 3, 10, 10), dtype="float32")
        ) -> R.Tuple(R.Tensor((1, 3, 10, 10), dtype="float32")):
            # block 0
            with R.dataflow():
                lv: R.Tensor((1, 3, 10, 10), dtype="float32") = R.nn.log_softmax(input_1, axis=1)
                gv: R.Tuple(R.Tensor((1, 3, 10, 10), dtype="float32")) = (lv,)
                R.output(gv)
            return gv

    example_args = (torch.randn(1, 3, 10, 10, dtype=torch.float32),)
    verify_model(LogSoftmax(), example_args, {}, expected1)
    verify_model(LogSoftmax2(), example_args, {}, expected1)


def test_softmax():
    class Softmax(Module):
        def __init__(self):
            super().__init__()
            self.sm = torch.nn.Softmax(dim=1)

        def forward(self, input):
            return self.sm(input)

    class Softmax2(Module):
        def forward(self, input):
            return torch.nn.functional.softmax(input, dim=1)

    @tvm.script.ir_module
    class expected1:
        @R.function
        def main(
            input_1: R.Tensor((1, 3, 10, 10), dtype="float32")
        ) -> R.Tuple(R.Tensor((1, 3, 10, 10), dtype="float32")):
            # block 0
            with R.dataflow():
                lv: R.Tensor((1, 3, 10, 10), dtype="float32") = R.nn.softmax(input_1, axis=1)
                gv: R.Tuple(R.Tensor((1, 3, 10, 10), dtype="float32")) = (lv,)
                R.output(gv)
            return gv

    example_args = (torch.randn(1, 3, 10, 10, dtype=torch.float32),)
    verify_model(Softmax(), example_args, {}, expected1)
    verify_model(Softmax2(), example_args, {}, expected1)


def test_tril_triu():
    example_args = (torch.randn(10, 10, dtype=torch.float32),)

    class Tril(Module):
        def forward(self, input):
            return torch.tril(input, 1)

    @tvm.script.ir_module
    class expected_tril:
        @R.function
        def main(
            input_1: R.Tensor((10, 10), dtype="float32")
        ) -> R.Tuple(R.Tensor((10, 10), dtype="float32")):
            # block 0
            with R.dataflow():
                lv: R.Tensor((10, 10), dtype="float32") = R.tril(input_1, 1)
                gv: R.Tuple(R.Tensor((10, 10), dtype="float32")) = (lv,)
                R.output(gv)
            return gv

    verify_model(Tril(), example_args, {}, expected_tril)

    class Triu(Module):
        def forward(self, input):
            return torch.triu(input, 1)

    @tvm.script.ir_module
    class expected_triu:
        @R.function
        def main(
            input_1: R.Tensor((10, 10), dtype="float32")
        ) -> R.Tuple(R.Tensor((10, 10), dtype="float32")):
            # block 0
            with R.dataflow():
                lv: R.Tensor((10, 10), dtype="float32") = R.triu(input_1, 1)
                gv: R.Tuple(R.Tensor((10, 10), dtype="float32")) = (lv,)
                R.output(gv)
            return gv

    verify_model(Triu(), example_args, {}, expected_triu)


operator_binary_1 = [
    (operator.add, R.add),
    (operator.sub, R.subtract),
    (operator.mul, R.multiply),
    (operator.truediv, R.divide),
    (operator.floordiv, R.floor_divide),
    (operator.pow, R.power),
    (operator.mod, R.mod),
    (operator.and_, R.bitwise_and),
    (operator.or_, R.bitwise_or),
    (operator.xor, R.bitwise_xor),
]


@pytest.mark.parametrize("op, relax_op", operator_binary_1)
def test_binary1(op, relax_op):
    example_args1 = (
        torch.randn(10, 10, dtype=torch.float32),
        torch.randn(10, 10, dtype=torch.float32),
    )
    example_args2 = (torch.randn(10, 10, dtype=torch.float32),)

    class Binary1(Module):
        def __init__(self, op):
            super().__init__()
            self.op = op

        def forward(self, lhs, rhs):
            return self.op(lhs, rhs)

    @tvm.script.ir_module
    class expected_binary1:
        @R.function
        def main(
            lhs: R.Tensor((10, 10), dtype="float32"),
            rhs: R.Tensor((10, 10), dtype="float32"),
        ) -> R.Tuple(R.Tensor((10, 10), dtype="float32")):
            with R.dataflow():
                lv: R.Tensor((10, 10), dtype="float32") = relax_op(lhs, rhs)
                gv: R.Tuple(R.Tensor((10, 10), dtype="float32")) = (lv,)
                R.output(gv)
            return gv

    class Binary2(Module):
        def __init__(self, op):
            super().__init__()
            self.op = op

        def forward(self, lhs):
            return self.op(lhs, 1.0)

    @tvm.script.ir_module
    class expected_binary2:
        @R.function
        def main(
            lhs: R.Tensor((10, 10), dtype="float32"),
        ) -> R.Tuple(R.Tensor((10, 10), dtype="float32")):
            with R.dataflow():
                lv: R.Tensor((10, 10), dtype="float32") = relax_op(lhs, R.const(1.0))
                gv: R.Tuple(R.Tensor((10, 10), dtype="float32")) = (lv,)
                R.output(gv)
            return gv

    verify_model(Binary1(op), example_args1, {}, expected_binary1)
    verify_model(Binary2(op), example_args2, {}, expected_binary2)


operator_binary_2 = [
    (operator.eq, R.equal),
    (operator.ne, R.not_equal),
    (operator.lt, R.less),
    (operator.le, R.less_equal),
    (operator.gt, R.greater),
    (operator.ge, R.greater_equal),
]


@pytest.mark.parametrize("op, relax_op", operator_binary_2)
def test_binary2(op, relax_op):
    example_args1 = (
        torch.randn(10, 10, dtype=torch.float32),
        torch.randn(10, 10, dtype=torch.float32),
    )
    example_args2 = (torch.randn(10, 10, dtype=torch.float32),)

    class Binary1(Module):
        def __init__(self, op):
            super().__init__()
            self.op = op

        def forward(self, lhs, rhs):
            return self.op(lhs, rhs)

    @tvm.script.ir_module
    class expected_binary1:
        @R.function
        def main(
            lhs: R.Tensor((10, 10), dtype="float32"),
            rhs: R.Tensor((10, 10), dtype="float32"),
        ) -> R.Tuple(R.Tensor((10, 10), dtype="bool")):
            with R.dataflow():
                lv: R.Tensor((10, 10), dtype="bool") = relax_op(lhs, rhs)
                gv: R.Tuple(R.Tensor((10, 10), dtype="bool")) = (lv,)
                R.output(gv)
            return gv

    class Binary2(Module):
        def __init__(self, op):
            super().__init__()
            self.op = op

        def forward(self, lhs):
            return self.op(lhs, 1.0)

    @tvm.script.ir_module
    class expected_binary2:
        @R.function
        def main(
            lhs: R.Tensor((10, 10), dtype="float32"),
        ) -> R.Tuple(R.Tensor((10, 10), dtype="bool")):
            with R.dataflow():
                lv: R.Tensor((10, 10), dtype="bool") = relax_op(lhs, R.const(1.0))
                gv: R.Tuple(R.Tensor((10, 10), dtype="bool")) = (lv,)
                R.output(gv)
            return gv

    verify_model(Binary1(op), example_args1, {}, expected_binary1)
    verify_model(Binary2(op), example_args2, {}, expected_binary2)


def test_binary3():
    example_args1 = (
        torch.randn(10, 10, dtype=torch.float32),
        torch.randn(10, 10, dtype=torch.float32),
    )
    example_args2 = (torch.randn(10, 10, dtype=torch.float32),)

    # Max
    class Max1(Module):
        def forward(self, x, y):
            return torch.max(x, y)

    @I.ir_module
    class expected_max1:
        @R.function
        def main(
            inp_0: R.Tensor((10, 10), dtype="float32"),
            inp_1: R.Tensor((10, 10), dtype="float32"),
        ) -> R.Tuple(R.Tensor((10, 10), dtype="float32")):
            with R.dataflow():
                lv: R.Tensor((10, 10), dtype="float32") = R.maximum(inp_0, inp_1)
                gv: R.Tuple(R.Tensor((10, 10), dtype="float32")) = (lv,)
                R.output(gv)
            return gv

    verify_model(Max1(), example_args1, {}, expected_max1)

    # Min
    class Min1(Module):
        def forward(self, x, y):
            return torch.min(x, y)

    @I.ir_module
    class expected_min1:
        @R.function
        def main(
            inp_0: R.Tensor((10, 10), dtype="float32"),
            inp_1: R.Tensor((10, 10), dtype="float32"),
        ) -> R.Tuple(R.Tensor((10, 10), dtype="float32")):
            with R.dataflow():
                lv: R.Tensor((10, 10), dtype="float32") = R.minimum(inp_0, inp_1)
                gv: R.Tuple(R.Tensor((10, 10), dtype="float32")) = (lv,)
                R.output(gv)
            return gv

    verify_model(Min1(), example_args1, {}, expected_min1)


@pytest.mark.skipif(
    version.parse(torch_version) >= version.parse("2.6.0"),
    reason="Tests not compatible with PyTorch >= 2.6",
)
def test_batchnorm2d():
    class BatchNorm2d(Module):
        def __init__(self):
            super().__init__()
            self.bn = torch.nn.BatchNorm2d(3)

        def forward(self, input):
            return self.bn(input)

    @tvm.script.ir_module
    class expected1:
        @R.function
        def main(
            input_1: R.Tensor((1, 3, 10, 10), dtype="float32"),
            w1: R.Tensor((3,), dtype="float32"),
            w2: R.Tensor((3,), dtype="float32"),
            w3: R.Tensor((3,), dtype="float32"),
            w4: R.Tensor((3,), dtype="float32"),
        ) -> R.Tuple(R.Tensor((1, 3, 10, 10), dtype="float32")):
            # block 0
            with R.dataflow():
                lv: R.Tuple(
                    R.Tensor((1, 3, 10, 10), dtype="float32"),
                    R.Tensor((3,), dtype="float32"),
                    R.Tensor((3,), dtype="float32"),
                ) = R.nn.batch_norm(
                    input_1,
                    w1,
                    w2,
                    w3,
                    w4,
                    axis=1,
                    epsilon=1e-05,
                    center=True,
                    scale=True,
                )
                lv1: R.Tensor((1, 3, 10, 10), dtype="float32") = lv[0]
                gv: R.Tuple(R.Tensor((1, 3, 10, 10), dtype="float32")) = (lv1,)
                R.output(gv)
            return gv

    example_args = (torch.randn(1, 3, 10, 10, dtype=torch.float32),)

    model = BatchNorm2d().eval()
    binding = {
        "w1": model.bn.weight.detach().numpy(),
        "w2": model.bn.bias.detach().numpy(),
        "w3": model.bn.running_mean.detach().numpy(),
        "w4": model.bn.running_var.detach().numpy(),
    }
    verify_model(model, example_args, binding, expected1)


def test_adaptive_avgpool2d():
    class AdaptiveAvgPool2d0(Module):
        def __init__(self):
            super().__init__()
            self.pool = torch.nn.AdaptiveAvgPool2d([10, 10])

        def forward(self, input):
            return self.pool(input)

    class AdaptiveAvgPool2d1(Module):
        def forward(self, input):
            return torch.nn.functional.adaptive_avg_pool2d(input, [10, 10])

    @tvm.script.ir_module
    class expected1:
        @R.function
        def main(
            input_1: R.Tensor((1, 3, 10, 10), dtype="float32")
        ) -> R.Tuple(R.Tensor((1, 3, 10, 10), dtype="float32")):
            # block 0
            with R.dataflow():
                lv: R.Tensor((1, 3, 10, 10), dtype="float32") = R.nn.adaptive_avg_pool2d(
                    input_1, output_size=[10, 10], layout="NCHW", out_layout="NCHW"
                )
                gv: R.Tuple(R.Tensor((1, 3, 10, 10), dtype="float32")) = (lv,)
                R.output(gv)
            return gv

    example_args = (torch.randn(1, 3, 10, 10, dtype=torch.float32),)
    verify_model(AdaptiveAvgPool2d0(), example_args, {}, expected1)
    verify_model(AdaptiveAvgPool2d1(), example_args, {}, expected1)


def test_addmm():
    class Addmm1(Module):
        def __init__(self):
            super().__init__()

        def forward(self, x1, x2, x3):
            return torch.addmm(x1, x2, x3)

    class Addmm2(Module):
        def __init__(self):
            super().__init__()

        def forward(self, x1, x2, x3):
            return torch.addmm(x1, x2, x3, beta=0.8, alpha=0.5)

    @tvm.script.ir_module
    class expected1:
        @R.function
        def main(
            x1: R.Tensor((10, 10), dtype="float32"),
            x2: R.Tensor((10, 10), dtype="float32"),
            x3: R.Tensor((10, 10), dtype="float32"),
        ) -> R.Tuple(R.Tensor((10, 10), dtype="float32")):
            # block 0
            with R.dataflow():
                lv: R.Tensor((10, 10), dtype="float32") = R.matmul(x2, x3, out_dtype="float32")
                lv1: R.Tensor((10, 10), dtype="float32") = R.add(x1, lv)
                gv: R.Tuple(R.Tensor((10, 10), dtype="float32")) = (lv1,)
                R.output(gv)
            return gv

    @tvm.script.ir_module
    class expected2:
        @R.function
        def main(
            x1: R.Tensor((10, 10), dtype="float32"),
            x2: R.Tensor((10, 10), dtype="float32"),
            x3: R.Tensor((10, 10), dtype="float32"),
        ) -> R.Tuple(R.Tensor((10, 10), dtype="float32")):
            # block 0
            with R.dataflow():
                lv: R.Tensor((10, 10), dtype="float32") = R.matmul(x2, x3, out_dtype="float32")
                lv1: R.Tensor((10, 10), dtype="float32") = R.multiply(lv, R.const(0.5, "float32"))
                lv2: R.Tensor((10, 10), dtype="float32") = R.multiply(x1, R.const(0.8, "float32"))
                lv3: R.Tensor((10, 10), dtype="float32") = R.add(lv2, lv1)
                gv: R.Tuple(R.Tensor((10, 10), dtype="float32")) = (lv3,)
                R.output(gv)
            return gv

    example_args = (
        torch.randn(10, 10, dtype=torch.float32),
        torch.randn(10, 10, dtype=torch.float32),
        torch.randn(10, 10, dtype=torch.float32),
    )

    verify_model(Addmm1(), example_args, {}, expected1)
    verify_model(Addmm2(), example_args, {}, expected2)


def test_avg_pool2d():
    class AvgPool2d1(Module):
        def __init__(self):
            super().__init__()
            self.pool = torch.nn.AvgPool2d(kernel_size=[1, 1])

        def forward(self, input):
            return self.pool(input)

    @tvm.script.ir_module
    class expected1:
        @R.function
        def main(
            input_1: R.Tensor((1, 3, 10, 10), dtype="float32")
        ) -> R.Tuple(R.Tensor((1, 3, 10, 10), dtype="float32")):
            # block 0
            with R.dataflow():
                lv: R.Tensor((1, 3, 10, 10), dtype="float32") = R.nn.avg_pool2d(
                    input_1,
                    pool_size=[1, 1],
                    strides=[1, 1],
                    dilation=[1, 1],
                    padding=[0, 0, 0, 0],
                    layout="NCHW",
                    out_layout="NCHW",
                )
                gv: R.Tuple(R.Tensor((1, 3, 10, 10), dtype="float32")) = (lv,)
                R.output(gv)
            return gv

    class AvgPool2d2(Module):
        def __init__(self):
            super().__init__()
            self.pool = torch.nn.AvgPool2d(kernel_size=[4, 4], stride=2, padding=2, ceil_mode=True)

        def forward(self, input):
            return self.pool(input)

    class AvgPool2d3(Module):
        def forward(self, input):
            return torch.nn.functional.avg_pool2d(
                input, kernel_size=[4, 4], stride=2, padding=2, ceil_mode=True
            )

    @tvm.script.ir_module
    class expected2:
        @R.function
        def main(input_1: R.Tensor((1, 3, 10, 10), dtype="float32")):
            with R.dataflow():
                lv = R.nn.avg_pool2d(
                    input_1,
                    pool_size=[4, 4],
                    strides=[2, 2],
                    dilation=[1, 1],
                    padding=[2, 2, 2, 2],
                    ceil_mode=True,
                    layout="NCHW",
                    out_layout="NCHW",
                )
                gv = (lv,)
                R.output(gv)
            return gv

    class AvgPool2d4(Module):
        def forward(self, input):
            return torch.nn.functional.avg_pool2d(input, kernel_size=[2, 1], divisor_override=2)

    @tvm.script.ir_module
    class expected3:
        @R.function
        def main(input_1: R.Tensor((1, 3, 10, 10), dtype="float32")):
            with R.dataflow():
                lv = R.nn.avg_pool2d(
                    input_1,
                    pool_size=[2, 1],
                    strides=[2, 1],
                    dilation=[1, 1],
                    padding=[0, 0, 0, 0],
                    ceil_mode=False,
                    layout="NCHW",
                    out_layout="NCHW",
                )
                gv = (lv,)
                R.output(gv)
            return gv

    example_args = (torch.randn(1, 3, 10, 10, dtype=torch.float32),)
    verify_model(AvgPool2d1(), example_args, {}, expected1)
    verify_model(AvgPool2d2(), example_args, {}, expected2)
    verify_model(AvgPool2d3(), example_args, {}, expected2)
    verify_model(AvgPool2d4(), example_args, {}, expected3)


def test_baddbmm():
    class BAddBMM1(Module):
        def __init__(self):
            super().__init__()

        def forward(self, c, x, y):
            return torch.baddbmm(c, x, y)

    @tvm.script.ir_module
    class Expected1:
        @R.function
        def main(
            inp_0: R.Tensor((4, 128, 512), dtype="float32"),
            inp_1: R.Tensor((4, 128, 256), dtype="float32"),
            inp_2: R.Tensor((4, 256, 512), dtype="float32"),
        ) -> R.Tuple(R.Tensor((4, 128, 512), dtype="float32")):
            with R.dataflow():
                lv: R.Tensor((4, 128, 512), dtype="float32") = R.matmul(inp_1, inp_2)
                lv1: R.Tensor((4, 128, 512), dtype="float32") = R.add(lv, inp_0)
                gv: R.Tuple(R.Tensor((4, 128, 512), dtype="float32")) = (lv1,)
                R.output(gv)
            return gv

    class BAddBMM2(Module):
        def __init__(self):
            super().__init__()

        def forward(self, c, x, y):
            return torch.baddbmm(c, x, y, alpha=2, beta=0)

    @tvm.script.ir_module
    class Expected2:
        @R.function
        def main(
            inp_0: R.Tensor((4, 128, 512), dtype="float32"),
            inp_1: R.Tensor((4, 128, 256), dtype="float32"),
            inp_2: R.Tensor((4, 256, 512), dtype="float32"),
        ) -> R.Tuple(R.Tensor((4, 128, 512), dtype="float32")):
            with R.dataflow():
                lv: R.Tensor((4, 128, 512), dtype="float32") = R.matmul(inp_1, inp_2)
                lv1: R.Tensor((4, 128, 512), dtype="float32") = R.multiply(
                    lv, R.const(2, "float32")
                )
                gv: R.Tuple(R.Tensor((4, 128, 512), dtype="float32")) = (lv1,)
                R.output(gv)
            return gv

    class BAddBMM3(Module):
        def __init__(self):
            super().__init__()

        def forward(self, c, x, y):
            return torch.baddbmm(c, x, y, alpha=2, beta=3)

    @tvm.script.ir_module
    class Expected3:
        @R.function
        def main(
            inp_0: R.Tensor((4, 128, 512), dtype="float32"),
            inp_1: R.Tensor((4, 128, 256), dtype="float32"),
            inp_2: R.Tensor((4, 256, 512), dtype="float32"),
        ) -> R.Tuple(R.Tensor((4, 128, 512), dtype="float32")):
            with R.dataflow():
                lv: R.Tensor((4, 128, 512), dtype="float32") = R.matmul(inp_1, inp_2)
                lv1: R.Tensor((4, 128, 512), dtype="float32") = R.multiply(
                    lv, R.const(2, "float32")
                )
                lv2: R.Tensor((4, 128, 512), dtype="float32") = R.multiply(
                    inp_0, R.const(3, "float32")
                )
                lv3: R.Tensor((4, 128, 512), dtype="float32") = R.add(lv1, lv2)
                gv: R.Tuple(R.Tensor((4, 128, 512), dtype="float32")) = (lv3,)
                R.output(gv)
            return gv

    example_args = (
        torch.randn(4, 128, 512, dtype=torch.float32),
        torch.randn(4, 128, 256, dtype=torch.float32),
        torch.randn(4, 256, 512, dtype=torch.float32),
    )
    verify_model(
        BAddBMM1(),
        example_args,
        {},
        Expected1,
    )

    verify_model(
        BAddBMM2(),
        example_args,
        {},
        Expected2,
    )

    verify_model(
        BAddBMM3(),
        example_args,
        {},
        Expected3,
    )


def test_bmm():
    class BMM(Module):
        def __init__(self):
            super().__init__()

        def forward(self, x, y):
            return torch.bmm(x, y)

    @tvm.script.ir_module
    class Expected:
        @R.function
        def main(
            input_1: R.Tensor((4, 128, 256), dtype="float32"),
            input_2: R.Tensor((4, 256, 512), dtype="float32"),
        ) -> R.Tuple(R.Tensor((4, 128, 512), dtype="float32")):
            # block 0
            with R.dataflow():
                lv: R.Tensor((4, 128, 512), dtype="float32") = R.matmul(
                    input_1, input_2, out_dtype="float32"
                )
                gv: R.Tuple(R.Tensor((4, 128, 512), dtype="float32")) = (lv,)
                R.output(gv)
            return gv

    example_args = (
        torch.randn(4, 128, 256, dtype=torch.float32),
        torch.randn(4, 256, 512, dtype=torch.float32),
    )
    verify_model(
        BMM(),
        example_args,
        {},
        Expected,
    )


def test_conv_transpose1d():
    class ConvTranspose1d1(Module):
        def __init__(self):
            super().__init__()
            self.conv = torch.nn.ConvTranspose1d(6, 6, 3, bias=True)

        def forward(self, input):
            return self.conv(input)

    class ConvTranspose1d1Func(Module):
        def __init__(self):
            super().__init__()
            self.weight = torch.randn(size=[6, 6, 3])
            self.bias = torch.randn(size=[6])

        def forward(self, input):
            return torch.nn.functional.conv_transpose1d(input, self.weight, self.bias)

    @tvm.script.ir_module
    class expected1:
        @R.function
        def main(
            input_1: R.Tensor((1, 6, 4), dtype="float32"),
            w1: R.Tensor((6, 6, 3), dtype="float32"),
            w2: R.Tensor((6,), dtype="float32"),
        ) -> R.Tuple(R.Tensor((1, 6, 6), dtype="float32")):
            # block 0
            with R.dataflow():
                lv1: R.Tensor((1, 6, 6), dtype="float32") = R.nn.conv1d_transpose(
                    input_1,
                    w1,
                    strides=[1],
                    padding=[0, 0],
                    dilation=[1],
                    data_layout="NCW",
                    kernel_layout="OIW",
                    out_layout="NCW",
                    out_dtype="float32",
                )
                lv2: R.Tensor((1, 6, 1)) = R.reshape(w2, [1, 6, 1])
                lv3: R.Tensor((1, 6, 6), dtype="float32") = R.add(lv1, lv2)
                gv: R.Tuple(R.Tensor((1, 6, 6), dtype="float32")) = (lv3,)
                R.output(gv)
            return gv

    class ConvTranspose1d2(Module):
        def __init__(self):
            super().__init__()
            self.conv = torch.nn.ConvTranspose1d(6, 6, 3, bias=False)

        def forward(self, input):
            return self.conv(input)

    @tvm.script.ir_module
    class expected2:
        @R.function
        def main(
            input_1: R.Tensor((1, 6, 4), dtype="float32"),
            w1: R.Tensor((6, 6, 3), dtype="float32"),
        ) -> R.Tuple(R.Tensor((1, 6, 6), dtype="float32")):
            # block 0
            with R.dataflow():
                lv1: R.Tensor((1, 6, 6), dtype="float32") = R.nn.conv1d_transpose(
                    input_1,
                    w1,
                    strides=[1],
                    padding=[0, 0],
                    dilation=[1],
                    data_layout="NCW",
                    kernel_layout="OIW",
                    out_layout="NCW",
                    out_dtype="float32",
                )
                gv: R.Tuple(R.Tensor((1, 6, 6), dtype="float32")) = (lv1,)
                R.output(gv)
            return gv

    example_args = (torch.randn(1, 6, 4, dtype=torch.float32),)

    model = ConvTranspose1d1()
    binding = {"w1": model.conv.weight.detach().numpy(), "w2": model.conv.bias.detach().numpy()}
    verify_model(model, example_args, binding, expected1)

    model = ConvTranspose1d1Func()
    binding = {"w1": model.weight.detach().numpy(), "w2": model.bias.detach().numpy()}
    verify_model(model, example_args, binding, expected1)

    model = ConvTranspose1d2()
    binding = {"w1": model.conv.weight.detach().numpy()}
    verify_model(model, example_args, binding, expected2)


def test_conv_transpose2d():
    class ConvTranspose2d1(Module):
        def __init__(self):
            super().__init__()
            self.conv = torch.nn.ConvTranspose2d(3, 3, 7, bias=True)

        def forward(self, input):
            return self.conv(input)

    class ConvTranspose2d1Func(Module):
        def __init__(self):
            super().__init__()
            self.weight = torch.randn(size=[3, 3, 7, 7])
            self.bias = torch.randn(size=[3])

        def forward(self, input):
            return torch.nn.functional.conv_transpose2d(input, self.weight, self.bias)

    @tvm.script.ir_module
    class expected1:
        @R.function
        def main(
            input_1: R.Tensor((1, 3, 10, 10), dtype="float32"),
            w1: R.Tensor((3, 3, 7, 7), dtype="float32"),
            w2: R.Tensor((3,), dtype="float32"),
        ) -> R.Tuple(R.Tensor((1, 3, 16, 16), dtype="float32")):
            # block 0
            with R.dataflow():
                lv1: R.Tensor((1, 3, 16, 16), dtype="float32") = R.nn.conv2d_transpose(
                    input_1,
                    w1,
                    strides=[1, 1],
                    padding=[0, 0, 0, 0],
                    dilation=[1, 1],
                    data_layout="NCHW",
                    kernel_layout="OIHW",
                    out_layout="NCHW",
                    out_dtype="float32",
                )
                lv2: R.Tensor((1, 3, 1, 1)) = R.reshape(w2, [1, 3, 1, 1])
                lv3: R.Tensor((1, 3, 16, 16), dtype="float32") = R.add(lv1, lv2)
                gv: R.Tuple(R.Tensor((1, 3, 16, 16), dtype="float32")) = (lv3,)
                R.output(gv)
            return gv

    class ConvTranspose2d2(Module):
        def __init__(self):
            super().__init__()
            self.conv = torch.nn.ConvTranspose2d(3, 3, 7, bias=False)

        def forward(self, input):
            return self.conv(input)

    @tvm.script.ir_module
    class expected2:
        @R.function
        def main(
            input_1: R.Tensor((1, 3, 10, 10), dtype="float32"),
            w1: R.Tensor((3, 3, 7, 7), dtype="float32"),
        ) -> R.Tuple(R.Tensor((1, 3, 16, 16), dtype="float32")):
            # block 0
            with R.dataflow():
                lv1: R.Tensor((1, 3, 16, 16), dtype="float32") = R.nn.conv2d_transpose(
                    input_1,
                    w1,
                    strides=[1, 1],
                    padding=[0, 0, 0, 0],
                    dilation=[1, 1],
                    data_layout="NCHW",
                    kernel_layout="OIHW",
                    out_layout="NCHW",
                    out_dtype="float32",
                )
                gv: R.Tuple(R.Tensor((1, 3, 16, 16), dtype="float32")) = (lv1,)
                R.output(gv)
            return gv

    example_args = (torch.randn(1, 3, 10, 10, dtype=torch.float32),)

    model = ConvTranspose2d1()
    binding = {"w1": model.conv.weight.detach().numpy(), "w2": model.conv.bias.detach().numpy()}
    verify_model(model, example_args, binding, expected1)

    model = ConvTranspose2d1Func()
    binding = {"w1": model.weight.detach().numpy(), "w2": model.bias.detach().numpy()}
    verify_model(model, example_args, binding, expected1)

    model = ConvTranspose2d2()
    binding = {"w1": model.conv.weight.detach().numpy()}
    verify_model(model, example_args, binding, expected2)


def test_conv1d():
    class Conv1D1(Module):
        def __init__(self):
            super().__init__()
            self.conv = torch.nn.Conv1d(3, 6, 7, bias=True)

        def forward(self, input):
            return self.conv(input)

    class Conv1D1Func(Module):
        def __init__(self):
            super().__init__()
            self.weight = torch.randn(size=[6, 3, 7])
            self.bias = torch.randn(size=[6])

        def forward(self, input):
            return torch.nn.functional.conv1d(input, self.weight, self.bias)

    @tvm.script.ir_module
    class expected1:
        @R.function
        def main(
            w1: R.Tensor((6, 3, 7), dtype="float32"),
            w2: R.Tensor((6,), dtype="float32"),
            input_1: R.Tensor((1, 3, 10), dtype="float32"),
        ) -> R.Tuple(R.Tensor((1, 6, 4), dtype="float32")):
            # block 0
            with R.dataflow():
                lv1: R.Tensor((1, 6, 4), dtype="float32") = R.nn.conv1d(
                    input_1,
                    w1,
                    strides=[1],
                    padding=[0, 0],
                    dilation=[1],
                    data_layout="NCW",
                    kernel_layout="OIW",
                    out_layout="NCW",
                    out_dtype="float32",
                )
                lv2: R.Tensor((1, 6, 1), dtype="float32") = R.reshape(w2, [1, 6, 1])
                lv3: R.Tensor((1, 6, 4), dtype="float32") = R.add(lv1, lv2)
                gv: R.Tuple(R.Tensor((1, 6, 4), dtype="float32")) = (lv3,)
                R.output(gv)
            return gv

    class Conv1D2(Module):
        def __init__(self):
            super().__init__()
            self.conv = torch.nn.Conv1d(3, 6, 7, bias=False)

        def forward(self, input):
            return self.conv(input)

    @tvm.script.ir_module
    class expected2:
        @R.function
        def main(
            w1: R.Tensor((6, 3, 7), dtype="float32"),
            input_1: R.Tensor((1, 3, 10), dtype="float32"),
        ) -> R.Tuple(R.Tensor((1, 6, 4), dtype="float32")):
            # block 0
            with R.dataflow():
                lv1: R.Tensor((1, 6, 4), dtype="float32") = R.nn.conv1d(
                    input_1,
                    w1,
                    strides=[1],
                    padding=[0, 0],
                    dilation=[1],
                    data_layout="NCW",
                    kernel_layout="OIW",
                    out_layout="NCW",
                    out_dtype="float32",
                )
                gv: R.Tuple(R.Tensor((1, 6, 4), dtype="float32")) = (lv1,)
                R.output(gv)
            return gv

    example_args = (torch.randn(1, 3, 10, dtype=torch.float32),)

    model = Conv1D1()
    binding = {"w1": model.conv.weight.detach().numpy(), "w2": model.conv.bias.detach().numpy()}
    verify_model(model, example_args, binding, expected1)

    model = Conv1D1Func()
    binding = {"w1": model.weight.detach().numpy(), "w2": model.bias.detach().numpy()}
    verify_model(model, example_args, binding, expected1)

    model = Conv1D2()
    binding = {"w1": model.conv.weight.detach().numpy()}
    verify_model(model, example_args, binding, expected2)


def test_conv2d():
    class Conv2D1(Module):
        def __init__(self):
            super().__init__()
            self.conv = torch.nn.Conv2d(3, 6, 7, bias=True)

        def forward(self, input):
            return self.conv(input)

    class Conv2D1Func(Module):
        def __init__(self):
            super().__init__()
            self.weight = torch.randn(size=[6, 3, 7, 7])
            self.bias = torch.randn(size=[6])

        def forward(self, input):
            return torch.nn.functional.conv2d(input, self.weight, self.bias)

    @tvm.script.ir_module
    class expected1:
        @R.function
        def main(
            input_1: R.Tensor((1, 3, 10, 10), dtype="float32"),
            w1: R.Tensor((6, 3, 7, 7), dtype="float32"),
            w2: R.Tensor((6,), dtype="float32"),
        ) -> R.Tuple(R.Tensor((1, 6, 4, 4), dtype="float32")):
            # block 0
            with R.dataflow():
                lv1: R.Tensor((1, 6, 4, 4), dtype="float32") = R.nn.conv2d(
                    input_1,
                    w1,
                    strides=[1, 1],
                    padding=[0, 0, 0, 0],
                    dilation=[1, 1],
                    data_layout="NCHW",
                    kernel_layout="OIHW",
                    out_layout="NCHW",
                    out_dtype="float32",
                )
                lv2: R.Tensor((1, 6, 1, 1)) = R.reshape(w2, [1, 6, 1, 1])
                lv3: R.Tensor((1, 6, 4, 4), dtype="float32") = R.add(lv1, lv2)
                gv: R.Tuple(R.Tensor((1, 6, 4, 4), dtype="float32")) = (lv3,)
                R.output(gv)
            return gv

    class Conv2D2(Module):
        def __init__(self):
            super().__init__()
            self.conv = torch.nn.Conv2d(3, 6, 7, bias=False)

        def forward(self, input):
            return self.conv(input)

    @tvm.script.ir_module
    class expected2:
        @R.function
        def main(
            input_1: R.Tensor((1, 3, 10, 10), dtype="float32"),
            w1: R.Tensor((6, 3, 7, 7), dtype="float32"),
        ) -> R.Tuple(R.Tensor((1, 6, 4, 4), dtype="float32")):
            # block 0
            with R.dataflow():
                lv1: R.Tensor((1, 6, 4, 4), dtype="float32") = R.nn.conv2d(
                    input_1,
                    w1,
                    strides=[1, 1],
                    padding=[0, 0, 0, 0],
                    dilation=[1, 1],
                    data_layout="NCHW",
                    kernel_layout="OIHW",
                    out_layout="NCHW",
                    out_dtype="float32",
                )
                gv: R.Tuple(R.Tensor((1, 6, 4, 4), dtype="float32")) = (lv1,)
                R.output(gv)
            return gv

    example_args = (torch.randn(1, 3, 10, 10, dtype=torch.float32),)

    model = Conv2D1()
    binding = {"w1": model.conv.weight.detach().numpy(), "w2": model.conv.bias.detach().numpy()}
    verify_model(model, example_args, binding, expected1)

    model = Conv2D1Func()
    binding = {"w1": model.weight.numpy(), "w2": model.bias.numpy()}
    verify_model(model, example_args, binding, expected1)

    model = Conv2D2()
    binding = {"w1": model.conv.weight.detach().numpy()}
    verify_model(model, example_args, binding, expected2)


def test_conv3d():
    class Conv3D1(Module):
        def __init__(self):
            super().__init__()
            self.conv = torch.nn.Conv3d(3, 6, 7, bias=True)

        def forward(self, input):
            return self.conv(input)

    class Conv3D1Func(Module):
        def __init__(self):
            super().__init__()
            self.weight = torch.randn(size=[6, 3, 7, 7, 7])
            self.bias = torch.randn(size=[6])

        def forward(self, input):
            return torch.nn.functional.conv3d(input, self.weight, self.bias)

    @tvm.script.ir_module
    class expected1:
        @R.function
        def main(
            input_1: R.Tensor((1, 3, 10, 10, 10), dtype="float32"),
            w1: R.Tensor((6, 3, 7, 7, 7), dtype="float32"),
            w2: R.Tensor((6,), dtype="float32"),
        ) -> R.Tuple(R.Tensor((1, 6, 4, 4, 4), dtype="float32")):
            # block 0
            with R.dataflow():
                lv1: R.Tensor((1, 6, 4, 4, 4), dtype="float32") = R.nn.conv3d(
                    input_1,
                    w1,
                    strides=[1],
                    padding=[0, 0, 0],
                    dilation=[1],
                    data_layout="NCDHW",
                    kernel_layout="OIDHW",
                    out_layout="NCDHW",
                    out_dtype="float32",
                )
                lv2: R.Tensor((1, 6, 1, 1, 1)) = R.reshape(w2, [1, 6, 1, 1, 1])
                lv3: R.Tensor((1, 6, 4, 4, 4), dtype="float32") = R.add(lv1, lv2)
                gv: R.Tuple(R.Tensor((1, 6, 4, 4, 4), dtype="float32")) = (lv3,)
                R.output(gv)
            return gv

    class Conv3D2(Module):
        def __init__(self):
            super().__init__()
            self.conv = torch.nn.Conv3d(3, 6, 7, bias=False)

        def forward(self, input):
            return self.conv(input)

    @tvm.script.ir_module
    class expected2:
        @R.function
        def main(
            input_1: R.Tensor((1, 3, 10, 10, 10), dtype="float32"),
            w1: R.Tensor((6, 3, 7, 7, 7), dtype="float32"),
        ) -> R.Tuple(R.Tensor((1, 6, 4, 4, 4), dtype="float32")):
            # block 0
            with R.dataflow():
                lv1: R.Tensor((1, 6, 4, 4, 4), dtype="float32") = R.nn.conv3d(
                    input_1,
                    w1,
                    strides=[1],
                    padding=[0, 0, 0],
                    dilation=[1],
                    data_layout="NCDHW",
                    kernel_layout="OIDHW",
                    out_layout="NCDHW",
                    out_dtype="float32",
                )
                gv: R.Tuple(R.Tensor((1, 6, 4, 4, 4), dtype="float32")) = (lv1,)
                R.output(gv)
            return gv

    example_args = (torch.randn(1, 3, 10, 10, 10, dtype=torch.float32),)

    model = Conv3D1()
    binding = {"w1": model.conv.weight.detach().numpy(), "w2": model.conv.bias.detach().numpy()}
    verify_model(model, example_args, binding, expected1)

    model = Conv3D1Func()
    binding = {"w1": model.weight.detach().numpy(), "w2": model.bias.detach().numpy()}
    verify_model(model, example_args, binding, expected1)

    model = Conv3D2()
    binding = {"w1": model.conv.weight.detach().numpy()}
    verify_model(model, example_args, binding, expected2)


def test_einsum():
    class Einsum1(Module):
        def __init__(self):
            super().__init__()

        def forward(self, x):
            return torch.einsum("ii", x)

    class Einsum2(Module):
        def __init__(self):
            super().__init__()

        def forward(self, x, y):
            return torch.einsum("i,j->ij", x, y)

    @tvm.script.ir_module
    class Expected1:
        @R.function
        def main(
            inp_0: R.Tensor((4, 4), dtype="float32")
        ) -> R.Tuple(R.Tensor((), dtype="float32")):
            with R.dataflow():
                lv: R.Tensor((), dtype="float32") = R.einsum((inp_0,), subscripts="ii")
                gv: R.Tuple(R.Tensor((), dtype="float32")) = (lv,)
                R.output(gv)
            return gv

    @tvm.script.ir_module
    class Expected2:
        @R.function
        def main(
            inp_0: R.Tensor((5,), dtype="float32"), inp_1: R.Tensor((4,), dtype="float32")
        ) -> R.Tuple(R.Tensor((5, 4), dtype="float32")):
            with R.dataflow():
                lv: R.Tensor((5, 4), dtype="float32") = R.einsum(
                    (inp_0, inp_1), subscripts="i,j->ij"
                )
                gv: R.Tuple(R.Tensor((5, 4), dtype="float32")) = (lv,)
                R.output(gv)
            return gv

    example_args = (torch.randn(4, 4, dtype=torch.float32),)
    verify_model(Einsum1(), example_args, {}, Expected1)

    example_args = (torch.randn(5, dtype=torch.float32), torch.randn(4, dtype=torch.float32))
    verify_model(Einsum2(), example_args, {}, Expected2)


def test_embedding():
    class Embedding(Module):
        def __init__(self):
            super().__init__()
            self.embedding = torch.nn.Embedding(10, 3)

        def forward(self, input):
            return self.embedding(input)

    @tvm.script.ir_module
    class expected1:
        @R.function
        def main(
            input_1: R.Tensor((4,), dtype="int64"), w1: R.Tensor((10, 3), dtype="float32")
        ) -> R.Tuple(R.Tensor((4, 3), dtype="float32")):
            # block 0
            with R.dataflow():
                lv: R.Tensor((4,), dtype="int32") = R.astype(input_1, dtype="int32")
                lv1: R.Tensor((4, 3), dtype="float32") = R.take(w1, lv, axis=0)
                gv: R.Tuple(R.Tensor((4, 3), dtype="float32")) = (lv1,)
                R.output(gv)
            return gv

    example_args = (torch.randint(low=-int(1e5), high=int(1e5), size=(4,), dtype=torch.int64),)

    model = Embedding()
    binding = {"w1": model.embedding.weight.detach().numpy()}
    verify_model(model, example_args, binding, expected1)


def test_groupnorm():
    import torch
    from torch.nn import Module

    torch.set_grad_enabled(False)
    torch.random.manual_seed(0)

    class GroupNorm(Module):
        def __init__(self):
            super().__init__()
            self.gn = torch.nn.GroupNorm(3, 3)

        def forward(self, input):
            return self.gn(input)

    @tvm.script.ir_module
    class expected1:
        @R.function
        def main(
            input_1: R.Tensor((1, 3, 10, 10), dtype="float32"),
            w1: R.Tensor((3,), dtype="float32"),
            w2: R.Tensor((3,), dtype="float32"),
        ) -> R.Tuple(R.Tensor((1, 3, 10, 10), dtype="float32")):
            with R.dataflow():
                lv: R.Tensor((1, 3, 10, 10), dtype="float32") = R.nn.group_norm(
                    input_1,
                    w1,
                    w2,
                    num_groups=3,
                    channel_axis=1,
                    axes=[2, 3],
                    epsilon=1.0000000000000001e-05,
                    center=True,
                    scale=True,
                )
                gv: R.Tuple(R.Tensor((1, 3, 10, 10), dtype="float32")) = (lv,)
                R.output(gv)
            return gv

    example_args = (torch.randn(1, 3, 10, 10, dtype=torch.float32),)

    model = GroupNorm()
    binding = {
        "w1": model.gn.weight.detach().numpy(),
        "w2": model.gn.bias.detach().numpy(),
    }
    verify_model(model, example_args, binding, expected1)


def test_layernorm():
    class LayerNorm(Module):
        def __init__(self):
            super().__init__()
            self.ln = torch.nn.LayerNorm((10, 10))

        def forward(self, input):
            return self.ln(input)

    @tvm.script.ir_module
    class expected1:
        @R.function
        def main(
            input_1: R.Tensor((1, 3, 10, 10), dtype="float32"),
            w1: R.Tensor((10, 10), dtype="float32"),
            w2: R.Tensor((10, 10), dtype="float32"),
        ) -> R.Tuple(R.Tensor((1, 3, 10, 10), dtype="float32")):
            # block 0
            with R.dataflow():
                lv: R.Tensor((1, 3, 10, 10), dtype="float32") = R.nn.layer_norm(
                    input_1,
                    w1,
                    w2,
                    axes=[-2, -1],
                    epsilon=1e-05,
                    center=True,
                    scale=True,
                )
                gv: R.Tuple(R.Tensor((1, 3, 10, 10), dtype="float32")) = (lv,)
                R.output(gv)
            return gv

    example_args = (torch.randn(1, 3, 10, 10, dtype=torch.float32),)

    model = LayerNorm()
    binding = {
        "w1": model.ln.weight.detach().numpy(),
        "w2": model.ln.bias.detach().numpy(),
    }
    verify_model(LayerNorm(), example_args, binding, expected1)


def test_linear():
    class Dense1(Module):
        def __init__(self):
            super().__init__()
            self.linear = torch.nn.Linear(10, 7, bias=True)

        def forward(self, input):
            return self.linear(input)

    class Dense1Func(Module):
        def __init__(self):
            super().__init__()
            self.weight = torch.randn(size=[7, 10])
            self.bias = torch.randn(size=[7])

        def forward(self, input):
            return torch.nn.functional.linear(input, self.weight, self.bias)

    @tvm.script.ir_module
    class expected1:
        @R.function
        def main(
            w1: R.Tensor((7, 10), dtype="float32"),
            w2: R.Tensor((7,), dtype="float32"),
            input_1: R.Tensor((1, 3, 10, 10), dtype="float32"),
        ) -> R.Tuple(R.Tensor((1, 3, 10, 7), dtype="float32")):
            # block 0
            with R.dataflow():
                lv: R.Tensor((10, 7), dtype="float32") = R.permute_dims(w1, axes=None)
                lv1: R.Tensor((1, 3, 10, 7), dtype="float32") = R.matmul(
                    input_1, lv, out_dtype="float32"
                )
                lv2: R.Tensor((1, 3, 10, 7), dtype="float32") = R.add(lv1, w2)
                gv: R.Tuple(R.Tensor((1, 3, 10, 7), dtype="float32")) = (lv2,)
                R.output(gv)
            return gv

    class Dense2(Module):
        def __init__(self):
            super().__init__()
            self.linear = torch.nn.Linear(10, 7, bias=False)

        def forward(self, input):
            return self.linear(input)

    @tvm.script.ir_module
    class expected2:
        @R.function
        def main(
            w1: R.Tensor((7, 10), dtype="float32"),
            input_1: R.Tensor((1, 3, 10, 10), dtype="float32"),
        ) -> R.Tuple(R.Tensor((1, 3, 10, 7), dtype="float32")):
            # block 0
            with R.dataflow():
                lv: R.Tensor((10, 7), dtype="float32") = R.permute_dims(w1, axes=None)
                lv1: R.Tensor((1, 3, 10, 7), dtype="float32") = R.matmul(
                    input_1, lv, out_dtype="float32"
                )
                gv: R.Tuple(R.Tensor((1, 3, 10, 7), dtype="float32")) = (lv1,)
                R.output(gv)
            return gv

    example_args = (torch.randn(1, 3, 10, 10, dtype=torch.float32),)

    model = Dense1()
    binding = {"w1": model.linear.weight.detach().numpy(), "w2": model.linear.bias.detach().numpy()}
    verify_model(model, example_args, binding, expected1)

    model = Dense1Func()
    binding = {"w1": model.weight.detach().numpy(), "w2": model.bias.detach().numpy()}
    verify_model(model, example_args, binding, expected1)

    model = Dense2()
    binding = {"w1": model.linear.weight.detach().numpy()}
    verify_model(model, example_args, binding, expected2)


def test_maxpool2d():
    class MaxPool2d(Module):
        def __init__(self):
            super().__init__()
            self.pool = torch.nn.MaxPool2d(kernel_size=[1, 1])

        def forward(self, input):
            return self.pool(input)

    class MaxPool2d_functional(Module):
        def __init__(self):
            super().__init__()

        def forward(self, input):
            return torch.nn.functional.max_pool2d(input, kernel_size=[1, 1])

    @tvm.script.ir_module
    class expected1:
        @R.function
        def main(
            input_1: R.Tensor((1, 3, 10, 10), dtype="float32")
        ) -> R.Tuple(R.Tensor((1, 3, 10, 10), dtype="float32")):
            # block 0
            with R.dataflow():
                lv: R.Tensor((1, 3, 10, 10), dtype="float32") = R.nn.max_pool2d(
                    input_1,
                    pool_size=[1, 1],
                    strides=[1, 1],
                    dilation=[1, 1],
                    padding=[0, 0, 0, 0],
                    layout="NCHW",
                    out_layout="NCHW",
                )
                gv: R.Tuple(R.Tensor((1, 3, 10, 10), dtype="float32")) = (lv,)
                R.output(gv)
            return gv

    class MaxPool2d2(Module):
        def __init__(self):
            super().__init__()
            self.pool = torch.nn.MaxPool2d(kernel_size=[2, 2], dilation=[2, 3])

        def forward(self, input):
            return self.pool(input)

    @tvm.script.ir_module
    class expected2:
        @R.function
        def main(
            input_1: R.Tensor((1, 3, 10, 10), dtype="float32")
        ) -> R.Tuple(R.Tensor((1, 3, 4, 4), dtype="float32")):
            # block 0
            with R.dataflow():
                lv: R.Tensor((1, 3, 4, 4), dtype="float32") = R.nn.max_pool2d(
                    input_1,
                    pool_size=[2, 2],
                    strides=[2, 2],
                    dilation=[2, 3],
                    padding=[0, 0, 0, 0],
                    layout="NCHW",
                    out_layout="NCHW",
                )
                gv: R.Tuple(R.Tensor((1, 3, 4, 4), dtype="float32")) = (lv,)
                R.output(gv)
            return gv

    class MaxPool2d3(Module):
        def __init__(self):
            super().__init__()
            self.pool = torch.nn.MaxPool2d(kernel_size=[4, 4], padding=2, stride=2)

        def forward(self, input):
            return self.pool(input)

    @tvm.script.ir_module
    class expected3:
        @R.function
        def main(
            input_1: R.Tensor((1, 3, 10, 10), dtype="float32")
        ) -> R.Tuple(R.Tensor((1, 3, 6, 6), dtype="float32")):
            # block 0
            with R.dataflow():
                lv: R.Tensor((1, 3, 6, 6), dtype="float32") = R.nn.max_pool2d(
                    input_1,
                    pool_size=[4, 4],
                    strides=[2, 2],
                    dilation=[1, 1],
                    padding=[2, 2, 2, 2],
                    layout="NCHW",
                    out_layout="NCHW",
                )
                gv: R.Tuple(R.Tensor((1, 3, 6, 6), dtype="float32")) = (lv,)
                R.output(gv)
            return gv

    example_args = (torch.randn(1, 3, 10, 10, dtype=torch.float32),)
    verify_model(MaxPool2d(), example_args, {}, expected1)
    verify_model(MaxPool2d_functional(), example_args, {}, expected1)
    verify_model(MaxPool2d2(), example_args, {}, expected2)
    verify_model(MaxPool2d3(), example_args, {}, expected3)


def test_scaled_dot_product_attention():
    class Attention1(Module):
        def forward(self, q, k, v):
            return torch.nn.functional.scaled_dot_product_attention(q, k, v)

    @I.ir_module
    class Expected1:
        @R.function
        def main(
            inp_0: R.Tensor((32, 8, 128, 64), dtype="float32"),
            inp_1: R.Tensor((32, 8, 128, 64), dtype="float32"),
            inp_2: R.Tensor((32, 8, 128, 64), dtype="float32"),
        ) -> R.Tuple(R.Tensor((32, 8, 128, 64), dtype="float32")):
            with R.dataflow():
                lv: R.Tensor((32, 128, 8, 64), dtype="float32") = R.permute_dims(
                    inp_0, axes=[0, 2, 1, 3]
                )
                lv1: R.Tensor((32, 128, 8, 64), dtype="float32") = R.permute_dims(
                    inp_1, axes=[0, 2, 1, 3]
                )
                lv2: R.Tensor((32, 128, 8, 64), dtype="float32") = R.permute_dims(
                    inp_2, axes=[0, 2, 1, 3]
                )
                lv3: R.Tensor((32, 128, 8, 64), dtype="float32") = R.nn.attention(
                    lv, lv1, lv2, scale=None
                )
                lv4: R.Tensor((32, 8, 128, 64), dtype="float32") = R.permute_dims(
                    lv3, axes=[0, 2, 1, 3]
                )
                gv: R.Tuple(R.Tensor((32, 8, 128, 64), dtype="float32")) = (lv4,)
                R.output(gv)
            return gv

    class Attention2(Module):
        def forward(self, q, k, v, mask):
            return torch.nn.functional.scaled_dot_product_attention(q, k, v, mask)

    @I.ir_module
    class Expected2:
        @R.function
        def main(
            inp_0: R.Tensor((32, 8, 128, 64), dtype="float32"),
            inp_1: R.Tensor((32, 8, 128, 64), dtype="float32"),
            inp_2: R.Tensor((32, 8, 128, 64), dtype="float32"),
            inp_3: R.Tensor((32, 8, 128, 128), dtype="float32"),
        ) -> R.Tuple(R.Tensor((32, 8, 128, 64), dtype="float32")):
            with R.dataflow():
                lv: R.Tensor((32, 128, 8, 64), dtype="float32") = R.permute_dims(
                    inp_0, axes=[0, 2, 1, 3]
                )
                lv1: R.Tensor((32, 128, 8, 64), dtype="float32") = R.permute_dims(
                    inp_1, axes=[0, 2, 1, 3]
                )
                lv2: R.Tensor((32, 128, 8, 64), dtype="float32") = R.permute_dims(
                    inp_2, axes=[0, 2, 1, 3]
                )
                lv3: R.Tensor((32, 128, 8, 64), dtype="float32") = R.nn.attention(
                    lv, lv1, lv2, inp_3, scale=None
                )
                lv4: R.Tensor((32, 8, 128, 64), dtype="float32") = R.permute_dims(
                    lv3, axes=[0, 2, 1, 3]
                )
                gv: R.Tuple(R.Tensor((32, 8, 128, 64), dtype="float32")) = (lv4,)
                R.output(gv)
            return gv

    verify_model(
        Attention1(),
        (
            torch.randn(32, 8, 128, 64, dtype=torch.float32),
            torch.randn(32, 8, 128, 64, dtype=torch.float32),
            torch.randn(32, 8, 128, 64, dtype=torch.float32),
        ),
        {},
        Expected1,
    )

    verify_model(
        Attention2(),
        (
            torch.randn(32, 8, 128, 64, dtype=torch.float32),
            torch.randn(32, 8, 128, 64, dtype=torch.float32),
            torch.randn(32, 8, 128, 64, dtype=torch.float32),
            torch.randn(32, 8, 128, 128, dtype=torch.float32),
        ),
        {},
        Expected2,
    )


def test_unbind():
    class Unbind1(Module):
        def forward(self, data):
            return torch.unbind(data)

    @tvm.script.ir_module
    class expected1:
        @R.function
        def main(
            input_1: R.Tensor((3, 3, 10, 10), dtype="float32")
        ) -> R.Tuple(
            R.Tensor((3, 10, 10), dtype="float32"),
            R.Tensor((3, 10, 10), dtype="float32"),
            R.Tensor((3, 10, 10), dtype="float32"),
        ):
            # block 0
            with R.dataflow():
                lv: R.Tuple(
                    R.Tensor((1, 3, 10, 10), dtype="float32"),
                    R.Tensor((1, 3, 10, 10), dtype="float32"),
                    R.Tensor((1, 3, 10, 10), dtype="float32"),
                    R.Tensor((0, 3, 10, 10), dtype="float32"),
                ) = R.split(input_1, indices_or_sections=[1, 2, 3], axis=0)
                lv1: R.Tensor((1, 3, 10, 10), dtype="float32") = lv[0]
                lv2: R.Tensor((3, 10, 10), dtype="float32") = R.squeeze(lv1, axis=[0])
                lv3: R.Tensor((1, 3, 10, 10), dtype="float32") = lv[1]
                lv4: R.Tensor((3, 10, 10), dtype="float32") = R.squeeze(lv3, axis=[0])
                lv5: R.Tensor((1, 3, 10, 10), dtype="float32") = lv[2]
                lv6: R.Tensor((3, 10, 10), dtype="float32") = R.squeeze(lv5, axis=[0])
                lv7: R.Tuple(
                    R.Tensor((3, 10, 10), dtype="float32"),
                    R.Tensor((3, 10, 10), dtype="float32"),
                    R.Tensor((3, 10, 10), dtype="float32"),
                ) = (lv2, lv4, lv6)
                lv8: R.Tensor((3, 10, 10), dtype="float32") = lv7[0]
                lv9: R.Tensor((3, 10, 10), dtype="float32") = lv7[1]
                lv10: R.Tensor((3, 10, 10), dtype="float32") = lv7[2]
                gv: R.Tuple(
                    R.Tensor((3, 10, 10), dtype="float32"),
                    R.Tensor((3, 10, 10), dtype="float32"),
                    R.Tensor((3, 10, 10), dtype="float32"),
                ) = (lv8, lv9, lv10)
                R.output(gv)
            return gv

    class Unbind2(Module):
        def forward(self, data):
            return torch.unbind(data, dim=1)

    @tvm.script.ir_module
    class expected2:
        @R.function
        def main(
            input_1: R.Tensor((3, 3, 10, 10), dtype="float32")
        ) -> R.Tuple(
            R.Tensor((3, 10, 10), dtype="float32"),
            R.Tensor((3, 10, 10), dtype="float32"),
            R.Tensor((3, 10, 10), dtype="float32"),
        ):
            # block 0
            with R.dataflow():
                lv: R.Tuple(
                    R.Tensor((3, 1, 10, 10), dtype="float32"),
                    R.Tensor((3, 1, 10, 10), dtype="float32"),
                    R.Tensor((3, 1, 10, 10), dtype="float32"),
                    R.Tensor((3, 0, 10, 10), dtype="float32"),
                ) = R.split(input_1, indices_or_sections=[1, 2, 3], axis=1)
                lv1: R.Tensor((3, 1, 10, 10), dtype="float32") = lv[0]
                lv2: R.Tensor((3, 10, 10), dtype="float32") = R.squeeze(lv1, axis=[1])
                lv3: R.Tensor((3, 1, 10, 10), dtype="float32") = lv[1]
                lv4: R.Tensor((3, 10, 10), dtype="float32") = R.squeeze(lv3, axis=[1])
                lv5: R.Tensor((3, 1, 10, 10), dtype="float32") = lv[2]
                lv6: R.Tensor((3, 10, 10), dtype="float32") = R.squeeze(lv5, axis=[1])
                lv7: R.Tuple(
                    R.Tensor((3, 10, 10), dtype="float32"),
                    R.Tensor((3, 10, 10), dtype="float32"),
                    R.Tensor((3, 10, 10), dtype="float32"),
                ) = (lv2, lv4, lv6)
                lv8: R.Tensor((3, 10, 10), dtype="float32") = lv7[0]
                lv9: R.Tensor((3, 10, 10), dtype="float32") = lv7[1]
                lv10: R.Tensor((3, 10, 10), dtype="float32") = lv7[2]
                gv: R.Tuple(
                    R.Tensor((3, 10, 10), dtype="float32"),
                    R.Tensor((3, 10, 10), dtype="float32"),
                    R.Tensor((3, 10, 10), dtype="float32"),
                ) = (lv8, lv9, lv10)
                R.output(gv)
            return gv

    example_args = (torch.randn(3, 3, 10, 10, dtype=torch.float32),)
    verify_model(Unbind1(), example_args, {}, expected1)
    verify_model(Unbind2(), example_args, {}, expected2)


def test_interpolate():
    class InterpolateBilinear(Module):
        def forward(self, input):
            return torch.nn.functional.interpolate(input, (224, 224), mode="bilinear")

    @tvm.script.ir_module
    class expected_bilinear:
        @R.function
        def main(
            input: R.Tensor((1, 3, 112, 112), dtype="float32")
        ) -> R.Tuple(R.Tensor((1, 3, 224, 224), dtype="float32")):
            # block 0
            with R.dataflow():
                lv: R.Tensor((1, 3, 224, 224), dtype="float32") = R.image.resize2d(
                    input,
                    R.shape([224, 224]),
                    roi=[T.float32(0.0), T.float32(0.0), T.float32(0.0), T.float32(0.0)],
                    layout="NCHW",
                    method="linear",
                    coordinate_transformation_mode="half_pixel",
                    rounding_method="round",
                    cubic_alpha=-0.5,
                    cubic_exclude=0,
                    extrapolation_value=0.0,
                    out_dtype="void",
                )
                gv: R.Tuple(R.Tensor((1, 3, 224, 224), dtype="float32")) = (lv,)
                R.output(gv)
            return gv

    class InterpolateNearest(Module):
        def forward(self, input):
            return torch.nn.functional.interpolate(input, (224, 224), mode="nearest")

    @tvm.script.ir_module
    class expected_nearest:
        @R.function
        def main(
            input: R.Tensor((1, 3, 112, 112), dtype="float32")
        ) -> R.Tuple(R.Tensor((1, 3, 224, 224), dtype="float32")):
            # block 0
            with R.dataflow():
                lv: R.Tensor((1, 3, 224, 224), dtype="float32") = R.image.resize2d(
                    input,
                    R.shape([224, 224]),
                    roi=[T.float32(0.0), T.float32(0.0), T.float32(0.0), T.float32(0.0)],
                    layout="NCHW",
                    method="nearest_neighbor",
                    coordinate_transformation_mode="half_pixel",
                    rounding_method="round",
                    cubic_alpha=-0.5,
                    cubic_exclude=0,
                    extrapolation_value=0.0,
                    out_dtype="void",
                )
                gv: R.Tuple(R.Tensor((1, 3, 224, 224), dtype="float32")) = (lv,)
                R.output(gv)
            return gv

    example_args = (torch.randn(1, 3, 112, 112, dtype=torch.float32),)
    verify_model(InterpolateBilinear(), example_args, {}, expected_bilinear)
    verify_model(InterpolateNearest(), example_args, {}, expected_nearest)


def test_mean():
    class Mean(Module):
        def forward(self, input):
            return input.mean(-1)

    class MeanKeepDim(Module):
        def forward(self, input: torch.Tensor):
            return input.mean(-1, keepdim=True)

    @I.ir_module
    class Expected1:
        @R.function
        def main(
            inp_0: R.Tensor((256, 256), dtype="float32")
        ) -> R.Tuple(R.Tensor((256,), dtype="float32")):
            with R.dataflow():
                lv: R.Tensor((256,), dtype="float32") = R.mean(inp_0, axis=[-1], keepdims=False)
                gv: R.Tuple(R.Tensor((256,), dtype="float32")) = (lv,)
                R.output(gv)
            return gv

    @I.ir_module
    class Expected2:
        @R.function
        def main(
            inp_0: R.Tensor((256, 256), dtype="float32")
        ) -> R.Tuple(R.Tensor((256, 1), dtype="float32")):
            with R.dataflow():
                lv: R.Tensor((256, 1), dtype="float32") = R.mean(inp_0, axis=[-1], keepdims=True)
                gv: R.Tuple(R.Tensor((256, 1), dtype="float32")) = (lv,)
                R.output(gv)
            return gv

    example_args = (torch.randn(256, 256, dtype=torch.float32),)
    verify_model(Mean(), example_args, {}, Expected1)
    verify_model(MeanKeepDim(), example_args, {}, Expected2)


def test_sum():
    class Sum(Module):
        def forward(self, x):
            return torch.sum(x, (2, 1))

    @tvm.script.ir_module
    class expected1:
        @R.function
        def main(
            inp_0: R.Tensor((1, 2, 3, 4), dtype="float32")
        ) -> R.Tuple(R.Tensor((1, 4), dtype="float32")):
            # block 0
            with R.dataflow():
                lv: R.Tensor((1, 4), dtype="float32") = R.sum(inp_0, axis=[2, 1], keepdims=False)
                gv: R.Tuple(R.Tensor((1, 4), dtype="float32")) = (lv,)
                R.output(gv)
            return gv

    example_args = (torch.randn(1, 2, 3, 4, dtype=torch.float32),)
    verify_model(Sum(), example_args, {}, expected1)


def test_argmax_argmin():
    example_args = (torch.randn(256, 256, dtype=torch.float32),)

    class Argmax1(Module):
        def __init__(self) -> None:
            super().__init__()

        def forward(self, input):
            return torch.argmax(input, dim=-1)

    class Argmax2(Module):
        def __init__(self) -> None:
            super().__init__()

        def forward(self, input):
            return torch.argmax(input, dim=-1, keepdim=True)

    @tvm.script.ir_module
    class expected_argmax1:
        @R.function
        def main(
            inp_0: R.Tensor((256, 256), dtype="float32")
        ) -> R.Tuple(R.Tensor((256,), dtype="int64")):
            with R.dataflow():
                lv: R.Tensor((256,), dtype="int64") = R.argmax(inp_0, axis=-1, keepdims=False)
                gv: R.Tuple(R.Tensor((256,), dtype="int64")) = (lv,)
                R.output(gv)
            return gv

    @tvm.script.ir_module
    class expected_argmax2:
        @R.function
        def main(
            inp_0: R.Tensor((256, 256), dtype="float32")
        ) -> R.Tuple(R.Tensor((256, 1), dtype="int64")):
            with R.dataflow():
                lv: R.Tensor((256, 1), dtype="int64") = R.argmax(inp_0, axis=-1, keepdims=True)
                gv: R.Tuple(R.Tensor((256, 1), dtype="int64")) = (lv,)
                R.output(gv)
            return gv

    verify_model(Argmax1(), example_args, {}, expected_argmax1)
    verify_model(Argmax2(), example_args, {}, expected_argmax2)

    class Argmin1(Module):
        def __init__(self) -> None:
            super().__init__()

        def forward(self, input):
            return torch.argmin(input)

    class Argmin2(Module):
        def __init__(self) -> None:
            super().__init__()

        def forward(self, input):
            return torch.argmin(input, keepdim=True)

    @tvm.script.ir_module
    class expected_argmin1:
        @R.function
        def main(
            inp_0: R.Tensor((256, 256), dtype="float32")
        ) -> R.Tuple(R.Tensor((), dtype="int64")):
            with R.dataflow():
                lv: R.Tensor((), dtype="int64") = R.argmin(inp_0, axis=None, keepdims=False)
                gv: R.Tuple(R.Tensor((), dtype="int64")) = (lv,)
                R.output(gv)
            return gv

    @tvm.script.ir_module
    class expected_argmin2:
        @R.function
        def main(
            inp_0: R.Tensor((256, 256), dtype="float32")
        ) -> R.Tuple(R.Tensor((1, 1), dtype="int64")):
            with R.dataflow():
                lv: R.Tensor((1, 1), dtype="int64") = R.argmin(inp_0, axis=None, keepdims=True)
                gv: R.Tuple(R.Tensor((1, 1), dtype="int64")) = (lv,)
                R.output(gv)
            return gv

    verify_model(Argmin1(), example_args, {}, expected_argmin1)
    verify_model(Argmin2(), example_args, {}, expected_argmin2)


def test_cat_concat():
    class Cat0(Module):
        def forward(self, x, y):
            return torch.cat((x, y))

    class Cat1(Module):
        def forward(self, x, y):
            return torch.cat((x, y), dim=1)

    class Cat2(Module):
        def forward(self, x, y):
            return torch.cat((x, y), 1)

    class Cat3(Module):
        def forward(self, x, y):
            return torch.concat((x, y), dim=0)

    @I.ir_module
    class Expected1:
        @R.function
        def main(
            inp_0: R.Tensor((2, 3), dtype="float32"),
            inp_1: R.Tensor((2, 3), dtype="float32"),
        ) -> R.Tuple(R.Tensor((4, 3), dtype="float32")):
            with R.dataflow():
                lv: R.Tensor((4, 3), dtype="float32") = R.concat((inp_0, inp_1), axis=0)
                gv: R.Tuple(R.Tensor((4, 3), dtype="float32")) = (lv,)
                R.output(gv)
            return gv

    @I.ir_module
    class Expected2:
        @R.function
        def main(
            inp_0: R.Tensor((2, 3), dtype="float32"),
            inp_1: R.Tensor((2, 3), dtype="float32"),
        ) -> R.Tuple(R.Tensor((2, 6), dtype="float32")):
            with R.dataflow():
                lv: R.Tensor((2, 6), dtype="float32") = R.concat((inp_0, inp_1), axis=1)
                gv: R.Tuple(R.Tensor((2, 6), dtype="float32")) = (lv,)
                R.output(gv)
            return gv

    example_args = (torch.randn(2, 3, dtype=torch.float32), torch.randn(2, 3, dtype=torch.float32))
    verify_model(Cat0(), example_args, {}, Expected1)
    verify_model(Cat1(), example_args, {}, Expected2)
    verify_model(Cat2(), example_args, {}, Expected2)
    verify_model(Cat3(), example_args, {}, Expected1)


def test_cumsum():
    class Cumsum(Module):
        def forward(self, input):
            return torch.cumsum(input, dim=1, dtype=torch.int32)

    @tvm.script.ir_module
    class expected1:
        @R.function
        def main(
            input_1: R.Tensor((1, 2, 3, 4), dtype="float32")
        ) -> R.Tuple(R.Tensor((1, 2, 3, 4), dtype="int32")):
            # block 0
            with R.dataflow():
                lv: R.Tensor((1, 2, 3, 4), dtype="int32") = R.cumsum(input_1, axis=1, dtype="int32")
                gv: R.Tuple(R.Tensor((1, 2, 3, 4), dtype="int32")) = (lv,)
                R.output(gv)
            return gv

    example_args = (torch.randn(1, 2, 3, 4, dtype=torch.float32),)
    verify_model(Cumsum(), example_args, {}, expected1)


def test_expand():
    class Expand1(Module):
        def forward(self, x):
            return x.expand(4, 2, 3, 4)

    class Expand2(Module):
        def forward(self, x):
            return x.expand(4, -1, -1, 4)

    @tvm.script.ir_module
    class expected1:
        @R.function
        def main(
            x: R.Tensor((1, 2, 3, 4), dtype="float32")
        ) -> R.Tuple(R.Tensor((4, 2, 3, 4), dtype="float32")):
            # block 0
            with R.dataflow():
                lv: R.Tensor((4, 2, 3, 4), dtype="float32") = R.broadcast_to(x, (4, 2, 3, 4))
                gv: R.Tuple(R.Tensor((4, 2, 3, 4), dtype="float32")) = (lv,)
                R.output(gv)
            return gv

    example_args = (torch.randn(1, 2, 3, 4, dtype=torch.float32),)
    verify_model(Expand1(), example_args, {}, expected1)
    verify_model(Expand2(), example_args, {}, expected1)


@pytest.mark.skipif(
    version.parse(torch_version) >= version.parse("2.6.0"),
    reason="Tests not compatible with PyTorch >= 2.6",
)
def test_flatten():
    class Flatten(Module):
        def __init__(self):
            super().__init__()
            self.f = torch.nn.Flatten(2, -1)

        def forward(self, input):
            return self.f(input)

    @tvm.script.ir_module
    class expected1:
        @R.function
        def main(
            input_1: R.Tensor((1, 3, 10, 10), dtype="float32")
        ) -> R.Tuple(R.Tensor((1, 3, 100), dtype="float32")):
            # block 0
            with R.dataflow():
                lv: R.Tensor((1, 3, 100), dtype="float32") = R.reshape(input_1, (1, 3, 100))
                gv: R.Tuple(R.Tensor((1, 3, 100), dtype="float32")) = (lv,)
                R.output(gv)
            return gv

    example_args = (torch.randn(1, 3, 10, 10, dtype=torch.float32),)
    verify_model(Flatten(), example_args, {}, expected1)


def test_permute():
    class Permute1(Module):
        def forward(self, x):
            return x.permute(0, 3, 2, 1)

    class Permute2(Module):
        def forward(self, x):
            return torch.permute(x, (0, 3, 2, 1))

    @tvm.script.ir_module
    class expected1:
        @R.function
        def main(
            x: R.Tensor((1, 2, 3, 4), dtype="float32")
        ) -> R.Tuple(R.Tensor((1, 4, 3, 2), dtype="float32")):
            # block 0
            with R.dataflow():
                lv: R.Tensor((1, 4, 3, 2), dtype="float32") = R.permute_dims(x, axes=[0, 3, 2, 1])
                gv: R.Tuple(R.Tensor((1, 4, 3, 2), dtype="float32")) = (lv,)
                R.output(gv)
            return gv

    example_args = (torch.randn(1, 2, 3, 4, dtype=torch.float32),)
    verify_model(Permute1(), example_args, {}, expected1)
    verify_model(Permute2(), example_args, {}, expected1)


def test_repeat():
    class Tile1(Module):
        def forward(self, x: torch.Tensor):
            return x.repeat(2)

    class Tile2(Module):
        def forward(self, x: torch.Tensor):
            return x.repeat(4, 2)

    @tvm.script.ir_module
    class expected1:
        @R.function
        def main(x: R.Tensor((3,), dtype="float32")) -> R.Tuple(R.Tensor((6,), dtype="float32")):
            # block 0
            with R.dataflow():
                lv: R.Tensor((6,), dtype="float32") = R.tile(x, 2)
                gv: R.Tuple(R.Tensor((6,), dtype="float32")) = (lv,)
                R.output(gv)
            return gv

    @tvm.script.ir_module
    class expected2:
        @R.function
        def main(
            x: R.Tensor((1, 3), dtype="float32")
        ) -> R.Tuple(R.Tensor((4, 6), dtype="float32")):
            # block 0
            with R.dataflow():
                lv: R.Tensor((4, 6), dtype="float32") = R.tile(x, [4, 2])
                gv: R.Tuple(R.Tensor((4, 6), dtype="float32")) = (lv,)
                R.output(gv)
            return gv

    example_args = (torch.randn(3, dtype=torch.float32),)
    verify_model(Tile1(), example_args, {}, expected1)

    example_args = (torch.randn(1, 3, dtype=torch.float32),)
    verify_model(Tile2(), example_args, {}, expected2)

    example_args = (torch.randn(1, 3, dtype=torch.float32),)
    verify_model(Tile2(), example_args, {}, expected2)


def test_reshape():
    class Reshape(Module):
        def forward(self, x):
            return x.reshape(2, 12)

    @tvm.script.ir_module
    class expected1:
        @R.function
        def main(
            x: R.Tensor((1, 2, 3, 4), dtype="float32")
        ) -> R.Tuple(R.Tensor((2, 12), dtype="float32")):
            # block 0
            with R.dataflow():
                lv: R.Tensor((2, 12), dtype="float32") = R.reshape(x, (2, 12))
                gv: R.Tuple(R.Tensor((2, 12), dtype="float32")) = (lv,)
                R.output(gv)
            return gv

    example_args = (torch.randn(1, 2, 3, 4, dtype=torch.float32),)
    verify_model(Reshape(), example_args, {}, expected1)


def test_select_slice():
    class Slice1(Module):
        def forward(self, x):
            return x[0, 1::2, :, :3]

    @tvm.script.ir_module
    class expected1:
        @R.function
        def main(
            x: R.Tensor((1, 3, 10, 10), dtype="float32")
        ) -> R.Tuple(R.Tensor((1, 10, 3), dtype="float32")):
            # block 0
            with R.dataflow():
                lv: R.Tensor((3, 10, 10), dtype="float32") = R.take(x, R.const(0, "int64"), axis=0)
                lv1: R.Tensor((1, 10, 10), dtype="float32") = R.strided_slice(
                    lv,
                    (R.prim_value(0),),
                    (R.prim_value(1),),
                    (R.prim_value(9223372036854775807),),
                    (R.prim_value(2),),
                    assume_inbound=False,
                )
                lv2: R.Tensor((1, 10, 10), dtype="float32") = R.strided_slice(
                    lv1,
                    (R.prim_value(1),),
                    (R.prim_value(0),),
                    (R.prim_value(9223372036854775807),),
                    (R.prim_value(1),),
                    assume_inbound=False,
                )
                lv3: R.Tensor((1, 10, 3), dtype="float32") = R.strided_slice(
                    lv2,
                    (R.prim_value(2),),
                    (R.prim_value(0),),
                    (R.prim_value(3),),
                    (R.prim_value(1),),
                    assume_inbound=False,
                )
                gv: R.Tuple(R.Tensor((1, 10, 3), dtype="float32")) = (lv3,)
                R.output(gv)
            return gv

    class Slice2(Module):
        def forward(self, x):
            return x[:, None, None, :, None]

    @I.ir_module
    class expected2:
        @R.function
        def main(
            x: R.Tensor((8, 16), dtype="float32")
        ) -> R.Tuple(R.Tensor((8, 1, 1, 16, 1), dtype="float32")):
            with R.dataflow():
                lv: R.Tensor((8, 16), dtype="float32") = R.strided_slice(
                    x,
                    (R.prim_value(0),),
                    (R.prim_value(0),),
                    (R.prim_value(9223372036854775807),),
                    (R.prim_value(1),),
                    assume_inbound=False,
                )
                lv1: R.Tensor((8, 1, 16), dtype="float32") = R.expand_dims(lv, axis=[1])
                lv2: R.Tensor((8, 1, 1, 16), dtype="float32") = R.expand_dims(lv1, axis=[2])
                lv3: R.Tensor((8, 1, 1, 16), dtype="float32") = R.strided_slice(
                    lv2,
                    (R.prim_value(3),),
                    (R.prim_value(0),),
                    (R.prim_value(9223372036854775807),),
                    (R.prim_value(1),),
                    assume_inbound=False,
                )
                lv4: R.Tensor((8, 1, 1, 16, 1), dtype="float32") = R.expand_dims(lv3, axis=[4])
                gv: R.Tuple(R.Tensor((8, 1, 1, 16, 1), dtype="float32")) = (lv4,)
                R.output(gv)
            return gv

    example_args = (torch.randn(1, 3, 10, 10, dtype=torch.float32),)
    verify_model(Slice1(), example_args, {}, expected1)

    example_args = (torch.randn(8, 16, dtype=torch.float32),)
    verify_model(Slice2(), example_args, {}, expected2)


@pytest.mark.skipif(
    version.parse(torch_version) >= version.parse("2.6.0"),
    reason="Tests not compatible with PyTorch >= 2.6",
)
def test_split():
    class Chunk(Module):
        def forward(self, input):
            return torch.chunk(input, 3, dim=1)

    @tvm.script.ir_module
    class Expected:
        @R.function
        def main(
            input_1: R.Tensor((1, 3, 10, 10), dtype="float32")
        ) -> R.Tuple(
            R.Tensor((1, 1, 10, 10), dtype="float32"),
            R.Tensor((1, 1, 10, 10), dtype="float32"),
            R.Tensor((1, 1, 10, 10), dtype="float32"),
        ):
            # block 0
            with R.dataflow():
                lv: R.Tuple(
                    R.Tensor((1, 1, 10, 10), dtype="float32"),
                    R.Tensor((1, 1, 10, 10), dtype="float32"),
                    R.Tensor((1, 1, 10, 10), dtype="float32"),
                ) = R.split(input_1, indices_or_sections=3, axis=1)
                lv1: R.Tensor((1, 1, 10, 10), dtype="float32") = lv[0]
                lv2: R.Tensor((1, 1, 10, 10), dtype="float32") = lv[1]
                lv3: R.Tensor((1, 1, 10, 10), dtype="float32") = lv[2]
                gv: R.Tuple(
                    R.Tensor((1, 1, 10, 10), dtype="float32"),
                    R.Tensor((1, 1, 10, 10), dtype="float32"),
                    R.Tensor((1, 1, 10, 10), dtype="float32"),
                ) = (lv1, lv2, lv3)
                R.output(gv)
            return gv

    class Unbind1(Module):
        def forward(self, data):
            return torch.unbind(data)

    @tvm.script.ir_module
    class expected1:
        @R.function
        def main(
            input_1: R.Tensor((3, 3, 10, 10), dtype="float32")
        ) -> R.Tuple(
            R.Tensor((3, 10, 10), dtype="float32"),
            R.Tensor((3, 10, 10), dtype="float32"),
            R.Tensor((3, 10, 10), dtype="float32"),
        ):
            # block 0
            with R.dataflow():
                lv: R.Tuple(
                    R.Tensor((1, 3, 10, 10), dtype="float32"),
                    R.Tensor((1, 3, 10, 10), dtype="float32"),
                    R.Tensor((1, 3, 10, 10), dtype="float32"),
                    R.Tensor((0, 3, 10, 10), dtype="float32"),
                ) = R.split(input_1, indices_or_sections=[1, 2, 3], axis=0)
                lv1: R.Tensor((1, 3, 10, 10), dtype="float32") = lv[0]
                lv2: R.Tensor((3, 10, 10), dtype="float32") = R.squeeze(lv1, axis=[0])
                lv3: R.Tensor((1, 3, 10, 10), dtype="float32") = lv[1]
                lv4: R.Tensor((3, 10, 10), dtype="float32") = R.squeeze(lv3, axis=[0])
                lv5: R.Tensor((1, 3, 10, 10), dtype="float32") = lv[2]
                lv6: R.Tensor((3, 10, 10), dtype="float32") = R.squeeze(lv5, axis=[0])
                lv7: R.Tuple(
                    R.Tensor((3, 10, 10), dtype="float32"),
                    R.Tensor((3, 10, 10), dtype="float32"),
                    R.Tensor((3, 10, 10), dtype="float32"),
                ) = (lv2, lv4, lv6)
                lv8: R.Tensor((3, 10, 10), dtype="float32") = lv7[0]
                lv9: R.Tensor((3, 10, 10), dtype="float32") = lv7[1]
                lv10: R.Tensor((3, 10, 10), dtype="float32") = lv7[2]
                gv: R.Tuple(
                    R.Tensor((3, 10, 10), dtype="float32"),
                    R.Tensor((3, 10, 10), dtype="float32"),
                    R.Tensor((3, 10, 10), dtype="float32"),
                ) = (lv8, lv9, lv10)
                R.output(gv)
            return gv

    class Unbind2(Module):
        def forward(self, data):
            return torch.unbind(data, dim=1)

    @tvm.script.ir_module
    class expected2:
        @R.function
        def main(
            input_1: R.Tensor((3, 3, 10, 10), dtype="float32")
        ) -> R.Tuple(
            R.Tensor((3, 10, 10), dtype="float32"),
            R.Tensor((3, 10, 10), dtype="float32"),
            R.Tensor((3, 10, 10), dtype="float32"),
        ):
            # block 0
            with R.dataflow():
                lv: R.Tuple(
                    R.Tensor((3, 1, 10, 10), dtype="float32"),
                    R.Tensor((3, 1, 10, 10), dtype="float32"),
                    R.Tensor((3, 1, 10, 10), dtype="float32"),
                    R.Tensor((3, 0, 10, 10), dtype="float32"),
                ) = R.split(input_1, indices_or_sections=[1, 2, 3], axis=1)
                lv1: R.Tensor((3, 1, 10, 10), dtype="float32") = lv[0]
                lv2: R.Tensor((3, 10, 10), dtype="float32") = R.squeeze(lv1, axis=[1])
                lv3: R.Tensor((3, 1, 10, 10), dtype="float32") = lv[1]
                lv4: R.Tensor((3, 10, 10), dtype="float32") = R.squeeze(lv3, axis=[1])
                lv5: R.Tensor((3, 1, 10, 10), dtype="float32") = lv[2]
                lv6: R.Tensor((3, 10, 10), dtype="float32") = R.squeeze(lv5, axis=[1])
                lv7: R.Tuple(
                    R.Tensor((3, 10, 10), dtype="float32"),
                    R.Tensor((3, 10, 10), dtype="float32"),
                    R.Tensor((3, 10, 10), dtype="float32"),
                ) = (lv2, lv4, lv6)
                lv8: R.Tensor((3, 10, 10), dtype="float32") = lv7[0]
                lv9: R.Tensor((3, 10, 10), dtype="float32") = lv7[1]
                lv10: R.Tensor((3, 10, 10), dtype="float32") = lv7[2]
                gv: R.Tuple(
                    R.Tensor((3, 10, 10), dtype="float32"),
                    R.Tensor((3, 10, 10), dtype="float32"),
                    R.Tensor((3, 10, 10), dtype="float32"),
                ) = (lv8, lv9, lv10)
                R.output(gv)
            return gv

    example_args = (torch.randn(1, 3, 10, 10, dtype=torch.float32),)
    verify_model(Chunk(), example_args, {}, Expected)

    example_args = (torch.randn(3, 3, 10, 10, dtype=torch.float32),)
    verify_model(Unbind1(), example_args, {}, expected1)
    verify_model(Unbind2(), example_args, {}, expected2)


def test_squeeze():
    class Squeeze1(Module):
        def forward(self, input):
            return input.squeeze(1)

    @tvm.script.ir_module
    class Expected1:
        @R.function
        def main(
            inp_0: R.Tensor((3, 1, 4, 1), dtype="float32")
        ) -> R.Tuple(R.Tensor((3, 4, 1), dtype="float32")):
            with R.dataflow():
                lv: R.Tensor((3, 4, 1), dtype="float32") = R.squeeze(inp_0, axis=[1])
                gv: R.Tuple(R.Tensor((3, 4, 1), dtype="float32")) = (lv,)
                R.output(gv)
            return gv

    class Squeeze2(Module):
        def forward(self, input):
            return input.squeeze()

    @tvm.script.ir_module
    class Expected2:
        @R.function
        def main(
            inp_0: R.Tensor((3, 1, 4, 1), dtype="float32")
        ) -> R.Tuple(R.Tensor((3, 4), dtype="float32")):
            with R.dataflow():
                lv: R.Tensor((3, 4), dtype="float32") = R.squeeze(inp_0, axis=None)
                gv: R.Tuple(R.Tensor((3, 4), dtype="float32")) = (lv,)
                R.output(gv)
            return gv

    example_args = (torch.randn(3, 1, 4, 1, dtype=torch.float32),)

    verify_model(Squeeze1(), example_args, {}, Expected1)
    verify_model(Squeeze2(), example_args, {}, Expected2)


def test_tile():
    class Tile1(Module):
        def forward(self, x):
            return x.tile((2,))

    class Tile2(Module):
        def forward(self, x):
            return x.tile(4, 2)

    class Tile3(Module):
        def forward(self, x):
            return torch.tile(x, (4, 2))

    @tvm.script.ir_module
    class expected1:
        @R.function
        def main(
            x: R.Tensor((1, 3), dtype="float32")
        ) -> R.Tuple(R.Tensor((1, 6), dtype="float32")):
            # block 0
            with R.dataflow():
                lv: R.Tensor((1, 6), dtype="float32") = R.tile(x, [2])
                gv: R.Tuple(R.Tensor((1, 6), dtype="float32")) = (lv,)
                R.output(gv)
            return gv

    @tvm.script.ir_module
    class expected2:
        @R.function
        def main(
            x: R.Tensor((1, 3), dtype="float32")
        ) -> R.Tuple(R.Tensor((4, 6), dtype="float32")):
            # block 0
            with R.dataflow():
                lv: R.Tensor((4, 6), dtype="float32") = R.tile(x, [4, 2])
                gv: R.Tuple(R.Tensor((4, 6), dtype="float32")) = (lv,)
                R.output(gv)
            return gv

    example_args = (torch.randn(1, 3, dtype=torch.float32),)
    verify_model(Tile1(), example_args, {}, expected1)
    verify_model(Tile2(), example_args, {}, expected2)
    verify_model(Tile3(), example_args, {}, expected2)


def test_transpose():
    class Transpose(Module):
        def forward(self, x):
            return x.transpose(1, 3)

    @tvm.script.ir_module
    class expected1:
        @R.function
        def main(
            x: R.Tensor((1, 2, 3, 4), dtype="float32")
        ) -> R.Tuple(R.Tensor((1, 4, 3, 2), dtype="float32")):
            # block 0
            with R.dataflow():
                lv: R.Tensor((1, 4, 3, 2), dtype="float32") = R.permute_dims(x, axes=[0, 3, 2, 1])
                gv: R.Tuple(R.Tensor((1, 4, 3, 2), dtype="float32")) = (lv,)
                R.output(gv)
            return gv

    example_args = (torch.randn(1, 2, 3, 4, dtype=torch.float32),)
    verify_model(Transpose(), example_args, {}, expected1)


def test_unsqueeze():
    class Unsqueeze1(Module):
        def forward(self, input):
            return input.unsqueeze(1)

    @tvm.script.ir_module
    class expected1:
        @R.function
        def main(
            input_1: R.Tensor((1, 3, 10, 10), dtype="float32")
        ) -> R.Tuple(R.Tensor((1, 1, 3, 10, 10), dtype="float32")):
            # block 0
            with R.dataflow():
                lv: R.Tensor((1, 1, 3, 10, 10), dtype="float32") = R.expand_dims(input_1, 1)
                gv: R.Tuple(R.Tensor((1, 1, 3, 10, 10), dtype="float32")) = (lv,)
                R.output(gv)
            return gv

    class Unsqueeze2(Module):
        def forward(self, input):
            return input.unsqueeze(-1)

    @tvm.script.ir_module
    class expected2:
        @R.function
        def main(
            input_1: R.Tensor((1, 3, 10, 10), dtype="float32")
        ) -> R.Tuple(R.Tensor((1, 3, 10, 10, 1), dtype="float32")):
            # block 0
            with R.dataflow():
                lv: R.Tensor((1, 3, 10, 10, 1), dtype="float32") = R.expand_dims(input_1, -1)
                gv: R.Tuple(R.Tensor((1, 3, 10, 10, 1), dtype="float32")) = (lv,)
                R.output(gv)
            return gv

    example_args = (torch.randn(1, 3, 10, 10, dtype=torch.float32),)

    verify_model(Unsqueeze1(), example_args, {}, expected1)
    verify_model(Unsqueeze2(), example_args, {}, expected2)


def test_view():
    class View(Module):
        def forward(self, x):
            return x.view(2, 12)

    @tvm.script.ir_module
    class expected1:
        @R.function
        def main(
            x: R.Tensor((1, 2, 3, 4), dtype="float32")
        ) -> R.Tuple(R.Tensor((2, 12), dtype="float32")):
            # block 0
            with R.dataflow():
                lv: R.Tensor((2, 12), dtype="float32") = R.reshape(x, (2, 12))
                gv: R.Tuple(R.Tensor((2, 12), dtype="float32")) = (lv,)
                R.output(gv)
            return gv

    example_args = (torch.randn(1, 2, 3, 4, dtype=torch.float32),)
    verify_model(View(), example_args, {}, expected1)


def test_arange():
    class Arange(Module):
        def forward(self, input):
            return torch.arange(0, 20, dtype=torch.int32)

    @tvm.script.ir_module
    class Expected:
        @R.function
        def main(
            input: R.Tensor((10, 10), dtype="float32")
        ) -> R.Tuple(R.Tensor((20,), dtype="int32")):
            with R.dataflow():
                lv: R.Tensor((20,), dtype="int32") = R.arange(0, 20, 1, dtype="int32")
                gv: R.Tuple(R.Tensor((20,), dtype="int32")) = (lv,)
                R.output(gv)
            return gv

    example_args = (torch.randn(10, 10, dtype=torch.float32),)
    verify_model(Arange(), example_args, {}, Expected)


def test_contiguous():
    class Contiguous(Module):
        def forward(self, input):
            return input.contiguous()

    @tvm.script.ir_module
    class Expected:
        @R.function
        def main(
            input: R.Tensor((10, 10), dtype="float32"),
        ) -> R.Tuple(R.Tensor((10, 10), dtype="float32")):
            with R.dataflow():
                gv: R.Tuple(R.Tensor((10, 10), dtype="float32")) = (input,)
                R.output(gv)
            return gv

    example_args = (torch.randn(10, 10, dtype=torch.float32),)
    verify_model(Contiguous(), example_args, {}, Expected)


def test_clone():
    class Clone(Module):
        def forward(self, input):
            return torch.clone(input)

    @tvm.script.ir_module
    class Expected:
        @R.function
        def main(
            input: R.Tensor((10, 10), dtype="float32")
        ) -> R.Tuple(R.Tensor((10, 10), dtype="float32")):
            with R.dataflow():
                gv: R.Tuple(R.Tensor((10, 10), dtype="float32")) = (input,)
                R.output(gv)
            return gv

    example_args = (torch.randn(10, 10, dtype=torch.float32),)
    verify_model(Clone(), example_args, {}, Expected)


def test_empty():
    class Empty(Module):
        def forward(self, input):
            return torch.empty((10, 10), dtype=torch.float32)

    @tvm.script.ir_module
    class Expected:
        @R.function
        def main(
            inp_0: R.Tensor((10, 10), dtype="float32")
        ) -> R.Tuple(R.Tensor((10, 10), dtype="float32")):
            with R.dataflow():
                lv: R.Tensor((10, 10), dtype="float32") = R.zeros(
                    R.shape([10, 10]), dtype="float32"
                )
                gv: R.Tuple(R.Tensor((10, 10), dtype="float32")) = (lv,)
                R.output(gv)
            return gv

    example_args = (torch.randn(10, 10, dtype=torch.float32),)
    verify_model(Empty(), example_args, {}, Expected)


def test_fill():
    class Fill(Module):
        def forward(self, input: torch.Tensor):
            return torch.fill(input, 1.5)

    @tvm.script.ir_module
    class Expected:
        @R.function
        def main(
            inp_0: R.Tensor((10, 10), dtype="float32")
        ) -> R.Tuple(R.Tensor((10, 10), dtype="float32")):
            with R.dataflow():
                lv: R.Tensor((10, 10), dtype="float32") = R.full(
                    R.shape([10, 10]), R.const(1.5, "float32"), dtype="float32"
                )
                gv: R.Tuple(R.Tensor((10, 10), dtype="float32")) = (lv,)
                R.output(gv)
            return gv

    example_args = (torch.randn(10, 10, dtype=torch.float32),)
    verify_model(Fill(), example_args, {}, Expected)


def test_new_ones():
    class NewOnes(Module):
        def forward(self, x):
            return x.new_ones(1, 2, 3)

    @tvm.script.ir_module
    class expected1:
        @R.function
        def main(
            x: R.Tensor((1, 2, 3), dtype="float32")
        ) -> R.Tuple(R.Tensor((1, 2, 3), dtype="float32")):
            # block 0
            with R.dataflow():
                lv: R.Tensor((1, 2, 3), dtype="float32") = R.full(
                    (1, 2, 3), R.const(1, "float32"), dtype="float32"
                )
                gv: R.Tuple(R.Tensor((1, 2, 3), dtype="float32")) = (lv,)
                R.output(gv)
            return gv

    example_args = (torch.randn(1, 2, 3, dtype=torch.float32),)
    verify_model(NewOnes(), example_args, {}, expected1)


@pytest.mark.skipif(
    version.parse(torch_version) >= version.parse("2.6.0"),
    reason="Tests not compatible with PyTorch >= 2.6",
)
def test_to_copy():
    # float
    class ToFloat(Module):
        def forward(self, x):
            return x.float()

    @tvm.script.ir_module
    class expected_float:
        @R.function
        def main(
            x: R.Tensor((1, 2, 3, 4), dtype="float32")
        ) -> R.Tuple(R.Tensor((1, 2, 3, 4), dtype="float32")):
            # block 0
            with R.dataflow():
                lv: R.Tensor((1, 2, 3, 4), dtype="float32") = R.astype(x, dtype="float32")
                gv: R.Tuple(R.Tensor((1, 2, 3, 4), dtype="float32")) = (lv,)
                R.output(gv)
            return gv

    # half
    class ToHalf(Module):
        def forward(self, x):
            return x.half()

    @tvm.script.ir_module
    class expected_half:
        @R.function
        def main(
            x: R.Tensor((1, 2, 3, 4), dtype="float32")
        ) -> R.Tuple(R.Tensor((1, 2, 3, 4), dtype="float16")):
            # block 0
            with R.dataflow():
                lv: R.Tensor((1, 2, 3, 4), dtype="float16") = R.astype(x, dtype="float16")
                gv: R.Tuple(R.Tensor((1, 2, 3, 4), dtype="float16")) = (lv,)
                R.output(gv)
            return gv

    # type
    class Type(Module):
        def forward(self, x):
            return x.type(torch.float32)

    @tvm.script.ir_module
    class expected_type:
        @R.function
        def main(
            x: R.Tensor((1, 2, 3, 4), dtype="float32")
        ) -> R.Tuple(R.Tensor((1, 2, 3, 4), dtype="float32")):
            # block 0
            with R.dataflow():
                gv: R.Tuple(R.Tensor((1, 2, 3, 4), dtype="float32")) = (x,)
                R.output(gv)
            return gv

    class To1(Module):
        def forward(self, input):
            return input.to(torch.float16)

    @I.ir_module
    class expected_to1:
        @R.function
        def main(
            inp_0: R.Tensor((1, 2, 3, 4), dtype="float32")
        ) -> R.Tuple(R.Tensor((1, 2, 3, 4), dtype="float16")):
            with R.dataflow():
                lv: R.Tensor((1, 2, 3, 4), dtype="float16") = R.astype(inp_0, dtype="float16")
                gv: R.Tuple(R.Tensor((1, 2, 3, 4), dtype="float16")) = (lv,)
                R.output(gv)
            return gv

    class To2(Module):
        def forward(self, input):
            return input.to("cpu")

    @I.ir_module
    class expected_to2:
        @R.function
        def main(
            inp_0: R.Tensor((1, 2, 3, 4), dtype="float32")
        ) -> R.Tuple(R.Tensor((1, 2, 3, 4), dtype="float32")):
            with R.dataflow():
                lv: R.Tensor((1, 2, 3, 4), dtype="float32") = R.astype(inp_0, dtype="float32")
                gv: R.Tuple(R.Tensor((1, 2, 3, 4), dtype="float32")) = (lv,)
                R.output(gv)
            return gv

    example_args = (torch.randn(1, 2, 3, 4, dtype=torch.float32),)
    verify_model(ToFloat(), example_args, {}, expected_float)
    verify_model(ToHalf(), example_args, {}, expected_half)
    verify_model(Type(), example_args, {}, expected_type)
    verify_model(To1(), example_args, {}, expected_to1)
    verify_model(To2(), example_args, {}, expected_to2)


def test_keep_params():
    class Conv2D1(Module):
        def __init__(self):
            super().__init__()
            self.conv = torch.nn.Conv2d(3, 6, 7, bias=True)

        def forward(self, input):
            return self.conv(input)

    @tvm.script.ir_module
    class expected1:
        @R.function
        def main(
            input_1: R.Tensor((1, 3, 10, 10), dtype="float32"),
            conv_weight: R.Tensor((6, 3, 7, 7), dtype="float32"),
            conv_bias: R.Tensor((6,), dtype="float32"),
        ) -> R.Tuple(R.Tensor((1, 6, 4, 4), dtype="float32")):
            R.func_attr({"num_input": 1})
            # block 0
            with R.dataflow():
                lv1: R.Tensor((1, 6, 4, 4), dtype="float32") = R.nn.conv2d(
                    input_1,
                    conv_weight,
                    strides=[1, 1],
                    padding=[0, 0, 0, 0],
                    dilation=[1, 1],
                    data_layout="NCHW",
                    kernel_layout="OIHW",
                    out_layout="NCHW",
                    out_dtype="float32",
                )
                lv2: R.Tensor((1, 6, 1, 1), dtype="float32") = R.reshape(conv_bias, [1, 6, 1, 1])
                lv3: R.Tensor((1, 6, 4, 4), dtype="float32") = R.add(lv1, lv2)
                gv: R.Tuple(R.Tensor((1, 6, 4, 4), dtype="float32")) = (lv3,)
                R.output(gv)
            return gv

    from tvm.relax.frontend import detach_params

    example_args = (torch.randn(1, 3, 10, 10, dtype=torch.float32),)
    model = Conv2D1()
    exported_program = torch.export.export(model, example_args)
    mod = from_exported_program(exported_program, keep_params_as_input=True)
    mod, params = detach_params(mod)
    tvm.ir.assert_structural_equal(mod, expected1)
    func = mod["main"]
    params = params["main"]

    assert len(params) == len(func.params) - 1
    for param_var, param_ndarray in zip(func.params[1:], params):
        assert tuple(x.value for x in param_var.struct_info.shape.values) == param_ndarray.shape
        assert param_var.struct_info.dtype == param_ndarray.dtype

    tvm.testing.assert_allclose(params[0].numpy(), model.conv.weight.detach().detach().numpy())
    tvm.testing.assert_allclose(params[1].numpy(), model.conv.bias.detach().detach().numpy())


def test_unwrap_unit_return_tuple():
    class Identity(Module):
        def __init__(self):
            super().__init__()

        def forward(self, x):
            return (x,)

    @tvm.script.ir_module
    class Expected:
        @R.function
        def main(
            inp_0: R.Tensor((256, 256), dtype="float32")
        ) -> R.Tensor((256, 256), dtype="float32"):
            with R.dataflow():
                gv: R.Tensor((256, 256), dtype="float32") = inp_0
                R.output(gv)
            return gv

    example_args = (torch.randn(256, 256, dtype=torch.float32),)
    exported_program = export(Identity(), args=example_args)
    mod = from_exported_program(exported_program, unwrap_unit_return_tuple=True)
    tvm.ir.assert_structural_equal(mod, Expected)


def test_no_bind_return_tuple():
    class Identity(Module):
        def __init__(self):
            super().__init__()

        def forward(self, x, y):
            return (x, y)

    @tvm.script.ir_module
    class Expected:
        @R.function
        def main(
            inp_0: R.Tensor((256, 256), dtype="float32"),
            inp_1: R.Tensor((256, 256), dtype="float32"),
        ) -> R.Tuple(R.Tensor((256, 256), dtype="float32"), R.Tensor((256, 256), dtype="float32")):
            with R.dataflow():
                gv: R.Tensor((256, 256), dtype="float32") = inp_0
                gv1: R.Tensor((256, 256), dtype="float32") = inp_1
                R.output(gv, gv1)
            return (gv, gv1)

    example_args = (
        torch.randn(256, 256, dtype=torch.float32),
        torch.randn(256, 256, dtype=torch.float32),
    )
    exported_program = export(Identity(), args=example_args)
    mod = from_exported_program(exported_program, no_bind_return_tuple=True)
    tvm.ir.assert_structural_equal(mod, Expected)


<<<<<<< HEAD
def test_empty_like():
    class EmptyLike(Module):
        def forward(self, data):
            return torch.empty_like(data)

    @tvm.script.ir_module
    class Expected:
        @R.function
        def main(
                inp_0: R.Tensor((5,), dtype="float32"),
        ) -> R.Tuple(R.Tensor((5,), dtype="float32")):
            with R.dataflow():
                lv: R.Tensor((5,), dtype="float32") = R.zeros_like(inp_0, dtype="void")
                gv: R.Tuple(R.Tensor((5,), dtype="float32")) = (lv,)
                R.output(gv)
            return gv

    example_args = (torch.randn(5, dtype=torch.float32),)

    verify_model(EmptyLike(), example_args, {}, Expected)


def test_one_hot():
    class OneHot(Module):
        def forward(self, indices):
            return torch.nn.functional.one_hot(indices, num_classes=10)

    @tvm.script.ir_module
    class Expected:
        @R.function
        def main(
            inp_0: R.Tensor((5,), dtype="int64"),
        ) -> R.Tuple(R.Tensor((5, 10), dtype="int64")):
            with R.dataflow():
                lv: R.Tensor((5, 10), dtype="int64") = R.one_hot(
                    inp_0, R.prim_value(1), R.prim_value(0), depth=10, axis=-1
                )
                gv: R.Tuple(R.Tensor((5, 10), dtype="int64")) = (lv,)
                R.output(gv)
            return gv

    example_args = (torch.randint(0, 10, (5,), dtype=torch.int64),)

    verify_model(OneHot(), example_args, {}, Expected)


def test_select():
    class Select(Module):
        def forward(self, input):
            return torch.select(input, 0, 1)
=======
def test_gather():
    class Gather0(Module):
        def forward(self, data, indices):
            return torch.gather(data, 0, indices)

    class Gather1(Module):
        def forward(self, data, indices):
            return torch.gather(data, 1, indices)

    class Gather2(Module):
        def forward(self, data, indices):
            return torch.gather(data, -1, indices)

    class Gather3(Module):
        def forward(self, data, indices):
            return torch.gather(data, -2, indices)

    @tvm.script.ir_module
    class Expected0:
        @R.function
        def main(
            inp_0: R.Tensor((2, 3), dtype="float32"),
            inp_1: R.Tensor((2, 3), dtype="int64"),
        ) -> R.Tuple(R.Tensor((2, 3), dtype="float32")):
            with R.dataflow():
                lv: R.Tensor((2, 3), dtype="float32") = R.gather_elements(inp_0, inp_1, axis=0)
                gv: R.Tuple(R.Tensor((2, 3), dtype="float32")) = (lv,)
                R.output(gv)
            return gv

    @tvm.script.ir_module
    class Expected1:
        @R.function
        def main(
            inp_0: R.Tensor((2, 3), dtype="float32"),
            inp_1: R.Tensor((2, 3), dtype="int64"),
        ) -> R.Tuple(R.Tensor((2, 3), dtype="float32")):
            with R.dataflow():
                lv: R.Tensor((2, 3), dtype="float32") = R.gather_elements(inp_0, inp_1, axis=1)
                gv: R.Tuple(R.Tensor((2, 3), dtype="float32")) = (lv,)
                R.output(gv)
            return gv

    @tvm.script.ir_module
    class Expected2:
        @R.function
        def main(
            inp_0: R.Tensor((2, 3), dtype="float32"),
            inp_1: R.Tensor((2, 3), dtype="int64"),
        ) -> R.Tuple(R.Tensor((2, 3), dtype="float32")):
            with R.dataflow():
                lv: R.Tensor((2, 3), dtype="float32") = R.gather_elements(inp_0, inp_1, axis=-1)
                gv: R.Tuple(R.Tensor((2, 3), dtype="float32")) = (lv,)
                R.output(gv)
            return gv

    @tvm.script.ir_module
    class Expected3:
        @R.function
        def main(
            inp_0: R.Tensor((2, 3), dtype="float32"),
            inp_1: R.Tensor((2, 3), dtype="int64"),
        ) -> R.Tuple(R.Tensor((2, 3), dtype="float32")):
            with R.dataflow():
                lv: R.Tensor((2, 3), dtype="float32") = R.gather_elements(inp_0, inp_1, axis=-2)
                gv: R.Tuple(R.Tensor((2, 3), dtype="float32")) = (lv,)
                R.output(gv)
            return gv

    example_args = (
        torch.randn(2, 3, dtype=torch.float32),
        torch.randint(0, 3, (2, 3), dtype=torch.int64),
    )

    verify_model(Gather0(), example_args, {}, Expected0)
    verify_model(Gather1(), example_args, {}, Expected1)
    verify_model(Gather2(), example_args, {}, Expected2)
    verify_model(Gather3(), example_args, {}, Expected3)


def test_flip():
    class Flip0(Module):
        def forward(self, data):
            return torch.flip(data, [0])

    class Flip1(Module):
        def forward(self, data):
            return torch.flip(data, [1])

    @tvm.script.ir_module
    class Expected0:
        @R.function
        def main(
            inp_0: R.Tensor((2, 2), dtype="float32"),
        ) -> R.Tuple(R.Tensor((2, 2), dtype="float32")):
            with R.dataflow():
                lv: R.Tensor((2, 2), dtype="float32") = R.flip(inp_0, axis=0)
                gv: R.Tuple(R.Tensor((2, 2), dtype="float32")) = (lv,)
                R.output(gv)
            return gv

    @tvm.script.ir_module
    class Expected1:
        @R.function
        def main(
            inp_0: R.Tensor((2, 2), dtype="float32"),
        ) -> R.Tuple(R.Tensor((2, 2), dtype="float32")):
            with R.dataflow():
                lv: R.Tensor((2, 2), dtype="float32") = R.flip(inp_0, axis=1)
                gv: R.Tuple(R.Tensor((2, 2), dtype="float32")) = (lv,)
                R.output(gv)
            return gv

    example_args = (torch.randn(2, 2, dtype=torch.float32),)

    verify_model(Flip0(), example_args, {}, Expected0)
    verify_model(Flip1(), example_args, {}, Expected1)


def test_take():
    class Take(Module):
        def forward(self, data, indices):
            return torch.take(data, indices)
>>>>>>> f6236ce4

    @tvm.script.ir_module
    class Expected:
        @R.function
        def main(
<<<<<<< HEAD
            inp_0: R.Tensor((2, 3), dtype="float32"),
        ) -> R.Tuple(R.Tensor((3,), dtype="float32")):
            with R.dataflow():
                lv: R.Tensor((3,), dtype="float32") = R.take(inp_0, R.const(1, "int64"), axis=0)
                gv: R.Tuple(R.Tensor((3,), dtype="float32")) = (lv,)
                R.output(gv)
            return gv

    example_args = (torch.randn(2, 3, dtype=torch.float32),)

    verify_model(Select(), example_args, {}, Expected)
=======
            inp_0: R.Tensor((5,), dtype="float32"),
            inp_1: R.Tensor((3,), dtype="int64"),
        ) -> R.Tuple(R.Tensor((3,), dtype="float32")):
            with R.dataflow():
                lv: R.Tensor((3,), dtype="int32") = R.astype(inp_1, dtype="int32")
                lv1: R.Tensor((3,), dtype="float32") = R.take(inp_0, lv, axis=None)
                gv: R.Tuple(R.Tensor((3,), dtype="float32")) = (lv1,)
                R.output(gv)
            return gv

    example_args = (
        torch.randn(5, dtype=torch.float32),
        torch.randint(0, 5, (3,), dtype=torch.int64),
    )

    verify_model(Take(), example_args, {}, Expected)
>>>>>>> f6236ce4


if __name__ == "__main__":
    tvm.testing.main()<|MERGE_RESOLUTION|>--- conflicted
+++ resolved
@@ -3425,7 +3425,6 @@
     tvm.ir.assert_structural_equal(mod, Expected)
 
 
-<<<<<<< HEAD
 def test_empty_like():
     class EmptyLike(Module):
         def forward(self, data):
@@ -3476,7 +3475,24 @@
     class Select(Module):
         def forward(self, input):
             return torch.select(input, 0, 1)
-=======
+   
+    @tvm.script.ir_module
+    class Expected:
+        @R.function
+        def main(
+            inp_0: R.Tensor((2, 3), dtype="float32"),
+        ) -> R.Tuple(R.Tensor((3,), dtype="float32")):
+            with R.dataflow():
+                lv: R.Tensor((3,), dtype="float32") = R.take(inp_0, R.const(1, "int64"), axis=0)
+                gv: R.Tuple(R.Tensor((3,), dtype="float32")) = (lv,)
+                R.output(gv)
+            return gv
+
+    example_args = (torch.randn(2, 3, dtype=torch.float32),)
+
+    verify_model(Select(), example_args, {}, Expected)
+    
+
 def test_gather():
     class Gather0(Module):
         def forward(self, data, indices):
@@ -3600,25 +3616,11 @@
     class Take(Module):
         def forward(self, data, indices):
             return torch.take(data, indices)
->>>>>>> f6236ce4
 
     @tvm.script.ir_module
     class Expected:
         @R.function
         def main(
-<<<<<<< HEAD
-            inp_0: R.Tensor((2, 3), dtype="float32"),
-        ) -> R.Tuple(R.Tensor((3,), dtype="float32")):
-            with R.dataflow():
-                lv: R.Tensor((3,), dtype="float32") = R.take(inp_0, R.const(1, "int64"), axis=0)
-                gv: R.Tuple(R.Tensor((3,), dtype="float32")) = (lv,)
-                R.output(gv)
-            return gv
-
-    example_args = (torch.randn(2, 3, dtype=torch.float32),)
-
-    verify_model(Select(), example_args, {}, Expected)
-=======
             inp_0: R.Tensor((5,), dtype="float32"),
             inp_1: R.Tensor((3,), dtype="int64"),
         ) -> R.Tuple(R.Tensor((3,), dtype="float32")):
@@ -3635,7 +3637,6 @@
     )
 
     verify_model(Take(), example_args, {}, Expected)
->>>>>>> f6236ce4
 
 
 if __name__ == "__main__":
