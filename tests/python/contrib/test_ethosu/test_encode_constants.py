--- conflicted
+++ resolved
@@ -352,11 +352,7 @@
 @tvm.script.ir_module
 class MixedReadU55:
     @T.prim_func
-<<<<<<< HEAD
-    def main(input_placeholder: T.Buffer[(1, 16, 16, 32), "int8"], buffer_encoded: T.Buffer[(112,), "uint8"]) -> None:
-=======
-    def main(ifm: T.Buffer[(8192,), "int8"], ethosu_write: T.Buffer[(2048,), "int8"]) -> None:
->>>>>>> 23ade0c1
+    def main(input_ifm: T.Buffer[(1,16,16,32), "int8"], ethosu_write: T.Buffer[(2048,), "int8"]) -> None:
         # function attr dict
         T.func_attr({"from_legacy_te_schedule": True, "global_symbol": "main", "tir.noalias": True})
         buffer1 = T.buffer_decl([112], "uint8")
@@ -365,11 +361,7 @@
         buffer7 = T.buffer_decl([112], "uint8")
         buffer9 = T.buffer_decl([592], "uint8")
         buffer10 = T.buffer_decl([160], "uint8")
-<<<<<<< HEAD
-        buffer11 = T.buffer_decl([2048], "int8")
-        placeholder = T.buffer_decl([8192], "int8", data=input_placeholder.data)
-=======
->>>>>>> 23ade0c1
+        ifm = T.buffer_decl([8192], "int8", data=input_ifm.data)
         # body
         p1_data = T.allocate([112], "uint8", "global", annotations={"disable_lower_builtin":True})
         p1 = T.buffer_decl([112], "uint8", data=p1_data)
@@ -392,15 +384,11 @@
 @tvm.script.ir_module
 class MixedReadU65:
     @T.prim_func
-<<<<<<< HEAD
-    def main(input_placeholder: T.Buffer[(1, 16, 16, 32), "int8"], buffer_encoded: T.Buffer[(128,), "uint8"]) -> None:
-=======
     def main(ifm: T.Buffer[(8192,), "int8"], ethosu_write: T.Buffer[(2048,), "int8"]) -> None:
->>>>>>> 23ade0c1
         # function attr dict
         T.func_attr({"from_legacy_te_schedule": True, "global_symbol": "main", "tir.noalias": True})
         # buffer definition
-        placeholder = T.buffer_decl([8192], dtype="int8", data=input_placeholder.data)
+        ifm = T.buffer_decl([8192], dtype="int8", data=input_ifm.data)
         buffer1 = T.buffer_decl([128], dtype="uint8")
         buffer2 = T.buffer_decl([128], dtype="uint8")
         buffer3 = T.buffer_decl([128], dtype="uint8")
