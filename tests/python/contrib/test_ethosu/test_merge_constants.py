--- conflicted
+++ resolved
@@ -650,20 +650,6 @@
         def main(buffer2: T.Buffer((128,), "uint8"), buffer3: T.Buffer((32,), "uint8"), buffer4: T.Buffer((112,), "uint8"), buffer5: T.Buffer((32,), "uint8"), buffer6: T.Buffer((112,), "uint8"), buffer7: T.Buffer((32,), "uint8"), buffer8: T.Buffer((112,), "uint8"), buffer9: T.Buffer((32,), "uint8")) -> None:
             # function attr dict
             T.func_attr({"from_legacy_te_schedule": True, "global_symbol": "main", "tir.noalias": True})
-<<<<<<< HEAD
-            v1a = T.var("int32")
-            v1b = T.var("int32")
-            v1c = T.var("int32")
-            v2a = T.var("int32")
-            v2b = T.var("int32")
-            v2c = T.var("int32")
-            v3a = T.var("int32")
-            v3b = T.var("int32")
-            v3c = T.var("int32")
-            v4a = T.var("int32")
-            v4b = T.var("int32")
-            v4c = T.var("int32")
-=======
             v1a = T.int32()
             v1b = T.int32()
             v1c = T.int32()
@@ -676,7 +662,6 @@
             v4a = T.int32()
             v4b = T.int32()
             v4c = T.int32()
->>>>>>> 6c343613
             buffer1 = T.Buffer([8192], "int8")
             buffer10 = T.Buffer([2048], "int8")
             # body
@@ -728,16 +713,6 @@
         def main(buffer2: T.Buffer((160,), "uint8"), buffer4: T.Buffer((144,), "uint8"), buffer6: T.Buffer((144,), "uint8"), buffer8: T.Buffer((144,), "uint8")) -> None:
             # function attr dict
             T.func_attr({"from_legacy_te_schedule": True, "global_symbol": "main", "tir.noalias": True})
-<<<<<<< HEAD
-            v1a = T.var("int32")
-            v1c = T.var("int32")
-            v2a = T.var("int32")
-            v2c = T.var("int32")
-            v3a = T.var("int32")
-            v3c = T.var("int32")
-            v4a = T.var("int32")
-            v4c = T.var("int32")
-=======
             v1a = T.int32()
             v1c = T.int32()
             v2a = T.int32()
@@ -746,7 +721,6 @@
             v3c = T.int32()
             v4a = T.int32()
             v4c = T.int32()
->>>>>>> 6c343613
             buffer1 = T.Buffer([8192], "int8")
             buffer10 = T.Buffer([2048], "int8")
             # body
