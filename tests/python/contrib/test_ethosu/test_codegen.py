# Licensed to the Apache Software Foundation (ASF) under one
# or more contributor license agreements.  See the NOTICE file
# distributed with this work for additional information
# regarding copyright ownership.  The ASF licenses this file
# to you under the Apache License, Version 2.0 (the
# "License"); you may not use this file except in compliance
# with the License.  You may obtain a copy of the License at
#
#   http://www.apache.org/licenses/LICENSE-2.0
#
# Unless required by applicable law or agreed to in writing,
# software distributed under the License is distributed on an
# "AS IS" BASIS, WITHOUT WARRANTIES OR CONDITIONS OF ANY
# KIND, either express or implied.  See the License for the
# specific language governing permissions and limitations
# under the License.
# pylint: disable=invalid-name, unused-argument
import pytest

pytest.importorskip("ethosu.vela")

import numpy as np
import tflite.Model

import tvm
import tensorflow as tf
from tvm import relay
<<<<<<< HEAD
=======
from tvm.relay.expr_functor import ExprMutator
from tvm.relay.op.annotation import compiler_begin, compiler_end
from tvm.relay.backend.contrib.ethosu import util
from tvm.relay.backend.contrib.ethosu import preprocess
>>>>>>> b54beed3
from tvm.relay.op.contrib.ethosu import partition_for_ethosu

from . import infra


ACCEL_TYPES = ["ethos-u55-256", "ethos-u55-128", "ethos-u55-64", "ethos-u55-32"]


def infer_type_function_pass(func):
    mod = tvm.IRModule()
    mod["test"] = func
    mod = relay.transform.InferType()(mod)
    return mod["test"]


def get_shape_expr(in_expr, out_expr):
    main_f = relay.Function([in_expr], out_expr)
    main_f = infer_type_function_pass(main_f)
    shape = [int(i) for i in main_f.body.checked_type.shape]
    return shape


@pytest.mark.parametrize("ifm_shape", [(1, 299, 299, 3), (1, 55, 55, 3)])
@pytest.mark.parametrize("kernel_shape", [(3, 2), (1, 3)])
@pytest.mark.parametrize("strides, dilation", [((1, 1), (2, 1)), ((3, 2), (1, 1))])
@pytest.mark.parametrize("padding", ["SAME", "VALID"])
@pytest.mark.parametrize("accel_type", ACCEL_TYPES)
@pytest.mark.parametrize("activation", None, "RELU")
def test_ethosu_conv2d_single(
    ifm_shape,
    kernel_shape,
    strides,
    dilation,
    padding,
    accel_type,
    activation,
):
    dtype = "int8"

    def create_tflite_graph_single():
        class Model(tf.Module):
            @tf.function
            def tf_function(self, x):
                # Use tf.nn API to create the model
                op = tf.nn.conv2d(
                    x,
                    filters=tf.constant(
                        np.random.uniform(size=(kernel_shape[0], kernel_shape[1], 3, 3)),
                        dtype=tf.float32,
                    ),
                    strides=strides,
                    padding=padding,
                    data_format="NHWC",
                    dilations=dilation,
                )
                if activation:
                    op = tf.nn.relu(op)
                return op

        model = Model()
        concrete_func = model.tf_function.get_concrete_function(
            tf.TensorSpec(ifm_shape, dtype=tf.float32)
        )

        # Convert the model
        def representative_dataset():
            for _ in range(100):
                data = np.random.rand(*tuple(ifm_shape))
                yield [data.astype(np.float32)]

        converter = tf.lite.TFLiteConverter.from_concrete_functions([concrete_func])
        converter.optimizations = [tf.lite.Optimize.DEFAULT]
        converter.representative_dataset = representative_dataset
        converter.target_spec.supported_ops = [tf.lite.OpsSet.TFLITE_BUILTINS_INT8]
        converter.inference_input_type = tf.int8
        converter.inference_output_type = tf.int8
        tflite_model = converter.convert()
        return tflite_model

    tflite_graph_single = create_tflite_graph_single()
    tflite_model_single = tflite.Model.Model.GetRootAsModel(tflite_graph_single, 0)

    relay_module_single, params_single = relay.frontend.from_tflite(
        tflite_model_single,
        shape_dict={"input": ifm_shape},
        dtype_dict={"input": dtype},
    )
    mod = partition_for_ethosu(relay_module_single, params_single)

    # Generate reference data
    input_data_single, output_data_single = infra.generate_ref_data_tflite(tflite_graph_single)

    compiled_models_single = infra.build_source(
        mod, input_data_single, output_data_single, accel_type
    )

    # Single offload module
    imported_modules_single = compiled_models_single[0].executor_factory.lib.imported_modules
    assert len(imported_modules_single) == 2
    ethosu_module_single = imported_modules_single[0]

    # Verify C source generated
    get_cs = tvm._ffi.get_global_func("runtime.module.ethosu.getcs")
    cmms = bytes.fromhex(get_cs(ethosu_module_single))

    infra.print_payload(cmms)
    infra.verify_source(compiled_models_single, accel_type)


@pytest.mark.parametrize("ifm_shape", [(1, 214, 227, 3), (1, 27, 42, 3)])
@pytest.mark.parametrize("kernel_shape", [(3, 2), (1, 3)])
@pytest.mark.parametrize("strides, dilation", [((1, 1), (2, 1)), ((3, 2), (1, 1))])
@pytest.mark.parametrize("padding", ["SAME", "VALID"])
@pytest.mark.parametrize("accel_type", ACCEL_TYPES)
@pytest.mark.parametrize("activation", None, "RELU")
def test_ethosu_conv2d_double(
    ifm_shape,
    kernel_shape,
    strides,
    dilation,
    padding,
    accel_type,
    activation,
):
    dtype = "int8"

    def create_tflite_graph_double():
        class Model(tf.Module):
            @tf.function
            def tf_function_double(self, x):
                # Use tf.nn API to create the model with two convolutions
                op = tf.nn.conv2d(
                    x,
                    filters=tf.constant(
                        np.random.uniform(size=(kernel_shape[0], kernel_shape[1], 3, 3)),
                        dtype=tf.float32,
                    ),
                    strides=strides,
                    padding=padding,
                    data_format="NHWC",
                    dilations=dilation,
                )
                # Second convolution
                op2 = tf.nn.conv2d(
                    op,
                    filters=tf.constant(
                        np.random.uniform(size=(kernel_shape[0], kernel_shape[1], 3, 3)),
                        dtype=tf.float32,
                    ),
                    strides=strides,
                    padding=padding,
                    data_format="NHWC",
                    dilations=dilation,
                )
                if activation:
                    op2 = tf.nn.relu(op2)
                return op2

        model = Model()
        concrete_func = model.tf_function_double.get_concrete_function(
            tf.TensorSpec(ifm_shape, dtype=tf.float32)
        )

        # Convert the model
        def representative_dataset():
            for _ in range(100):
                data = np.random.rand(*tuple(ifm_shape))
                yield [data.astype(np.float32)]

        converter = tf.lite.TFLiteConverter.from_concrete_functions([concrete_func])
        converter.optimizations = [tf.lite.Optimize.DEFAULT]
        converter.representative_dataset = representative_dataset
        converter.target_spec.supported_ops = [tf.lite.OpsSet.TFLITE_BUILTINS_INT8]
        converter.inference_input_type = tf.int8
        converter.inference_output_type = tf.int8
        tflite_model = converter.convert()
        return tflite_model

    tflite_graph_double = create_tflite_graph_double()
    tflite_model_double = tflite.Model.Model.GetRootAsModel(tflite_graph_double, 0)

    relay_module_double, params_double = relay.frontend.from_tflite(
        tflite_model_double,
        shape_dict={"input": ifm_shape},
        dtype_dict={"input": dtype},
    )
    mod_double = partition_for_ethosu(relay_module_double, params_double)

    # Generate reference data
    input_data_double, output_data_double = infra.generate_ref_data_tflite(tflite_graph_double)
    compiled_models_double = infra.build_source(
        mod_double, input_data_double, output_data_double, accel_type
    )

    # Double offload module
    imported_modules_double = compiled_models_double[0].executor_factory.lib.imported_modules
    assert len(imported_modules_double) == 2
    ethosu_module_double = imported_modules_double[0]

    # Verify C source generated
    get_cs_double = tvm._ffi.get_global_func("runtime.module.ethosu.getcs")
    cmms_double = bytes.fromhex(get_cs_double(ethosu_module_double))

    infra.print_payload(cmms_double)
    infra.verify_source(compiled_models_double, accel_type)


def _compare_ethosu_with_reference(
    mod, input_data, output_data, accel_type, output_tolerance=0, print_cmm=False
):
    compiled_models = infra.build_source(
        mod,
        input_data,
        output_data,
        accel_type,
        output_tolerance=output_tolerance,
    )

    # Assumes only two runtime.Modules are created -- i.e. single offload module
    ethosu_module = compiled_models[0].executor_factory.lib.imported_modules[0].imported_modules[0]

    # Verify generated C source
    if print_cmm:
        get_artifacts = tvm._ffi.get_global_func("runtime.module.ethos-u.get_artifacts")
        compilation_artifacts = get_artifacts(ethosu_module)
        cmms = bytes.fromhex(compilation_artifacts[0].command_stream)
        infra.print_payload(cmms)

    infra.verify_source(compiled_models, accel_type)


def _compare_tvm_with_tflite(
    tf_func, shapes, accel_type, ranges=None, output_tolerance=0, print_cmm=False
):
    mod, tflite_graph = _get_tflite_graph(tf_func, shapes, ranges)

    # Generate reference data
    input_data, output_data = infra.generate_ref_data_tflite(tflite_graph)

    _compare_ethosu_with_reference(
        mod,
        input_data,
        output_data,
        accel_type,
        output_tolerance=output_tolerance,
        print_cmm=print_cmm,
    )


def _get_tflite_graph(tf_func, shapes, ranges=None):
    tensor_specs = [tf.TensorSpec(shape, dtype=tf.float32) for shape in shapes]
    if not ranges:
        ranges = [(0, 1) for _ in shapes]
    concrete_func = tf_func.get_concrete_function(*tensor_specs)

    # Convert the model
    def representative_dataset():
        for _ in range(100):
            inputs = []
            for i, shape in enumerate(shapes):
                data = np.random.uniform(
                    low=ranges[i][0], high=ranges[i][1], size=tuple(shape)
                ).astype("float32")
                inputs.append(data)

            yield inputs

    converter = tf.lite.TFLiteConverter.from_concrete_functions([concrete_func])
    converter.optimizations = [tf.lite.Optimize.DEFAULT]
    converter.representative_dataset = representative_dataset
    converter.target_spec.supported_ops = [tf.lite.OpsSet.TFLITE_BUILTINS_INT8]
    converter.inference_input_type = tf.int8
    converter.inference_output_type = tf.int8
    tflite_graph = converter.convert()

    tflite_model = tflite.Model.Model.GetRootAsModel(tflite_graph, 0)

    relay_module, params = relay.frontend.from_tflite(tflite_model)
    mod = partition_for_ethosu(relay_module, params)
    return mod, tflite_graph


class EthosUAnnotator(ExprMutator):
    """Annotate entire graph for Ethos-U offload"""

    def __init__(self):
        super(EthosUAnnotator, self).__init__()
        self.compiler = "ethos-u"
        self.last_call = True

    def visit_call(self, call):
        curr_last = self.last_call
        self.last_call = False

        params = []
        for arg in call.args:
            param = super().visit(arg)
            if isinstance(param, relay.expr.Var):
                param = compiler_begin(param, self.compiler)
            params.append(param)

        new_call = relay.Call(call.op, params, call.attrs)
        if curr_last:
            new_call = compiler_end(new_call, self.compiler)
        return new_call

    def visit_constant(self, constant):
        new_constant = compiler_begin(constant, self.compiler)
        return new_constant


def _create_ethosu_partition(mod):
    mod["main"] = EthosUAnnotator().visit(mod["main"])
    mod = relay.transform.MergeCompilerRegions()(mod)
    mod = relay.transform.InferType()(mod)
    mod = relay.transform.PartitionGraph()(mod)
    mod = relay.transform.InferType()(mod)
    mod = preprocess.preprocess_ext_io()(mod)
    return mod


@pytest.mark.parametrize("accel_type", ACCEL_TYPES)
@pytest.mark.parametrize("ifm_shape", [(1, 55, 55, 3), (1, 23, 32, 7)])
@pytest.mark.parametrize(
    "kernel_shape, activation_function",
    [((3, 3), "RELU"), ((1, 2), "NONE")],
)
@pytest.mark.parametrize("padding", ["SAME", "VALID"])
@pytest.mark.parametrize("strides, dilation", [((1, 1), (2, 2)), ((3, 2), (1, 1))])
def test_tflite_depthwise_conv2d(
    accel_type,
    ifm_shape,
    kernel_shape,
    padding,
    strides,
    dilation,
    activation_function,
):
    @tf.function
    def depthwise_conv2d(x):
        weight_shape = [kernel_shape[0], kernel_shape[1], ifm_shape[3], 1]
        weight = tf.constant(np.random.uniform(size=weight_shape), dtype=tf.float32)
        # The input strides to the TensorFlow API needs to be of shape 1x4
        tf_strides = [1, strides[0], strides[1], 1]
        op = tf.nn.depthwise_conv2d(
            x, weight, strides=tf_strides, padding=padding, dilations=dilation
        )
        if activation_function:
            op = tf.nn.relu(op)
        return op

    _compare_tvm_with_tflite(depthwise_conv2d, [ifm_shape], accel_type)


@pytest.mark.parametrize(
    "accel_type",
    ACCEL_TYPES,
)
@pytest.mark.parametrize("pooling_type", ["MAX", "AVG"])
@pytest.mark.parametrize("ifm_shape", [[1, 3, 4, 3], [1, 4, 5, 2]])
@pytest.mark.parametrize(
    "pool_shape, strides, activation_function, padding",
    [([1, 2], [1, 2], "NONE", "SAME"), ([2, 3], [2, 3], "RELU", "VALID")],
)
def test_ethosu_pooling(
    accel_type,
    ifm_shape,
    pooling_type,
    strides,
    pool_shape,
    activation_function,
    padding,
):
    @tf.function
    def pooling(x):
        if pooling_type == "MAX":
            op = tf.nn.max_pool(x, pool_shape, strides, padding)
        elif pooling_type == "AVG":
            op = tf.nn.avg_pool(x, pool_shape, strides, padding)
        if activation_function == "RELU":
            op = tf.nn.relu(op)
        return op

    _compare_tvm_with_tflite(pooling, [ifm_shape], accel_type)


@pytest.mark.parametrize("accel_type", ACCEL_TYPES)
@pytest.mark.parametrize("operator_type", ["ADD", "SUB", "MUL", "MIN", "MAX"])
@pytest.mark.parametrize(
    "ifm_shape, ifm2_shape",
    [
        ([1, 2, 3, 4], [1, 2, 3, 4]),
        ([1, 2, 3, 4], [1, 1, 1, 1]),
        ([1, 1, 1, 1], [1, 2, 3, 4]),
        ([1, 4, 4], [4, 1]),
    ],
)
@pytest.mark.parametrize("activation_function", ["NONE", "RELU"])
def test_ethosu_binary_elementwise(
    accel_type,
    operator_type,
    ifm_shape,
    ifm2_shape,
    activation_function,
):
    @tf.function
    def binary_elementwise(lhs, rhs):
        if operator_type == "ADD":
            op = tf.math.add(lhs, rhs)
        elif operator_type == "SUB":
            op = tf.math.subtract(lhs, rhs)
        elif operator_type == "MUL":
            op = tf.math.multiply(lhs, rhs)
        elif operator_type == "MIN":
            op = tf.math.minimum(lhs, rhs)
        elif operator_type == "MAX":
            op = tf.math.maximum(lhs, rhs)
        if activation_function == "RELU":
            op = tf.nn.relu(op)
        return op

    _compare_tvm_with_tflite(
        binary_elementwise,
        shapes=[ifm_shape, ifm2_shape],
        ranges=[(0, 1), (0, 2)],
        accel_type=accel_type,
        output_tolerance=1 if operator_type == "MAX" else 0,
    )


@pytest.mark.parametrize("accel_type", ACCEL_TYPES)
@pytest.mark.parametrize(
    "ifm_shape, ifm2_shape",
    [
        ([4], [4]),
        ([4], [1, 2, 3, 4]),
        ([1, 4, 4], [4, 1]),
    ],
)
def test_binary_add_with_non_4d_shapes(
    accel_type,
    ifm_shape,
    ifm2_shape,
):
    @tf.function
    def binary_elementwise(lhs, rhs):
        return tf.math.add(lhs, rhs)

    _compare_tvm_with_tflite(
        binary_elementwise,
        shapes=[ifm_shape, ifm2_shape],
        ranges=[(0, 1), (0, 2)],
        accel_type=accel_type,
    )


@pytest.mark.parametrize(
    "accel_type",
    ACCEL_TYPES,
)
@pytest.mark.parametrize(
    "ifm_shape, axis, keep_dims, use_same_quantization",
    [
        # mean to depthwise + multiply
        [(1, 8, 16, 16), (1, 2), True, False],
        [(1, 3, 4), (0, 1), True, False],
        [(1, 65, 2, 1), (1, 2), True, False],  # special case when h > 64
        # mean to average pool
        [(1, 8, 16, 16), (2,), False, True],
        [(3, 3, 4), (0,), True, True],
        [(8, 5), (0,), False, True],
        # mean to depthwise
        [(1, 8, 16, 16), (2,), True, False],
        [(1, 8, 16, 16), (2, 1), False, False],
        [(8, 4), (0,), False, False],
    ],
)
def test_mean(accel_type, ifm_shape, axis, keep_dims, use_same_quantization):
    dtype = "int8"

    def create_mod_from_tflite():
        class Model(tf.Module):
            @tf.function
            def tf_function(self, x):
                op = tf.math.reduce_mean(x, axis=axis, keepdims=keep_dims)
                return op

        model = Model()
        concrete_func = model.tf_function.get_concrete_function(
            tf.TensorSpec(ifm_shape, dtype=tf.float32)
        )

        # Convert the model
        def representative_dataset():
            for _ in range(100):
                data = np.random.rand(*tuple(ifm_shape))
                yield [data.astype(np.float32)]

        converter = tf.lite.TFLiteConverter.from_concrete_functions([concrete_func])
        converter.optimizations = [tf.lite.Optimize.DEFAULT]
        converter.representative_dataset = representative_dataset
        converter.target_spec.supported_ops = [tf.lite.OpsSet.TFLITE_BUILTINS_INT8]
        converter.inference_input_type = tf.int8
        converter.inference_output_type = tf.int8
        tflite_graph = converter.convert()
        tflite_model = tflite.Model.Model.GetRootAsModel(tflite_graph, 0)

        mod, _ = relay.frontend.from_tflite(
            tflite_model,
            shape_dict={"ifm": ifm_shape},
            dtype_dict={"ifm": dtype},
        )
        input_data, output_data = infra.generate_ref_data_tflite(tflite_graph)
        return mod, input_data, output_data

    def create_mod_from_relay():
        ifm = relay.var("input", shape=ifm_shape, dtype=dtype)
        cast = relay.cast(ifm, dtype="int32")
        mean = relay.mean(cast, axis=axis, keepdims=keep_dims)
        requantize = relay.qnn.op.requantize(
            mean,
            input_scale=relay.const(1.0, dtype="float32"),
            input_zero_point=relay.const(0, dtype="int32"),
            output_scale=relay.const(1.0, dtype="float32"),
            output_zero_point=relay.const(0, dtype="int32"),
        )

        func = relay.Function(relay.analysis.free_vars(requantize), requantize)
        mod = tvm.IRModule.from_expr(func)

        input_data = {"input": np.random.randint(low=-127, high=128, size=ifm_shape, dtype=dtype)}
        output_data = generate_ref_data(mod, input_data)
        return mod, input_data, output_data

    mod, input_data, output_data = (
        create_mod_from_relay() if use_same_quantization else create_mod_from_tflite()
    )
    mod = partition_for_ethosu(mod)

    # TODO(lhutton1) For now output is not bit exact with TFLite.
    # This is because TFLite reference kernels are not being used.
    # For this, TFLite will need upgrading to 2.6.
    compiled_models = infra.build_source(
        mod, input_data, output_data, accel_type, output_tolerance=1
    )

    # Assumes only two runtime.Modules are created -- i.e. single offload module
    ethosu_module = compiled_models[0].executor_factory.lib.imported_modules[0].imported_modules[0]

    # Verify generated C source
    get_artifacts = tvm._ffi.get_global_func("runtime.module.ethos-u.get_artifacts")
    compilation_artifacts = get_artifacts(ethosu_module)
    cmms = bytes.fromhex(compilation_artifacts[0].command_stream)
    infra.print_payload(cmms)
    infra.verify_source(compiled_models, accel_type)


@pytest.mark.parametrize("accel_type", ACCEL_TYPES)
@pytest.mark.parametrize("dtype", ["int8", "uint8"])
def test_elementwise_add_from_constant_scalar(accel_type, dtype):
    ifm_shape = (1, 4, 4, 8)

    def create_relay_graph():
        inp = relay.var("input", shape=ifm_shape, dtype=dtype)
        scalar = relay.const(np.ones((1, 1, 1, 1), dtype=dtype), dtype=dtype)
        add = relay.qnn.op.add(
            inp,
            scalar,
            relay.const(1.0, dtype="float32"),
            relay.const(0, dtype="int32"),
            relay.const(1.0, dtype="float32"),
            relay.const(0, dtype="int32"),
            relay.const(1.0, dtype="float32"),
            relay.const(0, dtype="int32"),
        )
        return tvm.IRModule.from_expr(relay.Function(relay.analysis.free_vars(add), add))

    cpu_mod = create_relay_graph()
    ethosu_mod = partition_for_ethosu(cpu_mod)

    # Generate reference data
    input_data = {
        "input": np.random.randint(
            low=np.iinfo(dtype).min, high=np.iinfo(dtype).max, size=ifm_shape, dtype=dtype
        ),
    }
    output_data = generate_ref_data(cpu_mod, input_data)

    _compare_ethosu_with_reference(
        ethosu_mod, input_data, output_data, accel_type, output_tolerance=0
    )


@pytest.mark.parametrize("accel_type", ACCEL_TYPES)
@pytest.mark.parametrize(
    "ifm_shape, ifm2_shape",
    [
        ([1, 2, 3, 4], [1, 2, 3, 4]),
        ([1, 2, 3, 4], [1, 1, 3, 1]),
        ([1, 1, 3, 1], [1, 2, 3, 4]),
    ],
)
def test_ethosu_left_shift_binary_elemwise(
    accel_type,
    ifm_shape,
    ifm2_shape,
):
    dtype = "int32"

    def create_model():
        ifm = relay.var("ifm", shape=ifm_shape, dtype=dtype)
        ifm2 = relay.var("ifm2", shape=ifm2_shape, dtype=dtype)
        c1 = relay.left_shift(ifm, ifm2)
        return tvm.IRModule.from_expr(relay.Function([ifm, ifm2], c1))

    cpu_mod = create_model()

    # Generate reference data
    in_min, in_max = util.get_range_for_dtype_str(dtype)
    input_data = {
        "ifm": np.random.randint(in_min, high=in_max, size=ifm_shape, dtype=dtype),
        "ifm2": np.random.randint(0, high=32, size=ifm2_shape, dtype=dtype),
    }
    output_data = generate_ref_data(cpu_mod, input_data)
    ethosu_mod = partition_for_ethosu(cpu_mod)

    _compare_ethosu_with_reference(
        ethosu_mod, input_data, output_data, accel_type, output_tolerance=0
    )


@pytest.mark.parametrize("accel_type", ACCEL_TYPES)
@pytest.mark.parametrize(
    "ifm_shape, ifm2_shape, reversed_operands, ofm_dtype",
    [
        ([1, 2, 3, 4], [1, 2, 3, 4], False, "int8"),
        ([1, 2, 3, 1], [1, 1, 3, 1], False, "int32"),
        ([1, 1, 3, 1], [1, 2, 3, 1], True, "int32"),
    ],
)
def test_ethosu_right_shift_binary_elemwise(
    ifm_shape, ifm2_shape, reversed_operands, accel_type, ofm_dtype
):
    dtype = "int32"

    def create_model():
        ifm = relay.var("ifm", shape=ifm_shape, dtype=dtype)
        ifm2 = relay.var("ifm2", shape=ifm2_shape, dtype=dtype)
        shr_op = infra.make_ethosu_binary_elementwise(
            ifm, ifm2, ifm_shape[3], ifm2_shape[3], "SHR", ofm_dtype, reversed_operands
        )
        return tvm.IRModule.from_expr(relay.Function([ifm, ifm2], shr_op))

    def generate_output_data(input_data):
        lhs = input_data["ifm"]
        rhs = input_data["ifm2"]
        if reversed_operands:
            lhs = np.broadcast_to(lhs, ifm2_shape)
            lhs, rhs = rhs, lhs
        else:
            rhs = np.broadcast_to(rhs, ifm_shape)

        def rounding_right_shift(lhs, rhs):
            r = 1 << (rhs - 1)
            return (lhs + r) >> rhs

        return [
            np.array([rounding_right_shift(x[0], x[1]) for x in zip(lhs.flat, rhs.flat)]).astype(
                ofm_dtype
            )
        ]

    cpu_mod = create_model()

    # Generate reference data
    in_min, in_max = util.get_range_for_dtype_str(dtype)
    in_min, in_max = 18, 19
    lhs = np.random.randint(in_min, high=in_max, size=ifm_shape, dtype=dtype)
    rhs = np.random.randint(1, high=2, size=ifm2_shape, dtype=dtype)
    input_data = {
        "ifm": lhs,
        "ifm2": rhs,
    }
    output_data = generate_output_data(input_data)
    ethosu_mod = _create_ethosu_partition(cpu_mod)

    _compare_ethosu_with_reference(ethosu_mod, input_data, output_data, accel_type)


@pytest.mark.parametrize("accel_type", ACCEL_TYPES)
@pytest.mark.parametrize("ifm_shape", [(3, 2), (1, 15, 11, 7), (3, 1, 12), (400,)])
@pytest.mark.parametrize("ifm_scale, ifm_zp, ofm_scale, ofm_zp", [(1, 0, 1, 0), (0.015, 3, 0.2, 5)])
def test_ethosu_identity_codegen(ifm_shape, ifm_scale, ifm_zp, ofm_scale, ofm_zp, accel_type):
    def create_model():
        ifm = relay.var("ifm", shape=ifm_shape, dtype="int8")
        identity = infra.make_ethosu_identity(
            ifm,
            ifm_scale=ifm_scale,
            ifm_zero_point=ifm_zp,
            ofm_scale=ofm_scale,
            ofm_zero_point=ofm_zp,
        )
        return tvm.IRModule.from_expr(relay.Function([ifm], identity))

    def generate_output_data(input_data):
        requant_data = (ifm_scale * (input_data["ifm"] - ifm_zp)) / ofm_scale + ofm_zp
        return [np.round(np.clip(requant_data, -128, 127)).astype("int8")]

    cpu_mod = create_model()
    input_data = {"ifm": np.random.randint(-120, high=120, size=ifm_shape, dtype="int8")}
    output_data = generate_output_data(input_data)
    ethosu_mod = _create_ethosu_partition(cpu_mod)

    _compare_ethosu_with_reference(
        ethosu_mod, input_data, output_data, accel_type, output_tolerance=1
    )


@pytest.mark.parametrize("accel_type", ACCEL_TYPES)
@pytest.mark.parametrize(
    "ifm_shape, new_shape",
    [
        ((1, 4, 1, 2), (1, 1, 1, 8)),
        ((12, 20), (1, 6, 4, 10)),
        ((12, 20), (6, 4, 10)),
        ((20,), (4, 5)),
        ((12, 2, 10), (0, -3)),
        ((11, 3, 25), (-1,)),
        ((8, 7, 3), (-4, 1, 8, -2)),
    ],
)
def test_relay_reshape_codegen(ifm_shape, new_shape, accel_type):
    def create_model():
        ifm = relay.var("ifm", shape=ifm_shape, dtype="int8")
        reshape = relay.op.reshape(ifm, newshape=new_shape)
        return tvm.IRModule.from_expr(relay.Function([ifm], reshape))

    cpu_mod = create_model()
    input_data = {"ifm": np.random.randint(-128, high=127, size=ifm_shape, dtype="int8")}
    output_data = generate_ref_data(cpu_mod, input_data)
    ethosu_mod = _create_ethosu_partition(cpu_mod)

    _compare_ethosu_with_reference(ethosu_mod, input_data, output_data, accel_type)


@pytest.mark.parametrize("accel_type", ACCEL_TYPES)
@pytest.mark.parametrize(
    "ifm_shape, begin, end",
    [
        ([1, 10, 50, 4], [0, 5, 11, 2], [1, 10, 22, 3]),
        ([15, 17, 3], [3, 0, 1], [11, 17, 3]),
        ([7, 6043], [0, 704], [1, 3564]),
        ([5000], [123], [2274]),
    ],
)
def test_relay_strided_slice_codegen(ifm_shape, begin, end, accel_type):
    def create_model():
        ifm = relay.var("ifm", shape=ifm_shape, dtype="int8")
        strided_slice = relay.op.strided_slice(ifm, begin, end)
        return tvm.IRModule.from_expr(relay.Function([ifm], strided_slice))

    cpu_mod = create_model()
    input_data = {"ifm": np.random.randint(-128, high=127, size=ifm_shape, dtype="int8")}
    output_data = generate_ref_data(cpu_mod, input_data)
    ethosu_mod = _create_ethosu_partition(cpu_mod)

    _compare_ethosu_with_reference(ethosu_mod, input_data, output_data, accel_type)


@pytest.mark.parametrize("accel_type", ACCEL_TYPES)
@pytest.mark.parametrize("operator_type", ["ABS"])
@pytest.mark.parametrize(
    "ifm_shape",
    [[1, 5, 12, 4], [1, 1, 2], [4, 3, 2], [10, 20], [345]],
)
def test_ethosu_unary_elementwise(
    accel_type,
    operator_type,
    ifm_shape,
):
    @tf.function
    def abs_func(x):
        if operator_type == "ABS":
            op = tf.math.abs(x)
        return op

    _compare_tvm_with_tflite(abs_func, [ifm_shape], accel_type)


def test_ethosu_section_name():
    @tf.function
    def depthwise_conv2d(x):
        weight_shape = [3, 3, 3, 1]
        weight = tf.constant(np.random.uniform(size=weight_shape), dtype=tf.float32)
        tf_strides = [1, 1, 1, 1]
        op = tf.nn.depthwise_conv2d(x, weight, strides=tf_strides, padding="SAME", dilations=(2, 2))
        return op

    mod, tflite_graph = _get_tflite_graph(depthwise_conv2d, [(1, 55, 55, 3)])

    # Generate reference data
    input_data, output_data = infra.generate_ref_data_tflite(tflite_graph)

    compiled_models = infra.build_source(mod, input_data, output_data)

    # Assumes only two runtime.Modules are created -- i.e. single offload module
    ethosu_module = compiled_models[0].executor_factory.lib.imported_modules[0].imported_modules[0]

    # Verify generated C source
    source = ethosu_module.get_source()
    assert (
        '__attribute__((section(".rodata.tvm"), aligned(16))) static int8_t tvmgen_default_ethos_u_main_0_cms_data_data'
        in source
    )
    assert (
        '__attribute__((section(".rodata.tvm"), aligned(16))) static int8_t tvmgen_default_ethos_u_main_0_weights'
        in source
    )


@pytest.mark.parametrize("accel_type", ACCEL_TYPES)
def test_ethosu_clz(accel_type):
    ifm_shape = (1, 42, 5, 4)

    def create_model():
        ifm = relay.var("ifm", shape=ifm_shape, dtype="int32")
        clz = infra.make_ethosu_unary_elementwise(ifm, 4, "CLZ")
        return tvm.IRModule.from_expr(relay.Function([ifm], clz))

    def generate_output_data(input_data):
        def clz_comp(n):
            n_bin = np.binary_repr(n)
            if n_bin[0] == "-":
                return 0
            else:
                return 32 - len(n_bin)

        return [
            np.array([clz_comp(i) for i in input_data["ifm"].ravel()])
            .reshape(ifm_shape)
            .astype("int32")
        ]

    cpu_mod = create_model()
    input_data = {"ifm": np.random.randint(-500000, high=500000, size=ifm_shape, dtype="int32")}
    output_data = generate_output_data(input_data)
    ethosu_mod = _create_ethosu_partition(cpu_mod)

    _compare_ethosu_with_reference(ethosu_mod, input_data, output_data, accel_type)


@pytest.mark.parametrize("accel_type", ACCEL_TYPES)
def test_tflite_tanh(accel_type):
    ifm_shape = [1, 115, 32, 7]

    @tf.function
    def tanh_func(x):
        op = tf.nn.tanh(x)
        return op

    _compare_tvm_with_tflite(tanh_func, [ifm_shape], accel_type)


@pytest.mark.parametrize("accel_type", ACCEL_TYPES)
@pytest.mark.parametrize(
    "shapes, axis",
    [
        ([(2, 3), (4, 3)], 0),
        ([(3, 2, 1), (3, 1, 1)], 1),
        ([(10,), (13,), (14,)], 0),
        ([(1, 5, 2, 1), (1, 5, 7, 1), (1, 5, 3, 1)], 2),
    ],
)
def test_tflite_concat(shapes, axis, accel_type):
    @tf.function
    def concat_func(*inputs):
        op = tf.concat(list(inputs), axis)
        return op

    _compare_tvm_with_tflite(concat_func, shapes, accel_type)


@pytest.mark.parametrize("accel_type", ACCEL_TYPES)
def test_tflite_sigmoid(accel_type):
    ifm_shape = [1, 135, 41, 6]

    @tf.function
    def sigmoid_function(x):
        op = tf.nn.sigmoid(x)
        return op

    _compare_tvm_with_tflite(sigmoid_function, [ifm_shape], accel_type)


if __name__ == "__main__":
    pytest.main([__file__])<|MERGE_RESOLUTION|>--- conflicted
+++ resolved
@@ -25,13 +25,12 @@
 import tvm
 import tensorflow as tf
 from tvm import relay
-<<<<<<< HEAD
-=======
+
 from tvm.relay.expr_functor import ExprMutator
 from tvm.relay.op.annotation import compiler_begin, compiler_end
 from tvm.relay.backend.contrib.ethosu import util
 from tvm.relay.backend.contrib.ethosu import preprocess
->>>>>>> b54beed3
+
 from tvm.relay.op.contrib.ethosu import partition_for_ethosu
 
 from . import infra
