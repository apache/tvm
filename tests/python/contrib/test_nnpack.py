# Licensed to the Apache Software Foundation (ASF) under one
# or more contributor license agreements.  See the NOTICE file
# distributed with this work for additional information
# regarding copyright ownership.  The ASF licenses this file
# to you under the Apache License, Version 2.0 (the
# "License"); you may not use this file except in compliance
# with the License.  You may obtain a copy of the License at
#
#   http://www.apache.org/licenses/LICENSE-2.0
#
# Unless required by applicable law or agreed to in writing,
# software distributed under the License is distributed on an
# "AS IS" BASIS, WITHOUT WARRANTIES OR CONDITIONS OF ANY
# KIND, either express or implied.  See the License for the
# specific language governing permissions and limitations
# under the License.
import tvm
import numpy as np
import scipy.signal
from tvm.contrib import nnpack
<<<<<<< HEAD

def test_fully_connected_output():
    n = 1024
    l = 128
    m = 235
    bias = tvm.var('bias', dtype=tvm.float32)
    A = tvm.placeholder((n, l), name='A')
    B = tvm.placeholder((m, l), name='B')
    C = nnpack.fully_connected_output(A, B)
    D = tvm.compute(C.shape, lambda i, j: C[i,j] + bias, name="D")
    s = tvm.create_schedule(D.op)

    def verify(target="llvm"):
        if not tvm.module.enabled(target):
            print("skip because %s is not enabled..." % target)
            return
        if not tvm.get_global_func("tvm.contrib.nnpack.fully_connected_output", True):
            print("skip because extern function is not available")
            return
        if not nnpack.is_available():
            return

        ctx = tvm.cpu(0)
        f = tvm.build(s, [A, B, D, bias], target)
        a = tvm.nd.array(np.random.uniform(size=(n, l)).astype(A.dtype), ctx)
        b = tvm.nd.array(np.random.uniform(size=(m, l)).astype(B.dtype), ctx)
        d = tvm.nd.array(np.zeros((n, m), dtype=D.dtype), ctx)
        bb = 10.0
        f(a, b, d, bb)
        tvm.testing.assert_allclose(
            d.asnumpy(), np.dot(a.asnumpy(), b.asnumpy().T) + bb, rtol=1e-5)
    verify()
=======
from nose import SkipTest
>>>>>>> 135c4b44


def test_fully_connected_inference():
    n = 1024
    l = 128
    m = 235
    bias = tvm.var('bias', dtype=tvm.float32)
    A = tvm.placeholder((l, ), name='A')
    B = tvm.placeholder((m, l), name='B')
    C = nnpack.fully_connected_inference(A, B)
    D = tvm.compute(C.shape, lambda i: C[i] + bias, name="D")
    s = tvm.create_schedule(D.op)

    def verify(target="llvm"):
        if not tvm.module.enabled(target):
            raise SkipTest("skip because %s is not enabled..." % target)
        if not tvm.get_global_func("tvm.contrib.nnpack.fully_connected_inference", True):
<<<<<<< HEAD
            print("skip because extern function is not available")
            return
        if not nnpack.is_available():
            return
=======
            raise SkipTest("skip because extern function is not available")
        if not nnpack.is_available():
            raise SkipTest("skip because nnpack is not available")
>>>>>>> 135c4b44

        ctx = tvm.cpu(0)
        f = tvm.build(s, [A, B, D, bias], target)
        a = tvm.nd.array(np.random.uniform(size=(l)).astype(A.dtype), ctx)
        b = tvm.nd.array(np.random.uniform(size=(m, l)).astype(B.dtype), ctx)
        d = tvm.nd.array(np.zeros((m, ), dtype=D.dtype), ctx)
        bb = 10.0
        f(a, b, d, bb)
        tvm.testing.assert_allclose(
            d.asnumpy(), np.dot(a.asnumpy(), b.asnumpy().T) + bb, rtol=1e-5)
    verify()

def np_conv(na, nw, padding, stride=1):
    batch, in_channel, in_height, in_width = na.shape
    _, num_filter, kernel_h, kernel_w = nw.shape
    if isinstance(stride, int):
        stride_h = stride_w = stride
    else:
        stride_h, stride_w = stride

    if isinstance(padding, int):
        pad_h = pad_w = padding * 2
    else:
        pad_h, pad_w = padding
        pad_h *= 2
        pad_w *= 2

    pad_top = int(np.ceil(float(pad_h) / 2))
    pad_bottom = pad_h - pad_top
    pad_left = int(np.ceil(float(pad_w) / 2))
    pad_right = pad_w - pad_left

    out_channel = num_filter
    out_height = (in_height - kernel_h + pad_h) // stride_h + 1
    out_width = (in_width - kernel_w + pad_w) // stride_w + 1
    nb = np.zeros((batch, out_channel, out_height, out_width))
    for n in range(batch):
        for f in range(out_channel):
            for c in range(in_channel):
                if pad_h > 0:
                    apad = np.zeros((in_height + pad_h, in_width + pad_w))
                    apad[pad_top:-pad_bottom, pad_left:-pad_right] = na[n, c]
                else:
                    apad = na[n, c]
                out = scipy.signal.convolve2d(
                    apad, np.rot90(np.rot90(nw[f, c])), mode='valid')
                nb[n, f] += out[::stride, ::stride]
    return nb

def test_convolution_inference():
    BATCH = 8
    IH = 48
    IW = 48
    IC = 16
    OC = 16
    K = 3
    PAD = 1
    STRIDE = 1

    OH = (IH + 2*PAD - K) + 1
    OW = (IW + 2*PAD - K) + 1
    dshape = (BATCH, IC, IH, IW)
    kshape = (OC, IC, K, K)
    bshape = (OC, )
    oshape = (BATCH, OC, OH, OW)

    data = tvm.placeholder(dshape, name='data')
    kernel = tvm.placeholder(kshape, name='kernel')
    bias = tvm.placeholder(bshape, name='bias')
    def verify(target="llvm",
               algorithm=nnpack.ConvolutionAlgorithm.AUTO,
               with_bias=True):
        if not tvm.module.enabled(target):
            raise SkipTest("skip because %s is not enabled..." % target)
        if not tvm.get_global_func("tvm.contrib.nnpack.fully_connected_inference", True):
<<<<<<< HEAD
            print("skip because extern function is not available")
            return
        if not nnpack.is_available():
            return
=======
            raise SkipTest("skip because extern function is not available")
        if not nnpack.is_available():
            raise SkipTest("skip because nnpack is not available")
>>>>>>> 135c4b44

        ctx = tvm.cpu(0)
        output = nnpack.convolution_inference(
            data, kernel, bias if with_bias else None,
            [PAD, PAD, PAD, PAD], [STRIDE, STRIDE],
            algorithm=algorithm)
        s = tvm.create_schedule(output.op)

        f = tvm.build(s, [data, kernel, bias, output], target)

        na = np.random.uniform(size=dshape).astype(data.dtype)
        nb = np.random.uniform(size=kshape).astype(kernel.dtype)
        nc = np.zeros(bshape, dtype=bias.dtype)
        ta = tvm.nd.array(na, ctx)
        tb = tvm.nd.array(nb, ctx)
        tc = tvm.nd.array(nc, ctx)
        td = tvm.nd.array(np.zeros(oshape, dtype=output.dtype), ctx)
        f(ta, tb, tc, td)
        nd = np_conv(np.reshape(na, (BATCH, IC, IH, IW)), nb, PAD, STRIDE) + nc.reshape(1, bshape[0], 1, 1)
        tvm.testing.assert_allclose(
            td.asnumpy(), nd.reshape(BATCH, IC, IH, IW), rtol=1e-5)
    for algorithm in [
            nnpack.ConvolutionAlgorithm.AUTO,
            nnpack.ConvolutionAlgorithm.FFT_8x8,
            nnpack.ConvolutionAlgorithm.FFT_16x16,
            nnpack.ConvolutionAlgorithm.WT_8x8,
            nnpack.ConvolutionAlgorithm.IMPLICIT_GEMM,
            nnpack.ConvolutionAlgorithm.WT_8x8_FP16,
    ]:
        for with_bias in [True, False]:
            verify(algorithm=algorithm, with_bias=with_bias)


def test_convolution_inference_without_weight_transform():
    BATCH = 6
<<<<<<< HEAD
    IH = 48
    IW = 48
    IC = 16
    OC = 16
    K = 3
    PAD = 1
    STRIDE = 1

    OH = (IH + 2*PAD - K) + 1
    OW = (IW + 2*PAD - K) + 1
    dshape = (BATCH, IC, IH, IW)
    kshape = (OC, IC, K, K)
    bshape = (OC, )
    oshape = (BATCH, OC, OH, OW)

    data = tvm.placeholder(dshape, name='data')
    kernel = tvm.placeholder(kshape, name='kernel')
    bias = tvm.placeholder(bshape, name='bias')
    def verify(target="llvm",
               algorithm=nnpack.ConvolutionAlgorithm.AUTO,
               with_bias=True):
        if not tvm.module.enabled(target):
            print("skip because %s is not enabled..." % target)
            return
        if not tvm.get_global_func("tvm.contrib.nnpack.fully_connected_inference", True):
            print("skip because extern function is not available")
            return
        if not nnpack.is_available():
            return

        ctx = tvm.cpu(0)
        transformed_kernel = nnpack.convolution_inference_weight_transform(
            kernel, algorithm=algorithm)
        output = nnpack.convolution_inference_without_weight_transform(
            data, transformed_kernel, bias if with_bias else None,
            [PAD, PAD, PAD, PAD], [STRIDE, STRIDE],
            algorithm=algorithm)

        s = tvm.create_schedule(output.op)

        f = tvm.build(s, [data, kernel, bias, output], target)

        na = np.random.uniform(size=dshape).astype(data.dtype)
        nb = np.random.uniform(size=kshape).astype(kernel.dtype)
        nc = np.random.uniform(size=bshape).astype(bias.dtype) if with_bias else np.zeros(bshape, dtype=bias.dtype)
        ta = tvm.nd.array(na, ctx)
        tb = tvm.nd.array(nb, ctx)
        tc = tvm.nd.array(nc, ctx)
        td = tvm.nd.array(np.zeros(oshape, dtype=output.dtype), ctx)
        f(ta, tb, tc, td)
        nd = np_conv(np.reshape(na, (BATCH, IC, IH, IW)), nb, PAD, STRIDE) + nc.reshape(1, bshape[0], 1, 1)
        tvm.testing.assert_allclose(
            td.asnumpy(), nd.reshape(BATCH, IC, IH, IW), rtol=1e-5)
    for algorithm in [nnpack.ConvolutionAlgorithm.WT_8x8]:
        for with_bias in [True, False]:
            verify(algorithm=algorithm, with_bias=with_bias)

def test_convolution_output():
    BATCH = 32
=======
>>>>>>> 135c4b44
    IH = 48
    IW = 48
    IC = 16
    OC = 16
    K = 3
    PAD = 1
    STRIDE = 1

    OH = (IH + 2*PAD - K) + 1
    OW = (IW + 2*PAD - K) + 1
    dshape = (BATCH, IC, IH, IW)
    kshape = (OC, IC, K, K)
    bshape = (OC, )
    oshape = (BATCH, OC, OH, OW)

    data = tvm.placeholder(dshape, name='data')
    kernel = tvm.placeholder(kshape, name='kernel')
    bias = tvm.placeholder(bshape, name='bias')
    def verify(target="llvm",
               algorithm=nnpack.ConvolutionAlgorithm.AUTO,
               with_bias=True):
        if not tvm.module.enabled(target):
            raise SkipTest("skip because %s is not enabled..." % target)
        if not tvm.get_global_func("tvm.contrib.nnpack.fully_connected_inference", True):
<<<<<<< HEAD
            print("skip because extern function is not available")
            return
        if not nnpack.is_available():
            return
=======
            raise SkipTest("skip because extern function is not available")
        if not nnpack.is_available():
            raise SkipTest("skip because nnpack is not available")
>>>>>>> 135c4b44

        ctx = tvm.cpu(0)
        transformed_kernel = nnpack.convolution_inference_weight_transform(
            kernel, algorithm=algorithm)
        output = nnpack.convolution_inference_without_weight_transform(
            data, transformed_kernel, bias if with_bias else None,
            [PAD, PAD, PAD, PAD], [STRIDE, STRIDE],
            algorithm=algorithm)

        s = tvm.create_schedule(output.op)

        f = tvm.build(s, [data, kernel, bias, output], target)

        na = np.random.uniform(size=dshape).astype(data.dtype)
        nb = np.random.uniform(size=kshape).astype(kernel.dtype)
        nc = np.random.uniform(size=bshape).astype(bias.dtype) if with_bias else np.zeros(bshape, dtype=bias.dtype)
        ta = tvm.nd.array(na, ctx)
        tb = tvm.nd.array(nb, ctx)
        tc = tvm.nd.array(nc, ctx)
        td = tvm.nd.array(np.zeros(oshape, dtype=output.dtype), ctx)
        f(ta, tb, tc, td)
<<<<<<< HEAD
        nd = np_conv(na, nb, PAD)
        tvm.testing.assert_allclose(
            td.asnumpy(), nd, rtol=1e-5)
    verify()
=======
        nd = np_conv(np.reshape(na, (BATCH, IC, IH, IW)), nb, PAD, STRIDE) + nc.reshape(1, bshape[0], 1, 1)
        tvm.testing.assert_allclose(
            td.asnumpy(), nd.reshape(BATCH, IC, IH, IW), rtol=1e-5)
    for algorithm in [nnpack.ConvolutionAlgorithm.WT_8x8]:
        for with_bias in [True, False]:
            verify(algorithm=algorithm, with_bias=with_bias)

>>>>>>> 135c4b44

if __name__ == "__main__":
    import nose
    nose.runmodule()<|MERGE_RESOLUTION|>--- conflicted
+++ resolved
@@ -18,42 +18,7 @@
 import numpy as np
 import scipy.signal
 from tvm.contrib import nnpack
-<<<<<<< HEAD
-
-def test_fully_connected_output():
-    n = 1024
-    l = 128
-    m = 235
-    bias = tvm.var('bias', dtype=tvm.float32)
-    A = tvm.placeholder((n, l), name='A')
-    B = tvm.placeholder((m, l), name='B')
-    C = nnpack.fully_connected_output(A, B)
-    D = tvm.compute(C.shape, lambda i, j: C[i,j] + bias, name="D")
-    s = tvm.create_schedule(D.op)
-
-    def verify(target="llvm"):
-        if not tvm.module.enabled(target):
-            print("skip because %s is not enabled..." % target)
-            return
-        if not tvm.get_global_func("tvm.contrib.nnpack.fully_connected_output", True):
-            print("skip because extern function is not available")
-            return
-        if not nnpack.is_available():
-            return
-
-        ctx = tvm.cpu(0)
-        f = tvm.build(s, [A, B, D, bias], target)
-        a = tvm.nd.array(np.random.uniform(size=(n, l)).astype(A.dtype), ctx)
-        b = tvm.nd.array(np.random.uniform(size=(m, l)).astype(B.dtype), ctx)
-        d = tvm.nd.array(np.zeros((n, m), dtype=D.dtype), ctx)
-        bb = 10.0
-        f(a, b, d, bb)
-        tvm.testing.assert_allclose(
-            d.asnumpy(), np.dot(a.asnumpy(), b.asnumpy().T) + bb, rtol=1e-5)
-    verify()
-=======
 from nose import SkipTest
->>>>>>> 135c4b44
 
 
 def test_fully_connected_inference():
@@ -71,16 +36,9 @@
         if not tvm.module.enabled(target):
             raise SkipTest("skip because %s is not enabled..." % target)
         if not tvm.get_global_func("tvm.contrib.nnpack.fully_connected_inference", True):
-<<<<<<< HEAD
-            print("skip because extern function is not available")
-            return
-        if not nnpack.is_available():
-            return
-=======
             raise SkipTest("skip because extern function is not available")
         if not nnpack.is_available():
             raise SkipTest("skip because nnpack is not available")
->>>>>>> 135c4b44
 
         ctx = tvm.cpu(0)
         f = tvm.build(s, [A, B, D, bias], target)
@@ -156,16 +114,9 @@
         if not tvm.module.enabled(target):
             raise SkipTest("skip because %s is not enabled..." % target)
         if not tvm.get_global_func("tvm.contrib.nnpack.fully_connected_inference", True):
-<<<<<<< HEAD
-            print("skip because extern function is not available")
-            return
-        if not nnpack.is_available():
-            return
-=======
             raise SkipTest("skip because extern function is not available")
         if not nnpack.is_available():
             raise SkipTest("skip because nnpack is not available")
->>>>>>> 135c4b44
 
         ctx = tvm.cpu(0)
         output = nnpack.convolution_inference(
@@ -201,7 +152,6 @@
 
 def test_convolution_inference_without_weight_transform():
     BATCH = 6
-<<<<<<< HEAD
     IH = 48
     IW = 48
     IC = 16
@@ -224,13 +174,11 @@
                algorithm=nnpack.ConvolutionAlgorithm.AUTO,
                with_bias=True):
         if not tvm.module.enabled(target):
-            print("skip because %s is not enabled..." % target)
-            return
+            raise SkipTest("skip because %s is not enabled..." % target)
         if not tvm.get_global_func("tvm.contrib.nnpack.fully_connected_inference", True):
-            print("skip because extern function is not available")
-            return
+            raise SkipTest("skip because extern function is not available")
         if not nnpack.is_available():
-            return
+            raise SkipTest("skip because nnpack is not available")
 
         ctx = tvm.cpu(0)
         transformed_kernel = nnpack.convolution_inference_weight_transform(
@@ -259,79 +207,6 @@
         for with_bias in [True, False]:
             verify(algorithm=algorithm, with_bias=with_bias)
 
-def test_convolution_output():
-    BATCH = 32
-=======
->>>>>>> 135c4b44
-    IH = 48
-    IW = 48
-    IC = 16
-    OC = 16
-    K = 3
-    PAD = 1
-    STRIDE = 1
-
-    OH = (IH + 2*PAD - K) + 1
-    OW = (IW + 2*PAD - K) + 1
-    dshape = (BATCH, IC, IH, IW)
-    kshape = (OC, IC, K, K)
-    bshape = (OC, )
-    oshape = (BATCH, OC, OH, OW)
-
-    data = tvm.placeholder(dshape, name='data')
-    kernel = tvm.placeholder(kshape, name='kernel')
-    bias = tvm.placeholder(bshape, name='bias')
-    def verify(target="llvm",
-               algorithm=nnpack.ConvolutionAlgorithm.AUTO,
-               with_bias=True):
-        if not tvm.module.enabled(target):
-            raise SkipTest("skip because %s is not enabled..." % target)
-        if not tvm.get_global_func("tvm.contrib.nnpack.fully_connected_inference", True):
-<<<<<<< HEAD
-            print("skip because extern function is not available")
-            return
-        if not nnpack.is_available():
-            return
-=======
-            raise SkipTest("skip because extern function is not available")
-        if not nnpack.is_available():
-            raise SkipTest("skip because nnpack is not available")
->>>>>>> 135c4b44
-
-        ctx = tvm.cpu(0)
-        transformed_kernel = nnpack.convolution_inference_weight_transform(
-            kernel, algorithm=algorithm)
-        output = nnpack.convolution_inference_without_weight_transform(
-            data, transformed_kernel, bias if with_bias else None,
-            [PAD, PAD, PAD, PAD], [STRIDE, STRIDE],
-            algorithm=algorithm)
-
-        s = tvm.create_schedule(output.op)
-
-        f = tvm.build(s, [data, kernel, bias, output], target)
-
-        na = np.random.uniform(size=dshape).astype(data.dtype)
-        nb = np.random.uniform(size=kshape).astype(kernel.dtype)
-        nc = np.random.uniform(size=bshape).astype(bias.dtype) if with_bias else np.zeros(bshape, dtype=bias.dtype)
-        ta = tvm.nd.array(na, ctx)
-        tb = tvm.nd.array(nb, ctx)
-        tc = tvm.nd.array(nc, ctx)
-        td = tvm.nd.array(np.zeros(oshape, dtype=output.dtype), ctx)
-        f(ta, tb, tc, td)
-<<<<<<< HEAD
-        nd = np_conv(na, nb, PAD)
-        tvm.testing.assert_allclose(
-            td.asnumpy(), nd, rtol=1e-5)
-    verify()
-=======
-        nd = np_conv(np.reshape(na, (BATCH, IC, IH, IW)), nb, PAD, STRIDE) + nc.reshape(1, bshape[0], 1, 1)
-        tvm.testing.assert_allclose(
-            td.asnumpy(), nd.reshape(BATCH, IC, IH, IW), rtol=1e-5)
-    for algorithm in [nnpack.ConvolutionAlgorithm.WT_8x8]:
-        for with_bias in [True, False]:
-            verify(algorithm=algorithm, with_bias=with_bias)
-
->>>>>>> 135c4b44
 
 if __name__ == "__main__":
     import nose
