# Licensed to the Apache Software Foundation (ASF) under one
# or more contributor license agreements.  See the NOTICE file
# distributed with this work for additional information
# regarding copyright ownership.  The ASF licenses this file
# to you under the Apache License, Version 2.0 (the
# "License"); you may not use this file except in compliance
# with the License.  You may obtain a copy of the License at
#
#   http://www.apache.org/licenses/LICENSE-2.0
#
# Unless required by applicable law or agreed to in writing,
# software distributed under the License is distributed on an
# "AS IS" BASIS, WITHOUT WARRANTIES OR CONDITIONS OF ANY
# KIND, either express or implied.  See the License for the
# specific language governing permissions and limitations
# under the License.

import pytest
import numpy as np
from tvm.contrib.hexagon.session import Session

import tvm.testing
from tvm import te
from tvm.contrib.hexagon.session import Session


def intrin_mem_copy(shape, dtype, dst_scope, src_scope):
    src = te.placeholder(shape=shape, dtype=dtype, name="src")
    dst = te.compute(shape, lambda i: src[i], name="dst")
    size = shape[0] * np.dtype(dtype).itemsize

    src_buffer = tvm.tir.decl_buffer(
        shape,
        dtype,
        scope=src_scope,
        offset_factor=1,
        name="mem_copy_src_buffer",
    )

    dst_buffer = tvm.tir.decl_buffer(
        shape,
        dtype,
        scope=dst_scope,
        offset_factor=1,
        name="mem_copy_dst_buffer",
    )

    zero_indices = [0 for _ in shape]

    def intrin_func(ins, outs):
        ib = tvm.tir.ir_builder.create()

        _src = ins[0]
        _dst = outs[0]

        dst_handle = ib.buffer_ptr(dst_buffer)
        src_handle = ib.buffer_ptr(src_buffer)

        ib.emit(
            tvm.tir.call_intrin(
                "handle",
                "tir.mem_copy",
                tvm.tir.call_intrin("handle", "tir.address_of", dst_handle[zero_indices]),
                tvm.tir.call_intrin("handle", "tir.address_of", src_handle[zero_indices]),
                size,
            )
        )
        return ib.get()

    return te.decl_tensor_intrin(dst.op, intrin_func, binds={src: src_buffer, dst: dst_buffer})


def verify(hexagon_session: Session, s, x, y, z, size):
    print(tvm.lower(s, [x, y, z]))

    target_hexagon = tvm.target.hexagon("v68", link_params=True)
    func = tvm.build(
        s, [x, y, z], tvm.target.Target(target_hexagon, host=target_hexagon), name="dmacpy"
    )

    mod = hexagon_session.load_module(func)
    xt = tvm.nd.array(
        np.random.randint(low=-128, high=127, size=size, dtype=x.dtype),
        device=hexagon_session.device,
    )
    yt = tvm.nd.array(
        np.random.randint(low=-128, high=127, size=size, dtype=y.dtype),
        device=hexagon_session.device,
    )
    zt = tvm.nd.array(
        np.random.randint(low=-128, high=127, size=size, dtype=z.dtype),
        device=hexagon_session.device,
    )
    mod["dmacpy"](xt, yt, zt)

    ref = xt.numpy() + yt.numpy()
    np.testing.assert_equal(zt.numpy(), ref)


<<<<<<< HEAD
@tvm.testing.requires_hexagon
=======
@requires_hexagon_toolchain
>>>>>>> 0e27bf5e
def test_cache_read_write(hexagon_session: Session):
    size = 128
    outer_shape = (size,)
    factor = 16
    inner_shape = (factor,)
    dtype = "int8"

    x = te.placeholder(shape=outer_shape, dtype=dtype, name="x")
    y = te.placeholder(shape=outer_shape, dtype=dtype, name="y")
    z = te.compute(outer_shape, lambda i: x[i] + y[i], name="z")
    s = te.create_schedule(z.op)

    x_vtcm = s.cache_read(x, "global.vtcm", [z])
    y_vtcm = s.cache_read(y, "global.vtcm", [z])
    z_vtcm = s.cache_write(z, "global.vtcm")

    zouter, zinner = s[z_vtcm].split(z_vtcm.op.axis[0], factor=factor)

    s[x_vtcm].compute_at(s[z_vtcm], zouter)
    s[y_vtcm].compute_at(s[z_vtcm], zouter)

    mem_copy_read = intrin_mem_copy(inner_shape, dtype, "global.vtcm", "global")

    (cache_read_x,) = s[x_vtcm].op.axis
    s[x_vtcm].tensorize(cache_read_x, mem_copy_read)

    (cache_read_y,) = s[y_vtcm].op.axis
    s[y_vtcm].tensorize(cache_read_y, mem_copy_read)

    mem_copy_write = intrin_mem_copy(outer_shape, dtype, "global", "global.vtcm")

    (cache_write_z,) = s[z].op.axis
    s[z].tensorize(cache_write_z, mem_copy_write)

    verify(hexagon_session, s, x, y, z, size)


def layout_transform_2d(n):
    return [n // 16, te.AXIS_SEPARATOR, n % 16]


<<<<<<< HEAD
@tvm.testing.requires_hexagon
=======
@requires_hexagon_toolchain
>>>>>>> 0e27bf5e
def test_cache_read_write_2d(hexagon_session: Session):
    size = 128
    outer_shape = (size,)
    factor = 16
    inner_shape = (factor,)
    dtype = "int8"

    x = te.placeholder(shape=outer_shape, dtype=dtype, name="x")
    y = te.placeholder(shape=outer_shape, dtype=dtype, name="y")
    z = te.compute(outer_shape, lambda i: x[i] + y[i], name="z")
    s = te.create_schedule(z.op)

    x_vtcm = s.cache_read(x, "global.vtcm", [z])
    y_vtcm = s.cache_read(y, "global.vtcm", [z])
    z_vtcm = s.cache_write(z, "global.vtcm")

    layout_x_vtcm = s[x_vtcm].transform_layout(layout_transform_2d)
    layout_y_vtcm = s[y_vtcm].transform_layout(layout_transform_2d)
    layout_z_vtcm = s[z_vtcm].transform_layout(layout_transform_2d)

    mem_copy_read = intrin_mem_copy(inner_shape, dtype, "global.vtcm", "global")
    s[x_vtcm].tensorize(layout_x_vtcm[1], mem_copy_read)
    s[y_vtcm].tensorize(layout_y_vtcm[1], mem_copy_read)

    # The loop schedule over `z` is not modified when calling `transform_layout`
    # on `z_vtcm` above therefore we must call `split` to modify the loop schedule
    # over `z` to match the layout of `z_vtcm` such that we can accurately write
    # `z_vtcm` back to `z` using memory copy intrinsic
    zouter, zinner = s[z].split(z.op.axis[0], factor=factor)
    mem_copy_write = intrin_mem_copy(inner_shape, dtype, "global", "global.vtcm")
    s[z].tensorize(zinner, mem_copy_write)

    verify(hexagon_session, s, x, y, z, size)<|MERGE_RESOLUTION|>--- conflicted
+++ resolved
@@ -97,11 +97,7 @@
     np.testing.assert_equal(zt.numpy(), ref)
 
 
-<<<<<<< HEAD
 @tvm.testing.requires_hexagon
-=======
-@requires_hexagon_toolchain
->>>>>>> 0e27bf5e
 def test_cache_read_write(hexagon_session: Session):
     size = 128
     outer_shape = (size,)
@@ -143,11 +139,7 @@
     return [n // 16, te.AXIS_SEPARATOR, n % 16]
 
 
-<<<<<<< HEAD
 @tvm.testing.requires_hexagon
-=======
-@requires_hexagon_toolchain
->>>>>>> 0e27bf5e
 def test_cache_read_write_2d(hexagon_session: Session):
     size = 128
     outer_shape = (size,)
