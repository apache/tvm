# Licensed to the Apache Software Foundation (ASF) under one
# or more contributor license agreements.  See the NOTICE file
# distributed with this work for additional information
# regarding copyright ownership.  The ASF licenses this file
# to you under the Apache License, Version 2.0 (the
# "License"); you may not use this file except in compliance
# with the License.  You may obtain a copy of the License at
#
#   http://www.apache.org/licenses/LICENSE-2.0
#
# Unless required by applicable law or agreed to in writing,
# software distributed under the License is distributed on an
# "AS IS" BASIS, WITHOUT WARRANTIES OR CONDITIONS OF ANY
# KIND, either express or implied.  See the License for the
# specific language governing permissions and limitations
# under the License.
"""Test code for matmul"""
import numpy as np
import pytest
import sys

import tvm
from tvm import topi
from tvm import te
from tvm.contrib.hexagon.session import Session
import tvm.topi.testing
from tvm.topi.utils import get_const_tuple
from tvm.contrib.hexagon.session import Session


dtype = tvm.testing.parameter(
    "float32",
    "float16",
)


class TestMatMulFloat:
    x_batch, y_batch, M, N, K = tvm.testing.parameters(
        (1, 1, 16, 16, 32),
        (5, 5, 16, 16, 32),
        (5, 5, 16, 20, 32),
        (30, 30, 16, 20, 32),
        # Test batch broadcasting.
        (1, 5, 16, 16, 32),
        (5, 1, 16, 16, 32),
    )

    # TODO(mehrdadh): add dynamic testing
<<<<<<< HEAD
    @tvm.testing.requires_hexagon
=======
    @requires_hexagon_toolchain
>>>>>>> 0e27bf5e
    def test_batch_matmul(self, hexagon_session: Session, x_batch, y_batch, M, N, K, dtype):
        if dtype == "float16":
            pytest.xfail("float16 is not supported.")

        x = te.placeholder((x_batch, M, K), name="x")
        y = te.placeholder((y_batch, N, K), name="y")

        def get_ref_data():
            a_np = np.random.uniform(size=(x_batch, M, K)).astype(dtype)
            b_np = np.random.uniform(size=(y_batch, N, K)).astype(dtype)
            c_np = tvm.topi.testing.batch_matmul(a_np, b_np)
            return (a_np, b_np, c_np)

        # get the test data
        a_np, b_np, c_np = get_ref_data()

        target_hexagon = tvm.target.hexagon("v68")
        with tvm.target.Target(target_hexagon):
            fcompute = topi.nn.batch_matmul
            fschedule = topi.hexagon.schedule_batch_matmul
            out = fcompute(x, y)
            s = fschedule([out])
            out_shape = out.shape

        func = tvm.build(
            s,
            [x, y, out],
            tvm.target.Target(target_hexagon, host=target_hexagon),
            name="batch_matmul",
        )
        mod = hexagon_session.load_module(func)

        dev = hexagon_session.device
        a = tvm.nd.array(a_np, dev)
        b = tvm.nd.array(b_np, dev)
        c = tvm.nd.array(np.zeros(get_const_tuple(out_shape), dtype=dtype), dev)
        mod["batch_matmul"](a, b, c)

        tvm.testing.assert_allclose(c.numpy(), c_np, rtol=1e-5)


class TestMatMulInt8:
    x_batch, y_batch, M, N, K = tvm.testing.parameters(
        (1, 1, 2, 3, 1),
        (1, 1, 16, 24, 32),
        (5, 5, 24, 16, 32),
        (30, 30, 16, 20, 32),
        (1, 5, 16, 16, 32),
        (5, 1, 16, 16, 32),
    )

<<<<<<< HEAD
    @tvm.testing.requires_hexagon
=======
    @requires_hexagon_toolchain
>>>>>>> 0e27bf5e
    def test_batch_matmul_int8(self, hexagon_session: Session, x_batch, y_batch, M, N, K):
        dtype = "int8"
        out_dtype = "int8"
        assert x_batch == y_batch or x_batch == 1 or y_batch == 1
        x = te.placeholder((x_batch, M, K), name="x", dtype=dtype)
        y = te.placeholder((y_batch, N, K), name="y", dtype=dtype)

        def get_ref_data():
            a_np = np.random.randint(low=-128, high=127, size=(x_batch, M, K)).astype(dtype)
            b_np = np.random.randint(low=-128, high=127, size=(y_batch, N, K)).astype(dtype)
            c_np = tvm.topi.testing.batch_matmul(a_np, b_np, out_dtype=out_dtype)
            return (a_np, b_np, c_np)

        # get the test data
        a_np, b_np, c_np = get_ref_data()

        target_hexagon = tvm.target.hexagon("v68")
        with tvm.target.Target(target_hexagon):
            fcompute = topi.nn.batch_matmul
            fschedule = topi.hexagon.schedule_batch_matmul
            out = fcompute(x, y)
            s = fschedule([out])

        func = tvm.build(
            s,
            [x, y, out],
            tvm.target.Target(target_hexagon, host=target_hexagon),
            name="batch_matmul_int8",
        )
        mod = hexagon_session.load_module(func)

        dev = hexagon_session.device
        a = tvm.nd.array(a_np, dev)
        b = tvm.nd.array(b_np, dev)
        c = tvm.nd.array(np.zeros(get_const_tuple(out.shape), dtype=out_dtype), dev)
        mod["batch_matmul_int8"](a, b, c)
        tvm.testing.assert_allclose(c.numpy(), c_np, rtol=1e-5)


if __name__ == "__main__":
    sys.exit(pytest.main(sys.argv))<|MERGE_RESOLUTION|>--- conflicted
+++ resolved
@@ -46,11 +46,7 @@
     )
 
     # TODO(mehrdadh): add dynamic testing
-<<<<<<< HEAD
     @tvm.testing.requires_hexagon
-=======
-    @requires_hexagon_toolchain
->>>>>>> 0e27bf5e
     def test_batch_matmul(self, hexagon_session: Session, x_batch, y_batch, M, N, K, dtype):
         if dtype == "float16":
             pytest.xfail("float16 is not supported.")
@@ -102,11 +98,7 @@
         (5, 1, 16, 16, 32),
     )
 
-<<<<<<< HEAD
     @tvm.testing.requires_hexagon
-=======
-    @requires_hexagon_toolchain
->>>>>>> 0e27bf5e
     def test_batch_matmul_int8(self, hexagon_session: Session, x_batch, y_batch, M, N, K):
         dtype = "int8"
         out_dtype = "int8"
