# Licensed to the Apache Software Foundation (ASF) under one
# or more contributor license agreements.  See the NOTICE file
# distributed with this work for additional information
# regarding copyright ownership.  The ASF licenses this file
# to you under the Apache License, Version 2.0 (the
# "License"); you may not use this file except in compliance
# with the License.  You may obtain a copy of the License at
#
#   http://www.apache.org/licenses/LICENSE-2.0
#
# Unless required by applicable law or agreed to in writing,
# software distributed under the License is distributed on an
# "AS IS" BASIS, WITHOUT WARRANTIES OR CONDITIONS OF ANY
# KIND, either express or implied.  See the License for the
# specific language governing permissions and limitations
# under the License.

import sys
import pytest
import numpy as np

import tvm.testing
from tvm import relay
from tvm.relay.backend import Executor, Runtime
from tvm.contrib.hexagon.session import Session



def get_mobilenet():
    """Download and import mobilenet model with ONNX"""
    import onnx  # pylint: disable=import-outside-toplevel

    model_url = "https://github.com/onnx/models/raw/main/vision/classification/mobilenet/model/mobilenetv2-7.onnx"
    model_path = tvm.contrib.download.download_testdata(
        model_url, "mobilenetv2-7.onnx", module="onnx"
    )
    return onnx.load(model_path)


<<<<<<< HEAD
@tvm.testing.requires_hexagon
def test_mobilenet(hexagon_session):
=======
@requires_hexagon_toolchain
def test_mobilenet(hexagon_session: Session):
>>>>>>> 0e27bf5e
    dtype = "float32"
    onnx_model = get_mobilenet()

    target_hexagon = tvm.target.hexagon("v68")
    target_llvm = tvm.target.Target("llvm")
    runtime = Runtime("cpp")
    executor = Executor("graph", {"link-params": True})

    data_in = np.random.rand(1, 3, 224, 224).astype(dtype=dtype)

    input_name = "input"
    shape_dict = {input_name: data_in.shape}
    relay_mod, params = relay.frontend.from_onnx(onnx_model, shape_dict, freeze_params=True)
    inputs = {input_name: data_in}

    with tvm.transform.PassContext(opt_level=3):
        hexagon_lowered = tvm.relay.build(
            relay_mod,
            tvm.target.Target(target_hexagon, host=target_hexagon),
            runtime=runtime,
            executor=executor,
            params=params,
        )

        llvm_lowered = tvm.relay.build(
            relay_mod,
            tvm.target.Target(target_llvm, host=target_llvm),
            runtime=runtime,
            executor=executor,
            params=params,
        )

    graph_mod = hexagon_session.get_executor_from_factory(hexagon_lowered)
    graph_mod.set_input(**inputs)
    graph_mod.run()
    hexagon_output = graph_mod.get_output(0).numpy()

    llvm_graph_mod = tvm.contrib.graph_executor.GraphModule(llvm_lowered["default"](tvm.cpu(0)))
    llvm_graph_mod.set_input(**inputs)
    llvm_graph_mod.run()
    expected_output = llvm_graph_mod.get_output(0).numpy()

    tvm.testing.assert_allclose(hexagon_output, expected_output, rtol=1e-4, atol=1e-5)


<<<<<<< HEAD
@tvm.testing.requires_hexagon
def test_mobilenet_aot(hexagon_session, aot_host_target, aot_target):
=======
enable_usmp = tvm.testing.parameter(False, True)


@requires_hexagon_toolchain
def test_mobilenet_aot(hexagon_session: Session, aot_host_target, aot_target, enable_usmp):
>>>>>>> 0e27bf5e
    if hexagon_session._launcher._serial_number == "simulator":
        pytest.skip(msg="Skip on simulator due to long runtime.")

    dtype = "float32"
    onnx_model = get_mobilenet()

    data_in = np.random.rand(1, 3, 224, 224).astype(dtype=dtype)

    input_name = "input"
    shape_dict = {input_name: data_in.shape}
    relay_mod, params = relay.frontend.from_onnx(onnx_model, shape_dict, freeze_params=True)
    inputs = {input_name: data_in}

    target_llvm = tvm.target.Target("llvm")
    config = {"tir.usmp.enable": enable_usmp}
    with tvm.transform.PassContext(opt_level=3, config=config):
        hexagon_lowered = tvm.relay.build(
            relay_mod,
            tvm.target.Target(aot_target, host=aot_host_target),
            runtime=Runtime("cpp"),
            executor=Executor("aot", {"unpacked-api": False, "interface-api": "packed"}),
            params=params,
        )

    aot_mod = hexagon_session.get_executor_from_factory(hexagon_lowered)
    aot_mod.set_input(**inputs)
    aot_mod.run()
    hexagon_output = aot_mod.get_output(0).numpy()

    with tvm.transform.PassContext(opt_level=3):
        llvm_lowered = tvm.relay.build(
            relay_mod,
            tvm.target.Target(target_llvm, host=target_llvm),
            runtime=Runtime("cpp"),
            executor=Executor("graph", {"link-params": True}),
            params=params,
        )

    llvm_graph_mod = tvm.contrib.graph_executor.GraphModule(llvm_lowered["default"](tvm.cpu(0)))
    llvm_graph_mod.set_input(**inputs)
    llvm_graph_mod.run()
    expected_output = llvm_graph_mod.get_output(0).numpy()

    tvm.testing.assert_allclose(hexagon_output, expected_output, rtol=1e-4, atol=1e-5)


if __name__ == "__main__":
    sys.exit(pytest.main(sys.argv))<|MERGE_RESOLUTION|>--- conflicted
+++ resolved
@@ -37,13 +37,8 @@
     return onnx.load(model_path)
 
 
-<<<<<<< HEAD
 @tvm.testing.requires_hexagon
-def test_mobilenet(hexagon_session):
-=======
-@requires_hexagon_toolchain
 def test_mobilenet(hexagon_session: Session):
->>>>>>> 0e27bf5e
     dtype = "float32"
     onnx_model = get_mobilenet()
 
@@ -89,16 +84,11 @@
     tvm.testing.assert_allclose(hexagon_output, expected_output, rtol=1e-4, atol=1e-5)
 
 
-<<<<<<< HEAD
-@tvm.testing.requires_hexagon
-def test_mobilenet_aot(hexagon_session, aot_host_target, aot_target):
-=======
+
 enable_usmp = tvm.testing.parameter(False, True)
 
-
-@requires_hexagon_toolchain
+@tvm.testing.requires_hexagon
 def test_mobilenet_aot(hexagon_session: Session, aot_host_target, aot_target, enable_usmp):
->>>>>>> 0e27bf5e
     if hexagon_session._launcher._serial_number == "simulator":
         pytest.skip(msg="Skip on simulator due to long runtime.")
 
