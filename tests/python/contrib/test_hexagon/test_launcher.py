# Licensed to the Apache Software Foundation (ASF) under one
# or more contributor license agreements.  See the NOTICE file
# distributed with this work for additional information
# regarding copyright ownership.  The ASF licenses this file
# to you under the Apache License, Version 2.0 (the
# "License"); you may not use this file except in compliance
# with the License.  You may obtain a copy of the License at
#
#   http://www.apache.org/licenses/LICENSE-2.0
#
# Unless required by applicable law or agreed to in writing,
# software distributed under the License is distributed on an
# "AS IS" BASIS, WITHOUT WARRANTIES OR CONDITIONS OF ANY
# KIND, either express or implied.  See the License for the
# specific language governing permissions and limitations
# under the License.

import os
import pathlib
import sys
import pytest
import numpy as np
import logging

import tvm.testing
from tvm import te
from tvm import relay
from tvm.relay.backend import Executor, Runtime
from tvm.contrib import utils, ndk
from tvm.contrib.hexagon.build import HexagonLauncher
import tvm.contrib.hexagon.hexagon as hexagon

from .conftest import requires_hexagon_toolchain

RPC_SERVER_PORT = 7070

# NOTE on server ports:
# These tests use different port numbers for the RPC server (7070 + ...).
# The reason is that an RPC session cannot be gracefully closed without
# triggering TIME_WAIT state on the server socket. This prevents another
# server to bind to the same port until the wait time elapses.


@requires_hexagon_toolchain
def test_add(android_serial_number, tvm_tracker_host, tvm_tracker_port, adb_server_socket):
    dtype = "int8"
    A = tvm.te.placeholder((2,), dtype=dtype)
    B = tvm.te.placeholder((1,), dtype=dtype)
    C = tvm.te.compute(A.shape, lambda i: A[i] + B[0], name="C")
    sched = tvm.te.create_schedule(C.op)

    target_hexagon = tvm.target.hexagon("v68", link_params=True)
    func = tvm.build(
        sched, [A, B, C], tvm.target.Target(target_hexagon, host=target_hexagon), name="add"
    )

    temp = utils.tempdir()
    dso_binary = "test_binary.so"
    dso_binary_path = temp.relpath(dso_binary)
    func.save(dso_binary_path)

    if not android_serial_number:
        pytest.skip(msg="Skip hardware test since ANDROID_SERIAL_NUMBER is not set.")

    rpc_info = {
        "rpc_tracker_host": tvm_tracker_host,
        "rpc_tracker_port": tvm_tracker_port,
<<<<<<< HEAD
        "rpc_server_port": 7070,
=======
        "rpc_server_port": RPC_SERVER_PORT + 0,  # See note at the beginning of the file
        "adb_server_socket": adb_server_socket,
>>>>>>> 8729f6b6
    }
    launcher = HexagonLauncher(serial_number=android_serial_number, rpc_info=rpc_info)
    launcher.upload(dso_binary_path, dso_binary)
    launcher.start_server()

    with launcher.start_session() as sess:
        mod = launcher.load_module(dso_binary, sess)
        A_data = tvm.nd.array(np.array([2, 3], dtype=dtype), device=sess.device)
        assert (A_data.numpy() == np.array([2, 3])).all()
        B_data = tvm.nd.array(np.array([4], dtype=dtype), device=sess.device)
        assert (B_data.numpy() == np.array([4])).all()
        C_data = tvm.nd.array(np.array([0, 0], dtype=dtype), device=sess.device)
        assert (C_data.numpy() == np.array([0, 0])).all()
        mod["add"](A_data, B_data, C_data)
        assert (C_data.numpy() == np.array([6, 7])).all()

    launcher.stop_server()


@requires_hexagon_toolchain
def test_add_vtcm(android_serial_number, tvm_tracker_host, tvm_tracker_port, adb_server_socket):
    dtype = "int8"
    A = tvm.te.placeholder((2,), dtype=dtype)
    B = tvm.te.placeholder((1,), dtype=dtype)
    C = tvm.te.compute(A.shape, lambda i: A[i] + B[0], name="C")
    sched = tvm.te.create_schedule(C.op)

    target_hexagon = tvm.target.hexagon("v68", link_params=True)
    func = tvm.build(
        sched, [A, B, C], tvm.target.Target(target_hexagon, host=target_hexagon), name="add"
    )

    temp = utils.tempdir()
    dso_binary = "test_binary.so"
    dso_binary_path = temp.relpath(dso_binary)
    func.save(dso_binary_path)

    if not android_serial_number:
        pytest.skip(msg="Skip hardware test since ANDROID_SERIAL_NUMBER is not set.")

    rpc_info = {
        "rpc_tracker_host": tvm_tracker_host,
        "rpc_tracker_port": tvm_tracker_port,
<<<<<<< HEAD
        "rpc_server_port": 7070,
=======
        "rpc_server_port": RPC_SERVER_PORT + 1,  # See note at the beginning of the file
        "adb_server_socket": adb_server_socket,
>>>>>>> 8729f6b6
    }
    launcher = HexagonLauncher(serial_number=android_serial_number, rpc_info=rpc_info)
    launcher.upload(dso_binary_path, dso_binary)
    launcher.start_server()

    with launcher.start_session() as sess:
        mod = launcher.load_module(dso_binary, sess)
        A_data = tvm.nd.empty(A.shape, A.dtype, sess.device, "global.vtcm")
        A_data.copyfrom(np.array([2, 3]))

        B_data = tvm.nd.empty(B.shape, B.dtype, sess.device, "global.vtcm")
        B_data.copyfrom(np.array([4]))

        C_data = tvm.nd.empty(C.shape, C.dtype, sess.device, "global.vtcm")
        C_data.copyfrom(np.array([0, 0]))

        mod["add"](A_data, B_data, C_data)
        result = C_data.numpy()
        assert (result == np.array([6, 7])).all()

    launcher.stop_server()


class TestMatMul:
    M = tvm.testing.parameter(32)
    N = tvm.testing.parameter(32)
    K = tvm.testing.parameter(32)

    @requires_hexagon_toolchain
    def test_matmul(
        self, android_serial_number, tvm_tracker_host, tvm_tracker_port, adb_server_socket, M, N, K
    ):
        X = te.placeholder((M, K), dtype="float32")
        Y = te.placeholder((K, N), dtype="float32")
        k1 = te.reduce_axis((0, K), name="k1")
        Z = te.compute((M, N), lambda i, j: te.sum(X[i, k1] * Y[k1, j], axis=[k1]))
        schedule = te.create_schedule(Z.op)

        target_hexagon = tvm.target.hexagon("v68", link_params=True)
        func = tvm.build(
            schedule, [X, Y, Z], tvm.target.Target(target_hexagon, host=target_hexagon)
        )

        temp = utils.tempdir()
        dso_binary = "test_binary.so"
        dso_binary_path = temp.relpath(dso_binary)
        func.save(dso_binary_path)

        if not android_serial_number:
            pytest.skip(msg="Skip hardware test since ANDROID_SERIAL_NUMBER is not set.")

        rpc_info = {
            "rpc_tracker_host": tvm_tracker_host,
            "rpc_tracker_port": tvm_tracker_port,
<<<<<<< HEAD
            "rpc_server_port": 7070,
=======
            "rpc_server_port": RPC_SERVER_PORT + 2,  # See note at the beginning of the file
            "adb_server_socket": adb_server_socket,
>>>>>>> 8729f6b6
        }
        launcher = HexagonLauncher(serial_number=android_serial_number, rpc_info=rpc_info)
        launcher.upload(dso_binary_path, dso_binary)
        launcher.start_server()

        x = np.random.uniform(size=[i.value for i in X.shape]).astype(X.dtype)
        y = np.random.uniform(size=[i.value for i in Y.shape]).astype(Y.dtype)
        z = np.zeros([i.value for i in Z.shape], dtype=Z.dtype)

        with launcher.start_session() as sess:
            mod = launcher.load_module(dso_binary, sess)
            xt = tvm.nd.array(x, device=sess.device)
            yt = tvm.nd.array(y, device=sess.device)
            zt = tvm.nd.array(z, device=sess.device)
            mod(xt, yt, zt)
        launcher.stop_server()

        target_llvm = tvm.target.Target("llvm")
        mod = tvm.build(schedule, [X, Y, Z], tvm.target.Target(target_llvm, host=target_llvm))
        device = tvm.cpu(0)
        xtcpu = tvm.nd.array(x, device)
        ytcpu = tvm.nd.array(y, device)
        ztcpu = tvm.nd.array(z, device)
        mod(xtcpu, ytcpu, ztcpu)

        tvm.testing.assert_allclose(zt.numpy(), ztcpu.numpy(), rtol=1e-4)


@requires_hexagon_toolchain
def test_graph_executor(
    android_serial_number, tvm_tracker_host, tvm_tracker_port, adb_server_socket
):
    dtype = "float32"
    data = relay.var("data", relay.TensorType((1, 64, 64, 3), dtype))
    weight = relay.var("weight", relay.TensorType((5, 5, 3, 8), dtype))
    y = relay.nn.conv2d(
        data,
        weight,
        padding=(2, 2),
        kernel_size=(5, 5),
        data_layout="NHWC",
        kernel_layout="HWIO",
        out_dtype="float32",
    )
    f = relay.Function([data, weight], y)
    relay_mod = tvm.IRModule.from_expr(f)
    relay_mod = relay.transform.InferType()(relay_mod)

    target_hexagon = tvm.target.hexagon("v68")
    runtime = Runtime("cpp")
    executor = Executor("graph")

    temp = utils.tempdir()
    dso_binary = "test_binary.so"
    dso_binary_path = temp.relpath(dso_binary)

    weight_in = np.random.rand(5, 5, 3, 8).astype(dtype=dtype)
    data_in = np.random.rand(1, 64, 64, 3).astype(dtype=dtype)
    params = {"weight": weight_in}
    inputs = {"data": data_in}

    with tvm.transform.PassContext(opt_level=3):
        lowered = tvm.relay.build(
            relay_mod,
            tvm.target.Target(target_hexagon, host=target_hexagon),
            runtime=runtime,
            executor=executor,
        )
        lowered.get_lib().save(dso_binary_path)

    if not android_serial_number:
        pytest.skip(msg="Skip hardware test since ANDROID_SERIAL_NUMBER is not set.")

    rpc_info = {
        "rpc_tracker_host": tvm_tracker_host,
        "rpc_tracker_port": tvm_tracker_port,
<<<<<<< HEAD
        "rpc_server_port": 7070,
=======
        "rpc_server_port": RPC_SERVER_PORT + 3,  # See note at the beginning of the file
        "adb_server_socket": adb_server_socket,
>>>>>>> 8729f6b6
    }
    launcher = HexagonLauncher(serial_number=android_serial_number, rpc_info=rpc_info)
    launcher.upload(dso_binary_path, dso_binary)
    launcher.start_server()

    with launcher.start_session() as sess:
        graph_mod = launcher.get_graph_executor(lowered.get_graph_json(), dso_binary, sess)
        graph_mod.set_input(**params)
        graph_mod.run(**inputs)
        hexagon_output = graph_mod.get_output(0).numpy()

    launcher.stop_server()

    target_llvm = tvm.target.Target("llvm")
    with tvm.transform.PassContext(opt_level=3):
        llvm_lowered = tvm.relay.build(
            relay_mod,
            tvm.target.Target(target_llvm, host=target_llvm),
            runtime=runtime,
            executor=executor,
        )
    llvm_graph_mod = tvm.contrib.graph_executor.GraphModule(llvm_lowered["default"](tvm.cpu(0)))
    llvm_graph_mod.set_input(**params)
    llvm_graph_mod.run(**inputs)
    expected_output = llvm_graph_mod.get_output(0).numpy()

    tvm.testing.assert_allclose(hexagon_output, expected_output, rtol=1e-4, atol=1e-5)


@requires_hexagon_toolchain
def test_graph_executor_multiple_conv2d(
    tvm_tracker_host, tvm_tracker_port, android_serial_number, adb_server_socket
):
    dtype = "float32"
    input_shape = (1, 8, 8, 3)
    w1_shape = (5, 5, 3, 1)
    w2_shape = (5, 5, 1, 3)
    data = relay.var("data", relay.TensorType(input_shape, dtype))
    weight1 = relay.var("weight1", relay.TensorType(w1_shape, dtype))
    weight2 = relay.var("weight2", relay.TensorType(w2_shape, dtype))
    y1 = relay.nn.conv2d(
        data,
        weight1,
        padding=(2, 2),
        kernel_size=(5, 5),
        data_layout="NHWC",
        kernel_layout="HWIO",
        out_dtype="float32",
    )
    y2 = relay.nn.conv2d(
        y1,
        weight2,
        padding=(2, 2),
        kernel_size=(5, 5),
        data_layout="NHWC",
        kernel_layout="HWIO",
        out_dtype="float32",
    )
    f = relay.Function([data, weight1, weight2], y2)
    relay_mod = tvm.IRModule.from_expr(f)
    relay_mod = relay.transform.InferType()(relay_mod)

    target_hexagon = tvm.target.hexagon("v68")
    runtime = Runtime("cpp")
    executor = Executor("graph")

    temp = utils.tempdir()
    dso_binary = "test_binary.so"
    dso_binary_path = temp.relpath(dso_binary)

    with tvm.transform.PassContext(opt_level=3):
        lowered = tvm.relay.build(
            relay_mod,
            tvm.target.Target(target_hexagon, host=target_hexagon),
            runtime=runtime,
            executor=executor,
        )
        lowered.get_lib().save(dso_binary_path)

    if not android_serial_number:
        pytest.skip(msg="Skip hardware test since ANDROID_SERIAL_NUMBER is not set.")

    rpc_info = {
        "rpc_tracker_host": tvm_tracker_host,
        "rpc_tracker_port": tvm_tracker_port,
        "rpc_server_port": RPC_SERVER_PORT + 4,  # See note at the beginning of the file
        "adb_server_socket": adb_server_socket,
    }
    launcher = HexagonLauncher(serial_number=android_serial_number, rpc_info=rpc_info)
    launcher.upload(dso_binary_path, dso_binary)
    launcher.start_server()

    weight1_data = np.random.rand(w1_shape[0], w1_shape[1], w1_shape[2], w1_shape[3]).astype(
        dtype=dtype
    )
    weight2_data = np.random.rand(w2_shape[0], w2_shape[1], w2_shape[2], w2_shape[3]).astype(
        dtype=dtype
    )
    input_data = np.random.rand(
        input_shape[0], input_shape[1], input_shape[2], input_shape[3]
    ).astype(dtype=dtype)

    params = {"weight1": weight1_data, "weight2": weight2_data}
    inputs = {"data": input_data}

    with launcher.start_session() as sess:
        graph_mod = launcher.get_graph_executor(lowered.get_graph_json(), dso_binary, sess)
        graph_mod.set_input(**params)
        graph_mod.run(**inputs)
        hexagon_output = graph_mod.get_output(0).numpy()

    launcher.stop_server()

    target_llvm = tvm.target.Target("llvm")
    with tvm.transform.PassContext(opt_level=3):
        llvm_lowered = tvm.relay.build(
            relay_mod,
            tvm.target.Target(target_llvm, host=target_llvm),
            runtime=runtime,
            executor=executor,
        )
    llvm_graph_mod = tvm.contrib.graph_executor.GraphModule(llvm_lowered["default"](tvm.cpu(0)))
    llvm_graph_mod.set_input(**params)
    llvm_graph_mod.run(**inputs)
    expected_output = llvm_graph_mod.get_output(0).numpy()

    tvm.testing.assert_allclose(hexagon_output, expected_output, rtol=1e-4, atol=1e-5)


def _workaround_create_aot_shared():
    # The C codegen uses TVM/RT functions directly. On Hexagon it should use
    # functions pointers via __TVMxyz variables. This workaround makes the
    # runtime symbols visible to the compiled shared library.
    extra_link_flags = os.environ.get("HEXAGON_SHARED_LINK_FLAGS")
    extra_options = str(extra_link_flags).split() if extra_link_flags else []
    return lambda so_name, files, hexagon_arch, options: hexagon.create_aot_shared(
        so_name, files, hexagon_arch, options=extra_options + options
    )


@requires_hexagon_toolchain
def test_aot_executor(tvm_tracker_host, tvm_tracker_port, android_serial_number, adb_server_socket):
    dtype = "float32"
    input_shape = (1, 128, 128, 3)
    w_shape = (5, 5, 3, 8)
    data = relay.var("data", relay.TensorType(input_shape, dtype))
    weight = relay.var("weight", relay.TensorType(w_shape, dtype))
    y = relay.nn.conv2d(
        data,
        weight,
        padding=(2, 2),
        kernel_size=(5, 5),
        data_layout="NHWC",
        kernel_layout="HWIO",
        out_dtype="float32",
    )
    f = relay.Function([data, weight], y)
    relay_mod = tvm.IRModule.from_expr(f)
    relay_mod = relay.transform.InferType()(relay_mod)

    target_hexagon = tvm.target.hexagon("v68")
    temp = utils.tempdir()
    dso_binary = "test_binary.so"
    dso_binary_path = temp / dso_binary

    weight_data = np.random.rand(w_shape[0], w_shape[1], w_shape[2], w_shape[3]).astype(dtype=dtype)
    input_data = np.random.rand(
        input_shape[0], input_shape[1], input_shape[2], input_shape[3]
    ).astype(dtype=dtype)

    params = {"weight": weight_data}
    inputs = {"data": input_data}

    with tvm.transform.PassContext(opt_level=3):
        lowered = tvm.relay.build(
            relay_mod,
            params=params,
            target=tvm.target.Target(target_hexagon, host="c"),
            runtime=Runtime("cpp"),
            executor=Executor("aot", {"unpacked-api": False, "interface-api": "c"}),
        )
        # Uncomment this once the workaround is not needed.
        # lowered.export_library(
        #     dso_binary_path, fcompile=hexagon.create_aot_shared, hexagon_arch="v68"
        # )
        lowered.export_library(
            dso_binary_path, fcompile=_workaround_create_aot_shared(), hexagon_arch="v68"
        )

    if not android_serial_number:
        pytest.skip(msg="Skip hardware test since ANDROID_SERIAL_NUMBER is not set.")

    rpc_info = {
        "rpc_tracker_host": tvm_tracker_host,
        "rpc_tracker_port": tvm_tracker_port,
        "rpc_server_port": RPC_SERVER_PORT + 5,  # See note at the beginning of the file
        "adb_server_socket": adb_server_socket,
    }
    launcher = HexagonLauncher(serial_number=android_serial_number, rpc_info=rpc_info)
    launcher.upload(dso_binary_path, dso_binary)
    launcher.start_server()

    with launcher.start_session() as sess:
        aot_mod = launcher.get_aot_executor(dso_binary, sess)
        aot_mod.set_input(**inputs)
        aot_mod.run()
        hexagon_output = aot_mod.get_output(0).numpy()

    launcher.stop_server()

    target_llvm = tvm.target.Target("llvm")
    with tvm.transform.PassContext(opt_level=3):
        llvm_lowered = tvm.relay.build(
            relay_mod,
            tvm.target.Target(target_llvm, host=target_llvm),
            runtime=Runtime("cpp"),
            executor=Executor("graph"),
        )

    llvm_graph_mod = tvm.contrib.graph_executor.GraphModule(llvm_lowered["default"](tvm.cpu(0)))
    llvm_graph_mod.set_input(**params)
    llvm_graph_mod.run(**inputs)
    expected_output = llvm_graph_mod.get_output(0).numpy()

    tvm.testing.assert_allclose(hexagon_output, expected_output, rtol=1e-4, atol=1e-5)


@requires_hexagon_toolchain
def test_aot_executor_multiple_conv2d(
    tvm_tracker_host, tvm_tracker_port, android_serial_number, adb_server_socket
):
    dtype = "float32"
    input_shape = (1, 8, 8, 3)
    w1_shape = (5, 5, 3, 1)
    w2_shape = (5, 5, 1, 3)
    data = relay.var("data", relay.TensorType(input_shape, dtype))
    weight1 = relay.var("weight1", relay.TensorType(w1_shape, dtype))
    weight2 = relay.var("weight2", relay.TensorType(w2_shape, dtype))
    y1 = relay.nn.conv2d(
        data,
        weight1,
        padding=(2, 2),
        kernel_size=(5, 5),
        data_layout="NHWC",
        kernel_layout="HWIO",
        out_dtype="float32",
    )
    y2 = relay.nn.conv2d(
        y1,
        weight2,
        padding=(2, 2),
        kernel_size=(5, 5),
        data_layout="NHWC",
        kernel_layout="HWIO",
        out_dtype="float32",
    )
    f = relay.Function([data, weight1, weight2], y2)
    relay_mod = tvm.IRModule.from_expr(f)
    relay_mod = relay.transform.InferType()(relay_mod)

    target_hexagon = tvm.target.hexagon("v68")
    temp = utils.tempdir()
    dso_binary = "test_binary.so"
    dso_binary_path = temp / dso_binary

    weight1_data = np.random.rand(w1_shape[0], w1_shape[1], w1_shape[2], w1_shape[3]).astype(
        dtype=dtype
    )
    weight2_data = np.random.rand(w2_shape[0], w2_shape[1], w2_shape[2], w2_shape[3]).astype(
        dtype=dtype
    )
    input_data = np.random.rand(
        input_shape[0], input_shape[1], input_shape[2], input_shape[3]
    ).astype(dtype=dtype)

    params = {"weight1": weight1_data, "weight2": weight2_data}
    inputs = {"data": input_data}

    with tvm.transform.PassContext(opt_level=3):
        lowered = tvm.relay.build(
            relay_mod,
            params=params,
            target=tvm.target.Target(target_hexagon, host="c"),
            runtime=Runtime("cpp"),
            executor=Executor("aot", {"unpacked-api": False, "interface-api": "c"}),
        )
        # Uncomment this once the workaround is not needed.
        # lowered.export_library(
        #     dso_binary_path, fcompile=hexagon.create_aot_shared, hexagon_arch="v68"
        # )
        lowered.export_library(
            dso_binary_path, fcompile=_workaround_create_aot_shared(), hexagon_arch="v68"
        )

    if not android_serial_number:
        pytest.skip(msg="Skip hardware test since ANDROID_SERIAL_NUMBER is not set.")

    rpc_info = {
        "rpc_tracker_host": tvm_tracker_host,
        "rpc_tracker_port": tvm_tracker_port,
        "rpc_server_port": RPC_SERVER_PORT + 6,  # See note at the beginning of the file
        "adb_server_socket": adb_server_socket,
    }
    launcher = HexagonLauncher(serial_number=android_serial_number, rpc_info=rpc_info)
    launcher.upload(dso_binary_path, dso_binary)
    launcher.start_server()

    with launcher.start_session() as sess:
        aot_mod = launcher.get_aot_executor(dso_binary, sess)
        aot_mod.set_input(**inputs)
        aot_mod.run()
        hexagon_output = aot_mod.get_output(0).numpy()

    launcher.stop_server()

    target_llvm = tvm.target.Target("llvm")
    with tvm.transform.PassContext(opt_level=3):
        llvm_lowered = tvm.relay.build(
            relay_mod,
            tvm.target.Target(target_llvm, host=target_llvm),
            runtime=Runtime("cpp"),
            executor=Executor("graph"),
        )

    llvm_graph_mod = tvm.contrib.graph_executor.GraphModule(llvm_lowered["default"](tvm.cpu(0)))
    llvm_graph_mod.set_input(**params)
    llvm_graph_mod.run(**inputs)
    expected_output = llvm_graph_mod.get_output(0).numpy()

    tvm.testing.assert_allclose(hexagon_output, expected_output, rtol=1e-4, atol=1e-5)


if __name__ == "__main__":
    sys.exit(pytest.main(sys.argv))<|MERGE_RESOLUTION|>--- conflicted
+++ resolved
@@ -65,12 +65,8 @@
     rpc_info = {
         "rpc_tracker_host": tvm_tracker_host,
         "rpc_tracker_port": tvm_tracker_port,
-<<<<<<< HEAD
-        "rpc_server_port": 7070,
-=======
         "rpc_server_port": RPC_SERVER_PORT + 0,  # See note at the beginning of the file
         "adb_server_socket": adb_server_socket,
->>>>>>> 8729f6b6
     }
     launcher = HexagonLauncher(serial_number=android_serial_number, rpc_info=rpc_info)
     launcher.upload(dso_binary_path, dso_binary)
@@ -114,12 +110,8 @@
     rpc_info = {
         "rpc_tracker_host": tvm_tracker_host,
         "rpc_tracker_port": tvm_tracker_port,
-<<<<<<< HEAD
-        "rpc_server_port": 7070,
-=======
         "rpc_server_port": RPC_SERVER_PORT + 1,  # See note at the beginning of the file
         "adb_server_socket": adb_server_socket,
->>>>>>> 8729f6b6
     }
     launcher = HexagonLauncher(serial_number=android_serial_number, rpc_info=rpc_info)
     launcher.upload(dso_binary_path, dso_binary)
@@ -174,12 +166,8 @@
         rpc_info = {
             "rpc_tracker_host": tvm_tracker_host,
             "rpc_tracker_port": tvm_tracker_port,
-<<<<<<< HEAD
-            "rpc_server_port": 7070,
-=======
             "rpc_server_port": RPC_SERVER_PORT + 2,  # See note at the beginning of the file
             "adb_server_socket": adb_server_socket,
->>>>>>> 8729f6b6
         }
         launcher = HexagonLauncher(serial_number=android_serial_number, rpc_info=rpc_info)
         launcher.upload(dso_binary_path, dso_binary)
@@ -256,12 +244,8 @@
     rpc_info = {
         "rpc_tracker_host": tvm_tracker_host,
         "rpc_tracker_port": tvm_tracker_port,
-<<<<<<< HEAD
-        "rpc_server_port": 7070,
-=======
         "rpc_server_port": RPC_SERVER_PORT + 3,  # See note at the beginning of the file
         "adb_server_socket": adb_server_socket,
->>>>>>> 8729f6b6
     }
     launcher = HexagonLauncher(serial_number=android_serial_number, rpc_info=rpc_info)
     launcher.upload(dso_binary_path, dso_binary)
