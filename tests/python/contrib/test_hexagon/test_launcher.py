--- conflicted
+++ resolved
@@ -431,7 +431,152 @@
     tvm.testing.assert_allclose(hexagon_output, expected_output, rtol=1e-4, atol=1e-5)
 
 
-<<<<<<< HEAD
+data_dtype = tvm.testing.parameter("int8", "uint8")
+weight_dtype = tvm.testing.parameter("int8", "uint8")
+
+
+@tvm.testing.requires_hexagon
+def test_conv2d_relay_vrmpy(hexagon_session, data_dtype, weight_dtype):
+    if data_dtype == "int8" and weight_dtype == "uint8":
+        pytest.skip("(i8, u8) input pair is not supported")
+
+    def get_conv2d_nchw(d_shape, w_shape, padding, strides=(1, 1)):
+        out_dtype = "int32"
+
+        data = relay.var("data", shape=d_shape, dtype=data_dtype)
+        weight = relay.var("weight", shape=w_shape, dtype=weight_dtype)
+        out_channel = w_shape[0]
+        return relay.nn.conv2d(
+            data=data,
+            weight=weight,
+            kernel_size=w_shape[2:],
+            channels=out_channel,
+            padding=padding,
+            strides=strides,
+            out_dtype=out_dtype,
+        )
+
+    target_hexagon = tvm.target.hexagon("v68")
+    target = tvm.target.Target(target_hexagon, host=target_hexagon)
+    I, O, H, W = 64, 256, 56, 56
+    kH = kW = 3
+    padding = (1, 1)
+    strides = (1, 1)
+
+    data_shape = (1, I, H, W)
+    weight_shape = (O, I, kH, kW)
+    bias_shape = (weight_shape[0],)
+
+    bias = relay.var("bias", shape=bias_shape, dtype="int32")
+
+    conv2d = get_conv2d_nchw(
+        data_shape,
+        weight_shape,
+        padding,
+        strides=strides,
+    )
+    bias_add = relay.nn.bias_add(conv2d, bias)
+    mod = tvm.IRModule.from_expr(bias_add)
+
+    if data_dtype == "uint8":
+        data_np = np.random.uniform(0, 255, size=data_shape).astype("uint8")
+    else:
+        data_np = np.random.uniform(-128, 127, size=data_shape).astype("int8")
+
+    if weight_dtype == "uint8":
+        weight_np = np.random.uniform(0, 255, size=weight_shape).astype("uint8")
+    else:
+        weight_np = np.random.uniform(-128, 127, size=weight_shape).astype("int8")
+
+    bias_np = np.random.randint(low=-127, high=128, size=bias_shape).astype("int32")
+    params = {"weight": weight_np, "bias": bias_np}
+
+    ref = (
+        relay.create_executor("graph", mod=mod, device=tvm.cpu(0), target="llvm")
+        .evaluate()(*[data_np, weight_np, bias_np])
+        .numpy()
+    )
+
+    with tvm.transform.PassContext(
+        opt_level=3,
+    ):
+        executor = relay.backend.Executor("graph", {"link-params": True})
+        lib = relay.build(mod, target=target, params=params, executor=executor)
+
+    asm = lib.lib.get_source("asm")
+    assert "vrmpy" in asm
+
+    rt_mod = hexagon_session.get_executor_from_factory(lib)
+
+    rt_mod.set_input("data", data_np)
+
+    rt_mod.run()
+
+    out = rt_mod.get_output(0).numpy()
+
+    np.testing.assert_equal(out, ref)
+
+
+@tvm.testing.requires_hexagon
+def test_dense_relay_vrmpy(hexagon_session, data_dtype, weight_dtype):
+    if data_dtype == "int8" and weight_dtype == "uint8":
+        pytest.skip("(i8, u8) input pair is not supported")
+
+    target_hexagon = tvm.target.hexagon("v68")
+    target = tvm.target.Target(target_hexagon, host=target_hexagon)
+
+    M = 128
+    N = 1000
+    K = 2048
+    data_shape = (M, K)
+    weight_shape = (N, K)
+
+    data = relay.var("data", shape=data_shape, dtype=data_dtype)
+    weight = relay.var("weight", shape=weight_shape, dtype=weight_dtype)
+
+    dense = relay.nn.dense(data, weight, out_dtype="int32")
+
+    if data_dtype == "uint8":
+        data_np = np.random.uniform(0, 255, size=data_shape).astype("uint8")
+    else:
+        data_np = np.random.uniform(-128, 127, size=data_shape).astype("int8")
+
+    if weight_dtype == "uint8":
+        weight_np = np.random.uniform(0, 255, size=weight_shape).astype("uint8")
+    else:
+        weight_np = np.random.uniform(-128, 127, size=weight_shape).astype("int8")
+
+    bias_np = np.random.uniform(1, 10, size=(weight_shape[0],)).astype("int32")
+
+    params = {"weight": weight_np, "bias": bias_np}
+
+    bias = relay.var("bias", shape=(weight_shape[0],), dtype="int32")
+    bias_add = relay.nn.bias_add(dense, bias)
+    mod = tvm.IRModule.from_expr(bias_add)
+
+    with tvm.transform.PassContext(
+        opt_level=3,
+    ):
+        executor = relay.backend.Executor("graph", {"link-params": True})
+        lib = relay.build(mod, target=target, params=params, executor=executor)
+
+    asm = lib.lib.get_source("asm")
+    assert "vrmpy" in asm
+
+    rt_mod = hexagon_session.get_executor_from_factory(lib)
+
+    rt_mod.set_input("data", data_np)
+
+    rt_mod.run()
+
+    out = rt_mod.get_output(0).numpy()
+
+    ref = np.dot(data_np.astype("int32"), weight_np.transpose().astype("int32"))
+    ref += bias_np
+
+    np.testing.assert_equal(out, ref)
+
+
 @tvm.testing.requires_hexagon
 def test_lwp(
     hexagon_server_process,
@@ -669,152 +814,6 @@
     expected_output = llvm_graph_mod.get_output(0).numpy()
 
     tvm.testing.assert_allclose(hexagon_output, expected_output, rtol=1e-4, atol=1e-5)
-=======
-data_dtype = tvm.testing.parameter("int8", "uint8")
-weight_dtype = tvm.testing.parameter("int8", "uint8")
-
-
-@tvm.testing.requires_hexagon
-def test_conv2d_relay_vrmpy(hexagon_session, data_dtype, weight_dtype):
-    if data_dtype == "int8" and weight_dtype == "uint8":
-        pytest.skip("(i8, u8) input pair is not supported")
-
-    def get_conv2d_nchw(d_shape, w_shape, padding, strides=(1, 1)):
-        out_dtype = "int32"
-
-        data = relay.var("data", shape=d_shape, dtype=data_dtype)
-        weight = relay.var("weight", shape=w_shape, dtype=weight_dtype)
-        out_channel = w_shape[0]
-        return relay.nn.conv2d(
-            data=data,
-            weight=weight,
-            kernel_size=w_shape[2:],
-            channels=out_channel,
-            padding=padding,
-            strides=strides,
-            out_dtype=out_dtype,
-        )
-
-    target_hexagon = tvm.target.hexagon("v68")
-    target = tvm.target.Target(target_hexagon, host=target_hexagon)
-    I, O, H, W = 64, 256, 56, 56
-    kH = kW = 3
-    padding = (1, 1)
-    strides = (1, 1)
-
-    data_shape = (1, I, H, W)
-    weight_shape = (O, I, kH, kW)
-    bias_shape = (weight_shape[0],)
-
-    bias = relay.var("bias", shape=bias_shape, dtype="int32")
-
-    conv2d = get_conv2d_nchw(
-        data_shape,
-        weight_shape,
-        padding,
-        strides=strides,
-    )
-    bias_add = relay.nn.bias_add(conv2d, bias)
-    mod = tvm.IRModule.from_expr(bias_add)
-
-    if data_dtype == "uint8":
-        data_np = np.random.uniform(0, 255, size=data_shape).astype("uint8")
-    else:
-        data_np = np.random.uniform(-128, 127, size=data_shape).astype("int8")
-
-    if weight_dtype == "uint8":
-        weight_np = np.random.uniform(0, 255, size=weight_shape).astype("uint8")
-    else:
-        weight_np = np.random.uniform(-128, 127, size=weight_shape).astype("int8")
-
-    bias_np = np.random.randint(low=-127, high=128, size=bias_shape).astype("int32")
-    params = {"weight": weight_np, "bias": bias_np}
-
-    ref = (
-        relay.create_executor("graph", mod=mod, device=tvm.cpu(0), target="llvm")
-        .evaluate()(*[data_np, weight_np, bias_np])
-        .numpy()
-    )
-
-    with tvm.transform.PassContext(
-        opt_level=3,
-    ):
-        executor = relay.backend.Executor("graph", {"link-params": True})
-        lib = relay.build(mod, target=target, params=params, executor=executor)
-
-    asm = lib.lib.get_source("asm")
-    assert "vrmpy" in asm
-
-    rt_mod = hexagon_session.get_executor_from_factory(lib)
-
-    rt_mod.set_input("data", data_np)
-
-    rt_mod.run()
-
-    out = rt_mod.get_output(0).numpy()
-
-    np.testing.assert_equal(out, ref)
-
-
-@tvm.testing.requires_hexagon
-def test_dense_relay_vrmpy(hexagon_session, data_dtype, weight_dtype):
-    if data_dtype == "int8" and weight_dtype == "uint8":
-        pytest.skip("(i8, u8) input pair is not supported")
-
-    target_hexagon = tvm.target.hexagon("v68")
-    target = tvm.target.Target(target_hexagon, host=target_hexagon)
-
-    M = 128
-    N = 1000
-    K = 2048
-    data_shape = (M, K)
-    weight_shape = (N, K)
-
-    data = relay.var("data", shape=data_shape, dtype=data_dtype)
-    weight = relay.var("weight", shape=weight_shape, dtype=weight_dtype)
-
-    dense = relay.nn.dense(data, weight, out_dtype="int32")
-
-    if data_dtype == "uint8":
-        data_np = np.random.uniform(0, 255, size=data_shape).astype("uint8")
-    else:
-        data_np = np.random.uniform(-128, 127, size=data_shape).astype("int8")
-
-    if weight_dtype == "uint8":
-        weight_np = np.random.uniform(0, 255, size=weight_shape).astype("uint8")
-    else:
-        weight_np = np.random.uniform(-128, 127, size=weight_shape).astype("int8")
-
-    bias_np = np.random.uniform(1, 10, size=(weight_shape[0],)).astype("int32")
-
-    params = {"weight": weight_np, "bias": bias_np}
-
-    bias = relay.var("bias", shape=(weight_shape[0],), dtype="int32")
-    bias_add = relay.nn.bias_add(dense, bias)
-    mod = tvm.IRModule.from_expr(bias_add)
-
-    with tvm.transform.PassContext(
-        opt_level=3,
-    ):
-        executor = relay.backend.Executor("graph", {"link-params": True})
-        lib = relay.build(mod, target=target, params=params, executor=executor)
-
-    asm = lib.lib.get_source("asm")
-    assert "vrmpy" in asm
-
-    rt_mod = hexagon_session.get_executor_from_factory(lib)
-
-    rt_mod.set_input("data", data_np)
-
-    rt_mod.run()
-
-    out = rt_mod.get_output(0).numpy()
-
-    ref = np.dot(data_np.astype("int32"), weight_np.transpose().astype("int32"))
-    ref += bias_np
-
-    np.testing.assert_equal(out, ref)
->>>>>>> 9618e6a4
 
 
 if __name__ == "__main__":
