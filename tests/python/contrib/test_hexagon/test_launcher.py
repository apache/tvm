--- conflicted
+++ resolved
@@ -26,14 +26,8 @@
 from tvm.contrib.hexagon.session import Session
 
 
-<<<<<<< HEAD
-@tvm.testing.requires_hexagon
-def test_add(hexagon_session):
-=======
-
-@requires_hexagon_toolchain
+@tvm.testing.requires_hexagon
 def test_add(hexagon_session: Session):
->>>>>>> 0e27bf5e
     dtype = "int8"
     A = tvm.te.placeholder((2,), dtype=dtype)
     B = tvm.te.placeholder((1,), dtype=dtype)
@@ -57,13 +51,8 @@
     assert (C_data.numpy() == np.array([6, 7])).all()
 
 
-<<<<<<< HEAD
-@tvm.testing.requires_hexagon
-def test_add_vtcm(hexagon_session):
-=======
-@requires_hexagon_toolchain
+@tvm.testing.requires_hexagon
 def test_add_vtcm(hexagon_session: Session):
->>>>>>> 0e27bf5e
     dtype = "int8"
     A = tvm.te.placeholder((2,), dtype=dtype)
     B = tvm.te.placeholder((1,), dtype=dtype)
@@ -131,13 +120,8 @@
         tvm.testing.assert_allclose(zt.numpy(), ztcpu.numpy(), rtol=1e-4)
 
 
-<<<<<<< HEAD
-@tvm.testing.requires_hexagon
-def test_graph_executor(hexagon_session):
-=======
-@requires_hexagon_toolchain
+@tvm.testing.requires_hexagon
 def test_graph_executor(hexagon_session: Session):
->>>>>>> 0e27bf5e
     dtype = "float32"
     data = relay.var("data", relay.TensorType((1, 64, 64, 3), dtype))
     weight = relay.var("weight", relay.TensorType((5, 5, 3, 8), dtype))
@@ -192,13 +176,8 @@
     tvm.testing.assert_allclose(hexagon_output, expected_output, rtol=1e-4, atol=1e-5)
 
 
-<<<<<<< HEAD
-@tvm.testing.requires_hexagon
-def test_graph_executor_multiple_conv2d(hexagon_session):
-=======
-@requires_hexagon_toolchain
+@tvm.testing.requires_hexagon
 def test_graph_executor_multiple_conv2d(hexagon_session: Session):
->>>>>>> 0e27bf5e
     dtype = "float32"
     input_shape = (1, 8, 8, 3)
     w1_shape = (5, 5, 3, 1)
@@ -274,13 +253,8 @@
     tvm.testing.assert_allclose(hexagon_output, expected_output, rtol=1e-4, atol=1e-5)
 
 
-<<<<<<< HEAD
-@tvm.testing.requires_hexagon
-def test_aot_executor(hexagon_session, aot_host_target, aot_target):
-=======
-@requires_hexagon_toolchain
+@tvm.testing.requires_hexagon
 def test_aot_executor(hexagon_session: Session, aot_host_target, aot_target):
->>>>>>> 0e27bf5e
     dtype = "float32"
     input_shape = (1, 128, 128, 3)
     w_shape = (5, 5, 3, 8)
@@ -338,13 +312,8 @@
     tvm.testing.assert_allclose(hexagon_output, expected_output, rtol=1e-4, atol=1e-5)
 
 
-<<<<<<< HEAD
-@tvm.testing.requires_hexagon
-def test_aot_executor_multiple_conv2d(hexagon_session, aot_host_target, aot_target):
-=======
-@requires_hexagon_toolchain
+@tvm.testing.requires_hexagon
 def test_aot_executor_multiple_conv2d(hexagon_session: Session, aot_host_target, aot_target):
->>>>>>> 0e27bf5e
     dtype = "float32"
     input_shape = (1, 8, 8, 3)
     w1_shape = (5, 5, 3, 1)
