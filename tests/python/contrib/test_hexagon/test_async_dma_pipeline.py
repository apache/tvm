--- conflicted
+++ resolved
@@ -28,16 +28,6 @@
 # pylint: disable=invalid-name
 @T.prim_func
 def conv2d_async_non_contig(
-<<<<<<< HEAD
-    p0: T.Buffer[(T.int64(1), T.int64(1), T.int64(56), T.int64(56), T.int64(4)), "uint8"],
-    fused_constant_1: T.Buffer[
-        (T.int64(1), T.int64(1), T.int64(3), T.int64(3), T.int64(1), T.int64(32), T.int64(4)),
-        "uint8",
-    ],
-    conv2d_NCHWc_int8: T.Buffer[
-        (T.int64(1), T.int64(1), T.int64(54), T.int64(54), T.int64(32)), "int32"
-    ],
-=======
     p0: T.Buffer((T.int64(1), T.int64(1), T.int64(56), T.int64(56), T.int64(4)), "uint8"),
     fused_constant_1: T.Buffer(
         (T.int64(1), T.int64(1), T.int64(3), T.int64(3), T.int64(1), T.int64(32), T.int64(4)),
@@ -46,7 +36,6 @@
     conv2d_NCHWc_int8: T.Buffer(
         (T.int64(1), T.int64(1), T.int64(54), T.int64(54), T.int64(32)), "int32"
     ),
->>>>>>> 6c343613
 ):
     """Non contiguous memory access is used in this conv2d taken from MS."""
     # pylint: disable=no-self-argument
@@ -286,10 +275,6 @@
         config={
             "tir.use_async_copy": use_async_copy,
             "tir.experimental_dma_bypass_cache": 1,
-<<<<<<< HEAD
-            "tir.merge_async_commit_queue_scope": merge_async_commit_queue_scope,
-=======
->>>>>>> 6c343613
         }
     ):
         func_tir = tvm.build(
@@ -898,21 +883,13 @@
     """Test Non Contiguous memory lowering."""
     sch = tvm.tir.Schedule(conv2d_async_non_contig)
     target_hexagon = tvm.target.hexagon("v68", link_params=True)
-<<<<<<< HEAD
-    err_rgx = r"Unable to lower async dma for non contiguous memory access with load index: "
-=======
     err_rgx = r"Unable to lower async dma due to non contiguous memory access"
->>>>>>> 6c343613
     # Currently we do not support non contiguous memory access being lowered to
     # async dma so we throw an error.
     with pytest.raises(tvm.TVMError, match=err_rgx):
         with tvm.transform.PassContext(
             config={
                 "tir.use_async_copy": 1,
-<<<<<<< HEAD
-                "tir.merge_async_commit_queue_scope": 0,
-=======
->>>>>>> 6c343613
             }
         ):
             tvm.build(
