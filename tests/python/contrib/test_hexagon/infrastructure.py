# Licensed to the Apache Software Foundation (ASF) under one
# or more contributor license agreements.  See the NOTICE file
# distributed with this work for additional information
# regarding copyright ownership.  The ASF licenses this file
# to you under the Apache License, Version 2.0 (the
# "License"); you may not use this file except in compliance
# with the License.  You may obtain a copy of the License at
#
#   http://www.apache.org/licenses/LICENSE-2.0
#
# Unless required by applicable law or agreed to in writing,
# software distributed under the License is distributed on an
# "AS IS" BASIS, WITHOUT WARRANTIES OR CONDITIONS OF ANY
# KIND, either express or implied.  See the License for the
# specific language governing permissions and limitations
# under the License.
# pylint: disable=invalid-name

""" Hexagon testing infrastructure """

import tvm
from tvm import te
import numpy


def allocate_hexagon_array(
    dev, tensor_shape=None, dtype=None, data=None, axis_separators=None, mem_scope=None
):
    if tensor_shape is None:
        assert data is not None, "Must provide either tensor shape or numpy data array"
        tensor_shape = data.shape
    elif data is not None:
        assert (
            tensor_shape == data.shape
        ), "Mismatch between provided tensor shape and numpy data array shape"

    if dtype is None:
        assert data is not None, "Must provide either dtype or numpy data array"
        dtype = data.dtype.name
    elif data is not None:
        assert dtype == data.dtype, "Mismatch between provided dtype and numpy data array dtype"

    if axis_separators is None:
        axis_separators = []

    boundaries = [0, *axis_separators, len(tensor_shape)]
    physical_shape = [
        numpy.prod(tensor_shape[dim_i:dim_f])
        for dim_i, dim_f in zip(boundaries[:-1], boundaries[1:])
    ]
<<<<<<< HEAD
=======

>>>>>>> 24f49f1a
    arr = tvm.nd.empty(physical_shape, dtype=dtype, device=dev, mem_scope=mem_scope)

    if data is not None:
        arr.copyfrom(data.reshape(physical_shape))

    return arr._create_view(tensor_shape)


def ceildiv(o, d):
    assert o >= 0
    assert d >= 0
    return tvm.tir.floordiv(o + d - 1, d)


# defines inner block shape: 8h8w32c
def get_block_shape():
    return 8, 8, 32


# defines inner filter block shape: 8i32o41
def get_filter_block_shape():
    return 8, 32, 4


# input: locgical shape in nhwc layout
# output:  physical packed shape in nhw8h8w32c layout
def get_packed_shape(logical_shape_nhwc):
    assert len(logical_shape_nhwc) == 4
    physical_shape_nhwc8h8w32c = [logical_shape_nhwc[0]]
    block_shape = get_block_shape()
    off_h, off_w, off_c = block_shape
    physical_shape_nhwc8h8w32c.append(ceildiv(logical_shape_nhwc[1], off_h))
    physical_shape_nhwc8h8w32c.append(ceildiv(logical_shape_nhwc[2], off_w))
    physical_shape_nhwc8h8w32c.append(ceildiv(logical_shape_nhwc[3], off_c))
    physical_shape_nhwc8h8w32c.extend(block_shape)
    return physical_shape_nhwc8h8w32c


# input: physical packed shape in nhw8h8w32c layout
# output: logical shape in nhwc layout
def get_logical_shape(physical_shape_nhwc8h8w32c):
    assert len(physical_shape_nhwc8h8w32c) == 7
    logical_shape_nhwc = [physical_shape_nhwc8h8w32c[0]]
    logical_shape_nhwc.append(physical_shape_nhwc8h8w32c[1] * physical_shape_nhwc8h8w32c[4])
    logical_shape_nhwc.append(physical_shape_nhwc8h8w32c[2] * physical_shape_nhwc8h8w32c[5])
    logical_shape_nhwc.append(physical_shape_nhwc8h8w32c[3] * physical_shape_nhwc8h8w32c[6])
    return logical_shape_nhwc


# input: logical shape in oihw layout
# output: physical packed shape in oihw8i3204i layout
def get_packed_filter_shape(logical_shape_oihw):
    assert len(logical_shape_oihw) == 4
    filter_block_shape = get_filter_block_shape()
    filter_Cio, filter_Ki, filter_Cii = filter_block_shape
    filter_Ci = filter_Cio * filter_Cii
    physical_shape_oihw8i32o4i = []
    physical_shape_oihw8i32o4i.append(int(ceildiv(logical_shape_oihw[0], filter_Ki)))
    physical_shape_oihw8i32o4i.append(int(ceildiv(logical_shape_oihw[1], filter_Ci)))
    physical_shape_oihw8i32o4i.append(logical_shape_oihw[2])
    physical_shape_oihw8i32o4i.append(logical_shape_oihw[3])
    physical_shape_oihw8i32o4i.extend(filter_block_shape)
    return physical_shape_oihw8i32o4i


def build_and_run(inputs, func, target, target_host, *args, **kwargs):
    schedule, placeholders, binds = func(*args, **kwargs)

    func = tvm.build(
        schedule, placeholders, target=tvm.target.Target(target, host=target_host), binds=binds
    )
    dev = tvm.device(target)
    tensors = []
    for tensor in inputs:
        tensors.append(tvm.nd.array(tensor, dev))
    tensors.append(
        tvm.nd.array(
            numpy.zeros([i.value for i in placeholders[-1].shape], dtype=placeholders[-1].dtype),
            dev,
        )
    )
    func(*tensors)

    return tensors[-1].asnumpy()


def get_conv2d_nhwc_shape(shape_nhwc, kernel_size, strides, padding, dilation, out_channels):
    assert len(shape_nhwc) == 4
    kernel = []
    kernel.append((kernel_size[0] - 1) * dilation[0] + 1)
    kernel.append((kernel_size[1] - 1) * dilation[1] + 1)
    return (
        shape_nhwc[0],
        (shape_nhwc[1] - kernel[0] + padding[0] + padding[1]) // strides[0] + 1,
        (shape_nhwc[2] - kernel[1] + padding[2] + padding[3]) // strides[1] + 1,
        out_channels,
    )


def conv2d_verify(output, ref_output, dtype):
    # nhwc8h8w32c -> nhwc
    logical_output_shape = get_logical_shape(output.shape)
    output = output.transpose(0, 1, 4, 2, 5, 3, 6).reshape(logical_output_shape)

    # slice output to match ref_output shape
    # e.g. 8x8 spatial 3x3 filter = 6x6 ref output
    # but still 8x8 output given the blocked layout
    output = output[
        0 : ref_output.shape[0] : 1,
        0 : ref_output.shape[1] : 1,
        0 : ref_output.shape[2] : 1,
        0 : ref_output.shape[3] : 1,
    ]

    if "int" in dtype:
        tol = {"atol": 0, "rtol": 0}
    elif dtype == "float32":
        tol = {"rtol": 1e-4, "atol": 2e-4}
    tvm.testing.assert_allclose(output, ref_output, **tol)


def conv2d_compute(X, filt, pad, stride, dilation):
    block_shape = get_block_shape()
    block_H, block_W, block_C = block_shape
    filter_Cio, filter_Ki, filter_Cii = get_filter_block_shape()
    filter_Ci = filter_Cio * filter_Cii

    shape_filter = filt.shape
    kernel_size = tuple(shape_filter[2:4])
    out_channels = shape_filter[0] * shape_filter[5]

    logical_input_shape = get_logical_shape(X.shape)
    logical_output_shape = get_conv2d_nhwc_shape(
        logical_input_shape,
        kernel_size,
        stride,
        pad,
        dilation,
        out_channels,
    )

    output_shape = get_packed_shape(logical_output_shape)
    n, ho, wo, ko, hi, wi, ki = output_shape
    rh = te.reduce_axis((0, kernel_size[0]), name="rh")
    rw = te.reduce_axis((0, kernel_size[1]), name="rw")
    rc = te.reduce_axis((0, logical_input_shape[3]), name="rc")

    def compute(n, ho, wo, ko, hi, wi, ki):
        h = ho * block_H + hi
        h_contig = h * stride[0] + rh
        h_block_id = h_contig // block_H
        h_block_offset = h_contig % block_H

        w = wo * block_W + wi
        w_contig = w * stride[1] + rw
        w_block_id = w_contig // block_W
        w_block_offset = w_contig % block_W

        c_block_id = rc // block_C
        c_block_offset = rc % block_C

        rco = rc // filter_Ci
        rcio = (rc % filter_Ci) // filter_Cii
        rcii = rc % filter_Cii

        return te.sum(
            X[
                n,
                h_block_id,
                w_block_id,
                c_block_id,
                h_block_offset,
                w_block_offset,
                c_block_offset,
            ]
            * filt[ko, rco, rh, rw, rcio, ki, rcii],
            axis=[rh, rw, rc],
        )

    return output_shape, compute


def transform_numpy(arr_np, current_layout: str, new_layout: str):
    """Reshape and transpose numpy array according to the specified layout"""
    if current_layout == "nhwc":
        if new_layout == "nhwc":
            return arr_np
        if new_layout in ["nhwc-8h2w32c2w-2d", "nhwc-8h2w32c2w-1d"]:
            n, h, w, c = arr_np.shape
            return arr_np.reshape([n, h // 8, 8, w // 4, 2, 2, c // 32, 32]).transpose(
                0, 1, 3, 6, 2, 4, 7, 5
            )
        if new_layout in ["n11c-1024c-2d", "n11c-1024c-1d"]:
            n, h, w, c = arr_np.shape
            assert h == 1 and w == 1, "The size of h and w must be 1"
            return arr_np.reshape([n, 1, 1, c // 1024, 1024])

        raise RuntimeError(f"Unexpected new_layout '{new_layout}'")
    raise RuntimeError(f"Unexpected current_layout '{current_layout}'")<|MERGE_RESOLUTION|>--- conflicted
+++ resolved
@@ -48,10 +48,7 @@
         numpy.prod(tensor_shape[dim_i:dim_f])
         for dim_i, dim_f in zip(boundaries[:-1], boundaries[1:])
     ]
-<<<<<<< HEAD
-=======
-
->>>>>>> 24f49f1a
+
     arr = tvm.nd.empty(physical_shape, dtype=dtype, device=dev, mem_scope=mem_scope)
 
     if data is not None:
