--- conflicted
+++ resolved
@@ -258,8 +258,6 @@
             return arr_np.reshape([n, c // 512, 512])
         raise RuntimeError(f"Unexpected new_layout '{new_layout}'")
 
-<<<<<<< HEAD
-=======
     if current_layout == "nhw":
         if new_layout in ["nhw-32h16w-2d"]:
             n, h, w = arr_np.shape
@@ -267,5 +265,4 @@
 
         raise RuntimeError(f"Unexpected new_layout '{new_layout}'")
 
->>>>>>> 898946fe
     raise RuntimeError(f"Unexpected current_layout '{current_layout}'")