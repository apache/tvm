# Licensed to the Apache Software Foundation (ASF) under one
# or more contributor license agreements.  See the NOTICE file
# distributed with this work for additional information
# regarding copyright ownership.  The ASF licenses this file
# to you under the Apache License, Version 2.0 (the
# "License"); you may not use this file except in compliance
# with the License.  You may obtain a copy of the License at
#
#   http://www.apache.org/licenses/LICENSE-2.0
#
# Unless required by applicable law or agreed to in writing,
# software distributed under the License is distributed on an
# "AS IS" BASIS, WITHOUT WARRANTIES OR CONDITIONS OF ANY
# KIND, either express or implied.  See the License for the
# specific language governing permissions and limitations
# under the License.

"""Arm(R) Ethos(TM)-N integration addition tests"""

import numpy as np
import pytest
import tvm
from tvm import relay
from tvm.testing import requires_ethosn
from . import infrastructure as tei


def _get_model(
    lhs_shape,
    rhs_shape,
    lhs_zp,
    lhs_sc,
    rhs_zp,
    rhs_sc,
    out_zp,
    out_sc,
    dtype,
    lhs_is_constant=False,
    rhs_is_constant=False,
    constant_data=None,
):
    """Return a model and any parameters it may have"""

    def create_or_assign_constant(shape, dtype, default_data):
        """Creates new numpy array or assigns default_data if available."""

        iinfo = np.iinfo(dtype)
        data_min = iinfo.min
        data_max = iinfo.max

        nparray = None
        if default_data:
            nparray = np.array(default_data, dtype=dtype).reshape(shape)
        else:
            nparray = np.random.randint(data_min, data_max + 1, size=shape, dtype=dtype)

        return relay.const(nparray, dtype=dtype)

    if lhs_is_constant:
        a = create_or_assign_constant(lhs_shape, dtype, constant_data)
    else:
        a = relay.var("a", shape=lhs_shape, dtype=dtype)

    if rhs_is_constant:
        b = create_or_assign_constant(rhs_shape, dtype, constant_data)
    else:
        b = relay.var("b", shape=rhs_shape, dtype=dtype)

    model = relay.qnn.op.add(
        lhs=a,
        rhs=b,
        lhs_scale=relay.const(lhs_sc, "float32"),
        lhs_zero_point=relay.const(lhs_zp, "int32"),
        rhs_scale=relay.const(rhs_sc, "float32"),
        rhs_zero_point=relay.const(rhs_zp, "int32"),
        output_scale=relay.const(out_sc, "float32"),
        output_zero_point=relay.const(out_zp, "int32"),
    )
    return model


def _get_addition_qnn_params(dtype):
    iinfo = np.iinfo(dtype)
    data_min = iinfo.min
    data_max = iinfo.max
    lhs_zp = np.random.randint(data_min, data_max)
    lhs_sc = np.random.random() * 2
    rhs_zp = np.random.randint(data_min, data_max)
    rhs_sc = np.random.random() * 2

    input1_max = lhs_sc * (255 - lhs_zp)
    input1_min = -lhs_sc * lhs_zp
    input2_max = rhs_sc * (255 - rhs_zp)
    input2_min = -rhs_sc * rhs_zp
    output_max = input1_max + input2_max
    output_min = input1_min + input2_min
    output_sc = (output_max - output_min) / 255
    output_zp = -int(output_min / output_sc)
    return lhs_zp, lhs_sc, rhs_zp, rhs_sc, output_zp, output_sc


@requires_ethosn
@pytest.mark.parametrize("dtype", ["uint8", "int8"])
@pytest.mark.parametrize("shape", [(1, 22, 9, 9), (1, 27, 21, 16)])
def test_addition(dtype, shape):
    """Compare Addition output with TVM."""
    np.random.seed(0)

    iinfo = np.iinfo(dtype)
    data_min = iinfo.min
    data_max = iinfo.max
    lhs_zp, lhs_sc, rhs_zp, rhs_sc, out_zp, out_sc = _get_addition_qnn_params(dtype)

    outputs = []
    inputs = {
        "a": tvm.nd.array(np.random.randint(data_min, data_max + 1, size=shape, dtype=dtype)),
        "b": tvm.nd.array(np.random.randint(data_min, data_max + 1, size=shape, dtype=dtype)),
    }
    model = _get_model(shape, shape, lhs_zp, lhs_sc, rhs_zp, rhs_sc, out_zp, out_sc, dtype)
    for npu in [False, True]:
        mod = tei.make_module(model, [])
        outputs.append(
            tei.build_and_run(
                mod,
                inputs,
                1,
                {},
                npu=npu,
                additional_config_args={"inline_non_compute_intensive_partitions": False},
            )
        )

    tei.verify(outputs, dtype, 1)


@requires_ethosn
@pytest.mark.parametrize("dtype", ["uint8", "int8"])
@pytest.mark.parametrize(
    "lhs_shape,lhs_is_constant,rhs_shape,rhs_is_constant",
    [
        ((1, 4, 4, 8), True, (1, 1, 1, 8), True),
        ((4,), True, (1, 16, 12, 4), True),
        ((1, 1, 1, 8), True, (1, 4, 4, 8), True),
        ((1, 16, 12, 4), True, (4,), True),
    ],
)
def test_addition_both_inputs_constants(
    dtype, lhs_shape, lhs_is_constant, rhs_shape, rhs_is_constant
):
    """Check if addition is simplified when both inputs are constants."""
    np.random.seed(0)

    lhs_zp, lhs_sc, rhs_zp, rhs_sc, out_zp, out_sc = _get_addition_qnn_params(dtype)

    model = _get_model(
        lhs_shape,
        rhs_shape,
        lhs_zp,
        lhs_sc,
        rhs_zp,
        rhs_sc,
        out_zp,
        out_sc,
        dtype,
        lhs_is_constant=lhs_is_constant,
        rhs_is_constant=rhs_is_constant,
    )
    from tvm.relay.op.contrib import partition_for_ethosn  # pylint: disable=import-outside-toplevel

    mod = tei.make_module(model, {})
    assert "qnn.add" in mod.astext(False)
    mod = partition_for_ethosn(mod, {})
    assert "qnn.add" not in mod.astext(False)


@requires_ethosn
@pytest.mark.parametrize("dtype", ["uint8", "int8"])
@pytest.mark.parametrize(
    "lhs_shape,lhs_is_constant,rhs_shape,rhs_is_constant",
    [
<<<<<<< HEAD
=======
        ((1, 4, 4, 8), False, (1, 4, 4, 8), True),
        ((1, 16, 12, 4), True, (1, 16, 12, 4), False),
    ],
)
def test_addition_with_one_constant(dtype, lhs_shape, lhs_is_constant, rhs_shape, rhs_is_constant):
    """Validate addition with one input as a constant."""
    np.random.seed(0)

    iinfo = np.iinfo(dtype)
    data_min = iinfo.min
    data_max = iinfo.max
    lhs_zp, lhs_sc, rhs_zp, rhs_sc, out_zp, out_sc = _get_addition_qnn_params(dtype)

    model = _get_model(
        lhs_shape,
        rhs_shape,
        lhs_zp,
        lhs_sc,
        rhs_zp,
        rhs_sc,
        out_zp,
        out_sc,
        dtype,
        lhs_is_constant=lhs_is_constant,
        rhs_is_constant=rhs_is_constant,
    )
    input_shape = rhs_shape if lhs_is_constant else lhs_shape
    input_name = "b" if lhs_is_constant else "a"
    inputs = {
        input_name: tvm.nd.array(
            np.random.randint(data_min, data_max + 1, size=input_shape, dtype=dtype)
        )
    }

    outputs = []
    for npu in [False, True]:
        mod = tei.make_module(model, {})
        outputs.append(
            tei.build_and_run(
                mod,
                inputs,
                1,
                {},
                npu=npu,
                additional_config_args={"inline_non_compute_intensive_partitions": False},
            )
        )
    tei.verify(outputs, dtype, 1)


@requires_ethosn
@pytest.mark.parametrize("dtype", ["uint8", "int8"])
@pytest.mark.parametrize(
    "lhs_shape,lhs_is_constant,rhs_shape,rhs_is_constant",
    [
>>>>>>> 6c343613
        ((1, 4, 4, 8), False, (1, 1, 1, 8), True),
        ((4,), True, (1, 16, 12, 4), False),
        ((1, 1, 1, 8), True, (1, 4, 4, 8), False),
        ((1, 16, 12, 4), False, (4,), True),
    ],
)
def test_addition_to_depthwise(dtype, lhs_shape, lhs_is_constant, rhs_shape, rhs_is_constant):
    """Compare addition to depthwise with TVM."""
    np.random.seed(0)

    iinfo = np.iinfo(dtype)
    data_min = iinfo.min
    data_max = iinfo.max
    lhs_zp, lhs_sc, rhs_zp, rhs_sc, out_zp, out_sc = _get_addition_qnn_params(dtype)

    model = _get_model(
        lhs_shape,
        rhs_shape,
        lhs_zp,
        lhs_sc,
        rhs_zp,
        rhs_sc,
        out_zp,
        out_sc,
        dtype,
        lhs_is_constant=lhs_is_constant,
        rhs_is_constant=rhs_is_constant,
    )
    input_shape = rhs_shape if lhs_is_constant else lhs_shape
    input_name = "b" if lhs_is_constant else "a"
    inputs = {
        input_name: tvm.nd.array(
            np.random.randint(data_min, data_max + 1, size=input_shape, dtype=dtype)
        )
    }
    outputs = []
    for npu in [False, True]:
        mod = tei.make_module(model, {})
        outputs.append(tei.build_and_run(mod, inputs, 1, {}, npu=npu))
    tei.verify(outputs, dtype, 1)


@requires_ethosn
@pytest.mark.parametrize(
    "lhs_shape,lhs_is_constant,rhs_shape,rhs_is_constant",
    [
        ((1, 2, 8, 4), False, None, True),
        ((1, 5, 6, 7), False, (1, 1, 1, 1), True),
        (None, True, (1, 2, 8, 4), False),
        ((1, 1, 1, 1), True, (1, 5, 6, 7), False),
    ],
)
def test_addition_to_reinterpret_quantize(lhs_shape, lhs_is_constant, rhs_shape, rhs_is_constant):
    """Compare addition to depthwise with TVM."""
    np.random.seed(0)

    dtype = "uint8"
    iinfo = np.iinfo(dtype)
    data_min = iinfo.min
    data_max = iinfo.max

    # Add can only be offloaded as a reinterpret quantize operation if
    # it is an identity operation. We must choose the quantization and
    # constant data carefully to maske sure that this is the case.
    if lhs_is_constant:
        rhs_zp = 128
        rhs_sc = 0.0078125
        lhs_zp = 0
        lhs_sc = 0.003921568859368563
    else:
        lhs_zp = 128
        lhs_sc = 0.0078125
        rhs_zp = 0
        rhs_sc = 0.003921568859368563
    out_zp = 0
    out_sc = 0.007814894430339336
    constant_data = 255

    model = _get_model(
        lhs_shape,
        rhs_shape,
        lhs_zp,
        lhs_sc,
        rhs_zp,
        rhs_sc,
        out_zp,
        out_sc,
        dtype,
        lhs_is_constant=lhs_is_constant,
        rhs_is_constant=rhs_is_constant,
        constant_data=constant_data,
    )
    input_shape = rhs_shape if lhs_is_constant else lhs_shape
    input_name = "b" if lhs_is_constant else "a"
    inputs = {
        input_name: tvm.nd.array(
            np.random.randint(data_min, data_max + 1, size=input_shape, dtype=dtype)
        )
    }
    outputs = []
    for npu in [False, True]:
        mod = tei.make_module(model, {})
        outputs.append(
            tei.build_and_run(
                mod,
                inputs,
                1,
                {},
                npu=npu,
                additional_config_args={"inline_non_compute_intensive_partitions": False},
            )
        )
    tei.verify(outputs, dtype, 1)


@requires_ethosn
@pytest.mark.parametrize(
    "dtype,shape,err_msg",
    [
        (
            "uint8",
            (2, 4, 4, 4),
            "batch size=2, batch size must = 1; batch size=2, batch size must = 1",
        ),
        (
            "int16",
            (1, 4, 4, 4),
            "dtype='int16', dtype must be either uint8, int8 or int32; dtype='int16', "
            "dtype must be either uint8, int8 or int32",
        ),
    ],
)
def test_addition_failure(dtype, shape, err_msg):
    """Check addition error messages."""
    np.random.seed(0)

    lhs_zp, lhs_sc, rhs_zp, rhs_sc, out_zp, out_sc = _get_addition_qnn_params(dtype)

    model = _get_model(shape, shape, lhs_zp, lhs_sc, rhs_zp, rhs_sc, out_zp, out_sc, dtype)
    model = tei.make_ethosn_composite(model, "ethos-n.qnn_add")
    mod = tei.make_ethosn_partition(model)
    tei.test_error(mod, {}, err_msg)


@requires_ethosn
@pytest.mark.parametrize("dtype", ["uint8", "int8"])
@pytest.mark.parametrize(
    "lhs_shape,lhs_is_constant,rhs_shape,rhs_is_constant",
    [
        ((1, 4, 4, 8), True, (1, 1, 4, 8), False),
        ((1, 4, 4, 8), False, (1, 1, 4, 8), False),
        ((1, 16, 1, 4), True, (1, 1, 12, 4), False),
    ],
)
def test_unsupported_broadcast_addition(
    dtype, lhs_shape, lhs_is_constant, rhs_shape, rhs_is_constant
):
    """Test broadcast compatible addition falls back to TVM."""
    np.random.seed(0)

    lhs_zp, lhs_sc, rhs_zp, rhs_sc, out_zp, out_sc = _get_addition_qnn_params(dtype)

    model = _get_model(
        lhs_shape,
        rhs_shape,
        lhs_zp,
        lhs_sc,
        rhs_zp,
        rhs_sc,
        out_zp,
        out_sc,
        dtype,
        lhs_is_constant=lhs_is_constant,
        rhs_is_constant=rhs_is_constant,
    )
    from tvm.relay.op.contrib import partition_for_ethosn  # pylint: disable=import-outside-toplevel

    mod = tei.make_module(model, {})
    assert "qnn.add" in mod.astext(False)
    mod = partition_for_ethosn(mod, {})
    assert "qnn.add" in mod.astext(False)
    assert "ethos-n.qnn_add" not in mod.astext(False)<|MERGE_RESOLUTION|>--- conflicted
+++ resolved
@@ -178,8 +178,6 @@
 @pytest.mark.parametrize(
     "lhs_shape,lhs_is_constant,rhs_shape,rhs_is_constant",
     [
-<<<<<<< HEAD
-=======
         ((1, 4, 4, 8), False, (1, 4, 4, 8), True),
         ((1, 16, 12, 4), True, (1, 16, 12, 4), False),
     ],
@@ -235,7 +233,6 @@
 @pytest.mark.parametrize(
     "lhs_shape,lhs_is_constant,rhs_shape,rhs_is_constant",
     [
->>>>>>> 6c343613
         ((1, 4, 4, 8), False, (1, 1, 1, 8), True),
         ((4,), True, (1, 16, 12, 4), False),
         ((1, 1, 1, 8), True, (1, 4, 4, 8), False),
