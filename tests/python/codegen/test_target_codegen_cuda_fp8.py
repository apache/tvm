# Licensed to the Apache Software Foundation (ASF) under one
# or more contributor license agreements.  See the NOTICE file
# distributed with this work for additional information
# regarding copyright ownership.  The ASF licenses this file
# to you under the Apache License, Version 2.0 (the
# "License"); you may not use this file except in compliance
# with the License.  You may obtain a copy of the License at
#
#   http://www.apache.org/licenses/LICENSE-2.0
#
# Unless required by applicable law or agreed to in writing,
# software distributed under the License is distributed on an
# "AS IS" BASIS, WITHOUT WARRANTIES OR CONDITIONS OF ANY
# KIND, either express or implied.  See the License for the
# specific language governing permissions and limitations
# under the License.

import sys
import pytest

import tvm
from tvm.script import tir as T
import numpy as np
import tvm.testing


from typing import List, Tuple
from tvm import DataType, DataTypeCode, IRModule
from tvm import dlight as dl
from tvm import relax, te, tir, topi
from tvm.relax.frontend import nn
from tvm.runtime import NDArray
from tvm.target import Target
from tvm.topi.utils import get_const_tuple

from tvm.script import ir as I, relax as R, tir as T

try:
    import ml_dtypes
except ImportError:
    ml_dtypes = None


@tvm.testing.requires_cuda_compute_version(8, 9)
def test_e4m3_conversions():
    dtype = "e4m3_float8"

    @T.prim_func
    def add(
        A: T.Buffer((64,), dtype),
        B: T.Buffer((64,), dtype),
        C: T.Buffer((64,), dtype),
    ):
        T.func_attr({"tir.noalias": T.bool(True)})
        # with T.block("root"):
        for i in range(64):
            with T.block("C"):
                v_i = T.axis.spatial(64, i)
                T.reads(A[v_i], B[v_i])
                T.writes(C[v_i])
                C[v_i] = T.Cast(dtype, T.Cast("float16", A[v_i]) + T.Cast("float16", B[v_i]))

    sch = tvm.tir.Schedule(add)
    block = sch.get_block("C")
    b = sch.get_loops(block)
    bx, tx = sch.split(b[0], factors=[None, 32])
    sch.bind(bx, "blockIdx.x")
    sch.bind(tx, "threadIdx.x")

    target = "cuda"
    fadd = tvm.build(sch.mod, target=target)

    cuda_src = fadd.imported_modules[0].get_source()
    assert "__nv_fp8_e4m3" in cuda_src, "FP8E4M3 (fp8_e4_t) datatype not found in generated CUDA"

    dev = tvm.device(target, 0)

    numpytype = "float8_e4m3fn"
    a = tvm.nd.array(np.random.uniform(low=0, high=5, size=64).astype(numpytype), dev)
    b = tvm.nd.array(np.random.uniform(low=0, high=5, size=64).astype(numpytype), dev)
    c = tvm.nd.array(np.zeros(64, dtype=numpytype), dev)
    fadd(a, b, c)

    tvm.testing.assert_allclose(
        c.numpy().astype("float16"), (a.numpy() + b.numpy()).astype("float16")
    )


@tvm.testing.requires_cuda_compute_version(8, 9)
def test_e4m3_packing():
    length = 64
    vector_length = 4
    native_dtype, packed_dtype = ("e4m3_float8x4", "uint32")

    @T.prim_func
    def add(
        A: T.Buffer((length,), native_dtype),
        R: T.Buffer((length,), packed_dtype),
        B: T.Buffer((length,), native_dtype),
    ):
        T.func_attr({"tir.noalias": T.bool(True)})
        # with T.block("root"):
        for i in range(length):
            with T.block("R"):
                v_i = T.axis.spatial(length, i)
                T.reads(A[v_i])
                T.writes(R[v_i])
                R[v_i] = T.reinterpret(packed_dtype, A[v_i])
        for i in range(length):
            with T.block("B"):
                v_i = T.axis.spatial(length, i)
                T.reads(R[v_i])
                T.writes(B[v_i])
                B[v_i] = T.reinterpret(native_dtype, R[v_i])

    sch = tvm.tir.Schedule(add)
    block = sch.get_block("R")
    b = sch.get_loops(block)
    bx, tx = sch.split(b[0], factors=[None, 32])
    sch.bind(bx, "blockIdx.x")
    sch.bind(tx, "threadIdx.x")
    block = sch.get_block("B")
    b = sch.get_loops(block)
    bx, tx = sch.split(b[0], factors=[None, 32])
    sch.bind(bx, "blockIdx.x")
    sch.bind(tx, "threadIdx.x")

    target = "cuda"
    f = tvm.build(sch.mod, target=target)
    dev = tvm.device(target, 0)

    numpytype = "float8_e4m3fn"
    np_shape = (length, vector_length)
    a_np = np.random.uniform(low=0, high=5, size=np_shape).astype(numpytype)
    a = tvm.nd.empty(shape=(length,), dtype=native_dtype, device=dev)
    r = tvm.nd.empty(shape=(length,), dtype=packed_dtype, device=dev)
    b = tvm.nd.empty(shape=(length,), dtype=native_dtype, device=dev)
    a.copyfrom(a_np)
    f(a, r, b)
    tvm.testing.assert_allclose(a.numpy().astype("float16"), b.numpy().astype("float16"))


native_dtype, promoted_dtype = tvm.testing.parameters(
    ("e4m3_float8", "float32"),
    ("e4m3_float8", "float16"),
    ("e4m3_float8x2", "float32x2"),
    ("e4m3_float8x2", "float16x2"),
    ("e4m3_float8x4", "float32x4"),
    # Supported via half4 vector type extension in codegen
    ("e4m3_float8x4", "float16x4"),
)


@tvm.testing.requires_cuda_compute_version(8, 9)
def test_e4m3_vector_conversions(native_dtype, promoted_dtype):
    vector_length = 64

    @T.prim_func
    def add(
        A: T.Buffer((vector_length,), native_dtype),
        B: T.Buffer((vector_length,), native_dtype),
        C: T.Buffer((vector_length,), native_dtype),
    ):
        T.func_attr({"tir.noalias": T.bool(True)})
        # with T.block("root"):
        for i in range(vector_length):
            with T.block("C"):
                v_i = T.axis.spatial(vector_length, i)
                T.reads(A[v_i], B[v_i])
                T.writes(C[v_i])
                C[v_i] = T.Cast(
                    native_dtype, T.Cast(promoted_dtype, A[v_i]) + T.Cast(promoted_dtype, B[v_i])
                )

    sch = tvm.tir.Schedule(add)
    block = sch.get_block("C")
    b = sch.get_loops(block)
    bx, tx = sch.split(b[0], factors=[None, 32])
    sch.bind(bx, "blockIdx.x")
    sch.bind(tx, "threadIdx.x")

    target = "cuda"
    fadd = tvm.build(sch.mod, target=target)
    cuda_src = fadd.imported_modules[0].get_source()
    dev = tvm.device(target, 0)

    numpytype = "float8_e4m3fn"
    if "x" in native_dtype:
        lanes = int(native_dtype.split("x")[-1])
    else:
        lanes = 1

    if "x" in promoted_dtype:
        promoted_base_dtype = promoted_dtype.split("x")[0]
    else:
        promoted_base_dtype = promoted_dtype

    np_shape = (vector_length, lanes) if lanes > 1 else (vector_length,)
    a_np = np.random.uniform(low=0, high=5, size=np_shape).astype(numpytype)
    a = tvm.nd.empty(shape=(vector_length,), dtype=native_dtype, device=dev)
    a.copyfrom(a_np)
    b_np = np.random.uniform(low=0, high=5, size=np_shape).astype(numpytype)
    b = tvm.nd.empty(shape=(vector_length,), dtype=native_dtype, device=dev)
    b.copyfrom(b_np)
    c = tvm.nd.empty(shape=(vector_length,), dtype=native_dtype, device=dev)
    fadd(a, b, c)

    tvm.testing.assert_allclose(
        c.numpy().astype(promoted_base_dtype), (a_np + b_np).astype(promoted_base_dtype)
    )


bcast_length = tvm.testing.parameter(2, 4, 6, 8)


@tvm.testing.requires_cuda_compute_version(8)
def test_half_broadcast(bcast_length):
    dtype = "float16"

    @T.prim_func
    def vector_broadcast(a: T.Buffer[(), dtype], vec: T.Buffer[(bcast_length,), dtype]):
        for t in range(1):
            with T.block("broadcast"):
                vec[0:bcast_length] = T.broadcast(a[()], bcast_length)

    sch = tvm.tir.Schedule(vector_broadcast)
    block = sch.get_block("broadcast")
    b = sch.get_loops(block)
    bx, tx = sch.split(b[0], factors=[None, 1])
    sch.bind(bx, "blockIdx.x")
    sch.bind(tx, "threadIdx.x")

    target = "cuda"
    func = tvm.build(sch.mod, target=target)
    dev = tvm.device(target, 0)

    a_np = np.random.uniform(low=0, high=4, size=()).astype(dtype)
    a = tvm.nd.array(a_np, device=dev)
    b = tvm.nd.empty((bcast_length,), dtype=dtype, device=dev)

    func(a, b)

    b_np = np.full((bcast_length,), a_np)

    tvm.testing.assert_allclose(b.numpy(), b_np)


vector_length = tvm.testing.parameter(2, 4)


@tvm.testing.requires_cuda_compute_version(8)
def test_half_misaligned_vector_load(vector_length):
    dtype = "float16"
    vec_dtype = dtype + "x" + str(vector_length)
    length = 256

    @T.prim_func
    def vector_load(
        A: T.Buffer[(length,), dtype], B: T.Buffer[(length // vector_length,), vec_dtype]
    ):
        for b in T.thread_binding(1, thread="blockIdx.x"):
            for i in T.thread_binding(length // vector_length, thread="threadIdx.x"):
                vec_index = T.ramp((i + 1) * vector_length - 1, -1, vector_length)
                B[i] = A[vec_index]

    target = "cuda"
    f = tvm.build(vector_load, target=target)

    dev = tvm.device(target, 0)
    a_np = np.random.uniform(low=0, high=1, size=(length,)).astype(dtype)
    a = tvm.nd.array(a_np, device=dev)

    b = tvm.nd.empty((length // vector_length,), dtype=vec_dtype, device=dev)

    f(a, b)

    b_np = np.empty((length // vector_length, vector_length), dtype=dtype)

    for i in range(length // vector_length):
        start_index = (i + 1) * vector_length - 1
        b_np[i, :] = a_np[start_index - vector_length + 1 : start_index + 1][::-1]

    tvm.testing.assert_allclose(b.numpy(), b_np)


@tvm.testing.requires_cuda_compute_version(8)
def test_half4_vector_add():
    dtype = "float16"
    length = 64
    vector_length = 4
    vec_dtype = dtype + "x" + str(vector_length)

    @T.prim_func
    def add(
        A: T.Buffer((length,), vec_dtype),
        B: T.Buffer((length,), vec_dtype),
        C: T.Buffer((length,), vec_dtype),
    ):
        T.func_attr({"tir.noalias": T.bool(True)})
        # with T.block("root"):
        for i in range(length):
            with T.block("C"):
                v_i = T.axis.spatial(length, i)
                T.reads(A[v_i], B[v_i])
                T.writes(C[v_i])
                C[v_i] = A[v_i] + B[v_i]

    sch = tvm.tir.Schedule(add)
    block = sch.get_block("C")
    b = sch.get_loops(block)
    bx, tx = sch.split(b[0], factors=[None, 32])
    sch.bind(bx, "blockIdx.x")
    sch.bind(tx, "threadIdx.x")

    target = "cuda"
    fadd = tvm.build(sch.mod, target=target)
    dev = tvm.device(target, 0)

    a_np = np.random.uniform(-1, 1, (length, vector_length)).astype(dtype)
    a = tvm.nd.empty(shape=(length,), dtype=vec_dtype, device=dev)
    a.copyfrom(a_np)
    b_np = np.random.uniform(-1, 1, (length, vector_length)).astype(dtype)
    b = tvm.nd.empty(shape=(length,), dtype=vec_dtype, device=dev)
    b.copyfrom(b_np)
    c = tvm.nd.empty(shape=(length,), dtype=vec_dtype, device=dev)

    fadd(a, b, c)
    c_expected = a_np + b_np
    tvm.testing.assert_allclose(c.numpy(), c_expected, atol=1e-5, rtol=1e-5)


class BaseFP8E4M3QuantScaleOnly:
    @classmethod
    def create_quantize_func(
        cls,
        weight_shape,
        model_dtype,
        quantize_dtype,
        storage_dtype,
        group_size,
        num_elem_per_storage,
        max_int_value,
        axis,
        output_transpose,
    ) -> IRModule:
        if DataType(quantize_dtype).type_code == DataTypeCode.E4M3Float:
            quantize_func = cls.quantize_fp8x4_e4m3
        else:
            assert NotImplementedError()

        bb = relax.BlockBuilder()  # pylint: disable=invalid-name
        weight_var = relax.Var("weight", relax.TensorStructInfo(weight_shape, model_dtype))
        compute_scale, compute_quantize, compute_transpose = quantize_func(
            weight_shape,
            model_dtype,
            quantize_dtype,
            storage_dtype,
            group_size,
            num_elem_per_storage,
            max_int_value,
            axis,
            output_transpose,
        )
        with bb.function(name="main", params=[weight_var]):
            with bb.dataflow():
                lv_scale = bb.emit_te(compute_scale, weight_var)
                lv_quantized_weight = compute_quantize(bb, (weight_var, lv_scale))
                if compute_transpose:
                    lv_output = bb.emit_te(compute_transpose, lv_quantized_weight, lv_scale)
                    lv_quantized_weight = lv_output[0]
                    lv_scale = lv_output[1]
                tuple_output = bb.emit((lv_quantized_weight, lv_scale))
                gv = bb.emit_output(tuple_output)
            bb.emit_func_output(gv)
        return bb.finalize()

    @classmethod
    def create_dequantize_func(
        cls,
        packed_weight_shape,
        scale_shape,
        dequantized_shape,
        model_dtype,
        quantize_dtype,
        storage_dtype,
        group_size,
        num_elem_per_storage,
        axis,
    ) -> IRModule:
        if DataType(quantize_dtype).type_code == DataTypeCode.E4M3Float:
            dequantize_func = cls.dequantize_fp8x4_e4m3
        else:
            assert NotImplementedError()

        bb = relax.BlockBuilder()  # pylint: disable=invalid-name
        packed_weight_var = relax.Var(
            "weight", relax.TensorStructInfo(packed_weight_shape, storage_dtype)
        )
        scale_var = relax.Var("scale", relax.TensorStructInfo(scale_shape, model_dtype))
        compute_dequantize = dequantize_func(
            packed_weight_shape,
            scale_shape,
            dequantized_shape,
            model_dtype,
            quantize_dtype,
            storage_dtype,
            group_size,
            num_elem_per_storage,
            axis,
        )
        with bb.function(name="main", params=[packed_weight_var, scale_var]):
            with bb.dataflow():
                lv = compute_dequantize(bb, (packed_weight_var, scale_var))
                gv = bb.emit_output(lv)
            bb.emit_func_output(gv)
        return bb.finalize()

    @classmethod
    def quantize_fp8x4_e4m3(  # pylint: disable=too-many-locals
        cls,
        weight_shape: List[tir.PrimExpr],
        model_dtype,
        quantize_dtype,
        storage_dtype,
        group_size,
        num_elem_per_storage,
        max_int_value,
        axis: int = -1,
        output_transpose: bool = False,
    ) -> Tuple[te.Tensor, te.Tensor]:
        """Group quantization for weight tensor, defined in tensor expression."""
        max_int = tir.const(max_int_value, model_dtype)
        shape = weight_shape  # pylint: disable=invalid-name
        axis = axis if axis >= 0 else len(shape) + axis
        k = shape[axis]
        quantize_dtype = DataType(quantize_dtype)
        # compute scale per group
        r = te.reduce_axis((0, group_size), name="r")  # pylint: disable=invalid-name
        num_group = tir.ceildiv(k, group_size)
        # (4096, 4096) -> quantize axis = 0, group size = 32 -> (128, 4096)
        # for channel quant group_size = 4096 -> (1, 4096)
        scale_shape = (*shape[:axis], num_group, *shape[axis + 1 :])

        def compute_scale(weight: te.Tensor):
            min_scaling_factor = tir.const(1.0 / (max_int_value * 512.0), model_dtype)
            max_abs = te.compute(
                shape=scale_shape,
                fcompute=lambda *idx: te.max(
                    tir.if_then_else(
                        idx[axis] * group_size + r < k,
                        te.abs(weight(*idx[:axis], idx[axis] * group_size + r, *idx[axis + 1 :])),
                        te.min_value(model_dtype),
                    ),
                    axis=r,
                ),
                name="max_abs_value",
            )
            scale = te.compute(
                scale_shape,
                lambda *idx: te.max(
                    max_abs(*idx).astype(model_dtype) / max_int, min_scaling_factor
                ),
                name="scale",
            )
            return scale

        def compute_quantize_weight(bb: relax.BlockBuilder, args: relax.expr.Expr):
            # compute scaled weight
            packed_shape = (weight_shape[0], weight_shape[1] // num_elem_per_storage)
            quant = cls.quant_and_pack_fp8x4_e4m3_sm90(
                weight_shape,
                packed_shape,
                scale_shape,
                group_size,
                axis,
                model_dtype,
                storage_dtype,
                quantize_dtype,
            )
            # quant.show()

            global_var = bb.add_func(quant, "quantized_weight")
            lv_quantized_weight = bb.emit(
                relax.call_tir(
                    global_var, args, relax.TensorStructInfo(packed_shape, storage_dtype)
                )
            )
            return lv_quantized_weight

        compute_transpose = None
        if output_transpose:

            def compute_transpose(quantized_weight: te.Tensor, scale: te.Tensor):
                if len(quantized_weight.shape) != 2 or len(scale.shape) != 2:
                    raise ValueError(
                        "Does not support transpose output quantized weight with ndim != 2"
                    )

                quantized_weight = topi.transpose(quantized_weight)
                scale = topi.transpose(scale)
                return quantized_weight, scale

        return compute_scale, compute_quantize_weight, compute_transpose

    @classmethod
    def dequantize_fp8x4_e4m3(  # pylint: disable=too-many-locals
        cls,
        packed_weight_shape: List[tir.PrimExpr],
        scale_shape,
        dequant_shape,
        model_dtype,
        quantize_dtype,
        storage_dtype,
        group_size,
        num_elem_per_storage,
        axis: int = -1,
    ) -> Tuple[te.Tensor, te.Tensor]:
        """Group quantization for weight tensor, defined in tensor expression."""
        axis = axis if axis >= 0 else len(shape) + axis

        def compute_dequantize_weight(bb: relax.BlockBuilder, args: relax.expr.Expr):
            dequant = cls.dequant_fp8x4_e4m3_sm90(
                packed_weight_shape,
                scale_shape,
                dequant_shape,
                group_size,
                axis,
                model_dtype,
                storage_dtype,
                quantize_dtype,
            )

            global_var = bb.add_func(dequant, "dequantize_weight")
            lv_dequantized_weight = bb.emit(
                relax.call_tir(global_var, args, relax.TensorStructInfo(dequant_shape, model_dtype))
            )
            return lv_dequantized_weight

        return compute_dequantize_weight

    @classmethod
    def quant_and_pack_fp8x4_e4m3_sm90(
        cls,
        weight_shape,
        packed_shape,
        scale_shape,
        group_size,
        axis,
        model_dtype,
        storage_dtype,
        quantized_dtype,
    ):
        vector_length = 4
        vec_quantized_dtype = f"{quantized_dtype}x{vector_length}"
        vec_model_dtype = f"{model_dtype}x{vector_length}"
        num_elem_per_storage = vector_length
        # TODO(csullivan) assert on storage dtype / quantize type bytes == vector length
        assert (
            group_size % vector_length == 0
        ), f"Number of elements in a group must be divisible by fp8 vector length {vector_length}"

        @T.prim_func(private=True)
        def quant_pack(
            A: T.Buffer(weight_shape, model_dtype),
            scale: T.Buffer(scale_shape, model_dtype),
            compute: T.Buffer(
                packed_shape,
                storage_dtype,
            ),
        ):
            # with T.block("root"):
            # test = T.alloc_buffer(1, dtype=vec_model_dtype, scope="local")
            for i0, i1 in T.grid(
                T.int64(weight_shape[0]), T.int64(weight_shape[1] // vector_length)
            ):
                with T.block("compute"):
                    v_i0, v_i1 = T.axis.remap("SS", [i0, i1])
                    T.reads(
                        A[v_i0, v_i1 : v_i1 + vector_length],
                        scale[v_i0, v_i1 * T.int64(vector_length) // T.int64(group_size)],
                    )
                    T.writes(compute[v_i0, v_i1 * vector_length])
                    compute[v_i0, v_i1] = T.reinterpret(
                        storage_dtype,
                        T.Cast(
                            vec_quantized_dtype,
                            A[v_i0, T.ramp(v_i1 * vector_length, 1, vector_length)]
                            / scale[v_i0, v_i1 * T.int64(vector_length) // T.int64(group_size)],
                        ),
                    )

        return quant_pack

    @classmethod
    def dequant_fp8x4_e4m3_sm90(
        cls,
        packed_weight_shape,
        scale_shape,
        out_shape,
        group_size,
        axis,
        model_dtype,
        storage_dtype,
        quantized_dtype,
    ):
        vector_length = 4
        vec_quantized_dtype = f"{quantized_dtype}x{vector_length}"
        vec_model_dtype = f"{model_dtype}x{vector_length}"
        num_elem_per_storage = vector_length

        @T.prim_func
        def dequant(
            packed_weight: T.Buffer(packed_weight_shape, storage_dtype),
            scale: T.Buffer(scale_shape, model_dtype),
            dequantize: T.Buffer(out_shape, model_dtype),
        ):
            T.func_attr({"tir.noalias": T.bool(True)})
            # with T.block("root"):
            for i0, i1 in T.grid(T.int64(packed_weight_shape[0]), T.int64(packed_weight_shape[1])):
                with T.block("dequantize"):
                    v_i0 = T.axis.spatial(T.int64(packed_weight_shape[0]), i0)
                    v_i1 = T.axis.spatial(T.int64(packed_weight_shape[1]), i1)
                    T.reads(
                        packed_weight[v_i0, v_i1],
                        scale[v_i0, v_i1 * T.int64(vector_length) // T.int64(group_size)],
                    )

                    dequantize[v_i0, T.ramp(v_i1 * vector_length, 1, vector_length)] = T.Cast(
                        vec_model_dtype,
                        T.reinterpret(vec_quantized_dtype, packed_weight[v_i0, v_i1]),
                    ) * T.Broadcast(
                        scale[v_i0, v_i1 * T.int64(vector_length) // T.int64(group_size)],
                        vector_length,
                    )

        return dequant

    @classmethod
    def compile_quant_and_dequant_by_scale(
        cls,
        weight_shape,
        scales_shape,
        quant_weight_shape,
        model_dtype,
        quantize_dtype,
        storage_dtype,
        group_size,
        num_el_per_storage,
        max_int_value,
        axis,
        target_str,
        dev,
    ):
        quant_mod = cls.create_quantize_func(
            weight_shape,
            model_dtype,
            quantize_dtype,
            storage_dtype,
            group_size,
            num_el_per_storage,
            max_int_value,
            axis,
            output_transpose=False,
        )
        # quant_mod.show()

        target = tvm.target.Target(target_str)
        with target:
            quant_mod = dl.ApplyDefaultSchedule(
                dl.gpu.Reduction(),
                dl.gpu.GeneralReduction(),
                dl.gpu.Fallback(),
            )(quant_mod)
        ex_1 = relax.build(quant_mod, target=target)
        vm_1 = relax.VirtualMachine(ex_1, dev)

        dequant_mod = cls.create_dequantize_func(
            quant_weight_shape,
            scales_shape,
            weight_shape,
            model_dtype,
            quantize_dtype,
            storage_dtype,
            group_size,
            num_el_per_storage,
            axis,
        )
        # dequant_mod.show()

        with target:
            dequant_mod = dl.ApplyDefaultSchedule(
                dl.gpu.Reduction(),
                dl.gpu.GeneralReduction(),
                dl.gpu.Fallback(),
            )(dequant_mod)
        dequant_mod.show()

        ex_2 = relax.build(dequant_mod, target=target)
        vm_2 = relax.VirtualMachine(ex_2, dev)

        def print_cuda(target, mod, name=None):
            if name:
                mod = mod[name]
            f = tvm.build(mod, target=target)
            cuda_src = f.imported_modules[0].get_source()
            print(cuda_src)

        print_cuda(target, dequant_mod, name="dequant")

        return vm_1["main"], vm_2["main"]


class TestFP8e4x4QuantDequantScale(BaseFP8E4M3QuantScaleOnly):
    # weight_shape = tvm.testing.parameter((32000, 4096), (4096, 14336))
    weight_shape = tvm.testing.parameter((128, 256), (128, 64))

    @tvm.testing.fixture
    def group_size(self):
        return 64

    @tvm.testing.fixture
    def axis(self):
        return 1

    @tvm.testing.fixture
    def model_dtype(self):
        return "float16"

    @tvm.testing.fixture
    def storage_dtype(self):
        return "uint32"

    @tvm.testing.fixture
    def quantize_dtype(self):
        return "e4m3_float8"

    @tvm.testing.fixture
    def num_el_per_storage(self):
        return 4

    @tvm.testing.fixture
    def max_int_value(self):
        return 448

    @tvm.testing.fixture
    def target_str(self):
        return "cuda"

    @tvm.testing.fixture
    def scale_shape(self, weight_shape, group_size, axis):
        return [
            (d + group_size - 1) // group_size if axis == i else d
            for i, d in enumerate(weight_shape)
        ]

    @tvm.testing.fixture
    def quant_weight_shape(self, weight_shape, num_el_per_storage, axis):
        return [
            (d + num_el_per_storage - 1) // num_el_per_storage if axis == i else d
            for i, d in enumerate(weight_shape)
        ]

    @tvm.testing.fixture
    def compiled_functions(
        self,
        weight_shape,
        scale_shape,
        quant_weight_shape,
        model_dtype,
        quantize_dtype,
        storage_dtype,
        group_size,
        num_el_per_storage,
        max_int_value,
        axis,
        target_str,
    ):
        dev = tvm.device(target_str, 0)
        return self.compile_quant_and_dequant_by_scale(
            weight_shape,
            scale_shape,
            quant_weight_shape,
            model_dtype,
            quantize_dtype,
            storage_dtype,
            group_size,
            num_el_per_storage,
            max_int_value,
            axis,
            target_str,
            dev,
        )

    @tvm.testing.requires_cuda_compute_version(8, 9)
    def test_main(self, weight_shape, model_dtype, target_str, compiled_functions):
        quant, dequant = compiled_functions
        dev = tvm.device(target_str, 0)

        weight_np = np.random.uniform(-100, 100, weight_shape).astype(model_dtype)
        weight = tvm.nd.array(weight_np, device=dev)
        quant_weight, scales = quant(weight)
        quant_weight_np, scales_np = quant_weight.numpy(), scales.numpy()

        dequant_weight = dequant(quant_weight, scales)
        dequant_weight_np = dequant_weight.numpy()
        tvm.testing.assert_allclose(weight_np, dequant_weight_np, atol=10, rtol=5e-2)


@tvm.testing.requires_cuda_compute_version(8, 9)
@pytest.mark.parametrize("dtype", ["e5m2_float8", "e4m3_float8"])
def test_const(dtype):
    @T.prim_func
    def func(A: T.Buffer((4,), dtype)) -> None:
        A_local = T.alloc_buffer((4,), dtype=dtype, scope="local")
        for tx in T.thread_binding(0, 4, "threadIdx.x"):
            for i in T.vectorized(4):
                A_local[i] = T.float32(1.0).astype(dtype)
            A[tx] = A_local[tx]

    mod = tvm.IRModule({"main": func})
    tvm.build(mod, target="cuda")


<<<<<<< HEAD
@tvm.testing.requires_cuda_compute_version(8, 9)
@pytest.mark.parametrize("dtype", ["e5m2_float8", "e4m3_float8"])
@pytest.mark.parametrize("vec_length", [2, 4, 8, 16])
def test_copy(dtype, vec_len=4):
    @T.prim_func
    def func(
        A: T.Buffer(
            (
                4,
                vec_len,
            ),
            dtype,
        ),
        B: T.Buffer(
            (
                4,
                vec_len,
            ),
            dtype,
        ),
    ) -> None:
        for tx in T.thread_binding(0, 4, "threadIdx.x"):
            for i in T.vectorized(vec_len):
                B[tx, i] = A[tx, i]

    mod = tvm.IRModule({"main": func})
    rtmod = tvm.build(mod, target="cuda")

    print(rtmod.imported_modules[0].get_source())
=======
num_experts = 8
reduce_size = 1792
spatial_size = 4096


@tvm.testing.requires_cuda_compute_version(9)
@pytest.mark.skipif(ml_dtypes is None, reason="Requires ml_dtypes to be installed")
def test_moe_gemv_shfl_down_illegal_instr():
    global num_experts
    global reduce_size
    global spatial_size

    @I.ir_module
    class SingleBatchMoE_float8_e4m3:
        @T.prim_func(private=True)
        def moe_dequantize_gemv(
            x_handle: T.handle,
            w: T.Buffer((num_experts, spatial_size, reduce_size), "e4m3_float8"),
            scale: T.Buffer((1,), "float16"),
            indptr: T.Buffer((1, 2), "int32"),
            o: T.Buffer((2, spatial_size), "float16"),
        ):
            T.func_attr({"op_pattern": 4, "tir.noalias": T.bool(True)})
            num_seq = T.int64()
            x = T.match_buffer(x_handle, (num_seq, reduce_size), "float16")
            for expert_id in T.thread_binding(2, thread="blockIdx.y"):
                with T.block("gemv_o"):
                    e = T.axis.spatial(2, expert_id)
                    T.reads(
                        w[indptr[0, e], 0:spatial_size, 0:reduce_size],
                        indptr[0, e],
                        scale[0],
                        x[e, 0:reduce_size],
                    )
                    T.writes(o[e, 0:spatial_size])
                    y = T.alloc_buffer((spatial_size, reduce_size), "float16")
                    for i1, i2 in T.grid(spatial_size, reduce_size):
                        with T.block("dequantize"):
                            i, j = T.axis.remap("SS", [i1, i2])
                            T.reads(w[indptr[0, e], i, j], indptr[0, e], scale[0])
                            T.writes(y[i, j])
                            y[i, j] = T.Cast("float16", w[indptr[0, e], i, j]) * scale[0]
                    for i1, i2 in T.grid(spatial_size, reduce_size):
                        with T.block("gemv"):
                            i, j = T.axis.remap("SR", [i1, i2])
                            T.reads(x[e, j], y[i, j])
                            T.writes(o[e, i])
                            with T.init():
                                o[e, i] = T.float16(0)
                            o[e, i] = o[e, i] + x[e, j] * y[i, j]

        @R.function
        def main(
            x: R.Tensor(("num_seq", reduce_size), dtype="float16"),
            indptr: R.Tensor((1, 2), dtype="int32"),
            weight: R.Tensor((num_experts, spatial_size, reduce_size), dtype="e4m3_float8"),
            scale: R.Tensor((1,), dtype="float32"),
        ) -> R.Tensor((2, spatial_size), dtype="float16"):
            num_seq = T.int64()
            R.func_attr({"num_input": 2})
            cls = SingleBatchMoE_float8_e4m3
            with R.dataflow():
                astype: R.Tensor((1,), dtype="float16") = R.astype(scale, dtype="float16")
                lv = R.call_tir(
                    cls.moe_dequantize_gemv,
                    (x, weight, astype, indptr),
                    out_sinfo=R.Tensor((2, spatial_size), dtype="float16"),
                )
                gv: R.Tensor((2, spatial_size), dtype="float16") = lv
                R.output(gv)
            return gv

    def _pipeline(mod: tvm.ir.IRModule) -> tvm.ir.IRModule:
        seq = tvm.transform.Sequential(
            [
                tvm.relax.transform.LegalizeOps(),
                tvm.dlight.ApplyDefaultSchedule(
                    tvm.dlight.gpu.Matmul(),
                    tvm.dlight.gpu.GEMV(),
                    tvm.dlight.gpu.Reduction(),
                    tvm.dlight.gpu.GeneralReduction(),
                    tvm.dlight.gpu.Fallback(),
                ),
            ]
        )
        mod = seq(mod)
        return mod

    mod = SingleBatchMoE_float8_e4m3

    target = tvm.target.Target("cuda")
    with tvm.transform.PassContext(config={"relax.backend.use_cuda_graph": False}) and target:
        mod = _pipeline(mod)
        rt_mod = tvm.relax.build(mod, target=target)
    dev = tvm.cuda(0)

    x_data = np.zeros((1, reduce_size), dtype=np.float16)
    x = tvm.nd.array(x_data, device=dev)

    indptr_data = np.zeros((1, 2), dtype=np.int32)
    indptr = tvm.nd.array(indptr_data, device=dev)

    weight_data = np.zeros((num_experts, spatial_size, reduce_size), dtype="float8_e4m3fn")
    weight = tvm.nd.array(weight_data, device=dev)

    scale_data = np.zeros((1,), dtype=np.float32)
    scale = tvm.nd.array(scale_data, device=dev)

    vm = relax.VirtualMachine(rt_mod, dev)
    # Ensure this runs without failure. Utilizing dlight thread extents TS, TR = 4, 64
    # in GEMV scheduling will yield: CUDA: an illegal instruction was encountered.
    vm["main"](x, indptr, weight, scale)
>>>>>>> 0df41036


if __name__ == "__main__":
    tvm.testing.main()<|MERGE_RESOLUTION|>--- conflicted
+++ resolved
@@ -821,11 +821,10 @@
     tvm.build(mod, target="cuda")
 
 
-<<<<<<< HEAD
 @tvm.testing.requires_cuda_compute_version(8, 9)
 @pytest.mark.parametrize("dtype", ["e5m2_float8", "e4m3_float8"])
-@pytest.mark.parametrize("vec_length", [2, 4, 8, 16])
-def test_copy(dtype, vec_len=4):
+@pytest.mark.parametrize("vec_len", [2, 4, 8, 16])
+def test_copy(dtype, vec_len):
     @T.prim_func
     def func(
         A: T.Buffer(
@@ -851,7 +850,6 @@
     rtmod = tvm.build(mod, target="cuda")
 
     print(rtmod.imported_modules[0].get_source())
-=======
 num_experts = 8
 reduce_size = 1792
 spatial_size = 4096
@@ -964,7 +962,6 @@
     # Ensure this runs without failure. Utilizing dlight thread extents TS, TR = 4, 64
     # in GEMV scheduling will yield: CUDA: an illegal instruction was encountered.
     vm["main"](x, indptr, weight, scale)
->>>>>>> 0df41036
 
 
 if __name__ == "__main__":
