--- conflicted
+++ resolved
@@ -16,10 +16,7 @@
 # under the License.
 
 from collections import OrderedDict
-<<<<<<< HEAD
-=======
 import platform
->>>>>>> 7e5db1b3
 import re
 import sys
 import os
