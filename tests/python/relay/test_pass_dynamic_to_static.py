# Licensed to the Apache Software Foundation (ASF) under one
# or more contributor license agreements.  See the NOTICE file
# distributed with this work for additional information
# regarding copyright ownership.  The ASF licenses this file
# to you under the Apache License, Version 2.0 (the
# "License"); you may not use this file except in compliance
# with the License.  You may obtain a copy of the License at
#
#   http://www.apache.org/licenses/LICENSE-2.0
#
# Unless required by applicable law or agreed to in writing,
# software distributed under the License is distributed on an
# "AS IS" BASIS, WITHOUT WARRANTIES OR CONDITIONS OF ANY
# KIND, either express or implied.  See the License for the
# specific language governing permissions and limitations
# under the License.
import numpy as np
import tvm
from tvm import te
from tvm import relay
from tvm.relay import transform
from tvm.relay.build_module import bind_params_by_name
from tvm.relay.testing import run_infer_type, create_workload, ctx_list
import tvm.topi.testing

def run_opt_pass(expr, opt_pass):
    assert isinstance(opt_pass, tvm.transform.Pass)

    mod = tvm.IRModule.from_expr(expr)
    mod = opt_pass(mod)
    entry = mod["main"]
    return entry if isinstance(expr, relay.Function) else entry.body


def verify_func(func, data, ref_res, rtol=1e-5, atol=1e-7):
    assert isinstance(data, list)
    for target, ctx in ctx_list():
        for kind in ["graph", "vm", "debug"]:
            mod = tvm.ir.IRModule.from_expr(func)
            intrp = relay.create_executor(kind, mod=mod, ctx=ctx, target=target)
            op_res = intrp.evaluate()(*data)
            tvm.testing.assert_allclose(op_res.asnumpy(), ref_res, rtol=rtol, atol=atol)


def test_dynamic_to_static_reshape():
    def verify_reshape(shape, newshape, oshape):
        x = relay.var("x", relay.TensorType(shape, "float32"))
        y = relay.var("y", relay.TensorType(newshape, "float32"))
        z = relay.reshape(x, relay.shape_of(y))
        func = run_infer_type(relay.Function([x, y], z))
        func2 = run_opt_pass(run_opt_pass(func, transform.DynamicToStatic()),
                             transform.InferType())

        zz = func2.body
        assert isinstance(zz, relay.Call)
        assert zz.op == relay.op.get("reshape")
        assert "newshape=" in zz.astext()
        assert zz.checked_type == relay.ty.TensorType(oshape, "float32")

        x_data = np.random.uniform(low=-1, high=1, size=shape).astype("float32")
        y_data = np.random.uniform(low=-1, high=1, size=newshape).astype("float32")
        ref_res = np.reshape(x_data, oshape)
        verify_func(func2, [x_data, y_data], ref_res)

    verify_reshape((2, 3, 4), (8, 3), (8, 3))
    verify_reshape((4, 7), (2, 7, 2), (2, 7, 2))


def test_dynamic_to_static_double_reshape():
    def verify_reshape(shape, newshape):
        x = relay.var("x", relay.TensorType(shape, "float32"))
        y = relay.var("y", relay.TensorType(newshape, "float32"))
        z = relay.reshape(x, relay.shape_of(y))
        z = relay.reshape(z, relay.shape_of(x))
        func = run_infer_type(relay.Function([x, y], z))
        func2 = run_opt_pass(run_opt_pass(func, transform.DynamicToStatic()),
                             transform.InferType())

        zz = func2.body
        assert isinstance(zz, relay.Call)
        assert zz.op == relay.op.get("reshape")
        assert "newshape=" in zz.astext()
        assert zz.checked_type == relay.ty.TensorType(shape, "float32")

        x_data = np.random.uniform(low=-1, high=1, size=shape).astype("float32")
        y_data = np.random.uniform(low=-1, high=1, size=newshape).astype("float32")
        verify_func(func2, [x_data, y_data], x_data)

    verify_reshape((2, 3, 4), (8, 3))
    verify_reshape((4, 7), (2, 7, 2))


def test_dynamic_to_static_quad_reshape():
    def verify_reshape(shape, newshape):
        x = relay.var("x", relay.TensorType(shape, "float32"))
        y = relay.var("y", relay.TensorType(newshape, "float32"))
        z1 = relay.reshape(x, relay.shape_of(y))
        z2 = relay.reshape(z1, relay.shape_of(x))
        z3 = relay.reshape(z2, relay.shape_of(z1))
        z4 = relay.reshape(z3, relay.shape_of(z2))
        func = run_infer_type(relay.Function([x, y], z4))
        func2 = run_opt_pass(run_opt_pass(func, transform.DynamicToStatic()),
                             transform.InferType())

        zz = func2.body
        assert isinstance(zz, relay.Call)
        assert zz.op == relay.op.get("reshape")
        assert "newshape=" in zz.astext()
        assert zz.checked_type == relay.ty.TensorType(shape, "float32")

        x_data = np.random.uniform(low=-1, high=1, size=shape).astype("float32")
        y_data = np.random.uniform(low=-1, high=1, size=newshape).astype("float32")
        verify_func(func2, [x_data, y_data], x_data)

    verify_reshape((2, 3, 4), (8, 3))
    verify_reshape((4, 7), (2, 7, 2))


def test_dynamic_to_static_tile():
    def verify_tile(shape, reps, oshape):
        x = relay.var("x", relay.TensorType(shape, "float32"))
        y = relay.var("y", relay.TensorType(reps, "float32"))
        z = relay.tile(x, relay.shape_of(y))
        func = run_infer_type(relay.Function([x, y], z))
        func2 = run_opt_pass(run_opt_pass(func, transform.DynamicToStatic()),
                             transform.InferType())

        zz = func2.body
        assert isinstance(zz, relay.Call)
        assert zz.op == relay.op.get("tile")
        assert zz.checked_type == relay.ty.TensorType(oshape, "float32")

        x_data = np.random.uniform(low=-1, high=1, size=shape).astype("float32")
        y_data = np.random.uniform(low=-1, high=1, size=reps).astype("float32")
        ref_res = np.tile(x_data, reps)
        verify_func(func2, [x_data, y_data], ref_res)

    verify_tile((2, 3, 4), (2, 1, 5), (4, 3, 20))
    verify_tile((4, 7), (4, 2), (16, 14))


def test_dynamic_to_static_topk():
    def verify_topk(k, axis, ret_type, is_ascend, dtype):
        shape = (20, 100)
        x = relay.var("x", relay.TensorType(shape, "float32"))
        k_var = relay.const(k)
        out = relay.topk(x, k_var, axis, ret_type, is_ascend, dtype)
        if isinstance(out, relay.expr.TupleWrapper):
            out = out.astuple()
        func = relay.Function([x], out)

        np_data = np.random.uniform(size=shape).astype("float32")
        if is_ascend:
            np_indices = np.argsort(np_data, axis=axis)
        else:
            np_indices = np.argsort(-np_data, axis=axis)
        kk = k if k >= 1 else shape[axis]
        if axis == 0:
            np_indices = np_indices[:kk, :]
            np_values = np.zeros(np_indices.shape).astype("float32")
            for i in range(shape[1]):
                np_values[:, i] = np_data[np_indices[:, i], i]
        else:
            np_indices = np_indices[:, :kk]
            np_values = np.zeros(np_indices.shape).astype("float32")
            for i in range(shape[0]):
                np_values[i, :] = np_data[i, np_indices[i, :]]
        np_indices = np_indices.astype(dtype)

        func2 = run_opt_pass(run_opt_pass(func, transform.DynamicToStatic()),
                             transform.InferType())
        zz = func2.body
        assert isinstance(zz, relay.Call)
        assert zz.op == relay.op.get("topk")

        for target, ctx in ctx_list():
            if "llvm" not in target: continue
            for kind in ["graph", "vm", "debug"]:
                mod = tvm.ir.IRModule.from_expr(func2)
                intrp = relay.create_executor(kind, mod=mod, ctx=ctx, target=target)
                op_res = intrp.evaluate()(np_data)
                if ret_type == "both":
                    tvm.testing.assert_allclose(op_res[0].asnumpy(), np_values)
                    tvm.testing.assert_allclose(op_res[1].asnumpy(), np_indices)
                elif ret_type == "values":
                    tvm.testing.assert_allclose(op_res.asnumpy(), np_values)
                else:
                    tvm.testing.assert_allclose(op_res.asnumpy(), np_indices)

    np.random.seed(0)
    for k in [0, 1, 5]:
        for axis in [0, -1, 1]:
            for ret_type in ["both", "values", "indices"]:
                verify_topk(k, axis, ret_type, True, "int64")
                verify_topk(k, axis, ret_type, False, "float32")


def test_dynamic_to_static_broadcast_to():
    def verify_broadcast_to(shape, broadcast_shape):
        x = relay.var("x", relay.TensorType(shape, "float32"))
        y = relay.var("y", relay.TensorType(broadcast_shape, "float32"))
        z = relay.broadcast_to(x, shape=relay.shape_of(y))

        func = run_infer_type(relay.Function([x, y], z))
        func2 = run_opt_pass(run_opt_pass(func, transform.DynamicToStatic()),
                             transform.InferType())

        zz = func2.body
        assert isinstance(zz, relay.Call)
        assert zz.op == relay.op.get("broadcast_to")
        assert zz.checked_type == relay.ty.TensorType(broadcast_shape, "float32")

        x_data = np.random.uniform(low=-1, high=1, size=shape).astype("float32")
        y_data = np.random.uniform(low=-1, high=1, size=broadcast_shape).astype("float32")

        ref_res = np.broadcast_to(x_data, y_data.shape)
        verify_func(func2, [x_data, y_data], ref_res)

    verify_broadcast_to((3, 1), (3, 3))


def test_dynamic_to_static_zeros_ones():
    def verify_ones_zeros(shape, dtype):
        for op, ref in [(relay.zeros, np.zeros), (relay.ones, np.ones)]:
            x = relay.var("x", relay.TensorType(shape, dtype))
            y = op(relay.shape_of(x), dtype)

            func = run_infer_type(relay.Function([x], y))
            func2 = run_opt_pass(run_opt_pass(func, transform.DynamicToStatic()),
                                 transform.InferType())

            zz = func2.body
            assert isinstance(zz, relay.Constant)
            assert zz.checked_type == relay.ty.TensorType(shape, dtype)

            x_data = np.random.uniform(low=1, high=1, size=shape)
            ref_res = ref(x_data.shape)
            verify_func(func2, [x_data], ref_res)

    verify_ones_zeros((1, 2, 3), 'int64')
    verify_ones_zeros((9, 8, 3, 4), 'float32')


def test_dynamic_to_static_resize():
    def verify_resize(shape, scale, method, layout):
        if layout == "NHWC":
            size = (shape[1] * scale, shape[2] * scale)
        else:
            size = (shape[2] * scale, shape[3] * scale)

        x = relay.var("x", relay.TensorType(shape, "float32"))
        size_var = relay.const(np.array(size).astype("float32"))
        z = relay.image.resize(x, size_var, layout, method, "align_corners")

        func = run_infer_type(relay.Function([x], z))
        func2 = run_opt_pass(run_opt_pass(func, transform.DynamicToStatic()),
                             transform.InferType())

        zz = func2.body
        assert isinstance(zz, relay.Call)
        assert zz.op == relay.op.get("image.resize")

        x_data = np.random.uniform(low=-1, high=1, size=shape).astype("float32")

        if method == "bilinear":
            ref_res = tvm.topi.testing.bilinear_resize_python(x_data, size, layout)
        else:
            ref_res = tvm.topi.testing.upsampling_python(x_data, (scale, scale), layout)
        verify_func(func2, [x_data], ref_res, rtol=1e-4, atol=1e-6)

    for method in ["bilinear", "nearest_neighbor"]:
        for layout in ["NCHW", "NHWC"]:
            verify_resize((1, 4, 4, 4), 2, method, layout)


def test_dynamic_to_static_one_hot():
    def _verify(indices_shape, depth, on_value, off_value, axis, dtype):
        indices = relay.var("indices", relay.TensorType(indices_shape, "int32"))
        depth_var = relay.const(depth)
        on_value_const = relay.const(on_value)
        off_value_const = relay.const(off_value)
        out = relay.one_hot(indices, on_value_const, off_value_const, depth_var, axis, dtype)
        func = relay.Function([indices], out)

        func2 = run_opt_pass(run_opt_pass(func, transform.DynamicToStatic()),
                             transform.InferType())

        zz = func2.body
        assert isinstance(zz, relay.Call)
        assert zz.op == relay.op.get("one_hot")

        indices_np = np.random.randint(0, depth, size=indices_shape).astype("int32")
        out_np = tvm.topi.testing.one_hot(indices_np, on_value, off_value, depth, axis, dtype)
        verify_func(func2, [indices_np], out_np)

    _verify((3, ), 3, 1, 0, -1, "int32")
    _verify((3, ), 3, 1.0, 0.0, -1, "float32")
    _verify((2, 2), 5, 2, -2, 0, "int32")
    _verify((2, 2), 5, 0.5, -0.5, 1, "float32")
    _verify((3, 2, 4, 5), 6, 1, 0, 1, "int32")
    _verify((3, 2, 4, 5), 6, 1.0, 0.0, 0, "float32")

def test_dynamic_to_static_full():
    def verify_full(fill_value, fill_shape, dtype):
        x = relay.var("x", relay.scalar_type(dtype))
        y = relay.var("y", relay.TensorType(fill_shape, 'int64'))
        z = relay.full(x, relay.shape_of(y), dtype)

        func = run_infer_type(relay.Function([x, y], z))
        func2 = run_opt_pass(run_opt_pass(func, transform.DynamicToStatic()), transform.InferType())
        
        zz = func2.body
        assert isinstance(zz, relay.Call)
        assert zz.op == relay.op.get("full")

        ref_res = np.full(fill_shape, fill_value).astype(dtype)
        y_data = np.random.uniform(low=-1, high=1, size=fill_shape).astype('int64')
        verify_func(func2, [fill_value, y_data], ref_res)
    
    verify_full(4, (1, 2, 3, 4), 'int32')
    verify_full(4.0, (1, 2, 8, 10), 'float32')

<<<<<<< HEAD
def test_dynamic_to_static_upsampling():
    def verify_upsampling(data_shape, scale_h_val, scale_w_val, dtype):
        x = relay.var("x", relay.TensorType(data_shape, dtype))
        scale_h = relay.const(scale_h_val)
        scale_w = relay.const(scale_w_val)
        z = relay.nn.upsampling(x, scale_h, scale_w)

        func = run_infer_type(relay.Function([x], z))
        func2 = run_opt_pass(run_opt_pass(func, transform.DynamicToStatic()), transform.InferType())

        zz = func2.body
        assert isinstance(zz, relay.Call)
        assert zz.op == relay.op.get("nn.upsampling")

        x_data = np.random.uniform(size=data_shape).astype(dtype)
        ref_res = tvm.topi.testing.upsampling_python(x_data, (scale_h_val, scale_w_val), "NCHW")
        verify_func(func2, [x_data], ref_res)

    verify_upsampling((1, 16, 32, 32), 2, 2, 'int8')
    verify_upsampling((1, 16, 32, 32), 4, 4, 'int32')
=======
def test_dynamic_to_static_pad():
    def verify_pad(data_shape, pad_width, pad_val, dtype):
        x = relay.var("x", relay.TensorType(data_shape, dtype))
        z = relay.nn.pad(x, relay.const(np.array(pad_width)), pad_val)
        func = run_infer_type(relay.Function([x], z))
        func2 = run_opt_pass(run_opt_pass(func, transform.DynamicToStatic()), transform.InferType())
        zz = func2.body
        assert isinstance(zz, relay.Call)
        assert zz.op == relay.op.get("nn.pad")

        x_data = np.random.uniform(size=data_shape).astype(dtype)
        ref_res = np.pad(x_data, pad_width, 'constant', constant_values=(((pad_val,)*2),) * len(data_shape))
        verify_func(func2, [x_data], ref_res)

    verify_pad((4, 10, 7, 7), ((1, 1), (2, 2), (3, 3), (4, 4)), 2.0, "int32")
    verify_pad((2, 7), ((1, 4), (2, 2)), 4.0, "float64")
>>>>>>> f577aa63


if __name__ == "__main__":
    test_dynamic_to_static_reshape()
    test_dynamic_to_static_double_reshape()
    test_dynamic_to_static_quad_reshape()
    test_dynamic_to_static_tile()
    test_dynamic_to_static_topk()
    test_dynamic_to_static_broadcast_to()
    test_dynamic_to_static_zeros_ones()
    test_dynamic_to_static_resize()
    test_dynamic_to_static_one_hot()
    test_dynamic_to_static_full()
<<<<<<< HEAD
    test_dynamic_to_static_upsampling()
=======
    test_dynamic_to_static_pad()
>>>>>>> f577aa63
<|MERGE_RESOLUTION|>--- conflicted
+++ resolved
@@ -320,7 +320,6 @@
     verify_full(4, (1, 2, 3, 4), 'int32')
     verify_full(4.0, (1, 2, 8, 10), 'float32')
 
-<<<<<<< HEAD
 def test_dynamic_to_static_upsampling():
     def verify_upsampling(data_shape, scale_h_val, scale_w_val, dtype):
         x = relay.var("x", relay.TensorType(data_shape, dtype))
@@ -341,7 +340,7 @@
 
     verify_upsampling((1, 16, 32, 32), 2, 2, 'int8')
     verify_upsampling((1, 16, 32, 32), 4, 4, 'int32')
-=======
+
 def test_dynamic_to_static_pad():
     def verify_pad(data_shape, pad_width, pad_val, dtype):
         x = relay.var("x", relay.TensorType(data_shape, dtype))
@@ -358,8 +357,6 @@
 
     verify_pad((4, 10, 7, 7), ((1, 1), (2, 2), (3, 3), (4, 4)), 2.0, "int32")
     verify_pad((2, 7), ((1, 4), (2, 2)), 4.0, "float64")
->>>>>>> f577aa63
-
 
 if __name__ == "__main__":
     test_dynamic_to_static_reshape()
@@ -372,8 +369,5 @@
     test_dynamic_to_static_resize()
     test_dynamic_to_static_one_hot()
     test_dynamic_to_static_full()
-<<<<<<< HEAD
     test_dynamic_to_static_upsampling()
-=======
-    test_dynamic_to_static_pad()
->>>>>>> f577aa63
+    test_dynamic_to_static_pad()