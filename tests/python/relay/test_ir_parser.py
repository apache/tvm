# Licensed to the Apache Software Foundation (ASF) under one
# or more contributor license agreements.  See the NOTICE file
# distributed with this work for additional information
# regarding copyright ownership.  The ASF licenses this file
# to you under the Apache License, Version 2.0 (the
# "License"); you may not use this file except in compliance
# with the License.  You may obtain a copy of the License at
#
#   http://www.apache.org/licenses/LICENSE-2.0
#
# Unless required by applicable law or agreed to in writing,
# software distributed under the License is distributed on an
# "AS IS" BASIS, WITHOUT WARRANTIES OR CONDITIONS OF ANY
# KIND, either express or implied.  See the License for the
# specific language governing permissions and limitations
# under the License.
import numpy as np

import tvm
from tvm import relay
import tvm.relay.testing
import pytest
from numpy import isclose
from typing import Union


SEMVER = '#[version = "0.0.5"]\n'

BINARY_OPS = {
    "*": relay.multiply,
    "/": relay.divide,
    "+": relay.add,
    "-": relay.subtract,
    "<": relay.less,
    ">": relay.greater,
    "<=": relay.less_equal,
    ">=": relay.greater_equal,
    "==": relay.equal,
    "!=": relay.not_equal,
}

TYPES = {
    "int8",
    "int16",
    "int32",
    "int64",
    "uint8",
    "uint16",
    "uint32",
    "uint64",
    "float16",
    "float32",
    "float64",
    "bool",
    "int8x4",
    "uint1x4",
    "float16x4",
}

LIST_DEFN = """
type List[A] {
    Cons(A, List[A]),
    Nil,
}
"""


def assert_graph_equal(lhs, rhs):
    tvm.ir.assert_structural_equal(lhs, rhs, map_free_vars=True)


def graph_equal(lhs, rhs):
    return tvm.ir.structural_equal(lhs, rhs, map_free_vars=True)


def roundtrip_expr(expr):
    text = tvm.relay.Expr.astext(expr, show_meta_data=False)
    x = tvm.parser.parse_expr(text)
    assert_graph_equal(x, expr)


# Testing Utilities for expressions.
def roundtrip(expr):
    x = tvm.parser.fromtext(expr.astext())
    assert_graph_equal(x, expr)


def parse_text(code):
    expr = tvm.parser.parse_expr(code)
    roundtrip_expr(expr)
    return expr


def parses_as(code, expr):
    # type: (str, relay.Expr) -> bool
    parsed = parse_text(code)
    result = graph_equal(parsed, expr)
    return result


# Testing Utilities for full modules.
def parse_module(code):
    mod = tvm.parser.parse(SEMVER + code)
    roundtrip(mod)
    return mod


def assert_parses_as(code, expr):
    parsed = parse_text(code)
    assert_graph_equal(parsed, expr)


def assert_parse_module_as(code, mod):
    mod = tvm.relay.transform.InferType()(mod)
    parsed = parse_module(code)
    assert_graph_equal(parsed, mod)


def get_scalar(x):
    # type: (relay.Constant) -> (Union[float, int, bool])
    return x.data.asnumpy().item()


int32 = relay.scalar_type("int32")

_ = relay.Var("_")
X = relay.Var("x")
Y = relay.Var("y")
X_ANNO = relay.Var("x", int32)
Y_ANNO = relay.Var("y", int32)

UNIT = relay.Tuple([])


def test_comments():
    assert_parses_as(
        """
        // This is a line comment!
        ()
        """,
        UNIT,
    )

    assert_parses_as(
        """
        /* This is a block comment!
            This is still a block comment!
        */
        ()
        """,
        UNIT,
    )

    assert_parses_as(
        """
        /* This is a block comment!
           /*Block comment is recursive!*/
        */
        ()
        """,
        UNIT,
    )


def test_int_literal():
    assert isinstance(parse_text("1"), relay.Constant)
    assert isinstance(parse_text("1").data, tvm.nd.NDArray)

    assert get_scalar(parse_text("1")) == 1
    assert get_scalar(parse_text("10")) == 10
    assert get_scalar(parse_text("0")) == 0
    assert get_scalar(parse_text("-100")) == -100
    assert get_scalar(parse_text("-05")) == -5


def test_float_literal():
    assert get_scalar(parse_text("1.0f")) == 1.0
    assert isclose(get_scalar(parse_text("1.56667f")), 1.56667)
    assert get_scalar(parse_text("0.0f")) == 0.0
    assert get_scalar(parse_text("-10.0f")) == -10.0

    # scientific notation
    assert isclose(get_scalar(parse_text("1e-1f")), 1e-1)
    assert get_scalar(parse_text("1e+1f")) == 1e1
    assert isclose(get_scalar(parse_text("1E-1f")), 1e-1)
    assert get_scalar(parse_text("1E+1f")) == 1e1
    assert isclose(get_scalar(parse_text("1.0e-1f")), 1.0e-1)
    assert get_scalar(parse_text("1.0e+1f")) == 1.0e1
    assert isclose(get_scalar(parse_text("1.0E-1f")), 1.0e-1)
    assert get_scalar(parse_text("1.0E+1f")) == 1.0e1


def test_bool_literal():
    assert get_scalar(parse_text("True")) == True
    assert get_scalar(parse_text("False")) == False


def test_negative():
    # need to handle parsing non-literal operations
    # assert isinstance(parse_text("let %x = 1; -%x").body, relay.Call)
    assert get_scalar(parse_text("--10")) == 10
    assert get_scalar(parse_text("---10")) == -10


def test_bin_op():
    for bin_op in BINARY_OPS.keys():
        assert_parses_as(
            "1 {} 1".format(bin_op), BINARY_OPS.get(bin_op)(relay.const(1), relay.const(1))
        )


def test_parens():
    assert graph_equal(parse_text("1 * 1 + 1"), parse_text("(1 * 1) + 1"))
    assert not graph_equal(parse_text("1 * 1 + 1"), parse_text("1 * (1 + 1)"))


def test_op_assoc():
    assert graph_equal(parse_text("1 * 1 + 1 < 1 == 1"), parse_text("(((1 * 1) + 1) < 1) == 1"))
    assert graph_equal(parse_text("1 == 1 < 1 + 1 * 1"), parse_text("1 == (1 < (1 + (1 * 1)))"))


def test_vars():
    # var
    var = parse_text("let %foo = (); %foo")
    assert isinstance(var.body, relay.Var)
    assert var.body.name_hint == "foo"

    # global var
    global_var = parse_text("@foo")
    assert isinstance(global_var, relay.GlobalVar)
    assert global_var.name_hint == "foo"

    # operator id
    op = parse_text("add")
    assert isinstance(op, tvm.ir.Op)
    assert op.name == "add"

    # operator id with prefix
    op = parse_text("nn.global_avg_pool2d")
    assert isinstance(op, tvm.ir.Op)
    assert op.name == "nn.global_avg_pool2d"


def test_meta_ref():
    with pytest.raises(tvm.error.DiagnosticError):
        meta_op = parse_text("meta[type_key][1337]")
        assert meta_op.attrs.node_type_key == "type_key"
        assert meta_op.attrs.node_index == 1337


def test_let():
    assert_parses_as("let %x = 1; ()", relay.Let(X, relay.const(1), UNIT))

    assert_parses_as(
        """
        let %x = 1;
        let %y = 2;
        ()
        """,
        relay.Let(X, relay.const(1), relay.Let(Y, relay.const(2), UNIT)),
    )


def test_seq():
    assert_parses_as("(); ()", relay.Let(_, UNIT, UNIT))

    assert_parses_as("let %_ = 1; ()", relay.Let(X, relay.const(1), UNIT))


def test_graph():
    code = "%0 = (); %1 = 1; (%0, %0, %1)"
    assert_parses_as(code, relay.Tuple([UNIT, UNIT, relay.const(1)]))


def test_graph_single():
    assert_parses_as("%1 = (); %1", relay.Tuple([]))


def test_let_global_var():
    with pytest.raises(tvm.error.DiagnosticError):
        parse_text("let @x = 1; ()")


def test_let_op():
    with pytest.raises(tvm.error.DiagnosticError):
        parse_text("let x = 1; ()")


def test_tuple():
    assert_parses_as("()", relay.Tuple([]))

    assert_parses_as("(0,)", relay.Tuple([relay.const(0)]))

    assert_parses_as("(0, 1)", relay.Tuple([relay.const(0), relay.const(1)]))

    assert_parses_as("(0, 1, 2)", relay.Tuple([relay.const(0), relay.const(1), relay.const(2)]))


def test_tuple_proj():
    x = relay.var("x", shape=())
    assert_parses_as(
        "free_var %x: float32; %x((%x,).0, %x)",
        relay.Call(x, [relay.TupleGetItem(relay.Tuple([x]), 0), x]),
    )


def test_func():
    # 0 args
    assert_parses_as("fn () { 0 }", relay.Function([], relay.const(0), None, []))

    # 1 arg
    assert_parses_as("fn (%x) { %x }", relay.Function([X], X, None, []))

    # 2 args
    assert_parses_as("fn (%x, %y) { %x + %y }", relay.Function([X, Y], relay.add(X, Y), None, []))

    # annotations
    assert_parses_as("fn (%x: int32) -> int32 { %x }", relay.Function([X_ANNO], X_ANNO, int32, []))

    # Refactor the attribute syntax and printing.
    #
    # # attributes
    # assert_parses_as(
    #     "fn (n=5) { () }",
    #     relay.Function([], UNIT, None, None, tvm.ir.make_node("DictAttrs", n=relay.const(5)))
    # )


# TODO(@jmp): Crashes if %x isn't annnotated.
def test_defn():
    id_defn = parse_module(
        """
        def @id(%x: int32) -> int32 {
            %x
        }
        """
    )
    assert isinstance(id_defn, tvm.IRModule)


def test_recursive_call():
    id_defn = parse_module(
        """
        def @id(%x: int32) -> int32 {
            @id(%x)
        }
        """
    )
    assert isinstance(id_defn, tvm.IRModule)


def test_ifelse():
    assert_parses_as(
        """
        if (True) {
            0
        } else {
            1
        }
        """,
        relay.If(relay.const(True), relay.const(0), relay.const(1)),
    )


def test_ifelse_scope():
    with pytest.raises(tvm.error.DiagnosticError):
        parse_text(
            """
            if (True) {
                let %x = ();
                ()
            } else {
                %x
            }
            """
        )


def test_ref():
    program = """
    #[version = "0.0.5"]
    def @main(%x: float32) {
        %0 = ref(%x);
        ref_write(%0, 1f);
        ref_read(%0)
    }
    """
    tvm.parser.parse(program)


def test_call():
    # select right function to call: simple ident case
    id_func = relay.Var("id")
    assert_parses_as(
        """
        let %id = fn (%x) { %x };
        10 * %id(10)
        """,
        relay.Let(
            id_func,
            relay.Function([X], X, None, []),
            relay.multiply(relay.const(10), relay.Call(id_func, [relay.const(10)])),
        ),
    )

    # 0 args
    constant = relay.Var("constant")
    assert_parses_as(
        """
        let %constant = fn () { 0 };
        %constant()
        """,
        relay.Let(
            constant,
            relay.Function([], relay.const(0), None, []),
            relay.Call(constant, [], None, None),
        ),
    )

    # 1 arg
    id_var = relay.Var("id")
    assert_parses_as(
        """
        let %id = fn (%x) { %x };
        %id(1)
        """,
        relay.Let(
            id_var,
            relay.Function([X], X, None, []),
            relay.Call(id_var, [relay.const(1)], None, None),
        ),
    )

    # 2 args
    multiply = relay.Var("multiply")
    assert_parses_as(
        """
        let %multiply = fn (%x, %y) { %x * %y };
        %multiply(0, 0)
        """,
        relay.Let(
            multiply,
            relay.Function([X, Y], relay.multiply(X, Y), None, []),
            relay.Call(multiply, [relay.const(0), relay.const(0)], None, None),
        ),
    )

    # anonymous function
    assert_parses_as(
        """
        (fn (%x) { %x })(0)
        """,
        relay.Call(relay.Function([X], X, None, []), [relay.const(0)], None, None),
    )

    # curried function
    curried_mult = relay.Var("curried_mult")
    assert_parses_as(
        """
        let %curried_mult =
            fn (%x) {
            fn (%y) {
                %x * %y
            }
            };
            %curried_mult(0);
            %curried_mult(0)(0)
        """,
        relay.Let(
            curried_mult,
            relay.Function([X], relay.Function([Y], relay.multiply(X, Y), None, []), None, []),
            relay.Let(
                _,
                relay.Call(curried_mult, [relay.const(0)], None, None),
                relay.Call(
                    relay.Call(curried_mult, [relay.const(0)], None, None),
                    [relay.const(0)],
                    None,
                    None,
                ),
            ),
        ),
    )

    # op
    assert_parses_as("abs(1)", relay.Call(relay.op.get("abs"), [relay.const(1)], None, None))


# Types


def test_incomplete_type():
    assert_parses_as("let %_ : _ = (); ()", relay.Let(_, UNIT, UNIT))


def test_builtin_types():
    for builtin_type in TYPES:
        parse_text("let %_ : {} = (); ()".format(builtin_type))


def test_tensor_type():
    assert_parses_as(
        "let %_ : Tensor[(), float32] = (); ()",
        relay.Let(relay.Var("_", relay.TensorType((), "float32")), UNIT, UNIT),
    )

    assert_parses_as(
        "let %_ : Tensor[(1), float32] = (); ()",
        relay.Let(relay.Var("_", relay.TensorType((1,), "float32")), UNIT, UNIT),
    )

    assert_parses_as(
        "let %_ : Tensor[(1, 1), float32] = (); ()",
        relay.Let(relay.Var("_", relay.TensorType((1, 1), "float32")), UNIT, UNIT),
    )

    assert_parses_as(
        "let %_ : Tensor[(?, 1), float32] = (); ()",
        relay.Let(relay.Var("_", relay.TensorType((tvm.tir.Any(), 1), "float32")), UNIT, UNIT),
    )


def test_function_type():
    assert_parses_as(
        """
        let %_: fn () -> int32 = fn () -> int32 { 0 }; ()
        """,
        relay.Let(
            relay.Var("_", relay.FuncType([], int32, [], [])),
            relay.Function([], relay.const(0), int32, []),
            UNIT,
        ),
    )

    assert_parses_as(
        """
        let %_: fn (int32) -> int32 = fn (%x: int32) -> int32 { 0 }; ()
        """,
        relay.Let(
            relay.Var("_", relay.FuncType([int32], int32, [], [])),
            relay.Function([relay.Var("x", int32)], relay.const(0), int32, []),
            UNIT,
        ),
    )

    assert_parses_as(
        """
        let %_: fn (int32, int32) -> int32 = fn (%x: int32, %y: int32) -> int32 { 0 }; ()
        """,
        relay.Let(
            relay.Var("_", relay.FuncType([int32, int32], int32, [], [])),
            relay.Function(
                [relay.Var("x", int32), relay.Var("y", int32)], relay.const(0), int32, []
            ),
            UNIT,
        ),
    )


def test_tuple_type():
    assert_parses_as(
        """
        let %_: () = (); ()
        """,
        relay.Let(relay.Var("_", relay.TupleType([])), UNIT, UNIT),
    )

    assert_parses_as(
        """
        let %_: (int32,) = (0,); ()
        """,
        relay.Let(relay.Var("_", relay.TupleType([int32])), relay.Tuple([relay.const(0)]), UNIT),
    )

    assert_parses_as(
        """
        let %_: (int32, int32) = (0, 1); ()
        """,
        relay.Let(
            relay.Var("_", relay.TupleType([int32, int32])),
            relay.Tuple([relay.const(0), relay.const(1)]),
            UNIT,
        ),
    )


def test_adt_defn():
    mod = tvm.IRModule()

    glob_typ_var = relay.GlobalTypeVar("Ayy")
    prog = relay.TypeData(glob_typ_var, [], [relay.Constructor("Nil", [], glob_typ_var)])
    mod[glob_typ_var] = prog
    assert_parse_module_as(
        """
        type Ayy { Nil }
        """,
        mod,
    )


def test_adt_any():
    code = """
    type my_dtype {
        my_cons(Tensor[(?, 1), uint16]),
    }
    """
    mod = parse_module(code)
    items = mod.type_definitions.items()
    global_type_var, type_data = items[0]
    assert global_type_var.name_hint == "my_dtype"
    ctors = type_data.constructors
    assert len(ctors) == 1
    my_cons = ctors[0]
    assert my_cons.name_hint == "my_cons"
    ty_shape = my_cons.inputs[0].shape
    assert isinstance(ty_shape[0], tvm.tir.Any)
    assert ty_shape[1] == 1


def test_empty_adt_defn():
    mod = tvm.IRModule()

    glob_typ_var = relay.GlobalTypeVar("Ayy")
    prog = relay.TypeData(glob_typ_var, [], [])
    mod[glob_typ_var] = prog
    assert_parse_module_as(
        """
        type Ayy { }
        """,
        mod,
    )


def test_multiple_cons_defn():
    mod = tvm.IRModule()

    list_var = relay.GlobalTypeVar("List")
    typ_var = relay.TypeVar("A")
    prog = relay.TypeData(
        list_var,
        [typ_var],
        [
            relay.Constructor("Cons", [typ_var, list_var(typ_var)], list_var),
            relay.Constructor("Nil", [], list_var),
        ],
    )
    mod[list_var] = prog
    assert_parse_module_as(LIST_DEFN, mod)


def test_multiple_type_param_defn():
    glob_typ_var = relay.GlobalTypeVar("Either")
    typ_var_a = relay.TypeVar("A")
    typ_var_b = relay.TypeVar("B")
    prog = relay.TypeData(
        glob_typ_var,
        [typ_var_a, typ_var_b],
        [
            relay.Constructor("Left", [typ_var_a], glob_typ_var),
            relay.Constructor("Right", [typ_var_b], glob_typ_var),
        ],
    )
    mod = tvm.IRModule()
    mod[glob_typ_var] = prog
    assert_parse_module_as(
        """
        type Either[A, B] {
          Left(A),
          Right(B),
        }
        """,
        mod,
    )


def test_match():
    # pair each match keyword with whether it specifies a complete match or not
    match_keywords = [("match", True), ("match?", False)]
    for (match_keyword, is_complete) in match_keywords:
        mod = tvm.IRModule()

        list_var = relay.GlobalTypeVar("List")
        typ_var = relay.TypeVar("A")
        cons_constructor = relay.Constructor("Cons", [typ_var, list_var(typ_var)], list_var)
        nil_constructor = relay.Constructor("Nil", [], list_var)
        list_def = relay.TypeData(list_var, [typ_var], [cons_constructor, nil_constructor])
        mod[list_var] = list_def

        length_var = relay.GlobalVar("length")
        typ_var = relay.TypeVar("A")
        input_type = list_var(typ_var)
        input_var = relay.Var("xs", input_type)
        rest_var = relay.Var("rest")
        cons_case = relay.Let(
            relay.var("", type_annotation=None),
            UNIT,
            relay.add(relay.const(1), relay.Call(length_var, [rest_var])),
        )
        body = relay.Match(
            input_var,
            [
                relay.Clause(
                    relay.PatternConstructor(
                        cons_constructor, [relay.PatternWildcard(), relay.PatternVar(rest_var)]
                    ),
                    cons_case,
                ),
                relay.Clause(relay.PatternConstructor(nil_constructor, []), relay.const(0)),
            ],
            complete=is_complete,
        )
        length_func = relay.Function([input_var], body, int32, [typ_var])
        mod[length_var] = length_func

        assert_parse_module_as(
            """
            %s

            def @length[A](%%xs: List[A]) -> int32 {
              %s (%%xs) {
                Cons(_, %%rest : List[A]) => {
                  ();
                  1 + @length(%%rest)
                },
                Nil => 0,
              }
            }
            """
            % (LIST_DEFN, match_keyword),
            mod,
        )


def test_adt_cons_expr():
    mod = tvm.IRModule()

    list_var = relay.GlobalTypeVar("List")
    typ_var = relay.TypeVar("A")
    cons_constructor = relay.Constructor("Cons", [typ_var, list_var(typ_var)], list_var)
    nil_constructor = relay.Constructor("Nil", [], list_var)
    list_def = relay.TypeData(list_var, [typ_var], [cons_constructor, nil_constructor])
    mod[list_var] = list_def

    make_singleton_var = relay.GlobalVar("make_singleton")
    input_var = relay.Var("x", int32)
    make_singleton_func = relay.Function(
        [input_var], cons_constructor(input_var, nil_constructor()), list_var(int32)
    )
    mod[make_singleton_var] = make_singleton_func

    assert_parse_module_as(
        """
        %s

        def @make_singleton(%%x: int32) -> List[int32] {
          Cons(%%x, Nil)
        }
        """
        % LIST_DEFN,
        mod,
    )


def test_duplicate_adt_defn():
    with pytest.raises(tvm.error.DiagnosticError):
        parse_module(
            """
            %s

            type List[A] {
            Cons(A, List[A]),
            Nil,
            }
            """
            % LIST_DEFN
        )


def test_duplicate_adt_cons():
    with pytest.raises(tvm.error.DiagnosticError):
        parse_text(
            """
            type Ayy { Lmao }
            type Haha { Lmao }
            """
        )


def test_duplicate_adt_cons_defn():
    with pytest.raises(tvm.error.DiagnosticError):
        parse_text(
            """
            type Ayy { Lmao }
            type Lmao { Ayy }
            """
        )


def test_duplicate_global_var():
    with pytest.raises(tvm.error.DiagnosticError):
        parse_text(
            """
            def @id[A](%x: A) -> A { x }
            def @id[A](%x: A) -> A { x }
            """
        )


def test_extern_adt_defn():
    mod = tvm.IRModule()

    extern_var = relay.GlobalTypeVar("T")
    typ_var = relay.TypeVar("A")
    extern_def = relay.TypeData(extern_var, [typ_var], [])
    mod[extern_var] = extern_def

    assert_parse_module_as(
        """
        extern type T[A]
        """,
        mod,
    )


def test_import_grad():
    mod = tvm.IRModule()
    mod.import_from_std("gradient.rly")


def test_resnet():
    mod, _ = relay.testing.resnet.get_workload()
    text = mod.astext()
    parsed_mod = tvm.parser.parse(text)
    tvm.ir.assert_structural_equal(mod, parsed_mod)


def inline_params(mod, params):
    main_fn = mod["main"]
    str_to_var = {}
    for param in main_fn.params:
        str_to_var[param.name_hint] = param

    bind_map = {}
    for param in params:
        bind_map[str_to_var[param]] = relay.const(params[param])

    body = relay.bind(main_fn.body, bind_map)
    main_fn = relay.Function(relay.analysis.free_vars(body), body)
    mod._add("main", main_fn, True)
    return mod


def test_resnet_inlined_params():
    mod, params = relay.testing.resnet.get_workload()
    mod = inline_params(mod, params)
    mod = relay.transform.InferType()(mod)
    text = mod.astext()
    parsed_mod = tvm.parser.parse(text)
    tvm.ir.assert_structural_equal(mod, parsed_mod)


def test_tuple_return_value():
    program = """
    type Box[T] {
        constructor(T)
    }

    def @example() {
        %0 = ();
        %1 = constructor(%0);
        %2 = constructor(0f);
        (%1, %2,)
    }
    """
    parse_module(program)


def test_parse_if_in_binding():
    program = """
    def @example(%b: bool) {
        %0 = if (%b) {
            1
        } else {
            0
        };
        %0
    }
    """
    parse_module(program)


def test_op_string_attr():
    call = parse_text(
        """
        free_var %x: Tensor[(1, 32, 32, 3), float32];
        free_var %y: Tensor[(1, 1, 3, 3), float32];
        nn.conv2d(%x, %y, data_layout="NHWC", kernel_layout="HWIO")
        """
    )

    assert isinstance(call.op, tvm.ir.Op)
    assert call.op.name == "nn.conv2d"
    assert call.attrs.data_layout == "NHWC"
    assert call.attrs.kernel_layout == "HWIO"


def test_load_prelude():
    mod = tvm.IRModule()
    mod.import_from_std("prelude.rly")
    tvm.parser.parse(mod.astext())


<<<<<<< HEAD
def test_call_attrs():
    def get_func(shape, dtype):
        x0 = relay.var("data", shape=shape, dtype=dtype)
        w0 = relay.var("weight", shape=shape, dtype=dtype)
        a = relay.nn.dense(x0, w0)
        b = relay.nn.relu(a)
        d = relay.add(b, relay.const(1.0, dtype=dtype))
        return relay.Function([x0, w0], d)

    # build relay graph
    shape = (2, 4)
    dtype = "float32"
    sub_func = get_func(shape, dtype)
    p0 = relay.var("p0", shape=shape, dtype=dtype)
    p1 = relay.var("p1", shape=shape, dtype=dtype)
    attr = tvm.ir.make_node("attrs.TestAttrs", name="func_call_attrs")
    call = relay.Call(sub_func, [p0, p1], attrs=attr)
    func = relay.Function([p0, p1], call)

    # build relay module
    mod = tvm.IRModule()
    mod["main"] = func
    mod = tvm.relay.transform.InferType()(mod)

    # assert equal
    program = """
    def @main(%p0: Tensor[(2, 4), float32], %p1: Tensor[(2, 4), float32]) {
    %2 = fn (%data: Tensor[(2, 4), float32], %weight: Tensor[(2, 4), float32]) {
        %0 = nn.dense(%data, %weight, units=None);
        %1 = nn.relu(%0);
        add(%1, 1f)
    };
    %2(%p0, %p1, name="func_call_attrs", attrs_type_key="attrs.TestAttrs")
    }
    """
    parsed = parse_module(program)
    assert_graph_equal(parsed, mod)
=======
def test_tokenize_inf():
    x = relay.var("x", shape=(3, 4), dtype="float32")
    y = relay.clip(x, -np.inf, np.inf)

    f = relay.Function([x], y)
    mod = tvm.IRModule.from_expr(f)

    mod = relay.transform.AnnotateSpans()(mod)
>>>>>>> 3635945e


if __name__ == "__main__":
    import sys

    pytest.main(sys.argv)<|MERGE_RESOLUTION|>--- conflicted
+++ resolved
@@ -910,7 +910,6 @@
     tvm.parser.parse(mod.astext())
 
 
-<<<<<<< HEAD
 def test_call_attrs():
     def get_func(shape, dtype):
         x0 = relay.var("data", shape=shape, dtype=dtype)
@@ -948,7 +947,8 @@
     """
     parsed = parse_module(program)
     assert_graph_equal(parsed, mod)
-=======
+
+
 def test_tokenize_inf():
     x = relay.var("x", shape=(3, 4), dtype="float32")
     y = relay.clip(x, -np.inf, np.inf)
@@ -957,7 +957,6 @@
     mod = tvm.IRModule.from_expr(f)
 
     mod = relay.transform.AnnotateSpans()(mod)
->>>>>>> 3635945e
 
 
 if __name__ == "__main__":
