# Licensed to the Apache Software Foundation (ASF) under one
# or more contributor license agreements.  See the NOTICE file
# distributed with this work for additional information
# regarding copyright ownership.  The ASF licenses this file
# to you under the Apache License, Version 2.0 (the
# "License"); you may not use this file except in compliance
# with the License.  You may obtain a copy of the License at
#
#   http://www.apache.org/licenses/LICENSE-2.0
#
# Unless required by applicable law or agreed to in writing,
# software distributed under the License is distributed on an
# "AS IS" BASIS, WITHOUT WARRANTIES OR CONDITIONS OF ANY
# KIND, either express or implied.  See the License for the
# specific language governing permissions and limitations
# under the License.
"""Test alter op layout pass"""
import pytest

import tvm
from tvm import relay, topi
from tvm.relay import transform, analysis
from tvm.relay.testing.temp_op_attr import TempOpAttr
from tvm.relay.testing import run_infer_type
import numpy as np
import tvm.testing
from tvm.relay import testing


def run_opt_pass(expr, passes):
    passes = passes if isinstance(passes, list) else [passes]
    mod = tvm.IRModule.from_expr(expr)
    seq = tvm.transform.Sequential(passes)
    with tvm.transform.PassContext(opt_level=3):
        mod = seq(mod)
    entry = mod["main"]
    return entry if isinstance(expr, relay.Function) else entry.body


def test_alter_op():
    """Test directly replacing an operator with a new one"""

    def before():
        x = relay.var("x", shape=(1, 64, 56, 56))
        weight = relay.var("weight", shape=(64, 64, 3, 3))
        y = relay.nn.conv2d(x, weight, channels=64, kernel_size=(3, 3), padding=(1, 1))
        y = relay.nn.relu(y)
        y = relay.Function([x, weight], y)
        return y

    def alter_conv2d(attrs, inputs, tinfos, out_type):
        data, weight = inputs
        weight = relay.multiply(weight, relay.const(2.0, "float32"))
        return relay.nn.conv2d(data, weight, **attrs)

    def expected():
        x = relay.var("x", shape=(1, 64, 56, 56))
        weight = relay.var("weight", shape=(64, 64, 3, 3))
        y = relay.nn.conv2d(
            x,
            relay.multiply(weight, relay.const(2.0, "float32")),
            channels=64,
            kernel_size=(3, 3),
            padding=(1, 1),
        )
        y = relay.nn.relu(y)
        y = relay.Function([x, weight], y)
        return y

    with TempOpAttr("nn.conv2d", "FTVMAlterOpLayout", alter_conv2d):
        a = before()
        a = run_opt_pass(a, transform.AlterOpLayout())
        b = run_opt_pass(expected(), transform.InferType())

    assert tvm.ir.structural_equal(a, b), "Actual = \n" + str(a)


def test_alter_return_none():
    """Test doing nothing by returning 'None'"""

    def before():
        x = relay.var("x", shape=(1, 64, 56, 56))
        y = relay.nn.global_max_pool2d(x)
        y = relay.Function([x], y)
        return y

    called = [False]

    def alter_conv2d(attrs, inputs, tinfos, out_type):
        called[0] = True
        return None

    with TempOpAttr("nn.global_max_pool2d", "FTVMAlterOpLayout", alter_conv2d):
        a = before()
        a = run_opt_pass(a, transform.AlterOpLayout())
        b = run_opt_pass(before(), transform.InferType())

    assert tvm.ir.structural_equal(a, b), "Actual = \n" + str(a)
    assert called[0]


def test_alter_layout():
    """Test alternating the layout of a conv2d.
    The layout of broadcast operators and the weight should be changed accordingly.
    """

    def before():
        x = relay.var("x", shape=(1, 64, 56, 56))
        bias = relay.var("bias")
        weight = relay.var("weight")
        y = relay.nn.conv2d(x, weight, channels=64, kernel_size=(3, 3), padding=(1, 1))
        y = relay.nn.bias_add(y, bias)
        # a useless tuple, which will be eliminated
        y = relay.Tuple([y])[0]
        y = relay.nn.relu(y)
        y = relay.nn.max_pool2d(y, pool_size=(2, 2))
        y = relay.cast(y, "int32")
        y = relay.nn.batch_flatten(y)
        y = relay.Function(analysis.free_vars(y), y)
        return y

    def alter_conv2d(attrs, inputs, tinfos, out_type):
        data, weight = inputs
        new_attrs = dict(attrs)
        new_attrs["data_layout"] = "NCHW16c"
        new_attrs["kernel_layout"] = "OIHW16i"
        return relay.nn.conv2d(data, weight, **new_attrs)

    def expected():
        x = relay.var("x", shape=(1, 64, 56, 56))
        bias = relay.var("bias", shape=(64,))
        weight = relay.var("weight", shape=(64, 64, 3, 3))

        y = relay.layout_transform(x, "NCHW", "NCHW16c")
        w = relay.layout_transform(weight, "OIHW", "OIHW16i")
        y = relay.nn.conv2d(
            y,
            w,
            channels=64,
            kernel_size=(3, 3),
            padding=(1, 1),
            kernel_layout="OIHW16i",
            data_layout="NCHW16c",
        )
        b = relay.expand_dims(bias, axis=1, num_newaxis=2)
        b = relay.expand_dims(b, axis=0, num_newaxis=1)
        b = relay.layout_transform(b, "NCHW", "NCHW16c")
        y = relay.add(y, b)

        y = relay.nn.relu(y)
        y = relay.nn.max_pool2d(y, pool_size=(2, 2), layout="NCHW16c")
        y = relay.cast(y, "int32")
        y = relay.layout_transform(y, "NCHW16c", "NCHW")
        y = relay.nn.batch_flatten(y)
        y = relay.Function(analysis.free_vars(y), y)
        return y

    with TempOpAttr("nn.conv2d", "FTVMAlterOpLayout", alter_conv2d):
        a = before()
        a = run_opt_pass(a, [transform.CanonicalizeOps(), transform.AlterOpLayout()])
        b = run_opt_pass(expected(), transform.InferType())

    assert tvm.ir.structural_equal(a, b), "Actual = \n" + str(a)


def test_alter_layout_lrn():
    """Test alternating the layout of a conv2d.
    The layout of broadcast operators and the weight should be changed accordingly.
    """

    def before():
        x = relay.var("x", shape=(1, 64, 56, 56))
        bias = relay.var("bias")
        weight = relay.var("weight")
        y = relay.nn.conv2d(x, weight, channels=64, kernel_size=(3, 3), padding=(1, 1))
        y = relay.nn.max_pool2d(y, pool_size=(2, 2))
        y = relay.nn.lrn(y)
        y = relay.Function(analysis.free_vars(y), y)
        return y

    def alter_conv2d(attrs, inputs, tinfos, out_type):
        data, weight = inputs
        new_attrs = dict(attrs)
        new_attrs["data_layout"] = "NCHW16c"
        new_attrs["kernel_layout"] = "OIHW16i"
        return relay.nn.conv2d(data, weight, **new_attrs)

    def expected():
        x = relay.var("x", shape=(1, 64, 56, 56))
        bias = relay.var("bias", shape=(64,))
        weight = relay.var("weight", shape=(64, 64, 3, 3))

        y = relay.layout_transform(x, "NCHW", "NCHW16c")
        w = relay.layout_transform(weight, "OIHW", "OIHW16i")
        y = relay.nn.conv2d(
            y,
            w,
            channels=64,
            kernel_size=(3, 3),
            padding=(1, 1),
            kernel_layout="OIHW16i",
            data_layout="NCHW16c",
        )
        y = relay.nn.max_pool2d(y, pool_size=(2, 2), layout="NCHW16c")
        y = relay.layout_transform(y, "NCHW16c", "NCHW")
        y = relay.nn.lrn(y)
        y = relay.Function(analysis.free_vars(y), y)
        return y

    with TempOpAttr("nn.conv2d", "FTVMAlterOpLayout", alter_conv2d):
        a = before()
        a = run_opt_pass(a, [transform.CanonicalizeOps(), transform.AlterOpLayout()])
        b = run_opt_pass(expected(), transform.InferType())

    assert tvm.ir.structural_equal(a, b), "Actual = \n" + str(a)


def test_alter_layout_dual_path():
    """
    Test alternating the layout with two outputs.
    One path continues to use the new layout while one path fall backs to old layout.
    """

    def before():
        x = relay.var("x", shape=(1, 64, 56, 56))
        weight1 = relay.var("weight1")
        weight2 = relay.var("weight2")
        y = relay.nn.conv2d(x, weight1, channels=32, kernel_size=(3, 3), padding=(1, 1))
        y = relay.nn.relu(y)
        y1 = relay.nn.conv2d(y, weight2, channels=32, kernel_size=(3, 3), padding=(1, 1))
        y1 = relay.nn.relu(y1)
        y2 = relay.nn.batch_flatten(y)
        ret = relay.Tuple([y1, y2])
        y = relay.Function(analysis.free_vars(ret), ret)
        return y

    def alter_conv2d(attrs, inputs, tinfos, out_type):
        data, weight = inputs
        new_attrs = dict(attrs)
        new_attrs["data_layout"] = "NCHW16c"
        return relay.nn.conv2d(data, weight, **new_attrs)

    def expected():
        x = relay.var("x", shape=(1, 64, 56, 56))
        weight1 = relay.var("weight1")
        weight2 = relay.var("weight2")
        y = relay.layout_transform(x, "NCHW", "NCHW16c")
        y = relay.nn.conv2d(
            y, weight1, channels=32, kernel_size=(3, 3), padding=(1, 1), data_layout="NCHW16c"
        )
        y = relay.nn.relu(y)
        y1 = relay.nn.conv2d(
            y, weight2, channels=32, kernel_size=(3, 3), padding=(1, 1), data_layout="NCHW16c"
        )
        y1 = relay.nn.relu(y1)
        y1 = relay.layout_transform(y1, "NCHW16c", "NCHW")
        y2 = relay.layout_transform(y, "NCHW16c", "NCHW")
        y2 = relay.nn.batch_flatten(y2)
        ret = relay.Tuple([y1, y2])
        y = relay.Function(analysis.free_vars(ret), ret)
        return y

    with TempOpAttr("nn.conv2d", "FTVMAlterOpLayout", alter_conv2d):
        a = before()
        a = run_opt_pass(a, transform.AlterOpLayout())
        b = run_opt_pass(expected(), transform.InferType())

    assert tvm.ir.structural_equal(a, b), "Actual = \n" + str(a)


def test_alter_layout_resnet():
    """Test alternating the layout of a residual block
    This also tests the elimination of duplicated transformation.
    If a same transformation applies to a same node twice, only one transformation will be created.
    """

    def before():
        x = relay.var("x", shape=(1, 64, 56, 56))
        weight1 = relay.var("weight1")
        weight2 = relay.var("weight2")
        y = relay.nn.conv2d(x, weight1, channels=32, kernel_size=(3, 3), padding=(1, 1))
        y = relay.nn.relu(y)
        y2 = relay.nn.conv2d(x, weight2, channels=32, kernel_size=(1, 1))
        y2 = relay.nn.relu(y2)
        y = y + y2
        y = relay.nn.global_max_pool2d(y)
        return relay.Function(analysis.free_vars(y), y)

    def alter_conv2d(attrs, inputs, tinfos, out_type):
        data, weight = inputs
        new_attrs = dict(attrs)
        new_attrs["data_layout"] = "NCHW16c"
        return relay.nn.conv2d(data, weight, **new_attrs)

    def expected():
        x = relay.var("x", shape=(1, 64, 56, 56))
        weight1 = relay.var("weight1")
        weight2 = relay.var("weight2")
        x = relay.layout_transform(x, "NCHW", "NCHW16c")
        y = relay.nn.conv2d(
            x, weight1, channels=32, kernel_size=(3, 3), padding=(1, 1), data_layout="NCHW16c"
        )
        y = relay.nn.relu(y)
        y2 = relay.nn.conv2d(x, weight2, channels=32, kernel_size=(1, 1), data_layout="NCHW16c")
        y2 = relay.nn.relu(y2)
        y = y + y2
        y = relay.nn.global_max_pool2d(y, layout="NCHW16c")
        y = relay.layout_transform(y, "NCHW16c", "NCHW")
        return relay.Function(analysis.free_vars(y), y)

    with TempOpAttr("nn.conv2d", "FTVMAlterOpLayout", alter_conv2d):
        a = before()
        a = run_opt_pass(a, transform.AlterOpLayout())
        b = run_opt_pass(expected(), transform.InferType())

    assert tvm.ir.structural_equal(a, b), "Actual = \n" + str(a)


def test_alter_layout_broadcast_op():
    """Test boradcast operators"""

    def before():
        x = relay.var("x", shape=(1, 64, 56, 56))
        bias = relay.var("bias", shape=(64,))
        scale = relay.var("scale", shape=(64, 1, 1))
        weight = relay.var("weight")
        y = relay.nn.conv2d(x, weight, channels=64, kernel_size=(3, 3), padding=(1, 1))
        y = relay.nn.bias_add(y, bias)  # test broadcasting to lhs
        y = relay.multiply(scale, y)  # test broadcasting to rhs
        y = relay.Function(analysis.free_vars(y), y)
        return y

    def alter_conv2d(attrs, inputs, tinfos, out_type):
        data, weight = inputs
        new_attrs = dict(attrs)
        new_attrs["data_layout"] = "NCHW16c"
        return relay.nn.conv2d(data, weight, **new_attrs)

    def expected():
        x = relay.var("x", shape=(1, 64, 56, 56))
        bias = relay.var("bias", shape=(64,))
        scale = relay.var("scale", shape=(64, 1, 1))
        weight = relay.var("weight")
        x = relay.layout_transform(x, "NCHW", "NCHW16c")
        bias = relay.expand_dims(bias, 1, 2)
        bias = relay.expand_dims(bias, 0, 1)
        bias = relay.layout_transform(bias, "NCHW", "NCHW16c")
        scale = relay.expand_dims(scale, 0, 1)
        scale = relay.layout_transform(scale, "NCHW", "NCHW16c")
        y = relay.nn.conv2d(
            x, weight, channels=64, kernel_size=(3, 3), padding=(1, 1), data_layout="NCHW16c"
        )
        y = relay.add(y, bias)  # test broadcasting to lhs
        y = relay.multiply(scale, y)  # test broadcasting to rhs
        y = relay.layout_transform(y, "NCHW16c", "NCHW")
        y = relay.Function(analysis.free_vars(y), y)
        return y

    with TempOpAttr("nn.conv2d", "FTVMAlterOpLayout", alter_conv2d):
        a = before()
        a = run_opt_pass(a, [transform.CanonicalizeOps(), transform.AlterOpLayout()])
        b = run_opt_pass(expected(), transform.InferType())

    assert tvm.ir.structural_equal(a, b), "Actual = \n" + str(a)


def test_alter_layout_broadcast_scalar_op():
    """Test alternating the layout of a conv2d.
    The layout of broadcast operators and the weight should be changed accordingly.
    """

    def before():
        x = relay.var("x", shape=(1, 500, 500, 64))
        kernel = relay.var("kernel", shape=(3, 3, 64, 64), dtype="float32")
        bias = relay.var("bias", shape=(64,))
        multiplier1 = relay.var("multiplier1", shape=(1,), dtype="float32")
        multiplier2 = relay.var("multiplier2", shape=(1, 1), dtype="float32")

        y = relay.nn.conv2d(x, kernel, data_layout="NHWC", kernel_layout="HWIO", kernel_size=(3, 3))
        y = relay.add(bias, y)
        y = relay.nn.relu(y)

        y = relay.multiply(multiplier1, y)
        y = relay.multiply(y, multiplier2)
        y = relay.Function(analysis.free_vars(y), y)
        return y

    def alter_conv2d(attrs, inputs, tinfos, out_type):
        data, weight = inputs
        new_attrs = dict(attrs)
        new_attrs["data_layout"] = "NCHW16c"
        return relay.nn.conv2d(data, weight, **new_attrs)

    def expected():
        x = relay.var("x", shape=(1, 500, 500, 64))
        kernel = relay.var("kernel", shape=(3, 3, 64, 64), dtype="float32")
        bias = relay.var("bias", shape=(64,))
        multiplier1 = relay.var("multiplier1", shape=(1,), dtype="float32")
        multiplier2 = relay.var("multiplier2", shape=(1, 1), dtype="float32")

        b = relay.expand_dims(bias, axis=0, num_newaxis=3)
        b = relay.layout_transform(b, "NHWC", "NCHW16c")

        y = relay.layout_transform(x, "NHWC", "NCHW16c")
        y = relay.nn.conv2d(
            y, kernel, data_layout="NCHW16c", kernel_layout="HWIO", kernel_size=(3, 3)
        )

        y = relay.add(b, y)
        y = relay.nn.relu(y)

        y = relay.multiply(multiplier1, y)
        y = relay.multiply(y, multiplier2)
        y = relay.layout_transform(y, "NCHW16c", "NHWC")
        y = relay.Function(analysis.free_vars(y), y)
        return y

    with TempOpAttr("nn.conv2d", "FTVMAlterOpLayout", alter_conv2d):
        a = before()
        a = run_opt_pass(a, [transform.CanonicalizeOps(), transform.AlterOpLayout()])
        b = run_opt_pass(expected(), transform.InferType())

    assert tvm.ir.structural_equal(a, b), "Actual = \n" + str(a)


def test_alter_layout_scalar():
    """Test alternating the layout of a conv2d.
    The layout of broadcast operators and the weight should be changed accordingly.
    """

    def before():
        x = relay.var("x", shape=(1, 64, 56, 56))
        weight = relay.var("weight")
        y = relay.nn.conv2d(x, weight, channels=64, kernel_size=(3, 3), padding=(1, 1))
        y = relay.add(y, relay.const(1, "float32"))
        y = relay.Function(analysis.free_vars(y), y)
        return y

    def alter_conv2d(attrs, inputs, tinfos, out_type):
        data, weight = inputs
        new_attrs = dict(attrs)
        new_attrs["data_layout"] = "NCHW16c"
        return relay.nn.conv2d(data, weight, **new_attrs)

    def expected():
        x = relay.var("x", shape=(1, 64, 56, 56))
        w = relay.var("weight")

        y = relay.layout_transform(x, "NCHW", "NCHW16c")
        y = relay.nn.conv2d(
            y, w, channels=64, kernel_size=(3, 3), padding=(1, 1), data_layout="NCHW16c"
        )
        y = relay.add(y, relay.const(1.0, "float32"))

        y = relay.layout_transform(y, "NCHW16c", "NCHW")
        y = relay.Function(analysis.free_vars(y), y)
        return y

    with TempOpAttr("nn.conv2d", "FTVMAlterOpLayout", alter_conv2d):
        a = before()
        a = run_opt_pass(a, [transform.CanonicalizeOps(), transform.AlterOpLayout()])
        b = run_opt_pass(expected(), transform.InferType())

    assert tvm.ir.structural_equal(a, b), "Actual = \n" + str(a)


def test_alter_layout_scalar_regression():
    """regression test where scalar fails"""

    def before():
        x = relay.var("x", shape=(1, 56, 56, 64))
        weight = relay.var("weight", shape=(3, 3, 64, 16))
        bias = relay.var("bias", shape=(1, 1, 1, 16))
        y = relay.nn.conv2d(
            x,
            weight,
            channels=16,
            kernel_size=(3, 3),
            padding=(1, 1),
            data_layout="NHWC",
            kernel_layout="HWIO",
        )
        y = relay.add(y, bias)
        mean = relay.mean(y, axis=3, exclude=True)
        var = relay.variance(y, axis=3, exclude=True)
        gamma = relay.var("gamma")
        beta = relay.var("beta")
        y = relay.nn.batch_norm(y, gamma, beta, mean, var, axis=3)
        y = y[0]
        return relay.Function(analysis.free_vars(y), y)

    def alter_conv2d(attrs, inputs, tinfos, out_type):
        data, weight = inputs
        new_attrs = dict(attrs)
        new_attrs["data_layout"] = "NCHW16c"
        return relay.nn.conv2d(data, weight, **new_attrs)

    def expected():
        x = relay.var("x", shape=(1, 56, 56, 64))
        weight = relay.var("weight", shape=(3, 3, 64, 16))
        bias = relay.var("bias", shape=(1, 1, 1, 16))
        x = relay.layout_transform(x, src_layout="NHWC", dst_layout="NCHW")
        x = relay.layout_transform(x, src_layout="NCHW", dst_layout="NCHW16c")
        weight = relay.layout_transform(weight, src_layout="HWIO", dst_layout="OIHW")
        y = relay.nn.conv2d(
            x, weight, channels=16, kernel_size=(3, 3), padding=(1, 1), data_layout="NCHW16c"
        )
        bias = relay.layout_transform(bias, src_layout="NHWC", dst_layout="NCHW")
        bias = relay.layout_transform(bias, src_layout="NCHW", dst_layout="NCHW16c")
        add = relay.add(y, bias)
        mean = relay.mean(add, axis=[1, 4], exclude=True)
        var = relay.variance(add, axis=[1, 4], exclude=True)
        denom = relay.const(1.0) / relay.sqrt(var + relay.const(1e-05))
        gamma = relay.var("gamma", shape=(16,))
        denom_c16c = denom * relay.layout_transform(gamma, src_layout="C", dst_layout="C16c")
        denom = relay.layout_transform(denom_c16c, src_layout="C16c", dst_layout="C")
        denom_expand1 = relay.expand_dims(denom, axis=1, num_newaxis=2)
        denom_expand2 = relay.expand_dims(denom_expand1, axis=0)
        denom_nchwc16 = relay.layout_transform(
            denom_expand2, src_layout="NCHW", dst_layout="NCHW16c"
        )
        out = add * denom_nchwc16
        beta = relay.var("beta", shape=(16,))
        numerator_c16c = (-mean) * denom_c16c + relay.layout_transform(
            beta, src_layout="C", dst_layout="C16c"
        )
        numerator = relay.layout_transform(numerator_c16c, src_layout="C16c", dst_layout="C")
        numerator_expand1 = relay.expand_dims(numerator, axis=1, num_newaxis=2)
        numerator_expand2 = relay.expand_dims(numerator_expand1, axis=0)
        numerator_nchwc16 = relay.layout_transform(
            numerator_expand2, src_layout="NCHW", dst_layout="NCHW16c"
        )
        out = out + numerator_nchwc16
        out = relay.layout_transform(out, src_layout="NCHW16c", dst_layout="NCHW")
        y = relay.layout_transform(out, src_layout="NCHW", dst_layout="NHWC")
        y = relay.Function(analysis.free_vars(y), y)
        return y

    with TempOpAttr("nn.conv2d", "FTVMAlterOpLayout", alter_conv2d):
        a = before()
        desired_layouts = {"nn.conv2d": ["NCHW", "default"], "nn.batch_norm": ["NHWC", "default"]}
        a = run_opt_pass(
            a,
            [
                transform.InferType(),
                relay.transform.ConvertLayout(desired_layouts),
                transform.SimplifyInference(),
                transform.CanonicalizeOps(),
                transform.AlterOpLayout(),
            ],
        )
        b = run_opt_pass(expected(), transform.InferType())

    assert tvm.ir.structural_equal(a, b), "Actual = \n" + str(a)


def test_alter_layout_concatenate():
    """NCHW, NHWC and corner case concatenate layout transform."""

    def alter_conv2d(attrs, inputs, tinfos, out_type):
        data, weight = inputs
        new_attrs = dict(attrs)
        new_attrs["data_layout"] = "NCHW16c"
        return relay.nn.conv2d(data, weight, **new_attrs)

    # NCHW layout transformation.
    def before_nchw():
        x = relay.var("x", shape=(1, 64, 56, 56))
        weight1 = relay.var("weight1")
        weight2 = relay.var("weight2")
        y = relay.nn.conv2d(x, weight1, channels=32, kernel_size=(3, 3), padding=(1, 1))
        y1 = relay.nn.conv2d(y, weight2, channels=32, kernel_size=(3, 3), padding=(1, 1))
        ret = relay.concatenate([y, y1], axis=1)
        y = relay.Function(analysis.free_vars(ret), ret)
        return y

    def expected_nchw():
        x = relay.var("x", shape=(1, 64, 56, 56))
        weight1 = relay.var("weight1")
        weight2 = relay.var("weight2")
        y = relay.layout_transform(x, "NCHW", "NCHW16c")
        y = relay.nn.conv2d(
            y, weight1, channels=32, kernel_size=(3, 3), padding=(1, 1), data_layout="NCHW16c"
        )
        y1 = relay.nn.conv2d(
            y, weight2, channels=32, kernel_size=(3, 3), padding=(1, 1), data_layout="NCHW16c"
        )
        ret = relay.concatenate([y, y1], axis=1)
        ret = relay.layout_transform(ret, "NCHW16c", "NCHW")
        y = relay.Function(analysis.free_vars(ret), ret)
        return y

    with TempOpAttr("nn.conv2d", "FTVMAlterOpLayout", alter_conv2d):
        a = before_nchw()
        a = run_opt_pass(a, transform.AlterOpLayout())
        b = run_opt_pass(expected_nchw(), transform.InferType())

    assert tvm.ir.structural_equal(a, b), "Actual = \n" + str(a)

    # NHWC layout transformation.
    def before_nhwc():
        x = relay.var("x", shape=(1, 56, 56, 64))
        weight1 = relay.var("weight1")
        weight2 = relay.var("weight2")
        y = relay.nn.conv2d(
            x, weight1, channels=32, kernel_size=(3, 3), padding=(1, 1), data_layout="NHWC"
        )
        y1 = relay.nn.conv2d(
            y, weight2, channels=32, kernel_size=(3, 3), padding=(1, 1), data_layout="NHWC"
        )
        ret = relay.concatenate([y, y1], axis=3)
        y = relay.Function(analysis.free_vars(ret), ret)
        return y

    def expected_nhwc():
        x = relay.var("x", shape=(1, 56, 56, 64))
        weight1 = relay.var("weight1")
        weight2 = relay.var("weight2")
        y = relay.layout_transform(x, "NHWC", "NCHW16c")
        y = relay.nn.conv2d(
            y, weight1, channels=32, kernel_size=(3, 3), padding=(1, 1), data_layout="NCHW16c"
        )
        y1 = relay.nn.conv2d(
            y, weight2, channels=32, kernel_size=(3, 3), padding=(1, 1), data_layout="NCHW16c"
        )
        ret = relay.concatenate([y, y1], axis=1)
        ret = relay.layout_transform(ret, "NCHW16c", "NHWC")
        y = relay.Function(analysis.free_vars(ret), ret)
        return y

    with TempOpAttr("nn.conv2d", "FTVMAlterOpLayout", alter_conv2d):
        a = before_nhwc()
        a = run_opt_pass(a, transform.AlterOpLayout())
        b = run_opt_pass(expected_nhwc(), transform.InferType())

    assert tvm.ir.structural_equal(a, b), "Actual = \n" + str(a)


def test_alter_layout_nchw_upsamping_op():
    """Test upsamping operators"""

    def before():
        x = relay.var("x", shape=(1, 32, 28, 28))
        weight = relay.var("weight", shape=(32, 32, 3, 3))
        y = relay.nn.conv2d(x, weight, channels=32, kernel_size=(3, 3), padding=(1, 1))
        y = relay.nn.upsampling(y, scale_h=2, scale_w=2)
        y = relay.nn.avg_pool2d(y, pool_size=(2, 2), strides=(2, 2))
        y = relay.Function(analysis.free_vars(y), y)
        return y

    def alter_conv2d(attrs, inputs, tinfos, out_type):
        data, weight = inputs
        new_attrs = dict(attrs)
        new_attrs["data_layout"] = "NCHW16c"
        return relay.nn.conv2d(data, weight, **new_attrs)

    def expected():
        x = relay.var("x", shape=(1, 32, 28, 28))
        weight = relay.var("weight")
        x = relay.layout_transform(x, "NCHW", "NCHW16c")
        y = relay.nn.conv2d(
            x, weight, channels=32, kernel_size=(3, 3), padding=(1, 1), data_layout="NCHW16c"
        )
        y = relay.nn.upsampling(y, scale_h=2, scale_w=2, layout="NCHW16c")
        y = relay.nn.avg_pool2d(y, pool_size=(2, 2), strides=(2, 2), layout="NCHW16c")
        y = relay.layout_transform(y, "NCHW16c", "NCHW")
        y = relay.Function(analysis.free_vars(y), y)
        return y

    with TempOpAttr("nn.conv2d", "FTVMAlterOpLayout", alter_conv2d):
        a = before()
        a = run_opt_pass(a, transform.AlterOpLayout())
        b = run_opt_pass(expected(), transform.InferType())

    assert tvm.ir.structural_equal(a, b), "Actual = \n" + str(a)


def test_alter_layout_nchw_dyn_upsamping_op():
    """Test upsamping operators"""

    def before():
        x = relay.var("x", shape=(1, 32, 28, 28))
        weight = relay.var("weight", shape=(32, 32, 3, 3))
        y = relay.nn.conv2d(x, weight, channels=32, kernel_size=(3, 3), padding=(1, 1))
        y = relay.nn.upsampling(y, scale_h=relay.const(2), scale_w=relay.const(2))
        y = relay.nn.avg_pool2d(y, pool_size=(2, 2), strides=(2, 2))
        y = relay.Function(analysis.free_vars(y), y)
        return y

    def alter_conv2d(attrs, inputs, tinfos, out_type):
        data, weight = inputs
        new_attrs = dict(attrs)
        new_attrs["data_layout"] = "NCHW16c"
        return relay.nn.conv2d(data, weight, **new_attrs)

    def expected():
        x = relay.var("x", shape=(1, 32, 28, 28))
        weight = relay.var("weight")
        x = relay.layout_transform(x, "NCHW", "NCHW16c")
        y = relay.nn.conv2d(
            x, weight, channels=32, kernel_size=(3, 3), padding=(1, 1), data_layout="NCHW16c"
        )
        y = relay.nn.upsampling(y, scale_h=relay.const(2), scale_w=relay.const(2), layout="NCHW16c")
        y = relay.nn.avg_pool2d(y, pool_size=(2, 2), strides=(2, 2), layout="NCHW16c")
        y = relay.layout_transform(y, "NCHW16c", "NCHW")
        y = relay.Function(analysis.free_vars(y), y)
        return y

    with TempOpAttr("nn.conv2d", "FTVMAlterOpLayout", alter_conv2d):
        a = before()
        a = run_opt_pass(a, transform.AlterOpLayout())
        b = run_opt_pass(expected(), transform.InferType())

    assert tvm.ir.structural_equal(a, b), "Actual = \n" + str(a)


@tvm.testing.parametrize_targets("llvm")
def test_alter_layout_strided_slice(target, dev):
    """Test rewriting strided_slice during alter_iop_layout"""

    def before():
        x = relay.var("x", shape=(1, 32, 28, 28))
        weight = relay.var("weight", shape=(32, 32, 3, 3))
        y = relay.nn.conv2d(x, weight, channels=32, kernel_size=(3, 3), padding=(1, 1))
        y = relay.strided_slice(y, begin=[0, 16], end=[1, 33], strides=[1, 1])
        y = relay.Function(analysis.free_vars(y), y)
        return y

    def alter_conv2d(attrs, inputs, tinfos, out_type):
        data, weight = inputs
        new_attrs = dict(attrs)
        new_attrs["data_layout"] = "NCHW4c"
        return relay.nn.conv2d(data, weight, **new_attrs)

    def expected():
        x = relay.var("x", shape=(1, 32, 28, 28))
        weight = relay.var("weight", shape=(32, 32, 3, 3))
        weight = relay.layout_transform(weight, "OIHW", "OIHW4i4o")
        x = relay.layout_transform(x, "NCHW", "NCHW4c")
        y = relay.op.nn.contrib_conv2d_nchwc(
            x, weight, channels=32, kernel_size=(3, 3), padding=(1, 1), data_layout="NCHW4c"
        )

        y = relay.strided_slice(y, begin=[0, 4], end=[1, 21], strides=[1, 1])

        y = relay.layout_transform(y, "NCHW4c", "NCHW")
        y = relay.Function(analysis.free_vars(y), y)
        return y

    with TempOpAttr("nn.conv2d", "FTVMAlterOpLayout", alter_conv2d):
        a = before()
        b = run_opt_pass(expected(), transform.InferType())

    # Verify inference result
    mod_before = tvm.IRModule()
    mod_new = tvm.IRModule()
    mod_before["main"] = a
    mod_new["main"] = b
    mod_before = transform.InferType()(mod_before)
    mod_new = transform.InferType()(mod_new)
    with relay.build_config(opt_level=3):
        for kind in ["graph", "debug", "vm"]:
            np_data = np.random.uniform(size=(1, 32, 28, 28)).astype("float32")
            np_weight = np.random.uniform(size=(32, 32, 3, 3)).astype("float32")
            f_before = relay.create_executor(
                kind, mod=mod_before, device=dev, target=target
            ).evaluate()
            result_before = f_before(np_data, np_weight)
            f_new = relay.create_executor(kind, mod=mod_new, device=dev, target=target).evaluate()
            result_new = f_new(np_data, np_weight)
            tvm.testing.assert_allclose(
                result_before.numpy(), result_new.numpy(), rtol=1e-5, atol=1e-5
            )


def test_alter_layout_strided_slice_axes_nhwc():
    """Test rewriting strided_slice with axes during alter_iop_layout"""

    def before():
        x = relay.var("x", shape=(1, 28, 28, 32))
        weight = relay.var("weight", shape=(3, 3, 32, 32))
        y = relay.nn.conv2d(
            x,
            weight,
            channels=32,
            kernel_size=(3, 3),
            padding=(1, 1),
            data_layout="NHWC",
            kernel_layout="HWIO",
        )
        y = relay.strided_slice(y, begin=[0, 16], end=[1, 32], strides=[1, 1], axes=[0, 3])
        y = relay.Function(analysis.free_vars(y), y)
        return y

    def alter_conv2d(attrs, inputs, tinfos, out_type):
        data, weight = inputs
        new_attrs = dict(attrs)
        new_attrs["data_layout"] = "NHWC4c"
        return relay.nn.conv2d(data, weight, **new_attrs)

    def expected():
        x = relay.var("x", shape=(1, 28, 28, 32))
        weight = relay.var("weight", shape=(3, 3, 32, 32))
        x = relay.layout_transform(x, "NHWC", "NHWC4c")
        y = relay.op.nn.conv2d(
            x,
            weight,
            channels=32,
            kernel_size=(3, 3),
            padding=(1, 1),
            data_layout="NHWC4c",
            kernel_layout="HWIO",
        )
        y = relay.strided_slice(y, begin=[0, 4], end=[1, 8], strides=[1, 1], axes=[0, 3])
        y = relay.layout_transform(y, "NHWC4c", "NHWC")
        y = relay.Function(analysis.free_vars(y), y)
        return y

    with TempOpAttr("nn.conv2d", "FTVMAlterOpLayout", alter_conv2d):
        a = run_opt_pass(before(), transform.AlterOpLayout())
        b = run_opt_pass(expected(), transform.InferType())

    mod_before = tvm.IRModule()
    mod_new = tvm.IRModule()
    mod_before["main"] = a
    mod_new["main"] = b
    assert tvm.ir.structural_equal(mod_before, mod_new)


def test_alter_layout_depthwise_conv2d():
    """Test depthwise_conv2d operator"""

    def before():
        x = relay.var("x", shape=(1, 32, 56, 56))
        w = relay.var("w", shape=(32, 1, 3, 3))
        y = relay.nn.conv2d(x, w, padding=(1, 1), channels=32, kernel_size=(3, 3), groups=32)
        y = relay.Function(analysis.free_vars(y), y)
        return y

    from tvm import topi

    def alter_conv2d(attrs, inputs, tinfos, out_type):
        with tvm.target.Target("llvm -mcpu=core-avx2"):
            return topi.nn.conv2d_alter_layout(attrs, inputs, tinfos, out_type)

    def expected():
        x = relay.var("x", shape=(1, 32, 56, 56))
        w = relay.var("w", shape=(32, 1, 3, 3))
        x = relay.layout_transform(x, "NCHW", "NCHW8c")
        w = relay.layout_transform(w, "OIHW", "OIHW1i8o")
        y = relay.nn.contrib_depthwise_conv2d_nchwc(
            x,
            w,
            padding=(1, 1, 1, 1),
            channels=32,
            kernel_size=(3, 3),
            groups=32,
            data_layout="NCHW8c",
            kernel_layout="OIHW1i8o",
            out_layout="NCHW8c",
        )
        y = relay.layout_transform(y, "NCHW8c", "NCHW")
        y = relay.Function(analysis.free_vars(y), y)
        return y

    with TempOpAttr("nn.conv2d", "FTVMAlterOpLayout", alter_conv2d):
        a = before()
        a = run_opt_pass(a, [transform.CanonicalizeOps(), transform.AlterOpLayout()])
        b = run_opt_pass(expected(), transform.InferType())

    assert tvm.ir.structural_equal(a, b)


def test_alter_layout_prelu():
    """Test PRelu operator"""

    def before():
        x = relay.var("x", shape=(1, 64, 56, 56))
        weight = relay.var("weight")
        alpha = relay.var("alpha", relay.IncompleteType())
        y = relay.nn.conv2d(x, weight, channels=64, kernel_size=(3, 3), padding=(1, 1))
        y = relay.nn.prelu(y, alpha)
        y = relay.Function(analysis.free_vars(y), y)
        return y

    def alter_conv2d(attrs, inputs, tinfos, out_type):
        data, weight = inputs
        new_attrs = dict(attrs)
        new_attrs["data_layout"] = "NCHW16c"
        return relay.nn.conv2d(data, weight, **new_attrs)

    def expected():
        x = relay.var("x", shape=(1, 64, 56, 56))
        w = relay.var("weight")
        alpha = relay.var("alpha", relay.IncompleteType())

        y = relay.layout_transform(x, "NCHW", "NCHW16c")
        y = relay.nn.conv2d(
            y, w, channels=64, kernel_size=(3, 3), padding=(1, 1), data_layout="NCHW16c"
        )
        y = relay.layout_transform(y, "NCHW16c", "NCHW")
        y = relay.nn.prelu(y, alpha)
        y = relay.Function(analysis.free_vars(y), y)
        return y

    with TempOpAttr("nn.conv2d", "FTVMAlterOpLayout", alter_conv2d):
        a = before()
        a = run_opt_pass(a, [transform.CanonicalizeOps(), transform.AlterOpLayout()])
        b = run_opt_pass(expected(), transform.InferType())

    assert tvm.ir.structural_equal(a, b)


def test_alter_layout_pad():
    """Check NCHW, NHWC and corner case for pad layout conversion"""

    def alter_conv2d(attrs, inputs, tinfos, out_type):
        data, weight = inputs
        new_attrs = dict(attrs)
        new_attrs["data_layout"] = "NCHW16c"
        return relay.nn.conv2d(data, weight, **new_attrs)

    # Check NCHW conversion.
    def before_nchw():
        x = relay.var("x", shape=(1, 64, 56, 56))
        weight1 = relay.var("weight1")
        y = relay.nn.conv2d(x, weight1, channels=32, kernel_size=(3, 3), padding=(1, 1))
        ret = relay.nn.pad(y, pad_width=((0, 0), (0, 0), (1, 1), (1, 1)))
        y = relay.Function(analysis.free_vars(ret), ret)
        return y

    def expected_nchw():
        x = relay.var("x", shape=(1, 64, 56, 56))
        weight1 = relay.var("weight1")
        y = relay.layout_transform(x, "NCHW", "NCHW16c")
        y = relay.nn.conv2d(
            y, weight1, channels=32, kernel_size=(3, 3), padding=(1, 1), data_layout="NCHW16c"
        )
        ret = relay.nn.pad(y, pad_width=((0, 0), (0, 0), (1, 1), (1, 1), (0, 0)))
        ret = relay.layout_transform(ret, "NCHW16c", "NCHW")
        y = relay.Function(analysis.free_vars(ret), ret)
        return y

    with TempOpAttr("nn.conv2d", "FTVMAlterOpLayout", alter_conv2d):
        a = before_nchw()
        a = run_opt_pass(a, transform.AlterOpLayout())
        b = run_opt_pass(expected_nchw(), transform.InferType())

    assert tvm.ir.structural_equal(a, b), "Actual = \n" + str(a)

    # Check NHWC conversion.
    def before_nhwc():
        x = relay.var("x", shape=(1, 56, 56, 64))
        weight1 = relay.var("weight1")
        y = relay.nn.conv2d(
            x, weight1, channels=32, kernel_size=(3, 3), padding=(1, 1), data_layout="NHWC"
        )
        ret = relay.nn.pad(y, pad_width=((0, 0), (1, 1), (1, 1), (0, 0)))
        y = relay.Function(analysis.free_vars(ret), ret)
        return y

    def expected_nhwc():
        x = relay.var("x", shape=(1, 56, 56, 64))
        weight1 = relay.var("weight1")
        y = relay.layout_transform(x, "NHWC", "NCHW16c")
        y = relay.nn.conv2d(
            y, weight1, channels=32, kernel_size=(3, 3), padding=(1, 1), data_layout="NCHW16c"
        )
        ret = relay.nn.pad(y, pad_width=((0, 0), (0, 0), (1, 1), (1, 1), (0, 0)))
        ret = relay.layout_transform(ret, "NCHW16c", "NHWC")
        y = relay.Function(analysis.free_vars(ret), ret)
        return y

    with TempOpAttr("nn.conv2d", "FTVMAlterOpLayout", alter_conv2d):
        a = before_nhwc()
        a = run_opt_pass(a, transform.AlterOpLayout())
        b = run_opt_pass(expected_nhwc(), transform.InferType())

    assert tvm.ir.structural_equal(a, b), "Actual = \n" + str(a)

    # Check that conversion does not happen when padding along split axis.
    def before():
        x = relay.var("x", shape=(1, 64, 56, 56))
        weight1 = relay.var("weight1")
        y = relay.nn.conv2d(x, weight1, channels=32, kernel_size=(3, 3), padding=(1, 1))
        ret = relay.nn.pad(y, pad_width=((0, 0), (1, 1), (1, 1), (1, 1)))
        y = relay.Function(analysis.free_vars(ret), ret)
        return y

    def expected():
        x = relay.var("x", shape=(1, 64, 56, 56))
        weight1 = relay.var("weight1")
        y = relay.layout_transform(x, "NCHW", "NCHW16c")
        y = relay.nn.conv2d(
            y, weight1, channels=32, kernel_size=(3, 3), padding=(1, 1), data_layout="NCHW16c"
        )
        ret = relay.layout_transform(y, "NCHW16c", "NCHW")
        ret = relay.nn.pad(ret, pad_width=((0, 0), (1, 1), (1, 1), (1, 1)))
        y = relay.Function(analysis.free_vars(ret), ret)
        return y

    with TempOpAttr("nn.conv2d", "FTVMAlterOpLayout", alter_conv2d):
        a = before()
        a = run_opt_pass(a, transform.AlterOpLayout())
        b = run_opt_pass(expected(), transform.InferType())

    assert tvm.ir.structural_equal(a, b), "Actual = \n" + str(a)


def test_alter_layout_pool():
    """Check NCHW, NHWC pool layout conversion"""

    def alter_conv2d(attrs, inputs, tinfos, out_type):
        data, weight = inputs
        new_attrs = dict(attrs)
        new_attrs["data_layout"] = "NCHW16c"
        return relay.nn.conv2d(data, weight, **new_attrs)

    # Check NCHW conversion.
    def before_nchw():
        x = relay.var("x", shape=(1, 64, 56, 56))
        weight1 = relay.var("weight1")
        y = relay.nn.conv2d(x, weight1, channels=32, kernel_size=(3, 3), padding=(1, 1))
        ret = relay.nn.avg_pool2d(y, pool_size=(1, 1))
        y = relay.Function(analysis.free_vars(ret), ret)
        return y

    def expected_nchw():
        x = relay.var("x", shape=(1, 64, 56, 56))
        weight1 = relay.var("weight1")
        y = relay.layout_transform(x, "NCHW", "NCHW16c")
        y = relay.nn.conv2d(
            y, weight1, channels=32, kernel_size=(3, 3), padding=(1, 1), data_layout="NCHW16c"
        )
        ret = relay.nn.avg_pool2d(y, pool_size=(1, 1), layout="NCHW16c")
        ret = relay.layout_transform(ret, "NCHW16c", "NCHW")
        y = relay.Function(analysis.free_vars(ret), ret)
        return y

    with TempOpAttr("nn.conv2d", "FTVMAlterOpLayout", alter_conv2d):
        a = before_nchw()
        a = run_opt_pass(a, transform.AlterOpLayout())
        b = run_opt_pass(expected_nchw(), transform.InferType())

    assert tvm.ir.structural_equal(a, b), "Actual = \n" + str(a)

    # Check NHWC conversion.
    def before_nhwc():
        x = relay.var("x", shape=(1, 56, 56, 64))
        weight1 = relay.var("weight1")
        y = relay.nn.conv2d(
            x, weight1, channels=32, kernel_size=(3, 3), padding=(1, 1), data_layout="NHWC"
        )
        ret = relay.nn.avg_pool2d(y, pool_size=(1, 1), layout="NHWC")
        y = relay.Function(analysis.free_vars(ret), ret)
        return y

    def expected_nhwc():
        x = relay.var("x", shape=(1, 56, 56, 64))
        weight1 = relay.var("weight1")
        y = relay.layout_transform(x, "NHWC", "NCHW16c")
        y = relay.nn.conv2d(
            y, weight1, channels=32, kernel_size=(3, 3), padding=(1, 1), data_layout="NCHW16c"
        )
        ret = relay.nn.avg_pool2d(y, pool_size=(1, 1), layout="NCHW16c")
        ret = relay.layout_transform(ret, "NCHW16c", "NHWC")
        y = relay.Function(analysis.free_vars(ret), ret)
        return y

    with TempOpAttr("nn.conv2d", "FTVMAlterOpLayout", alter_conv2d):
        a = before_nhwc()
        a = run_opt_pass(a, transform.AlterOpLayout())
        b = run_opt_pass(expected_nhwc(), transform.InferType())

    assert tvm.ir.structural_equal(a, b), "Actual = \n" + str(a)


def test_alter_layout_sum():
    """Check NCHW, NHWC sum layout conversion"""

    def alter_conv2d(attrs, inputs, tinfos, out_type):
        data, weight = inputs
        new_attrs = dict(attrs)
        new_attrs["data_layout"] = "NCHW16c"
        return relay.nn.conv2d(data, weight, **new_attrs)

    # Check NCHW conversion.
    def before_nchw():
        x = relay.var("x", shape=(1, 64, 56, 56))
        weight1 = relay.var("weight1")
        y = relay.nn.conv2d(x, weight1, channels=32, kernel_size=(3, 3), padding=(1, 1))
        ret = relay.sum(y, axis=1, keepdims=True)
        y = relay.Function(analysis.free_vars(ret), ret)
        return y

    def expected_nchw():
        x = relay.var("x", shape=(1, 64, 56, 56))
        weight1 = relay.var("weight1")
        y = relay.layout_transform(x, "NCHW", "NCHW16c")
        y = relay.nn.conv2d(
            y, weight1, channels=32, kernel_size=(3, 3), padding=(1, 1), data_layout="NCHW16c"
        )
        ret = relay.sum(y, axis=[1, 4], keepdims=True)
        ret = relay.layout_transform(ret, "NCHW1c", "NCHW")
        y = relay.Function(analysis.free_vars(ret), ret)
        return y

    with TempOpAttr("nn.conv2d", "FTVMAlterOpLayout", alter_conv2d):
        a = before_nchw()
        a = run_opt_pass(a, transform.AlterOpLayout())
        b = run_opt_pass(expected_nchw(), transform.InferType())

    assert tvm.ir.structural_equal(a, b), "Actual = \n" + str(a)

    # Check NHWC conversion.
    def before_nhwc():
        x = relay.var("x", shape=(1, 56, 56, 64))
        weight1 = relay.var("weight1")
        y = relay.nn.conv2d(
            x, weight1, channels=32, kernel_size=(3, 3), padding=(1, 1), data_layout="NHWC"
        )
        ret = relay.sum(y, axis=3, keepdims=True)
        y = relay.Function(analysis.free_vars(ret), ret)
        return y

    def expected_nhwc():
        x = relay.var("x", shape=(1, 56, 56, 64))
        weight1 = relay.var("weight1")
        y = relay.layout_transform(x, "NHWC", "NCHW16c")
        y = relay.nn.conv2d(
            y, weight1, channels=32, kernel_size=(3, 3), padding=(1, 1), data_layout="NCHW16c"
        )
        ret = relay.sum(y, axis=[1, 4], keepdims=True)
        ret = relay.layout_transform(ret, "NCHW1c", "NHWC")
        y = relay.Function(analysis.free_vars(ret), ret)
        return y

    with TempOpAttr("nn.conv2d", "FTVMAlterOpLayout", alter_conv2d):
        a = before_nhwc()
        a = run_opt_pass(a, transform.AlterOpLayout())
        b = run_opt_pass(expected_nhwc(), transform.InferType())

    assert tvm.ir.structural_equal(a, b), "Actual = \n" + str(a)


def test_alter_layout_nhwc_arm():
    """Check that AlterOplayout does not alter NHWC data layout."""

    def alter_conv2d(attrs, inputs, tinfos, out_type):
        from tvm import topi

        with tvm.target.Target("llvm -device=arm_cpu"):
            return topi.nn.conv2d_alter_layout(attrs, inputs, tinfos, out_type)

    # Check NHWC conversion.
    def before_nhwc():
        x = relay.var("x", shape=(1, 56, 56, 64))
        weight1 = relay.var("weight1", shape=(3, 3, 64, 64))
        weight2 = relay.var("weight2", shape=(3, 3, 64, 64))
        y = relay.nn.conv2d(
            x, weight1, channels=64, kernel_size=(3, 3), data_layout="NHWC", kernel_layout="HWIO"
        )
        y = relay.nn.relu(y)
        y = relay.nn.avg_pool2d(y, pool_size=(1, 1), layout="NHWC")
        y = relay.nn.conv2d(
            y, weight2, channels=64, kernel_size=(3, 3), data_layout="NHWC", kernel_layout="HWIO"
        )
        y = relay.nn.relu(y)
        y = relay.Function(analysis.free_vars(y), y)
        return y

    def expected_nhwc():
        return before_nhwc()

    with TempOpAttr("nn.conv2d", "FTVMAlterOpLayout", alter_conv2d):
        a = before_nhwc()
        a = run_opt_pass(a, transform.AlterOpLayout())
        b = run_opt_pass(expected_nhwc(), transform.InferType())

    assert tvm.ir.structural_equal(a, b), "Actual = \n" + str(a)


def test_alter_layout_nhwc_int8_aarch64():
    """Check that AlterOplayout does not alter NHWC data layout."""
    from tvm import autotvm

    expected_workload_shape = (20, 42, 4, 16)

    # We use Int8Fallback  to disable the fallback flag
    # and to test the new workload produced during the pass
    class Int8Fallback(autotvm.FallbackContext):
        def _query_inside(self, target, workload):
            key = (target, workload)
            if key in self.memory:
                return self.memory[key]
            cfg = autotvm.task.space.FallbackConfigEntity()
            cfg.is_fallback = False
            cfg.cost = 0
            self.memory[key] = cfg
            return cfg

        def update(self, target, workload, cfg):
            key = (str(target), workload)
            assert workload[2][1] == expected_workload_shape
            assert workload[0] == "conv2d_NHWC_quantized_interleaved_without_transform.arm_cpu"
            self.memory[key] = cfg

    def alter_conv2d(attrs, inputs, tinfos, out_type):
        from tvm import topi

        with tvm.target.Target("llvm -device=arm_cpu -mtriple=aarch64-linux-gnu"):
            with Int8Fallback():
                tmp = topi.nn.conv2d_alter_layout(attrs, inputs, tinfos, out_type)
                return tmp

    # Check NHWC conversion.
    def before_nhwc_int8():
        x = relay.var("x", shape=(1, 56, 56, 73), dtype="int8")
        weight = relay.var("weight1", shape=(3, 3, 73, 79), dtype="int8")
        y = relay.nn.conv2d(
            x,
            weight,
            channels=79,
            kernel_size=(3, 3),
            data_layout="NHWC",
            kernel_layout="HWIO",
            out_dtype="int32",
        )
        y = relay.Function(analysis.free_vars(y), y)
        return y

    def expected_nhwc_int8():
        x = relay.var("x", shape=(1, 56, 56, 73), dtype="int8")
        weight = relay.var("weight1", shape=(3, 3, 73, 79), dtype="int8")
        tile_rows = 4
        tile_cols = 16
        weight_transformed = relay.nn.contrib_conv2d_gemm_weight_transform(
            weight, tile_rows, tile_cols
        )
        y = relay.nn.contrib_conv2d_gemm_without_weight_transform(
            x,
            weight_transformed,
            channels=79,
            kernel_size=(3, 3),
            data_layout="NHWC",
            kernel_layout="HWIO",
            out_dtype="int32",
        )
        y = relay.Function(analysis.free_vars(y), y)
        return y

    with TempOpAttr("nn.conv2d", "FTVMAlterOpLayout", alter_conv2d):
        a = before_nhwc_int8()
        a = run_opt_pass(a, transform.AlterOpLayout())
        b = run_opt_pass(expected_nhwc_int8(), transform.InferType())

    assert tvm.ir.structural_equal(a, b), "Actual = \n" + str(a)


def test_alter_op_with_global_var():
    """Test directly replacing an operator with a new one"""

    def before():
        x = relay.var("x", shape=(1, 64, 56, 56))
        weight = relay.var("weight", shape=(64, 64, 3, 3))
        y = relay.nn.conv2d(x, weight, channels=64, kernel_size=(3, 3), padding=(1, 1))
        y = relay.nn.relu(y)
        mod = tvm.IRModule()
        foo = relay.GlobalVar("foo")
        mod[foo] = relay.Function([x, weight], y)
        mod = transform.InferType()(mod)
        mod["main"] = relay.Function([x, weight], foo(x, weight))
        mod = transform.InferType()(mod)
        return mod

    def alter_conv2d(attrs, inputs, tinfos, out_type):
        data, weight = inputs
        weight = relay.multiply(weight, relay.const(2.0, "float32"))
        return relay.nn.conv2d(data, weight, **attrs)

    def expected():
        x = relay.var("x", shape=(1, 64, 56, 56))
        weight = relay.var("weight", shape=(64, 64, 3, 3))
        y = relay.nn.conv2d(
            x,
            relay.multiply(weight, relay.const(2.0, "float32")),
            channels=64,
            kernel_size=(3, 3),
            padding=(1, 1),
        )
        y = relay.nn.relu(y)
        mod = tvm.IRModule()
        foo = relay.GlobalVar("foo")
        mod[foo] = relay.Function([x, weight], y)
        mod = transform.InferType()(mod)
        mod["main"] = relay.Function([x, weight], foo(x, weight))
        return mod

    with TempOpAttr("nn.conv2d", "FTVMAlterOpLayout", alter_conv2d):
        a = before()
        a = transform.AlterOpLayout()(a)
        b = transform.InferType()(expected())

    assert tvm.ir.structural_equal(a, b, map_free_vars=True), "Actual = \n" + str(a)


def test_alter_op_dense():
    def before():
        x = relay.var("x", shape=(32, 1, 128))
        weight = relay.var("weight", shape=(48, 64))
        avg1d = relay.nn.adaptive_avg_pool1d(x, [64])
        squeeze = relay.squeeze(avg1d, axis=[1])
        y = relay.nn.dense(squeeze, weight)
        y = relay.Function(analysis.free_vars(y), y)
        return y

    def expected():
        x = relay.var("x", shape=(32, 1, 128))
        weight = relay.var("weight", shape=(48, 64))
        target_layout = "NC16n"
        weight_transform = relay.layout_transform(weight, "NC", target_layout)
        avg1d = relay.nn.adaptive_avg_pool1d(x, [64])
        squeeze = relay.squeeze(avg1d, axis=[1])
        y = relay.nn.contrib_dense_pack(
            squeeze, weight_transform, target_layout, units=None, out_dtype="float32"
        )
        y = relay.Function(analysis.free_vars(y), y)
        return y

    target = "llvm -mcpu=core-avx2"
    with tvm.target.Target(target):
        with TempOpAttr(
            "nn.dense", "FTVMAlterOpLayout", topi.x86.dense_alter_op._alter_dense_layout
        ):
            a = before()
            a = run_opt_pass(a, transform.AlterOpLayout())
            b = run_opt_pass(expected(), transform.InferType())
            assert tvm.ir.structural_equal(a, b)


def test_not_inplace_modify():
    def func():
        x = relay.var("x", shape=(1, 64, 56, 56))
        weight = relay.var("weight", shape=(64, 64, 3, 3))
        y = relay.nn.conv2d(x, weight, channels=64, kernel_size=(3, 3), padding=(1, 1))
        y = relay.nn.relu(y)
        y = relay.nn.max_pool2d(y, pool_size=[2, 2], strides=[2, 2], padding=[0, 0, 0, 0])
        y = relay.Function([x, weight], y)
        return y

    def alter_conv2d(attrs, inputs, tinfos, out_type):
        data, weight = inputs
        new_attrs = dict(attrs)
        new_attrs["data_layout"] = "NCHW16c"
        new_attrs["kernel_layout"] = "OIHW16i"
        return relay.nn.conv2d(data, weight, **new_attrs)

    with TempOpAttr("nn.conv2d", "FTVMAlterOpLayout", alter_conv2d):
        before = func()
        run_opt_pass(before, [transform.AlterOpLayout()])
        assert before.body.attrs.layout == "NCHW"


def test_alter_op_dense_packed_data():
    def before():
        x = relay.var("x", shape=(1, 32, 8, 8))
        weight = relay.var("conv2d_weight", shape=(32, 32, 3, 3))
        conv = relay.nn.conv2d(x, weight, channels=32, kernel_size=(3, 3), padding=(1, 1))
        pool = relay.nn.avg_pool2d(conv, pool_size=[8, 8], padding=[0, 0, 0, 0])
        squeeze = relay.squeeze(pool, axis=[2, 3])
        dense = relay.nn.dense(squeeze, relay.var("dense_weight", shape=(16, 32)))
        return relay.Function(analysis.free_vars(dense), dense)

    def expected():
        x = relay.var("x", shape=(1, 32, 8, 8))
        conv_weight = relay.var("conv2d_weight", shape=(32, 32, 3, 3))
        dense_weight = relay.var("dense_weight", shape=(16, 32))
        conv = relay.nn.contrib_conv2d_nchwc(
            relay.layout_transform(x, "NCHW", "NCHW8c"),
            relay.layout_transform(conv_weight, "OIHW", "OIHW8i8o"),
            channels=32,
            kernel_size=(3, 3),
            padding=(1, 1),
            data_layout="NCHW8c",
            kernel_layout="OIHW8i8o",
            out_layout="NCHW8c",
        )
        pool = relay.nn.avg_pool2d(conv, pool_size=[8, 8], padding=[0, 0, 0, 0], layout="NCHW8c")
        squeeze = relay.squeeze(pool, axis=[2, 3])
        dense = relay.nn.contrib_dense_pack(
            relay.layout_transform(squeeze, "NC8c", "NC"),
            relay.layout_transform(dense_weight, "NC", "NC16n"),
            "NC16n",
            out_dtype="float32",
        )
        return relay.Function(analysis.free_vars(dense), dense)

    with tvm.target.Target("llvm -mcpu=core-avx2"):
        with TempOpAttr(
            "nn.dense", "FTVMAlterOpLayout", topi.x86.dense_alter_op._alter_dense_layout
        ):
            a = run_opt_pass(before(), transform.AlterOpLayout())
            b = run_opt_pass(expected(), transform.InferType())
            assert tvm.ir.structural_equal(a, b)


def test_conv2d_strided_slice_packed_to_unpacked():
    """We do not support propagating through packed to unpacked layout"""
    x_shape = (1, 1, 1, 1, 4)
    w_shape = (9, 1, 3, 3, 4, 4)

    def before():
        x = relay.var("x", shape=x_shape)
        weight = relay.var("weight", shape=w_shape)
        y = relay.nn.conv2d(
            x,
            weight,
            kernel_size=(3, 3),
            padding=(1, 1),
            data_layout="NCHW4c",
            kernel_layout="OIHW4i4o",
        )
        y = relay.strided_slice(y, begin=[0, 0], end=[1, -1], strides=[1, 8])
        return relay.Function([x, weight], y)

    def expected():
        x = relay.var("x", shape=x_shape)
        weight = relay.var("weight", shape=w_shape)
        x_nchw = relay.layout_transform(x, src_layout="NCHW4c", dst_layout="NCHW")
        weight_oihw = relay.layout_transform(weight, src_layout="OIHW4i4o", dst_layout="OIHW")
        y = relay.nn.conv2d(
            x_nchw,
            weight_oihw,
            kernel_size=(3, 3),
            padding=(1, 1),
            data_layout="NCHW",
            kernel_layout="OIHW",
        )
        y = relay.layout_transform(y, src_layout="NCHW", dst_layout="NCHW4c")
        y = relay.strided_slice(y, begin=[0, 0], end=[1, -1], strides=[1, 8])
        return relay.Function([x, weight], y)

    def alter_conv2d(attrs, inputs, tinfos, out_type):
        data, weight = inputs
        new_attrs = dict(attrs)
        new_attrs["data_layout"] = "NCHW"
        new_attrs["kernel_layout"] = "OIHW"
        return relay.nn.conv2d(data, weight, **new_attrs)

    with TempOpAttr("nn.conv2d", "FTVMAlterOpLayout", alter_conv2d):
        a = run_opt_pass(before(), transform.AlterOpLayout())
        b = run_opt_pass(expected(), transform.InferType())
        assert tvm.ir.structural_equal(a, b)


def test_conv2d_reduce_channels():
    x = relay.var("data", shape=(1, 8, 48, 48))
    y = relay.nn.conv2d(
        data=x,
        weight=relay.var("weight"),
        kernel_size=(1, 1),
        channels=8,
        dilation=1,
        strides=(47, 47),
    )
    z = relay.argmin(y, axis=1)

    mod, params = testing.create_workload(z)

    with tvm.transform.PassContext(opt_level=3):
        relay.build(mod, params=params, target="llvm")


<<<<<<< HEAD
def test_alter_layout_nonscalar_broadcast():
    """Test boradcast operators"""

    def before():
        x = relay.var("x", shape=(1, 16, 3, 3))
        weight = relay.var("weight", shape=(16, 16, 1, 1))
        y = relay.nn.conv2d(x, weight, channels=16,
                            kernel_size=(1, 1), padding=(0, 0), data_layout="NCHW")
        z = relay.var("z", shape=(1, 3, 3))
        y = y + z
        y = relay.Function(analysis.free_vars(y), y)
        return y

    def expected():
        x = relay.var("x", shape=(1, 16, 3, 3))
        weight = relay.var("weight", shape=(16, 16, 1, 1))
        x = relay.layout_transform(x, src_layout="NCHW", dst_layout="NCHW4c")
        weight = relay.layout_transform(weight, src_layout="OIHW", dst_layout="OIHW4i4o")
        y = relay.nn.conv2d(
            x,
            weight,
            channels=16,
            kernel_size=(1, 1),
            padding=(0, 0),
            data_layout="NCHW4c",
            kernel_layout="OIHW4i4o",
        )
        z = relay.var("z", shape=(1, 3, 3))
        z = relay.expand_dims(z, 0)
        z = relay.layout_transform(z, src_layout="NCHW", dst_layout="NCHW1c")
        y = y + z
        y = relay.layout_transform(y, src_layout="NCHW4c", dst_layout="NCHW")
        y = relay.Function(analysis.free_vars(y), y)
        return y

    def alter_conv2d(attrs, inputs, tinfos, out_type):
        data, weight = inputs
        new_attrs = dict(attrs)
        new_attrs["data_layout"] = "NCHW4c"
        new_attrs["kernel_layout"] = "OIHW4i4o"
        return relay.nn.conv2d(data, weight, **new_attrs)

    with TempOpAttr("nn.conv2d", "FTVMAlterOpLayout", alter_conv2d):
        a = run_opt_pass(before(), transform.AlterOpLayout())
        b = run_opt_pass(expected(), transform.InferType())
        assert tvm.ir.structural_equal(a, b), "Actual = \n" + str(a) +'\nExpected = \n' + str(b)

    inp = np.random.uniform(size=(1, 16, 3, 3)).astype(np.float32)
    weight = np.random.uniform(size=(16, 16, 1, 1)).astype(np.float32)
    z = np.random.uniform(size=(1, 3, 3)).astype(np.float32)
    mod = tvm.IRModule.from_expr(before())
    with TempOpAttr("nn.conv2d", "FTVMAlterOpLayout", alter_conv2d):
        with tvm.transform.PassContext(opt_level=4):
            res = relay.build_module.create_executor(
                'graph', mod, target='llvm', device=tvm.cpu()).evaluate()(inp, weight, z)
    with tvm.transform.PassContext(opt_level=0):
        res1 = relay.build_module.create_executor(
            'debug', mod, target='llvm', device=tvm.cpu()).evaluate()(inp, weight, z)
    np.testing.assert_allclose(res.numpy(), res1.numpy())


def test_broadcast_non_adaptable():
    """NCHW4c + [x, x, 4] and NCHW4c is being altered to NCHW"""

    def before():
        x = relay.var("x", shape=(1, 4, 3, 3, 4))
        weight = relay.var("weight", shape=(4, 4, 1, 1, 4, 4))
        y = relay.nn.conv2d(
            x,
            weight,
            channels=16,
            kernel_size=(1, 1),
            padding=(0, 0),
            data_layout="NCHW4c",
            kernel_layout="OIHW4i4o",
        )
        z = relay.var("z", shape=(3, 3, 4))
        y = y + z
        y = relay.Function(analysis.free_vars(y), y)
        return y

    def expected():
        x = relay.var("x", shape=(1, 4, 3, 3, 4))
        weight = relay.var("weight", shape=(4, 4, 1, 1, 4, 4))
        x = relay.layout_transform(x, src_layout="NCHW4c", dst_layout="NCHW")
        weight = relay.layout_transform(weight, src_layout="OIHW4i4o", dst_layout="OIHW")
        y = relay.nn.conv2d(
            x,
            weight,
            channels=16,
            kernel_size=(1, 1),
            padding=(0, 0),
            data_layout="NCHW",
            kernel_layout="OIHW",
        )
        z = relay.var("z", shape=(3, 3, 4))
        y = relay.layout_transform(y, src_layout="NCHW", dst_layout="NCHW4c")
        y = y + z
        y = relay.Function(analysis.free_vars(y), y)
        return y

    def alter_conv2d(attrs, inputs, tinfos, out_type):
        data, weight = inputs
        new_attrs = dict(attrs)
        new_attrs["data_layout"] = "NCHW"
        new_attrs["kernel_layout"] = "OIHW"
        return relay.nn.conv2d(data, weight, **new_attrs)

    with TempOpAttr("nn.conv2d", "FTVMAlterOpLayout", alter_conv2d):
        a = run_opt_pass(before(), transform.AlterOpLayout())
        b = run_opt_pass(expected(), transform.InferType())
        assert tvm.ir.structural_equal(a, b), "Actual = \n" + str(a) +'\nExpected = \n' + str(b)

    inp = np.random.uniform(size=(1, 4, 3, 3, 4)).astype(np.float32)
    weight = np.random.uniform(size=(4, 4, 1, 1, 4, 4)).astype(np.float32)
    z = np.random.uniform(size=(3, 3, 4)).astype(np.float32)
    mod = tvm.IRModule.from_expr(before())
    with TempOpAttr("nn.conv2d", "FTVMAlterOpLayout", alter_conv2d):
        with tvm.transform.PassContext(opt_level=4):
            res = relay.build_module.create_executor(
                'graph', mod, target='llvm', device=tvm.cpu()).evaluate()(inp, weight, z)
    with tvm.transform.PassContext(opt_level=0):
        res1 = relay.build_module.create_executor(
            'debug', mod, target='llvm', device=tvm.cpu()).evaluate()(inp, weight, z)
    np.testing.assert_allclose(res.numpy(), res1.numpy())


def test_broadcast_respect_input_layouts():
    def before():
        x = relay.var("x", shape=(1, 16, 1, 1))
        w = relay.var("w", shape=(16, 16, 1, 1))
        x = relay.nn.conv2d(
            x,
            w,
            kernel_size=(1, 1),
            padding=(0, 0),
            channels=16,
        )
        y1 = relay.min(x, axis=[2])
        y2 = relay.min(x, axis=[3])
        z = y1 + y2
        z = relay.Function(analysis.free_vars(z), z)
        return z

    def alter_conv2d(attrs, inputs, tinfos, out_type):
        data, weight = inputs
        new_attrs = dict(attrs)
        new_attrs["data_layout"] = "NCHW4c"
        new_attrs["kernel_layout"] = "OIHW4i4o"
        return relay.nn.conv2d(data, weight, **new_attrs)

    inp = np.random.uniform(size=(1, 16, 1, 1)).astype(np.float32)
    weight = np.random.uniform(size=(16, 16, 1, 1)).astype(np.float32)
    mod = tvm.IRModule.from_expr(before())
    with TempOpAttr("nn.conv2d", "FTVMAlterOpLayout", alter_conv2d):
        with tvm.transform.PassContext(opt_level=4):
            res = relay.build_module.create_executor(
                'graph', mod, target='llvm', device=tvm.cpu()).evaluate()(inp, weight)
    with tvm.transform.PassContext(opt_level=0):
        res1 = relay.build_module.create_executor(
            'debug', mod, target='llvm', device=tvm.cpu()).evaluate()(inp, weight)
    np.testing.assert_allclose(res.asnumpy(), res1.asnumpy())
=======
def test_axis_semantic_change():
    x = relay.var("x", shape=(1, 1, 24, 48))
    w1 = relay.const(np.random.uniform(size=(1, 1, 1, 1)))
    w2 = relay.const(np.random.uniform(size=(1, 1, 1, 1)))
    y = relay.nn.conv2d(x, w1, kernel_size=(1, 1), padding=(0, 0), channels=1)
    y = relay.transpose(y, (0, 1, 3, 2))
    z = relay.nn.conv2d(y, w2, kernel_size=(1, 1), padding=(0, 0), channels=1)
    func = relay.Function([x], z)
    mod = tvm.IRModule.from_expr(func)
    with tvm.transform.PassContext(opt_level=3):
        relay.build(mod, target="llvm")
>>>>>>> 95e466e8


if __name__ == "__main__":
    pytest.main([__file__])<|MERGE_RESOLUTION|>--- conflicted
+++ resolved
@@ -1471,7 +1471,6 @@
         relay.build(mod, params=params, target="llvm")
 
 
-<<<<<<< HEAD
 def test_alter_layout_nonscalar_broadcast():
     """Test boradcast operators"""
 
@@ -1634,7 +1633,8 @@
         res1 = relay.build_module.create_executor(
             'debug', mod, target='llvm', device=tvm.cpu()).evaluate()(inp, weight)
     np.testing.assert_allclose(res.asnumpy(), res1.asnumpy())
-=======
+
+
 def test_axis_semantic_change():
     x = relay.var("x", shape=(1, 1, 24, 48))
     w1 = relay.const(np.random.uniform(size=(1, 1, 1, 1)))
@@ -1646,7 +1646,6 @@
     mod = tvm.IRModule.from_expr(func)
     with tvm.transform.PassContext(opt_level=3):
         relay.build(mod, target="llvm")
->>>>>>> 95e466e8
 
 
 if __name__ == "__main__":
