--- conflicted
+++ resolved
@@ -1137,24 +1137,19 @@
     segment_ids_np = np.array([0, 1, 1], dtype=np.int32)
     num_segments = None
     verify_sparse_segment_sqrtn(data_np, indices_np, segment_ids_np, num_segments)
+
+
 def test_sparse_fill_empty_rows():
     def ref_sparse_fill_empty_rows(
         sparse_indices: np.ndarray,
-<<<<<<< HEAD
         sparse_values: np.ndarray,
         default_value: np.ndarray,
         dense_shape: np.ndarray,
     ) -> None:
-=======
-        prev_shape: np.ndarray,
-        new_shape: np.ndarray,
-    ):
->>>>>>> e64c12ed
         """
         This function calculates the expected output of sparse_fill_empty_rows operator given the
         inputs.
         """
-<<<<<<< HEAD
         new_sparse_indices = -1 * np.ones(
             (sparse_indices.shape[0] + dense_shape[0], sparse_indices.shape[1])
         )
@@ -1175,7 +1170,96 @@
                 new_sparse_indices[new_sparse_indices_index, 1:] = 0
                 new_sparse_values[new_sparse_indices_index] = default_value[0]
                 new_sparse_indices_index += 1
-=======
+            else:
+                slice_element_index += 1
+
+        return new_sparse_indices, empty_row_indicator, new_sparse_values, slice_element_index
+
+    def verify_sparse_fill_empty_rows(
+        sparse_indices_np: np.ndarray,
+        sparse_values_np: np.ndarray,
+        default_value_np: np.ndarray,
+        dense_shape_np: np.ndarray,
+    ) -> None:
+        """
+        This function verifies the relay output of sparse_fill_empty_rows with its expected output.
+        """
+        sparse_indices = relay.var(
+            "sparse_indices",
+            relay.TensorType(sparse_indices_np.shape, str(sparse_indices_np.dtype)),
+        )
+        sparse_values = relay.var(
+            "sparse_values", relay.TensorType(sparse_values_np.shape, str(sparse_values_np.dtype))
+        )
+        default_value = relay.var(
+            "default_value", relay.TensorType(default_value_np.shape, str(default_value_np.dtype))
+        )
+        z = relay.op.sparse_fill_empty_rows(
+            sparse_indices, sparse_values, default_value, list(dense_shape_np)
+        ).astuple()
+        func = relay.Function([sparse_indices, sparse_values, default_value], z)
+
+        ref_res = ref_sparse_fill_empty_rows(
+            sparse_indices_np, sparse_values_np, default_value_np, dense_shape_np
+        )
+        for target, ctx in tvm.testing.enabled_targets():
+            for kind in ["graph", "debug"]:
+                intrp = relay.create_executor(kind, ctx=ctx, target=target)
+                op_res = intrp.evaluate(func)(sparse_indices_np, sparse_values_np, default_value_np)
+                for op_res_item, ref_res_item in zip(op_res, ref_res):
+                    tvm.testing.assert_allclose(op_res_item.asnumpy(), ref_res_item, rtol=1e-5)
+
+    sparse_indices_np = np.array([[0, 1], [0, 3], [2, 0], [3, 1]], dtype=np.int32)
+    sparse_values_np = np.array([1, 2, 3, 4], dtype=np.int32)
+    dense_shape_np = np.array([5, 6], dtype=np.int32)
+    default_value_np = np.array([10], dtype=np.int32)
+    verify_sparse_fill_empty_rows(
+        sparse_indices_np, sparse_values_np, default_value_np, dense_shape_np
+    )
+
+    sparse_indices_np = np.array([[1, 1, 1], [1, 3, 1], [2, 0, 5], [3, 1, 6]], dtype=np.int32)
+    sparse_values_np = np.array([1, 2, 3, 4], dtype=np.int32)
+    dense_shape_np = np.array([7, 7, 7], dtype=np.int32)
+    default_value_np = np.array([10], dtype=np.int32)
+    verify_sparse_fill_empty_rows(
+        sparse_indices_np, sparse_values_np, default_value_np, dense_shape_np
+    )
+
+    sparse_indices_np = np.array([[1], [2]], dtype=np.int32)
+    sparse_values_np = np.array([7, 8], dtype=np.int32)
+    dense_shape_np = np.array([5], dtype=np.int32)
+    default_value_np = np.array([4], dtype=np.int32)
+    verify_sparse_fill_empty_rows(
+        sparse_indices_np, sparse_values_np, default_value_np, dense_shape_np
+    )
+
+    sparse_indices_np = np.ones((0, 1), dtype=np.int32)
+    sparse_values_np = np.array([], dtype=np.int32)
+    dense_shape_np = np.array([5], dtype=np.int32)
+    default_value_np = np.array([4], dtype=np.int32)
+    verify_sparse_fill_empty_rows(
+        sparse_indices_np, sparse_values_np, default_value_np, dense_shape_np
+    )
+
+    sparse_indices_np = np.ones((0, 3), dtype=np.int32)
+    sparse_values_np = np.array([], dtype=np.int32)
+    dense_shape_np = np.array([9, 3, 7], dtype=np.int32)
+    default_value_np = np.array([100], dtype=np.int32)
+    verify_sparse_fill_empty_rows(
+        sparse_indices_np, sparse_values_np, default_value_np, dense_shape_np
+    )
+
+
+@tvm.testing.uses_gpu
+def test_sparse_reshape():
+    def ref_sparse_reshape(
+        sparse_indices: np.ndarray,
+        prev_shape: np.ndarray,
+        new_shape: np.ndarray,
+    ):
+        """
+        This function calculates the expected output of sparseshape operator given the inputs.
+        """
         new_sparse_indices = np.ones(
             (sparse_indices.shape[0], new_shape.shape[0]), dtype=sparse_indices.dtype
         )
@@ -1202,24 +1286,25 @@
             if len(sparse_indices.shape) != 1:
                 for i, ele in enumerate(sparse_row):
                     flat_idx += sparse_row[i] * multipliers[i]
->>>>>>> e64c12ed
             else:
-                slice_element_index += 1
-
-<<<<<<< HEAD
-        return new_sparse_indices, empty_row_indicator, new_sparse_values, slice_element_index
-=======
+                flat_idx += sparse_row
+            if len(new_sparse_indices.shape) != 1:
+                for i in range(new_sparse_indices.shape[1]):
+                    new_sparse_indices[row_num][i] = flat_idx // dividers[i]
+                    flat_idx = flat_idx % dividers[i]
+            else:
+                new_sparse_indices[row_num] = flat_idx
+
         return new_sparse_indices, new_shape
->>>>>>> e64c12ed
-
-    def verify_sparse_fill_empty_rows(
+
+    def verify_sparse_reshape(
         sparse_indices_np: np.ndarray,
         sparse_values_np: np.ndarray,
-        default_value_np: np.ndarray,
-        dense_shape_np: np.ndarray,
-    ) -> None:
+        prev_shape_np: np.ndarray,
+        new_shape_np: np.ndarray,
+    ):
         """
-        This function verifies the relay output of sparse_fill_empty_rows with its expected output.
+        This function verifies the relay output of sparse_reshape with its expected output.
         """
         sparse_indices = relay.var(
             "sparse_indices",
@@ -1228,49 +1313,6 @@
         prev_shape = relay.var(
             "prev_shape", relay.TensorType(prev_shape_np.shape, str(prev_shape_np.dtype))
         )
-<<<<<<< HEAD
-        default_value = relay.var(
-            "default_value", relay.TensorType(default_value_np.shape, str(default_value_np.dtype))
-        )
-        z = relay.op.sparse_fill_empty_rows(
-            sparse_indices, sparse_values, default_value, list(dense_shape_np)
-        ).astuple()
-        func = relay.Function([sparse_indices, sparse_values, default_value], z)
-
-        ref_res = ref_sparse_fill_empty_rows(
-            sparse_indices_np, sparse_values_np, default_value_np, dense_shape_np
-        )
-        for target, ctx in tvm.testing.enabled_targets():
-            for kind in ["graph", "debug"]:
-                intrp = relay.create_executor(kind, ctx=ctx, target=target)
-                op_res = intrp.evaluate(func)(sparse_indices_np, sparse_values_np, default_value_np)
-                for op_res_item, ref_res_item in zip(op_res, ref_res):
-                    tvm.testing.assert_allclose(op_res_item.asnumpy(), ref_res_item, rtol=1e-5)
-
-    sparse_indices_np = np.array([[0, 1], [0, 3], [2, 0], [3, 1]], dtype=np.int32)
-    sparse_values_np = np.array([1, 2, 3, 4], dtype=np.int32)
-    dense_shape_np = np.array([5, 6], dtype=np.int32)
-    default_value_np = np.array([10], dtype=np.int32)
-    verify_sparse_fill_empty_rows(
-        sparse_indices_np, sparse_values_np, default_value_np, dense_shape_np
-    )
-
-    sparse_indices_np = np.array([[1, 1, 1], [1, 3, 1], [2, 0, 5], [3, 1, 6]], dtype=np.int32)
-    sparse_values_np = np.array([1, 2, 3, 4], dtype=np.int32)
-    dense_shape_np = np.array([7, 7, 7], dtype=np.int32)
-    default_value_np = np.array([10], dtype=np.int32)
-    verify_sparse_fill_empty_rows(
-        sparse_indices_np, sparse_values_np, default_value_np, dense_shape_np
-    )
-
-    sparse_indices_np = np.array([[1], [2]], dtype=np.int32)
-    sparse_values_np = np.array([7, 8], dtype=np.int32)
-    dense_shape_np = np.array([5], dtype=np.int32)
-    default_value_np = np.array([4], dtype=np.int32)
-    verify_sparse_fill_empty_rows(
-        sparse_indices_np, sparse_values_np, default_value_np, dense_shape_np
-    )
-=======
         new_shape = relay.var(
             "new_shape", relay.TensorType(new_shape_np.shape, str(new_shape_np.dtype))
         )
@@ -1287,25 +1329,18 @@
                     tvm.testing.assert_allclose(
                         op_res_item.asnumpy(), ref_res_item, rtol=1e-5, atol=1e-5
                     )
->>>>>>> e64c12ed
-
-    sparse_indices_np = np.ones((0, 1), dtype=np.int32)
-    sparse_values_np = np.array([], dtype=np.int32)
-    dense_shape_np = np.array([5], dtype=np.int32)
-    default_value_np = np.array([4], dtype=np.int32)
-    verify_sparse_fill_empty_rows(
-        sparse_indices_np, sparse_values_np, default_value_np, dense_shape_np
-    )
-
-    sparse_indices_np = np.ones((0, 3), dtype=np.int32)
-    sparse_values_np = np.array([], dtype=np.int32)
-    dense_shape_np = np.array([9, 3, 7], dtype=np.int32)
-    default_value_np = np.array([100], dtype=np.int32)
-    verify_sparse_fill_empty_rows(
-        sparse_indices_np, sparse_values_np, default_value_np, dense_shape_np
-    )
-<<<<<<< HEAD
-=======
+
+    sparse_indices_np = np.array(
+        [[0, 0, 0], [0, 0, 1], [0, 1, 0], [1, 0, 0], [1, 2, 3]], dtype=np.int32
+    )
+    sparse_values_np = np.array([7, 5, 6, 3, 9], dtype=np.int32)
+    prev_shape_np = np.array([2, 3, 6], dtype=np.int32)
+    new_shape_np = np.array([9, 4], dtype=np.int32)
+    verify_sparse_reshape(sparse_indices_np, sparse_values_np, prev_shape_np, new_shape_np)
+
+    sparse_indices_np = np.array(
+        [[0, 0, 0, 0], [0, 0, 1, 2], [0, 1, 0, 3], [1, 0, 0, 4], [1, 2, 3, 6]], dtype=np.int32
+    )
     sparse_values_np = np.array([7, 5, 6, 3, 9], dtype=np.int32)
     prev_shape_np = np.array([2, 3, 6, 7], dtype=np.int32)
     new_shape_np = np.array([9, -1, 7], dtype=np.int32)
@@ -1328,7 +1363,6 @@
     prev_shape_np = np.array([25], dtype=np.int32)
     new_shape_np = np.array([5, 5], dtype=np.int32)
     verify_sparse_reshape(sparse_indices_np, sparse_values_np, prev_shape_np, new_shape_np)
->>>>>>> e64c12ed
 
 
 @tvm.testing.uses_gpu
@@ -1604,6 +1638,7 @@
 if __name__ == "__main__":
     test_sparse_segment_sqrtn()
     test_sparse_fill_empty_rows()
+    test_sparse_reshape()
     test_cast()
     test_zeros_ones()
     test_unary_identity()
