--- conflicted
+++ resolved
@@ -2264,7 +2264,6 @@
     verify_trilu((8, 6, 6), False, -2)
 
 
-<<<<<<< HEAD
 def test_trilu_shape_i64():
     data_x = np.ones((2, 1), dtype="int32")
 
@@ -2283,7 +2282,8 @@
 
     tvm.testing.assert_allclose(tvm_res[0].numpy(), np_res[0])
     tvm.testing.assert_allclose(tvm_res[1].numpy(), np_res[1])
-=======
+
+
 def test_trilu_reduce():
     data_i0 = np.ones((2, 2), dtype="int32")
     k = 0
@@ -2301,7 +2301,6 @@
 
     np_res = np.triu(data_i0, k).argmin(axis=0)
     tvm.testing.assert_allclose(tvm_res, np_res)
->>>>>>> 3d22dbff
 
 
 if __name__ == "__main__":
