# Licensed to the Apache Software Foundation (ASF) under one
# or more contributor license agreements.  See the NOTICE file
# distributed with this work for additional information
# regarding copyright ownership.  The ASF licenses this file
# to you under the Apache License, Version 2.0 (the
# "License"); you may not use this file except in compliance
# with the License.  You may obtain a copy of the License at
#
#   http://www.apache.org/licenses/LICENSE-2.0
#
# Unless required by applicable law or agreed to in writing,
# software distributed under the License is distributed on an
# "AS IS" BASIS, WITHOUT WARRANTIES OR CONDITIONS OF ANY
# KIND, either express or implied.  See the License for the
# specific language governing permissions and limitations
# under the License.
""" Support level3 operator test cases.
"""
import numpy as np
import pytest
import tvm
from tvm import te
from tvm import relay
from tvm.error import TVMError
from tvm.relay import create_executor, transform
from tvm.relay.testing import check_grad, run_infer_type
from typing import Optional

import tvm.testing


def test_zeros_ones():
    for op, ref in [(relay.zeros, np.zeros), (relay.ones, np.ones)]:
        y = op(shape=(124, 50), dtype="float64")
        yy = run_infer_type(y)
        assert yy.checked_type == relay.TensorType((124, 50), "float64")
        intrp = create_executor()
        intrp_res = intrp.evaluate(y).asnumpy()
        np.testing.assert_allclose(intrp_res, ref((124, 50), "float64"))


def test_unary_identity():
    for op, ref in [
        (relay.zeros_like, np.zeros_like),
        (relay.ones_like, np.ones_like),
        (relay.ceil, np.ceil),
        (relay.floor, np.floor),
        (relay.trunc, np.trunc),
        (relay.round, np.round),
        (relay.abs, np.abs),
        (relay.copy, None),  # np.copy
        (relay.negative, np.negative),
        (relay.sign, np.sign),
    ]:
        shape = (8, 9, 4)
        x = relay.var("x", relay.TensorType(shape, "float32"))
        y = op(x)
        yy = run_infer_type(y)
        assert yy.checked_type == relay.TensorType(shape, "float32")

        if ref is not None:
            data = np.random.rand(*shape).astype("float32")
            intrp = create_executor()
            op_res = intrp.evaluate(y, {x: relay.const(data)})
            ref_res = ref(data)
            np.testing.assert_allclose(op_res.asnumpy(), ref_res, rtol=0.01)


def test_cast():
    x = relay.var("x", relay.TensorType((8, 9, 4), "float32"))
    y = x.astype("int32")
    yy = run_infer_type(y)
    assert "dtype=" in yy.astext()
    assert yy.checked_type == relay.TensorType((8, 9, 4), "int32")

    x = relay.var("x", relay.TensorType((8, 9, 4), "float32"))
    y = relay.cast(x, "int32")
    yy = run_infer_type(y)
    assert "dtype=" in yy.astext()
    assert yy.checked_type == relay.TensorType((8, 9, 4), "int32")


def test_clip():
    a = relay.var("a", relay.TensorType((10, 4), "float32"))
    y = relay.clip(a, 1.0, 4.0)
    yy = run_infer_type(y)
    assert yy.checked_type == relay.TensorType((10, 4), "float32")

    data = np.random.rand(10, 4).astype("float32")
    intrp = create_executor()
    op_res = intrp.evaluate(y, {a: relay.const(data)})
    ref_res = np.clip(data, 1.0, 4.0)
    np.testing.assert_allclose(op_res.asnumpy(), ref_res, rtol=0.01)


def test_fixed_point_multiply():
    # Test 23 * 1/16
    # [m,s] = [0.5, -3] = frexp(1/16)
    # M = 0.5*2^31 = 1073741824
    # so M = 1073741824 and s = -3

    a = relay.var("a", relay.TensorType((10, 4), "int32"))
    y = relay.fixed_point_multiply(a, 1073741824, -3)
    yy = run_infer_type(y)
    assert yy.checked_type == relay.TensorType((10, 4), "int32")

    data = 23 * np.ones((10, 4)).astype("int32")
    intrp = create_executor()
    op_res = intrp.evaluate(y, {a: relay.const(data)})
    ref_res = np.ones((10, 4)).astype("int32")
    np.testing.assert_allclose(op_res.asnumpy(), ref_res, atol=1)


def test_reinterpret():
    a = relay.var("a", relay.TensorType((1000, 4), "float32"))
    y = relay.reinterpret(a, "int32")
    yy = run_infer_type(y)
    assert yy.checked_type == relay.TensorType((1000, 4), "int32")

    data = np.random.randn(1000, 4).astype("float32") * 1000
    intrp = create_executor()
    op_res = intrp.evaluate(y, {a: relay.const(data)})
    ref_res = data.view("int32")
    np.testing.assert_equal(op_res.asnumpy(), ref_res)


def test_approximate_transcendental():
    def C(x):
        return relay.expr.const(x, "float32")

    def approx_exp(x):
        # An approximation derived from Opus,
        # https://github.com/xiph/opus/blob/c1c247/celt/mathops.h#L147-L165
        x = relay.minimum(relay.maximum(x, C(-88.0)), C(88.0))
        x = C(127.0) + x * C(1.44269504)
        xf = relay.floor(x)
        i = relay.cast(xf, "int32")
        x = x - xf
        Y = C(0.99992522) + x * (C(0.69583354) + x * (C(0.22606716) + x * C(0.078024523)))
        exponent = relay.left_shift(i, relay.expr.const(23, "int32"))
        exponent = relay.reinterpret(exponent, "float32")
        return exponent * Y

    def approximate_sigmoid(x):
        y = approx_exp(x)
        return y / (y + C(1.0))

    def approximate_tanh(x):
        x = x * C(2.0)
        y = approx_exp(x)
        return (y - C(1.0)) / (y + C(1.0))

    a = relay.var("a", relay.TensorType((1000,), "float32"))
    y = approximate_sigmoid(a)
    yy = run_infer_type(y)
    assert yy.checked_type == relay.TensorType((1000,), "float32")
    data = np.linspace(-5, 5, 1000).astype("float32")
    intrp = create_executor()
    op_res = intrp.evaluate(y, {a: relay.const(data)})

    def reference_sigmoid(x):
        return np.exp(-np.logaddexp(0, -x))

    np.testing.assert_allclose(op_res.asnumpy(), reference_sigmoid(data), atol=2e-5, rtol=1e-9)

    y = approximate_tanh(a)
    yy = run_infer_type(y)
    assert yy.checked_type == relay.TensorType((1000,), "float32")
    data = np.linspace(-5, 5, 1000).astype("float32")
    intrp = create_executor()
    op_res = intrp.evaluate(y, {a: relay.const(data)})

    def reference_tanh(x):
        return np.tanh(x)

    np.testing.assert_allclose(op_res.asnumpy(), reference_tanh(data), atol=4e-5, rtol=1e-9)


def test_squeeze():
    def verify_squeeze(shape, dtype, axis):
        x = relay.var("x", relay.TensorType(shape, dtype))
        squeeze = relay.squeeze(x, axis=axis)

        np_axis = tuple(axis) if axis is not None else None

        data = np.random.random_sample(shape).astype(dtype)
        intrp = create_executor()
        op_res = intrp.evaluate(squeeze, {x: relay.const(data)})
        ref_res = np.squeeze(data, axis=np_axis)
        np.testing.assert_allclose(op_res.asnumpy(), ref_res, rtol=0.01)

    verify_squeeze((1, 3, 2, 5), "float32", None)
    verify_squeeze((1, 3, 1), "float32", [0])
    verify_squeeze((1, 2, 1, 2, 1), "float32", [0, 2])


def test_transpose_infer_type():
    n, t, d = te.size_var("n"), te.size_var("t"), 100
    x = relay.var("x", relay.TensorType((n, t, d), "float32"))
    y = relay.transpose(x, axes=(1, 0, 2))
    assert "axes=" in y.astext()
    yy = run_infer_type(y)
    assert yy.checked_type == relay.TensorType((t, n, 100), "float32")

    y = relay.transpose(x)
    assert "axes=" in y.astext()
    yy = run_infer_type(y)
    assert yy.checked_type == relay.TensorType((100, t, n), "float32")


@tvm.testing.uses_gpu
def test_transpose():
    def verify_transpose(dshape, axes):
        x = relay.var("x", relay.TensorType(dshape, "float32"))
        z = relay.transpose(x, axes=axes)

        func = relay.Function([x], z)
        x_data = np.random.uniform(low=-1, high=1, size=dshape).astype("float32")
        ref_res = np.transpose(x_data, axes=axes)

        for target, ctx in tvm.testing.enabled_targets():
            for kind in ["graph", "debug"]:
                intrp = relay.create_executor(kind, ctx=ctx, target=target)
                op_res = intrp.evaluate(func)(x_data)
                tvm.testing.assert_allclose(op_res.asnumpy(), ref_res, rtol=1e-5)

    verify_transpose((2, 3, 4), (0, 2, 1))


def test_squeeze_infer_type():
    n, t, d = 1, 4, 1
    x = relay.var("x", relay.TensorType((n, t, d), "float32"))
    y = relay.squeeze(x, axis=(2,))
    assert "axis=" in y.astext()
    yy = run_infer_type(y)
    assert yy.checked_type == relay.TensorType((1, 4), "float32")

    n, t, d = 1, 4, 1
    x = relay.var("x", relay.TensorType((n, t, d), "float32"))
    y = relay.squeeze(x)
    assert "axis=" not in y.astext()
    yy = run_infer_type(y)
    assert yy.checked_type == relay.TensorType((4,), "float32")


@pytest.mark.xfail(raises=tvm._ffi.base.TVMError)
def test_squeeze_bad_axes_infer_type():
    n, t, d = 1, 4, 1
    x = relay.var("x", relay.TensorType((n, t, d), "float32"))
    y = relay.squeeze(x, axis=(1,))
    yy = run_infer_type(y)


def test_reshape_infer_type():
    n, t, d1, d2 = 10, 20, 100, 20
    x = relay.var("x", relay.TensorType((n, t, d1, d2), "float32"))
    y = relay.reshape(x, newshape=(n, t, 2000))
    assert "newshape=" in y.astext()
    yy = run_infer_type(y)
    assert yy.checked_type == relay.TensorType((n, t, 2000), "float32")


@tvm.testing.uses_gpu
def test_reshape():
    def verify_reshape(shape, newshape, oshape):
        x = relay.var("x", relay.TensorType(shape, "float32"))
        z = relay.reshape(x, newshape=newshape)
        zz = run_infer_type(z)
        assert "newshape=" in z.astext()
        assert zz.checked_type == relay.ty.TensorType(oshape, "float32")

        func = relay.Function([x], z)
        check_grad(func)
        x_data = np.random.uniform(low=-1, high=1, size=shape).astype("float32")
        ref_res = np.reshape(x_data, oshape)
        for target, ctx in tvm.testing.enabled_targets():
            for kind in ["graph", "debug"]:
                intrp = relay.create_executor(kind, ctx=ctx, target=target)
                op_res = intrp.evaluate(func)(x_data)
                tvm.testing.assert_allclose(op_res.asnumpy(), ref_res, rtol=1e-5)

    verify_reshape((2, 3, 4), (8, 3), (8, 3))
    verify_reshape((4, 7), (2, 7, 2), (2, 7, 2))
    verify_reshape((2, 3, 4), (4, 0, 2), (4, 3, 2))
    verify_reshape((2, 3, 4), (2, 0, 0), (2, 3, 4))
    verify_reshape((2, 3, 4), (0, -1), (2, 12))
    verify_reshape((2, 3, 4), (-1, 0), (8, 3))
    verify_reshape((2, 3, 4), (2, -2), (2, 3, 4))
    verify_reshape((2, 3, 4), (-2, 1, 1), (2, 3, 4, 1, 1))
    verify_reshape((2, 3, 4), (-3, 4), (6, 4))
    verify_reshape((2, 3, 4, 5), (-3, -3), (6, 20))
    verify_reshape((2, 3, 4), (0, -3), (2, 12))
    verify_reshape((2, 3, 4), (-3, -2), (6, 4))
    verify_reshape((2, 3, 4), (-4, 1, 2, -2), (1, 2, 3, 4))
    verify_reshape((2, 3, 4), (2, -4, -1, 3, -2), (2, 1, 3, 4))


def test_reshape_fail():
    with pytest.raises(TVMError) as reshape_err:
        x = relay.var("x", relay.TensorType([2, 3], "float32"))
        z = relay.reshape(x, [7])
        zz = run_infer_type(z)


def test_reshape_like_infer_type():
    # concrete shape
    x = relay.var("x", relay.TensorType((1, 2, 3), "float32"))
    y = relay.var("y", relay.TensorType((1, 6), "float32"))
    z = relay.reshape_like(x, y)
    zz = run_infer_type(z)
    assert zz.checked_type == relay.TensorType((1, 6), "float32")

    # symbolic shape
    n, c, h, w = te.size_var("n"), 2, 3, te.size_var("w")
    x = relay.var("x", relay.TensorType((n, c, h, w), "float32"))
    y = relay.var("y", relay.TensorType((1, 8, 8), "float32"))
    z = relay.reshape_like(x, y)
    zz = run_infer_type(z)
    assert zz.checked_type == relay.TensorType((1, 8, 8), "float32")

    # partial reshaping
    x = relay.var("x", relay.TensorType((1, 2, 3, 4), "float32"))
    y = relay.var("y", relay.TensorType((1, 6, 5), "float32"))
    z = relay.reshape_like(x, y, lhs_begin=1, lhs_end=3, rhs_begin=1, rhs_end=2)
    zz = run_infer_type(z)
    assert zz.checked_type == relay.TensorType((1, 6, 4), "float32")

    x = relay.var("x", relay.TensorType((1, 2, 3, 4), "float32"))
    y = relay.var("y", relay.TensorType((2, 3, 4, 1, 6), "float32"))
    z = relay.reshape_like(x, y, rhs_end=3)
    zz = run_infer_type(z)
    assert zz.checked_type == relay.TensorType((2, 3, 4), "float32")
    z = relay.reshape_like(x, y, rhs_begin=2)
    zz = run_infer_type(z)
    assert zz.checked_type == relay.TensorType((4, 1, 6), "float32")

    # symbolic partial reshaping
    n, c, h, w = te.size_var("n"), 2, 3, te.size_var("w")
    x = relay.var("x", relay.TensorType((n, c, h, w), "float32"))
    y = relay.var("y", relay.TensorType((5, 6), "float32"))
    z = relay.var("z", relay.TensorType((4,), "float32"))
    w = relay.reshape_like(x, y, lhs_end=3)
    w = relay.reshape_like(w, z, lhs_begin=2)
    w = run_infer_type(w)
    assert w.checked_type == relay.TensorType((5, 6, 4), "float32")


@tvm.testing.uses_gpu
def test_reshape_like():
    def verify_reshape_like(shape, oshape, shape_like=None, reshape_like_kwargs={}):
        if shape_like is None:
            shape_like = oshape
        x_data = np.random.uniform(low=-1, high=1, size=shape).astype("float32")
        y_data = np.random.uniform(low=-1, high=1, size=shape_like).astype("float32")
        ref_res = np.reshape(x_data, oshape)

        x = relay.var("x", relay.TensorType(shape, "float32"))
        y = relay.var("x", relay.TensorType(shape_like, "float32"))
        z = relay.reshape_like(x, y, **reshape_like_kwargs)
        zz = run_infer_type(z)
        assert zz.checked_type == relay.ty.TensorType(ref_res.shape, "float32")

        func = relay.Function([x, y], z)

        for target, ctx in tvm.testing.enabled_targets():
            for kind in ["graph", "debug"]:
                intrp = relay.create_executor(kind, ctx=ctx, target=target)
                op_res = intrp.evaluate(func)(x_data, y_data)
                tvm.testing.assert_allclose(op_res.asnumpy(), ref_res, rtol=1e-5)

    verify_reshape_like((2, 3, 4), (1, 8, 3))
    verify_reshape_like((4, 7), (2, 7, 2))
    verify_reshape_like(
        (1, 2, 3, 4), (1, 6, 4), (1, 6, 5), dict(lhs_begin=1, lhs_end=3, rhs_begin=1, rhs_end=2)
    )


def test_take_infer_type():
    def verify_take(dshape, indices_shape, oshape, axis=None):
        x = relay.var("x", relay.TensorType(dshape, "float32"))
        indices = relay.var("indices", relay.TensorType(indices_shape, "int32"))
        y = relay.take(x, indices, axis=axis)
        yy = run_infer_type(y)
        assert yy.checked_type == relay.TensorType(oshape, "float32")

    d1, d2, d3 = te.var("d1"), te.var("d2"), te.var("d3")
    d4, d5, d6 = te.var("d4"), te.var("d5"), te.var("d6")
    verify_take((d1,), (1,), (1,), 0)
    verify_take((4,), (d1, d2), (d1, d2))
    verify_take((3, 3, 3), (1, d2), (1, d2))
    verify_take((d1, d2), (d3, d4, d5), (d3, d4, d5, d2), 0)
    verify_take((d1, d2), (d3, d4, d5), (d1, d3, d4, d5), 1)
    verify_take((d1, d2, d3, d4), (d5, d6), (d1, d2, d5, d6, d4), -2)


@tvm.testing.uses_gpu
def test_take():
    def verify_take(src_shape, indices_src, axis=None, mode="clip"):
        src_dtype = "float32"
        indices_dtype = "int32"
        indices_src = np.array(indices_src, dtype=indices_dtype)
        x = relay.var("x", relay.TensorType(src_shape, src_dtype))
        indices = relay.var("indices", relay.TensorType(indices_src.shape, indices_dtype))
        z = relay.take(x, indices, axis=axis, mode=mode)

        func = relay.Function([x, indices], z)
        x_data = np.random.uniform(low=-1, high=1, size=src_shape).astype(src_dtype)
        np_mode = "raise" if mode == "fast" else mode
        ref_res = np.take(x_data, indices=indices_src, axis=axis, mode=np_mode)

        for target, ctx in tvm.testing.enabled_targets():
            for kind in ["graph", "debug"]:
                intrp = relay.create_executor(kind, ctx=ctx, target=target)
                op_res = intrp.evaluate(func)(x_data, indices_src)
                tvm.testing.assert_allclose(op_res.asnumpy(), ref_res, rtol=1e-5)

    verify_take((4,), [1])
    verify_take((4,), [[0, 1, 2, 3]])
    verify_take((3, 3, 3), [[11, 25]])
    verify_take((4,), [[0, 1], [2, 3]])
    verify_take((4,), [1], 0)
    verify_take((2, 2), [[[1, 0], [0, 1]]], 0)
    verify_take((2, 2), [[[1, 0], [0, 1]]], 1)
    verify_take((4, 3, 5, 6), [[2, 1, 0, 0]], -2)
    verify_take((3, 4), [-5, 20])
    verify_take((3, 4), [-5, 20], mode="wrap")
    verify_take((3, 4), [-1, 2], axis=0)
    verify_take((3, 4), [-1, 2], axis=0, mode="wrap")
    verify_take((3, 4), [-1, 2], axis=1)
    verify_take((3, 4), [-1, 2], axis=1, mode="wrap")
    verify_take((3, 3, 3), [[11, 25]], mode="fast")
    verify_take((3, 4), [0, 2], axis=0, mode="fast")
    verify_take((3, 4), [0, 2], axis=1, mode="fast")


def test_split_infer_type():
    def verify_split(dshape, indices_or_sections, ret_type, axis=None):
        x = relay.var("x", relay.ty.TensorType(dshape, "float32"))
        y = relay.split(x, indices_or_sections, axis=axis)
        yy = run_infer_type(y.astuple())
        assert yy.checked_type == ret_type

    idxd = tvm.tir.indexdiv

    d1, d2, d3, d4 = te.var("d1"), te.var("d2"), te.var("d3"), te.var("d4")
    axis = te.var("axis")
    verify_split(
        (5, 5, 2, 2),
        5,
        relay.ty.TupleType(
            tvm.runtime.convert(
                [
                    relay.ty.TensorType((5, 1, 2, 2), "float32"),
                    relay.ty.TensorType((5, 1, 2, 2), "float32"),
                    relay.ty.TensorType((5, 1, 2, 2), "float32"),
                    relay.ty.TensorType((5, 1, 2, 2), "float32"),
                    relay.ty.TensorType((5, 1, 2, 2), "float32"),
                ]
            )
        ),
        axis=1,
    )
    verify_split(
        (5, 5, 2, 2),
        5,
        relay.ty.TupleType(
            tvm.runtime.convert(
                [
                    relay.ty.TensorType((1, 5, 2, 2), "float32"),
                    relay.ty.TensorType((1, 5, 2, 2), "float32"),
                    relay.ty.TensorType((1, 5, 2, 2), "float32"),
                    relay.ty.TensorType((1, 5, 2, 2), "float32"),
                    relay.ty.TensorType((1, 5, 2, 2), "float32"),
                ]
            )
        ),
        axis=0,
    )
    verify_split(
        (d1, d2, d3, d4),
        4,
        relay.ty.TupleType(
            tvm.runtime.convert(
                [
                    relay.ty.TensorType((d1, d2, idxd(d3, 4), d4), "float32"),
                    relay.ty.TensorType((d1, d2, idxd(d3, 4), d4), "float32"),
                    relay.ty.TensorType((d1, d2, idxd(d3, 4), d4), "float32"),
                    relay.ty.TensorType((d1, d2, idxd(d3, 4), d4), "float32"),
                ]
            )
        ),
        axis=2,
    )
    verify_split(
        (d1, d2, d3, d4),
        2,
        relay.ty.TupleType(
            tvm.runtime.convert(
                [
                    relay.ty.TensorType((idxd(d1, 2), d2, d3, d4), "float32"),
                    relay.ty.TensorType((idxd(d1, 2), d2, d3, d4), "float32"),
                ]
            )
        ),
        axis=0,
    )
    verify_split(
        (d1, d2, d3, d4),
        (2, 4, 7),
        relay.ty.TupleType(
            tvm.runtime.convert(
                [
                    relay.ty.TensorType((d1, 2, d3, d4), "float32"),
                    relay.ty.TensorType((d1, 2, d3, d4), "float32"),
                    relay.ty.TensorType((d1, 3, d3, d4), "float32"),
                    relay.ty.TensorType((d1, (d2 - 7), d3, d4), "float32"),
                ]
            )
        ),
        axis=1,
    )


def test_full_infer_type():
    # default settings: match input dtype
    x = relay.var("x", relay.TensorType((), "int8"))
    y = relay.full(x, ())
    yy = run_infer_type(y)
    assert yy.checked_type == relay.TensorType((), "int8")

    # change the shape and dtype
    x = relay.var("x", relay.TensorType((), "float32"))
    y = relay.full(x, (1, 2), "int8")
    "shape=" in y.astext()
    yy = run_infer_type(y)
    assert yy.checked_type == relay.TensorType((1, 2), "int8")


@tvm.testing.uses_gpu
def test_full():
    def verify_full(fill_value, src_shape, dtype):
        x = relay.var("x", relay.scalar_type(dtype))
        z = relay.full(x, src_shape, dtype)
        func = relay.Function([x], z)
        ref_res = np.full(src_shape, fill_value)
        for target, ctx in tvm.testing.enabled_targets():
            for kind in ["graph", "debug"]:
                intrp = relay.create_executor(kind, ctx=ctx, target=target)
                op_res = intrp.evaluate(func)(np.array(fill_value, dtype))
                tvm.testing.assert_allclose(op_res.asnumpy(), ref_res, rtol=1e-5)

    verify_full(4, (1, 3, 4, 4), "int32")
    # verify_full(4, (1, 3, 4, 4), "int64") # This does not pass, python int32 is not upcast to int64, not sure how to fix it.
    verify_full(4.0, (1, 4), "float32")


def test_full_like_infer_type():
    # concrete shape
    base = relay.var("base", relay.TensorType((1, 2, 3), "float32"))
    fill = relay.var("fill", relay.TensorType((), "float32"))
    y = relay.full_like(base, fill)
    yy = run_infer_type(y)
    assert yy.checked_type == relay.TensorType((1, 2, 3), "float32")

    # symbolic shape
    n, c, h, w = te.size_var("n"), 2, 3, te.size_var("w")
    base = relay.var("base", relay.TensorType((n, c, h, w), "float32"))
    fill = relay.var("fill", relay.TensorType((), "float32"))
    y = relay.full_like(base, fill)
    yy = run_infer_type(y)
    assert yy.checked_type == relay.TensorType((n, c, h, w), "float32")


@tvm.testing.uses_gpu
def test_full_like():
    def verify_full_like(base, fill_value, dtype):
        x_data = np.random.uniform(low=-1, high=1, size=base).astype(dtype)
        x = relay.var("x", relay.TensorType(base, dtype))
        y = relay.var("y", relay.scalar_type(dtype))
        z = relay.full_like(x, y)

        func = relay.Function([x, y], z)
        ref_res = np.full_like(x_data, fill_value)

        for target, ctx in tvm.testing.enabled_targets():
            for kind in ["graph", "debug"]:
                intrp = relay.create_executor(kind, ctx=ctx, target=target)
                op_res = intrp.evaluate(func)(x_data, np.array(fill_value, dtype))
                tvm.testing.assert_allclose(op_res.asnumpy(), ref_res, rtol=1e-5)

    verify_full_like((1, 3, 4, 4), 4, "int32")
    verify_full_like((1, 1), 44.0, "float32")


@tvm.testing.uses_gpu
def test_infer_type_leaky_relu():
    n, c, h, w = te.size_var("n"), te.size_var("c"), te.size_var("h"), te.size_var("w")
    x = relay.var("x", relay.TensorType((n, c, h, w), "float32"))
    y = relay.nn.leaky_relu(x, alpha=0.1)
    "alpha=0.1" in y.astext()
    yy = run_infer_type(y)
    assert yy.checked_type == relay.TensorType((n, c, h, w), "float32")

    shape = (1, 5, 10, 10)
    dtype = "float32"
    x = relay.var("x", relay.TensorType(shape, dtype))
    z = relay.nn.leaky_relu(x, alpha=0.1)
    assert "alpha=0.1" in z.astext()
    zz = run_infer_type(z)
    assert zz.checked_type == relay.TensorType(shape, dtype)
    func = relay.Function([x], z)
    x_data = np.random.uniform(low=-1, high=1, size=shape).astype(dtype)
    ref_res = np.where(x_data > 0, x_data, x_data * 0.1)

    for target, ctx in tvm.testing.enabled_targets():
        intrp1 = relay.create_executor("graph", ctx=ctx, target=target)
        intrp2 = relay.create_executor("debug", ctx=ctx, target=target)
        op_res1 = intrp1.evaluate(func)(x_data)
        tvm.testing.assert_allclose(op_res1.asnumpy(), ref_res, rtol=1e-5)
        op_res2 = intrp2.evaluate(func)(x_data)
        tvm.testing.assert_allclose(op_res2.asnumpy(), ref_res, rtol=1e-5)


def verify_infer_type_prelu(data, alpha, axis, output, dtype="float32"):
    x = relay.var("data", relay.TensorType(data, dtype))
    if alpha:
        y = relay.var("alpha", relay.TensorType(alpha, dtype))
    else:
        y = relay.var("alpha", relay.IncompleteType())
    z = relay.nn.prelu(x, y, axis=axis)
    zz = run_infer_type(z)
    if axis != 1:
        assert "axis" in z.astext()
    assert zz.checked_type == relay.ty.TensorType(output, dtype)
    if not alpha:
        axis = axis if axis else 1
        alpha_shape = (data[axis],)
        assert zz.args[1].checked_type == relay.TensorType(alpha_shape, "float32")

    if all(isinstance(v, tvm.tir.Var) == 1 for v in data) or not alpha:
        return

    func = relay.Function([x, y], z)
    x_data = np.random.uniform(low=-1, high=1, size=data).astype(dtype)
    a_data = np.random.uniform(low=-1, high=1, size=alpha).astype(dtype)

    if axis == 1:
        ref_res = (x_data < 0) * (x_data * a_data.reshape(3, 1, 1)) + (x_data >= 0) * x_data
    else:
        ref_res = (x_data < 0) * (x_data * a_data.reshape(1, 1, 3)) + (x_data >= 0) * x_data

    for target, ctx in tvm.testing.enabled_targets():
        intrp1 = relay.create_executor("graph", ctx=ctx, target=target)
        intrp2 = relay.create_executor("debug", ctx=ctx, target=target)
        op_res1 = intrp1.evaluate(func)(x_data, a_data)
        tvm.testing.assert_allclose(op_res1.asnumpy(), ref_res, rtol=1e-5)
        op_res2 = intrp2.evaluate(func)(x_data, a_data)
        tvm.testing.assert_allclose(op_res2.asnumpy(), ref_res, rtol=1e-5)


@tvm.testing.uses_gpu
def test_infer_type_prelu():
    n, c, h, w = te.size_var("n"), te.size_var("c"), te.size_var("h"), te.size_var("w")
    verify_infer_type_prelu((n, c, h, w), (c,), 1, (n, c, h, w))
    verify_infer_type_prelu((n, h, w, c), (c,), 3, (n, h, w, c))
    verify_infer_type_prelu((n, c, h, w), None, 1, (n, c, h, w))
    verify_infer_type_prelu((n, h, w, c), None, 3, (n, h, w, c))
    verify_infer_type_prelu((1, 3, 2, 2), (3,), 1, (1, 3, 2, 2))
    verify_infer_type_prelu((1, 2, 2, 3), (3,), 3, (1, 2, 2, 3))
    verify_infer_type_prelu((1, 3, 2, 2), None, 1, (1, 3, 2, 2))
    verify_infer_type_prelu((1, 2, 2, 3), None, 3, (1, 2, 2, 3))


@tvm.testing.uses_gpu
def test_arange():
    def verify_arange(start, stop, step):
        dtype = "float32"
        if start is None and step is None:
            x = relay.arange(relay.const(stop, dtype=dtype))
            ref_res = np.arange(stop).astype(dtype)
        elif start is None:
            x = relay.arange(relay.const(stop, dtype=dtype), step=relay.const(step, dtype=dtype))
            ref_res = np.arange(stop, step=step).astype(dtype)
        elif step is None:
            x = relay.arange(relay.const(start, dtype=dtype), relay.const(stop, dtype=dtype))
            ref_res = np.arange(start, stop).astype(dtype)
        else:
            x = relay.arange(
                relay.const(start, dtype=dtype),
                relay.const(stop, dtype=dtype),
                relay.const(step, dtype=dtype),
            )
            ref_res = np.arange(start, stop, step).astype(dtype)

        func = relay.Function([], x)
        for target, ctx in tvm.testing.enabled_targets():
            for kind in ["graph", "debug"]:
                intrp = relay.create_executor(kind, ctx=ctx, target=target)
                op_res = intrp.evaluate(func)()
                tvm.testing.assert_allclose(op_res.asnumpy(), ref_res, rtol=1e-5)

    verify_arange(None, 20, None)
    verify_arange(None, 20, 2)
    verify_arange(1, 20, None)
    verify_arange(1, 20, 2)
    # arange doesnt' support floating point right now, see type relation
    # verify_arange(1, 20, 1.5)
    verify_arange(1, 20.5, None)
    verify_arange(1, 20, 3)
    verify_arange(20, 1, -1)
    # arange doesnt' support floating point right now, see type relation
    # verify_arange(20, 1, -1.5)


@tvm.testing.uses_gpu
def test_meshgrid():
    def verify_meshgrid(lengths, indexing="ij"):
        input_vars = []
        input_data = []
        for i, length in enumerate(lengths):
            input_name = "x_{}".format(i)
            if length == 0:
                # Scalar
                input_vars.append(relay.var(input_name, relay.scalar_type("float32")))
                input_data.append(np.array(1, "float32"))
            else:
                input_vars.append(relay.var(input_name, relay.TensorType((length,), "float32")))
                input_data.append(np.arange(length).astype("float32"))

        z = relay.meshgrid(input_vars, indexing=indexing).astuple()
        func = relay.Function(input_vars, z)
        # Get ref
        ref_res = np.meshgrid(*input_data, indexing=indexing)

        for target, ctx in tvm.testing.enabled_targets():
            for kind in ["graph", "debug"]:
                intrp = relay.create_executor(kind, ctx=ctx, target=target)
                op_res = intrp.evaluate(func)(*input_data)
                assert len(op_res) == len(ref_res)
                for i in range(len(op_res)):
                    tvm.testing.assert_allclose(op_res[i].asnumpy(), ref_res[i], rtol=1e-5)

    verify_meshgrid([3, 5])
    verify_meshgrid([4, 2], indexing="xy")
    verify_meshgrid([3, 5, 2])
    verify_meshgrid([3, 1, 5], indexing="xy")
    # Length 0 signifies scalar.
    verify_meshgrid([3, 5, 0])


@tvm.testing.uses_gpu
def test_tile():
    def verify_tile(dshape, reps):
        x = relay.var("x", relay.TensorType(dshape, "float32"))
        z = relay.tile(x, reps=reps)

        func = relay.Function([x], z)
        x_data = np.random.uniform(low=-1, high=1, size=dshape).astype("float32")
        ref_res = np.tile(x_data, reps=reps)

        for target, ctx in tvm.testing.enabled_targets():
            for kind in ["graph", "debug"]:
                intrp = relay.create_executor(kind, ctx=ctx, target=target)
                op_res = intrp.evaluate(func)(x_data)
                tvm.testing.assert_allclose(op_res.asnumpy(), ref_res, rtol=1e-5)

    verify_tile((2, 3, 4), (3, 2, 1))
    verify_tile((2, 3, 4), (1, 2))
    verify_tile((2, 3), (3, 2, 1))


@tvm.testing.uses_gpu
def test_repeat():
    def verify_repeat(dshape, repeats, axis):
        x = relay.Var("x", relay.TensorType(dshape, "float32"))
        func = relay.Function([x], relay.repeat(x, repeats, axis))
        data = np.random.uniform(size=dshape).astype("float32")
        ref_res = np.repeat(data, repeats, axis)
        for target, ctx in tvm.testing.enabled_targets():
            for kind in ["graph", "debug"]:
                intrp = relay.create_executor(kind, ctx=ctx, target=target)
                op_res = intrp.evaluate(func)(data)
                tvm.testing.assert_allclose(op_res.asnumpy(), ref_res, rtol=1e-5)

    verify_repeat((3,), 2, 0)
    verify_repeat((3, 10), 2, -1)
    verify_repeat((3, 2, 4), 3, 1)


@tvm.testing.uses_gpu
def test_stack():
    def verify_stack(dshapes, axis):
        y = []
        for shape in dshapes:
            y.append(relay.var("input", relay.TensorType(shape, "float32")))
        x = relay.Tuple(y)
        z = relay.stack(x, axis=axis)

        func = relay.Function(y, z)
        x_data = [np.random.normal(size=shape).astype("float32") for shape in dshapes]
        ref_res = np.stack(x_data, axis=axis)

        for target, ctx in tvm.testing.enabled_targets():
            for kind in ["graph", "debug"]:
                intrp = relay.create_executor(kind, ctx=ctx, target=target)
                op_res = intrp.evaluate(func)(*x_data)
                tvm.testing.assert_allclose(op_res.asnumpy(), ref_res, rtol=1e-5)

    verify_stack([(2,), (2,), (2,)], -1)
    verify_stack([(2,), (2,), (2,)], 0)
    verify_stack([(2, 2, 4), (2, 2, 4), (2, 2, 4)], 1)
    verify_stack([(2, 2, 3, 4), (2, 2, 3, 4), (2, 2, 3, 4), (2, 2, 3, 4)], -1)
    verify_stack([(2, 2, 3, 4), (2, 2, 3, 4), (2, 2, 3, 4), (2, 2, 3, 4)], 4)


@tvm.testing.uses_gpu
def test_reverse():
    def verify_reverse(dshape, axis):
        x = relay.var("x", relay.TensorType(dshape, "float32"))
        z = relay.reverse(x, axis=axis)
        zz = run_infer_type(z)

        func = relay.Function([x], z)
        x_data = np.random.uniform(low=-1, high=1, size=dshape).astype("float32")
        ref_res = np.flip(x_data, axis)
        for target, ctx in tvm.testing.enabled_targets():
            for kind in ["graph", "debug"]:
                intrp = relay.create_executor(kind, ctx=ctx, target=target)
                op_res = intrp.evaluate(func)(x_data)
                tvm.testing.assert_allclose(op_res.asnumpy(), ref_res, rtol=1e-5)

    verify_reverse((2, 3, 4), 1)
    verify_reverse((4, 7), 0)
    verify_reverse((2, 3, 4), -1)


@tvm.testing.uses_gpu
def test_reverse_sequence():
    def verify_reverse_sequence(x_data, seq_lengths, batch_axis, seq_axis, ref_res):
        seq_lengths_data = np.array(seq_lengths).astype("int32")
        x = relay.var("x", relay.TensorType(x_data.shape, str(x_data.dtype)))
        z = relay.reverse_sequence(x, relay.const(seq_lengths_data), seq_axis, batch_axis)
        zz = run_infer_type(z)
        assert zz.checked_type == x.type_annotation
        func = relay.Function([x], z)

        for target, ctx in tvm.testing.enabled_targets():
            for kind in ["graph", "debug"]:
                intrp = relay.create_executor(kind, ctx=ctx, target=target)
                op_res = intrp.evaluate(func)(x_data)
                tvm.testing.assert_allclose(op_res.asnumpy(), ref_res, rtol=1e-5)

    indata = np.array(np.arange(0, 16)).reshape([4, 4]).astype("int32")
    result = [[0, 5, 10, 15], [4, 1, 6, 11], [8, 9, 2, 7], [12, 13, 14, 3]]
    verify_reverse_sequence(indata, [1, 2, 3, 4], 1, 0, np.array(result))
    verify_reverse_sequence(indata, [1, 2, 3, 4], -1, 0, np.array(result))
    verify_reverse_sequence(
        indata.astype("float32"), [1, 2, 3, 4], 1, 0, np.array(result).astype("float32")
    )

    indata = np.array(np.arange(0, 16)).reshape([4, 4]).astype("int32")
    result = [[0, 1, 2, 3], [5, 4, 6, 7], [10, 9, 8, 11], [15, 14, 13, 12]]
    verify_reverse_sequence(indata, [1, 2, 3, 4], 0, 1, np.array(result))
    verify_reverse_sequence(indata, [1, 2, 3, 4], 0, -1, np.array(result))
    verify_reverse_sequence(
        indata.astype("float32"), [1, 2, 3, 4], 0, 1, np.array(result).astype("float32")
    )

    indata = np.array(np.arange(0, 16)).reshape([4, 4]).astype("int32")
    result = [[0, 1, 2, 3], [4, 5, 6, 7], [8, 9, 10, 11], [15, 14, 13, 12]]
    verify_reverse_sequence(indata, [-1, 0, 1, 5], 0, 1, np.array(result))

    indata = np.array(np.arange(0, 54)).reshape([2, 3, 3, 3]).astype("int32")
    result = [
        [
            [[18, 19, 20], [21, 22, 23], [24, 25, 26]],
            [[9, 10, 11], [12, 13, 14], [15, 16, 17]],
            [[0, 1, 2], [3, 4, 5], [6, 7, 8]],
        ],
        [
            [[45, 46, 47], [48, 49, 50], [51, 52, 53]],
            [[36, 37, 38], [39, 40, 41], [42, 43, 44]],
            [[27, 28, 29], [30, 31, 32], [33, 34, 35]],
        ],
    ]
    verify_reverse_sequence(indata, [3, 3], 0, 1, np.array(result))

    indata = np.array(np.arange(0, 54)).reshape([2, 3, 3, 3]).astype("int32")
    result = [
        [
            [[9, 10, 11], [21, 22, 23], [15, 16, 17]],
            [[0, 1, 2], [12, 13, 14], [6, 7, 8]],
            [[18, 19, 20], [3, 4, 5], [24, 25, 26]],
        ],
        [
            [[36, 37, 38], [48, 49, 50], [42, 43, 44]],
            [[27, 28, 29], [39, 40, 41], [33, 34, 35]],
            [[45, 46, 47], [30, 31, 32], [51, 52, 53]],
        ],
    ]
    verify_reverse_sequence(indata, [2, 3, 2], 2, 1, np.array(result))

    indata = np.array(np.arange(0, 16)).reshape([4, 4]).astype("int32")
    result = []
    with pytest.raises(Exception) as execinfo:
        verify_reverse_sequence(indata, [2, 3, 2, 4, 5], 1, 0, np.array(result))

    assert (
        "For reverse_sequnece seq_lengths size should match with dimension of batch axis,"
        " but got dimension of batch_axis = 4, and seq_length size = 5" in execinfo.value.args[0]
    )


@tvm.testing.uses_gpu
def test_scatter():
    def ref_scatter(data, indices, updates, axis=0):
        idx = np.indices(indices.shape).reshape(indices.ndim, -1)

        updated_idx = np.copy(idx)
        indices = indices.reshape(-1)
        for i in range(len(indices)):
            updated_idx[axis, i] = indices[i]
        scattered = np.copy(data)
        scattered[tuple(updated_idx)] = updates[tuple(idx)]
        return scattered

    def verify_scatter(dshape, ishape, axis=0):
        d = relay.var("d", relay.TensorType(dshape, "float32"))
        i = relay.var("i", relay.TensorType(ishape, "int64"))
        u = relay.var("u", relay.TensorType(ishape, "float32"))
        z = relay.op.scatter(d, i, u, axis)

        func = relay.Function([d, i, u], z)

        data_np = np.random.uniform(size=dshape).astype("float32")
        updates_np = np.random.uniform(size=ishape).astype("float32")
        indices_np = np.random.randint(-dshape[axis], dshape[axis] - 1, ishape).astype("int64")

        ref_res = ref_scatter(data_np, indices_np, updates_np, axis)

        for target, ctx in tvm.testing.enabled_targets():
            for kind in ["graph", "debug"]:
                intrp = relay.create_executor(kind, ctx=ctx, target=target)
                op_res = intrp.evaluate(func)(data_np, indices_np, updates_np)
                tvm.testing.assert_allclose(op_res.asnumpy(), ref_res, rtol=1e-5)

    def verify_dynamic_scatter(dshape, ishape, axis=0):
        d = relay.var("d", relay.TensorType([relay.Any() for i in range(len(dshape))], "float32"))
        i = relay.var("i", relay.TensorType([relay.Any() for i in range(len(ishape))], "int64"))
        u = relay.var("u", relay.TensorType([relay.Any() for i in range(len(ishape))], "float32"))
        z = relay.op.scatter(d, i, u, axis)

        func = relay.Function([d, i, u], z)

        data_np = np.random.uniform(size=dshape).astype("float32")
        updates_np = np.random.uniform(size=ishape).astype("float32")
        indices_np = np.random.randint(-dshape[axis], dshape[axis] - 1, ishape).astype("int64")

        ref_res = ref_scatter(data_np, indices_np, updates_np, axis)

        for target, ctx in tvm.testing.enabled_targets():
            for kind in ["vm", "debug"]:
                mod = tvm.ir.IRModule.from_expr(func)
                intrp = relay.create_executor(kind, mod=mod, ctx=ctx, target=target)
                op_res = intrp.evaluate()(data_np, indices_np, updates_np)
                tvm.testing.assert_allclose(op_res.asnumpy(), ref_res, rtol=1e-5)

    verify_scatter((10,), (10,), 0)
    verify_scatter((10, 5), (10, 5), -2)
    verify_scatter((10, 5), (10, 5), -1)
    verify_scatter((10, 5), (3, 5), 0)
    verify_scatter((12, 4), (7, 2), 1)
    verify_scatter((2, 3, 4), (1, 3, 4), 0)
    verify_scatter((2, 3, 4), (2, 1, 4), 1)
    verify_scatter((2, 3, 4), (2, 3, 1), 2)
    verify_scatter((4, 2, 1), (1, 1, 1), 0)
    verify_scatter((2, 3, 4, 5), (1, 3, 4, 5), 0)
    verify_scatter((6, 3, 4, 5), (2, 3, 4, 5), 1)
    verify_scatter((2, 3, 8, 5), (2, 3, 1, 1), 2)
    verify_scatter((16, 16, 4, 5), (16, 16, 4, 5), 3)

    verify_dynamic_scatter((10,), (10,), 0)
    verify_dynamic_scatter((10, 5), (10, 5), -2)
    verify_dynamic_scatter((10, 5), (10, 5), -1)
    verify_dynamic_scatter((10, 5), (3, 5), 0)
    verify_dynamic_scatter((12, 4), (7, 2), 1)
    verify_dynamic_scatter((2, 3, 4), (1, 3, 4), 0)
    verify_dynamic_scatter((2, 3, 4), (2, 1, 4), 1)
    verify_dynamic_scatter((2, 3, 4), (2, 3, 1), 2)
    verify_dynamic_scatter((4, 2, 1), (1, 1, 1), 0)
    verify_dynamic_scatter((2, 3, 4, 5), (1, 3, 4, 5), 0)
    verify_dynamic_scatter((6, 3, 4, 5), (2, 3, 4, 5), 1)
    verify_dynamic_scatter((2, 3, 8, 5), (2, 3, 1, 1), 2)
    verify_dynamic_scatter((16, 16, 4, 5), (16, 16, 4, 5), 3)


@tvm.testing.uses_gpu
def test_scatter_add():
    def ref_scatter_add(data, indices, updates, axis=0):
        output = np.copy(data)
        for index in np.ndindex(*indices.shape):
            new_index = list(index)
            new_index[axis] = indices[index]
            output[tuple(new_index)] += updates[index]
        return output

    def verify_scatter_add(dshape, ishape, axis=0, dtype="float32"):
        d = relay.var("d", relay.TensorType(dshape, dtype))
        i = relay.var("i", relay.TensorType(ishape, "int64"))
        u = relay.var("u", relay.TensorType(ishape, dtype))
        z = relay.op.scatter_add(d, i, u, axis)

        func = relay.Function([d, i, u], z)

        data_np = np.random.uniform(size=dshape).astype(dtype)
        updates_np = np.random.uniform(size=ishape).astype(dtype)
        indices_np = np.random.randint(-dshape[axis], dshape[axis] - 1, ishape).astype("int64")

        ref_res = ref_scatter_add(data_np, indices_np, updates_np, axis)
        for target, ctx in tvm.testing.enabled_targets():
            for kind in ["graph", "debug"]:
                if target == "nvptx" and dtype == "float32" and len(dshape) == 1:
                    # scatter_add 1D on GPU is implemented via atomic.
                    # Floating point atomic requires LLVM 9 or newer for nvptx backend.
                    # But LLVM on CI is LLVM 8.
                    continue
                intrp = relay.create_executor(kind, ctx=ctx, target=target)
                op_res = intrp.evaluate(func)(data_np, indices_np, updates_np)
                tvm.testing.assert_allclose(op_res.asnumpy(), ref_res, rtol=1e-5)

    verify_scatter_add((10,), (10,), 0, dtype="int32")
    verify_scatter_add((1000,), (1000,))
    verify_scatter_add((1000,), (1000,), 0, dtype="int32")
    verify_scatter_add((10, 5), (10, 5), -2)
    verify_scatter_add((10, 5), (10, 5), -1)
    verify_scatter_add((10, 5), (3, 5), 0)
    verify_scatter_add((12, 4), (7, 2), 1)
    verify_scatter_add((2, 3, 4), (1, 3, 4), 0)
    verify_scatter_add((2, 3, 4), (2, 1, 4), 1)
    verify_scatter_add((2, 3, 4), (2, 3, 1), 2)
    verify_scatter_add((2, 3, 4, 5), (1, 3, 4, 5), 0)
    verify_scatter_add((6, 3, 4, 5), (2, 3, 4, 5), 1)
    verify_scatter_add((2, 3, 8, 5), (2, 3, 1, 1), 2)
    verify_scatter_add((16, 16, 4, 5), (16, 16, 4, 5), 3)


@tvm.testing.uses_gpu
<<<<<<< HEAD
def test_sparse_segment_sqrtn():
    def ref_sparse_segment_sqrtn(
        data: np.ndarray,
        indices: np.ndarray,
        segment_ids: np.ndarray,
        num_segments: Optional[int] = None,
    ):
        """
        This function calculates the expected output of sparse_segment_sqrtn operator given the inputs.
        """
        selected_data = np.take(data, indices, axis=0, mode="clip")
        if num_segments:
            result = np.zeros(((num_segments,) + data.shape[1:]), dtype=np.float32)
        else:
            result = np.zeros(((indices.shape[0],) + data.shape[1:]), dtype=np.float32)
            num_segments = -1
        length_segments = [0 for _ in range(max(np.max(segment_ids) + 1, num_segments))]

        for element in segment_ids:
            length_segments[element] += 1

        for row_num, element in enumerate(segment_ids):
            result[element] += selected_data[row_num]
        for row_num, length_segment in enumerate(length_segments):
            result[row_num] /= max(np.sqrt(length_segment), 1)

        return result

    def verify_sparse_segment_sqrtn(
        data_np: np.ndarray,
        indices_np: np.ndarray,
        segment_ids_np: np.ndarray,
        num_segments: Optional[int] = None,
    ):
        """
        This function verifies the relay output of sparse_segment_sqrtn with its expected output.
        """
        data = relay.var(
            "data",
            relay.TensorType(data_np.shape, str(data_np.dtype)),
        )
        indices = relay.var(
            "indices",
            relay.TensorType(indices_np.shape, str(indices_np.dtype)),
        )
        segment_ids = relay.var(
            "segment_ids", relay.TensorType(segment_ids_np.shape, str(segment_ids_np.dtype))
        )
        z = relay.op.sparse_segment_sqrtn(data, indices, segment_ids, num_segments)

        func = relay.Function([data, indices, segment_ids], z)

        ref_res = ref_sparse_segment_sqrtn(data_np, indices_np, segment_ids_np, num_segments)
        for target, ctx in tvm.testing.enabled_targets():
            for kind in ["graph", "debug"]:
                intrp = relay.create_executor(kind, ctx=ctx, target=target)
                op_res = intrp.evaluate(func)(data_np, indices_np, segment_ids_np)
                tvm.testing.assert_allclose(op_res.asnumpy(), ref_res, rtol=1e-5, atol=1e-5)

    data_np = np.array([[1, 2, 3, 4], [-1, -2, -3, -4], [5, 6, 7, 8]], dtype=np.float32)
    indices_np = np.array([0, 1], dtype=np.int32)
    segment_ids_np = np.array([0, 2], dtype=np.int32)
    num_segments = 4
    verify_sparse_segment_sqrtn(data_np, indices_np, segment_ids_np, num_segments)

    data_np = np.array([[1, 2, 3, 4], [7, 8, 2, -4], [5, 6, 7, 8]], dtype=np.float32)
    indices_np = np.array([0, 1, 2], dtype=np.int32)
    segment_ids_np = np.array([0, 0, 2], dtype=np.int32)
    num_segments = 4
    verify_sparse_segment_sqrtn(data_np, indices_np, segment_ids_np, num_segments)

    data_np = np.array(
        [
            [[1, 2, 3, 4], [7, 8, 2, -4], [5, 6, 7, -8]],
            [[-1, -2, -3, -4], [7, 8, 2, -4], [2, 8, -9, 4]],
            [[2, 4, 7, 3], [-3, 2, 5, 7], [7, -1, 3, 6]],
            [[1, 2, 3, 4], [7, 8, 2, -4], [5, 6, 7, -8]],
            [[-1, -2, -3, -4], [7, 8, 2, -4], [2, 8, -9, 4]],
            [[2, 4, 7, 3], [-3, 2, 5, 7], [7, -1, 3, 6]],
        ],
        dtype=np.float32,
    )
    indices_np = np.array([0, 1, 2, 3, 4, 5], dtype=np.int32)
    segment_ids_np = np.array([0, 0, 2, 2, 2, 3], dtype=np.int32)
    num_segments = None
    verify_sparse_segment_sqrtn(data_np, indices_np, segment_ids_np, num_segments)

    data_np = np.array([1, 2, 3, 4], dtype=np.float32)
    indices_np = np.array([0, 1, 3], dtype=np.int32)
    segment_ids_np = np.array([0, 1, 1], dtype=np.int32)
    num_segments = None
    verify_sparse_segment_sqrtn(data_np, indices_np, segment_ids_np, num_segments)
=======
def test_sparse_fill_empty_rows():
    def ref_sparse_fill_empty_rows(
        sparse_indices: np.ndarray,
        sparse_values: np.ndarray,
        default_value: np.ndarray,
        dense_shape: np.ndarray,
    ) -> None:
        """
        This function calculates the expected output of sparse_fill_empty_rows operator given the
        inputs.
        """
        new_sparse_indices = -1 * np.ones(
            (sparse_indices.shape[0] + dense_shape[0], sparse_indices.shape[1])
        )
        empty_row_indicator = np.ones(dense_shape[0], dtype=bool)
        new_sparse_values = -1 * np.ones(sparse_indices.shape[0] + dense_shape[0])
        slice_element_index = np.array(0, dtype=np.int32)

        for i in range(sparse_indices.shape[0]):
            empty_row_indicator[sparse_indices[i][0]] = False

        new_sparse_indices[: sparse_indices.shape[0]][:] = sparse_indices[:]
        new_sparse_values[: sparse_values.shape[0]] = sparse_values[:]
        new_sparse_indices_index = sparse_indices.shape[0]

        for empty_row_index, element in enumerate(empty_row_indicator):
            if element:
                new_sparse_indices[new_sparse_indices_index, 0] = empty_row_index
                new_sparse_indices[new_sparse_indices_index, 1:] = 0
                new_sparse_values[new_sparse_indices_index] = default_value[0]
                new_sparse_indices_index += 1
            else:
                slice_element_index += 1

        return new_sparse_indices, empty_row_indicator, new_sparse_values, slice_element_index

    def verify_sparse_fill_empty_rows(
        sparse_indices_np: np.ndarray,
        sparse_values_np: np.ndarray,
        default_value_np: np.ndarray,
        dense_shape_np: np.ndarray,
    ) -> None:
        """
        This function verifies the relay output of sparse_fill_empty_rows with its expected output.
        """
        sparse_indices = relay.var(
            "sparse_indices",
            relay.TensorType(sparse_indices_np.shape, str(sparse_indices_np.dtype)),
        )
        sparse_values = relay.var(
            "sparse_values", relay.TensorType(sparse_values_np.shape, str(sparse_values_np.dtype))
        )
        default_value = relay.var(
            "default_value", relay.TensorType(default_value_np.shape, str(default_value_np.dtype))
        )
        z = relay.op.sparse_fill_empty_rows(
            sparse_indices, sparse_values, default_value, list(dense_shape_np)
        ).astuple()
        func = relay.Function([sparse_indices, sparse_values, default_value], z)

        ref_res = ref_sparse_fill_empty_rows(
            sparse_indices_np, sparse_values_np, default_value_np, dense_shape_np
        )
        for target, ctx in tvm.testing.enabled_targets():
            for kind in ["graph", "debug"]:
                intrp = relay.create_executor(kind, ctx=ctx, target=target)
                op_res = intrp.evaluate(func)(sparse_indices_np, sparse_values_np, default_value_np)
                for op_res_item, ref_res_item in zip(op_res, ref_res):
                    tvm.testing.assert_allclose(op_res_item.asnumpy(), ref_res_item, rtol=1e-5)

    sparse_indices_np = np.array([[0, 1], [0, 3], [2, 0], [3, 1]], dtype=np.int32)
    sparse_values_np = np.array([1, 2, 3, 4], dtype=np.int32)
    dense_shape_np = np.array([5, 6], dtype=np.int32)
    default_value_np = np.array([10], dtype=np.int32)
    verify_sparse_fill_empty_rows(
        sparse_indices_np, sparse_values_np, default_value_np, dense_shape_np
    )

    sparse_indices_np = np.array([[1, 1, 1], [1, 3, 1], [2, 0, 5], [3, 1, 6]], dtype=np.int32)
    sparse_values_np = np.array([1, 2, 3, 4], dtype=np.int32)
    dense_shape_np = np.array([7, 7, 7], dtype=np.int32)
    default_value_np = np.array([10], dtype=np.int32)
    verify_sparse_fill_empty_rows(
        sparse_indices_np, sparse_values_np, default_value_np, dense_shape_np
    )

    sparse_indices_np = np.array([[1], [2]], dtype=np.int32)
    sparse_values_np = np.array([7, 8], dtype=np.int32)
    dense_shape_np = np.array([5], dtype=np.int32)
    default_value_np = np.array([4], dtype=np.int32)
    verify_sparse_fill_empty_rows(
        sparse_indices_np, sparse_values_np, default_value_np, dense_shape_np
    )

    sparse_indices_np = np.ones((0, 1), dtype=np.int32)
    sparse_values_np = np.array([], dtype=np.int32)
    dense_shape_np = np.array([5], dtype=np.int32)
    default_value_np = np.array([4], dtype=np.int32)
    verify_sparse_fill_empty_rows(
        sparse_indices_np, sparse_values_np, default_value_np, dense_shape_np
    )

    sparse_indices_np = np.ones((0, 3), dtype=np.int32)
    sparse_values_np = np.array([], dtype=np.int32)
    dense_shape_np = np.array([9, 3, 7], dtype=np.int32)
    default_value_np = np.array([100], dtype=np.int32)
    verify_sparse_fill_empty_rows(
        sparse_indices_np, sparse_values_np, default_value_np, dense_shape_np
    )
>>>>>>> 6ba75bd0


@tvm.testing.uses_gpu
def test_gather():
    def verify_gather(data, axis, indices, ref_res):
        data = np.asarray(data, dtype="float32")
        indices = np.asarray(indices, dtype="int32")
        ref_res = np.asarray(ref_res)

        d = relay.var("x", relay.TensorType(data.shape, "float32"))
        i = relay.var("y", relay.TensorType(indices.shape, "int32"))
        z = relay.gather(d, axis, i)

        func = relay.Function([d, i], z)

        for target, ctx in tvm.testing.enabled_targets():
            for kind in ["graph", "debug"]:
                intrp = relay.create_executor(kind, ctx=ctx, target=target)
                op_res = intrp.evaluate(func)(data, indices)
                tvm.testing.assert_allclose(op_res.asnumpy(), ref_res, rtol=1e-5)

    verify_gather([[1, 2], [3, 4]], 1, [[0, 0], [1, 0]], [[1, 1], [4, 3]])
    verify_gather(
        [[[0, 1, 2], [3, 4, 5]], [[6, 7, 8], [9, 10, 11]]],
        0,
        [[[1, 0, 1], [1, 1, 0]]],
        [[[6, 1, 8], [9, 10, 5]]],
    )
    verify_gather(
        [
            [
                [-0.2321, -0.2024, -1.7624],
                [-0.3829, -0.4246, 0.2448],
                [0.1822, 0.2360, -0.8965],
                [0.4497, -0.2224, 0.6103],
            ],
            [
                [0.0408, -0.7667, -0.4303],
                [-0.3216, 0.7489, -0.1502],
                [0.0144, -0.4699, -0.0064],
                [-0.0768, -1.6064, 1.3390],
            ],
        ],
        1,
        [[[2, 2, 0], [1, 0, 3]], [[3, 2, 0], [1, 0, 0]]],
        [
            [[0.1822, 0.2360, -1.7624], [-0.3829, -0.2024, 0.6103]],
            [[-0.0768, -0.4699, -0.4303], [-0.3216, -0.7667, -0.4303]],
        ],
    )
    verify_gather(
        [
            [
                [0.3050, 1.6986, 1.1034],
                [0.7020, -0.6960, -2.1818],
                [0.3116, -0.5773, -0.9912],
                [0.0835, -1.3915, -1.0720],
            ],
            [
                [0.1694, -0.6091, -0.6539],
                [-0.5234, -0.1218, 0.5084],
                [0.2374, -1.9537, -2.0078],
                [-0.5700, -1.0302, 0.1558],
            ],
        ],
        2,
        [
            [[1, 1, 0, 1], [0, 0, 2, 2], [1, 2, 1, 2], [2, 2, 1, 0]],
            [[0, 0, 1, 2], [2, 2, 1, 0], [1, 2, 0, 0], [0, 2, 0, 2]],
        ],
        [
            [
                [1.6986, 1.6986, 0.3050, 1.6986],
                [0.7020, 0.7020, -2.1818, -2.1818],
                [-0.5773, -0.9912, -0.5773, -0.9912],
                [-1.0720, -1.0720, -1.3915, 0.0835],
            ],
            [
                [0.1694, 0.1694, -0.6091, -0.6539],
                [0.5084, 0.5084, -0.1218, -0.5234],
                [-1.9537, -2.0078, 0.2374, 0.2374],
                [-0.5700, 0.1558, -0.5700, 0.1558],
            ],
        ],
    )


@tvm.testing.uses_gpu
def test_gather_nd():
    def verify_gather_nd(xshape, yshape, y_data):
        x = relay.var("x", relay.TensorType(xshape, "float32"))
        y = relay.var("y", relay.TensorType(yshape, "int32"))
        z = relay.gather_nd(x, y)

        func = relay.Function([x, y], z)
        x_data = np.random.uniform(size=xshape).astype("float32")
        ref_res = x_data[tuple(y_data)]

        for target, ctx in tvm.testing.enabled_targets():
            for kind in ["graph", "debug"]:
                intrp = relay.create_executor(kind, ctx=ctx, target=target)
                op_res = intrp.evaluate(func)(x_data, y_data)
                tvm.testing.assert_allclose(op_res.asnumpy(), ref_res, rtol=1e-5)

    verify_gather_nd((2, 2), (2, 3), [[1, 1, 0], [0, 1, 0]])
    verify_gather_nd((2, 2, 2), (2, 2), [[0, 1], [1, 0]])
    verify_gather_nd((3, 2, 2), (2, 2), [[0, 1], [1, 0]])
    verify_gather_nd((3, 2), (2, 2, 3), [[[0, 1, 2], [2, 0, 1]], [[0, 0, 0], [1, 1, 1]]])


def _verify_infiniteness_ops(relay_op, ref_op):
    for dtype in ["float32", "float16", "float16", "int32", "int16"]:
        shape = (2, 8, 8)
        x = relay.var("x", relay.TensorType(shape, dtype))
        y = relay_op(x)
        yy = run_infer_type(y)
        assert yy.checked_type == relay.TensorType(shape, "bool")

        data = np.random.uniform(size=shape).astype(dtype)
        if dtype.startswith("float"):
            data.ravel()[
                np.random.choice(data.size, int(data.size * 0.5), replace=False)
            ] = np.infty
            data.ravel()[np.random.choice(data.size, int(data.size * 0.5), replace=False)] = np.nan

        intrp = create_executor()
        op_res = intrp.evaluate(y, {x: data})
        ref_res = ref_op(data)
        np.testing.assert_allclose(op_res.asnumpy(), ref_res, rtol=0.01)


def test_isfinite():
    _verify_infiniteness_ops(relay.isfinite, np.isfinite)


def test_isinf():
    _verify_infiniteness_ops(relay.isinf, np.isinf)


@tvm.testing.uses_gpu
def test_unravel_index():
    def verify_unravel_index(indices, shape, dtype):
        x_data = np.array(indices).astype(dtype)
        y_data = np.array(shape).astype(dtype)
        x = relay.var("x", relay.TensorType(x_data.shape, dtype))
        y = relay.var("y", relay.TensorType(y_data.shape, dtype))

        z = relay.unravel_index(x, y)
        zz = run_infer_type(z)

        if len(x_data.shape) == 1:
            out_shape = [y_data.shape[0], x_data.shape[0]]
        else:
            out_shape = [y_data.shape[0]]
        assert zz.checked_type == relay.ty.TensorType(out_shape, dtype)

        func = relay.Function([x, y], z)
        ref_res = np.unravel_index(x_data, y_data)
        for target, ctx in tvm.testing.enabled_targets():
            for kind in ["graph", "debug"]:
                intrp = relay.create_executor(kind, ctx=ctx, target=target)
                op_res = intrp.evaluate(func)(x_data, y_data)
                tvm.testing.assert_allclose(op_res.asnumpy(), ref_res, rtol=1e-5)

    for dtype in ["int64", "int32"]:
        verify_unravel_index([0, 1, 2, 3], [2, 2], dtype)
        verify_unravel_index([144], [5, 5, 5, 2], dtype)
        verify_unravel_index(144, [5, 5, 5, 2], dtype)
        verify_unravel_index([100, 13, 5], [5, 5, 5, 2], dtype)

        # In below example, 5 is out of bound for array of size 4.
        # Numpy implementation throws error for it
        # TVM implementation does not throw error instead it produces
        # output which is inline with Tensorflow
        # verify_unravel_index([0, 1, 2, 5], [2, 2], dtype)


@tvm.testing.uses_gpu
def test_sparse_to_dense():
    def verify_sparse_to_dense(sparse_indices, sparse_values, default_value, output_shape, xpected):
        sparse_indices_data = np.array(sparse_indices)
        sparse_values_data = np.array(sparse_values)
        default_value_data = np.array(default_value)

        a = relay.var(
            "a", relay.TensorType(sparse_indices_data.shape, str(sparse_indices_data.dtype))
        )
        b = relay.var(
            "b", relay.TensorType(sparse_values_data.shape, str(sparse_values_data.dtype))
        )
        if default_value is None:
            args = [a, b]
            d = relay.sparse_to_dense(a, output_shape, b)
        else:
            c = relay.var(
                "c", relay.TensorType(default_value_data.shape, str(default_value_data.dtype))
            )
            args = [a, b, c]
            d = relay.sparse_to_dense(a, output_shape, b, c)

        zz = run_infer_type(d)
        assert zz.checked_type == relay.ty.TensorType(output_shape, str(sparse_values_data.dtype))

        func = relay.Function(args, d)
        for target, ctx in tvm.testing.enabled_targets():
            for kind in ["graph", "debug"]:
                intrp = relay.create_executor(kind, ctx=ctx, target=target)
                if default_value is None:
                    op_res = intrp.evaluate(func)(sparse_indices_data, sparse_values_data)
                else:
                    op_res = intrp.evaluate(func)(
                        sparse_indices_data, sparse_values_data, default_value_data
                    )
                tvm.testing.assert_allclose(op_res.asnumpy(), xpected, rtol=1e-5)

    verify_sparse_to_dense(1, 3, 0, [5], [0, 3, 0, 0, 0])  # scalar
    verify_sparse_to_dense([0, 1, 4], [3, 3, 3], 0, [5], [3, 3, 0, 0, 3])  # vector
    verify_sparse_to_dense(
        [[0, 0], [1, 2]], [1, 2], 0, [3, 4], [[1, 0, 0, 0], [0, 0, 2, 0], [0, 0, 0, 0]]
    )  # nXd
    verify_sparse_to_dense(
        [[0, 0, 0], [1, 2, 3]],
        [1, 2],
        4,
        [2, 3, 4],
        [[[1, 4, 4, 4], [4, 4, 4, 4], [4, 4, 4, 4]], [[4, 4, 4, 4], [4, 4, 4, 4], [4, 4, 4, 2]]],
    )  # nXd
    verify_sparse_to_dense(
        [0, 1, 4], [3.1, 3.1, 3.1], 3.5, [5], [3.1, 3.1, 3.5, 3.5, 3.1]
    )  # floats
    verify_sparse_to_dense(1, 3, None, [5], [0, 3, 0, 0, 0])  # default value not specified

    # negative test cases
    # sparse indices should be ints
    # verify_sparse_to_dense([[0.1, 1.1, 4.1], [0,2,4]], [3.1, 3.1, 3.1], 3.5, [5], [3.1, 3.1, 3.5, 3.5, 3.1])
    # sparse_values should be 0d or 1d only
    # verify_sparse_to_dense([[0, 1, 4], [0, 2, 4]], [[[3.1, 3.1, 3.1]]], 3.5, [5], [3.1, 3.1, 3.5, 3.5, 3.1])
    # sparse_indices should not be > 2d tensor
    # verify_sparse_to_dense([[[[0, 1, 4], [0, 2, 4]]]], [[[[3.1, 3.1, 3.1]]]], 3.5, [5], [3.1, 3.1, 3.5, 3.5, 3.1])


def test_adv_index():
    def verify_adv_index(data_shape, index_shapes):
        dtype = "float32"
        inputs = [relay.var("data", relay.TensorType(data_shape, dtype))]
        np_data = np.random.uniform(size=data_shape).astype(dtype)
        np_indices = []
        for i, index_shape in enumerate(index_shapes):
            limit = data_shape[i]
            np_indices.append(np.random.uniform(0, limit - 1, size=index_shape).astype("int64"))
            inputs.append(relay.var("index_{}".format(i), relay.TensorType(index_shape, "int64")))
        np_out = np_data[tuple(np_indices)]
        np_args = [np_data] + np_indices
        out = relay.op.adv_index(inputs)

        func = relay.Function(inputs, out)
        for target, ctx in tvm.testing.enabled_targets():
            for kind in ["graph", "debug"]:
                intrp = relay.create_executor(kind, ctx=ctx, target=target)
                op_res = intrp.evaluate(func)(*np_args)
                tvm.testing.assert_allclose(op_res.asnumpy(), np_out, rtol=1e-5)

    verify_adv_index((10, 5), [(3, 4), (3, 1)])
    verify_adv_index(
        (10, 5),
        [
            (2,),
        ],
    )
    verify_adv_index((10, 5, 15), [(1, 2, 1), (1, 2, 7)])


if __name__ == "__main__":
<<<<<<< HEAD
    test_sparse_segment_sqrtn()
    import sys

    sys.exit()

=======
    test_sparse_fill_empty_rows()
>>>>>>> 6ba75bd0
    test_cast()
    test_zeros_ones()
    test_unary_identity()
    test_clip()
    test_transpose_infer_type()
    test_transpose()
    test_reshape_infer_type()
    test_reshape()
    test_reshape_fail()
    test_reshape_like_infer_type()
    test_reshape_like()
    test_take_infer_type()
    test_take()
    test_full_infer_type()
    test_full()
    test_full_like_infer_type()
    test_full_like()
    test_infer_type_leaky_relu()
    test_infer_type_prelu()
    test_squeeze()
    test_squeeze_infer_type()
    test_squeeze_bad_axes_infer_type()
    test_split_infer_type()
    test_arange()
    test_meshgrid()
    test_reverse()
    test_stack()
    test_tile()
    test_repeat()
    test_gather_nd()
    test_isfinite()
    test_isinf()
    test_unravel_index()
    test_sparse_to_dense()
    test_fixed_point_multiply()
    test_adv_index()<|MERGE_RESOLUTION|>--- conflicted
+++ resolved
@@ -1045,7 +1045,6 @@
 
 
 @tvm.testing.uses_gpu
-<<<<<<< HEAD
 def test_sparse_segment_sqrtn():
     def ref_sparse_segment_sqrtn(
         data: np.ndarray,
@@ -1138,7 +1137,6 @@
     segment_ids_np = np.array([0, 1, 1], dtype=np.int32)
     num_segments = None
     verify_sparse_segment_sqrtn(data_np, indices_np, segment_ids_np, num_segments)
-=======
 def test_sparse_fill_empty_rows():
     def ref_sparse_fill_empty_rows(
         sparse_indices: np.ndarray,
@@ -1248,7 +1246,6 @@
     verify_sparse_fill_empty_rows(
         sparse_indices_np, sparse_values_np, default_value_np, dense_shape_np
     )
->>>>>>> 6ba75bd0
 
 
 @tvm.testing.uses_gpu
@@ -1522,15 +1519,8 @@
 
 
 if __name__ == "__main__":
-<<<<<<< HEAD
     test_sparse_segment_sqrtn()
-    import sys
-
-    sys.exit()
-
-=======
     test_sparse_fill_empty_rows()
->>>>>>> 6ba75bd0
     test_cast()
     test_zeros_ones()
     test_unary_identity()
