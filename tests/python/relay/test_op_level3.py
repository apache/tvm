--- conflicted
+++ resolved
@@ -2011,7 +2011,6 @@
                     x_data, is_sorted
                 )  # unique, indices, inverse_indices, num_unique, counts
                 num_unique = np_res[3][0]
-<<<<<<< HEAD
                 # num_unique
                 assert num_unique == tvm_res[3].asnumpy()[0]
                 # unique
@@ -2024,17 +2023,6 @@
                 if return_counts:
                     tvm.testing.assert_allclose(
                         tvm_res[4].asnumpy()[:num_unique], np_res[4], rtol=1e-5
-=======
-                assert num_unique == tvm_res[2].numpy()[0]
-                # unique
-                tvm.testing.assert_allclose(tvm_res[0].numpy()[:num_unique], np_res[0], rtol=1e-5)
-                # inverse_indices
-                tvm.testing.assert_allclose(tvm_res[1].numpy(), np_res[1], rtol=1e-5)
-                # counts
-                if return_counts:
-                    tvm.testing.assert_allclose(
-                        tvm_res[3].numpy()[:num_unique], np_res[2], rtol=1e-5
->>>>>>> d8fd5bd6
                     )
 
     for dtype in ["int32", "int64"]:
