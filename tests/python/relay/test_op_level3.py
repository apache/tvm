import tvm
from tvm import relay


def test_unary_identity():
    for op in [relay.zeros_like, relay.ones_like]:
        ib = relay.ir_builder.IRBuilder()
        x = ib.param("x", relay.TensorType((8, 9, 4), "int32"))
        with ib.function(x) as func:
            ib.ret(op(x.var))
        ib.ret(func)
        func = relay.ir_pass.infer_type(ib.env, func.to_func())
<<<<<<< HEAD
        ftype = func.checked_type()
        assert ftype.ret_type == relay.TensorType((8, 9, 4), "int32")

def test_clip_type():
    ib = relay.ir_builder.IRBuilder()
    a = ib.param("a", relay.TensorType((10, 4), "float32"))
    with ib.function(a) as func:
        ib.ret(relay.clip(a.var, 1., 4.))
    ib.ret(func)
    func = relay.ir_pass.infer_type(ib.env, func.to_func())
    ftype = func.checked_type()
    assert ftype.ret_type == relay.TensorType((10, 4), "float32")

if __name__ == "__main__":
    test_unary_identity()
    test_clip_type()
=======
        ftype = func.checked_type
        assert ftype.ret_type == relay.TensorType((8, 9, 4), "int32")


def test_copy_infer_type():
    ib = relay.ir_builder.IRBuilder()
    n, t, d = tvm.var("n"), tvm.var("t"), 100
    x = ib.param("x", relay.ty.TensorType((n, t, d), "float32"))
    with ib.function(x) as func:
        ib.ret(relay.copy(x))
    ib.ret(func)
    func = relay.ir_pass.infer_type(ib.env, func.to_func())
    ftype = func.checked_type
    assert ftype.ret_type == relay.ty.TensorType(
        (n, t, 100), "float32")


def test_transpose_infer_type():
    ib = relay.ir_builder.IRBuilder()
    n, t, d = tvm.var("n"), tvm.var("t"), 100
    x = ib.param("x", relay.ty.TensorType((n, t, d), "float32"))
    with ib.function(x) as func:
        ib.ret(relay.transpose(x, axes=(1, 0, 2)))
    ib.ret(func)
    func = relay.ir_pass.infer_type(ib.env, func.to_func())
    ftype = func.checked_type
    assert ftype.ret_type == relay.ty.TensorType(
        (t, n, 100), "float32")


def test_reshape_infer_type():
    ib = relay.ir_builder.IRBuilder()
    n, t, d1, d2 = tvm.var("n"), tvm.var("t"), 100, 20
    x = ib.param("x", relay.ty.TensorType((n, t, d1, d2), "float32"))
    with ib.function(x) as func:
        ib.ret(relay.reshape(x, newshape=(n, t, 2000)))
    ib.ret(func)
    func = relay.ir_pass.infer_type(ib.env, func.to_func())
    ftype = func.checked_type
    assert ftype.ret_type == relay.ty.TensorType(
        (n, t, 2000), "float32")


if __name__ == "__main__":
    test_unary_identity()
    test_copy_infer_type()
    test_transpose_infer_type()
    test_reshape_infer_type()
>>>>>>> 710af087
<|MERGE_RESOLUTION|>--- conflicted
+++ resolved
@@ -10,9 +10,9 @@
             ib.ret(op(x.var))
         ib.ret(func)
         func = relay.ir_pass.infer_type(ib.env, func.to_func())
-<<<<<<< HEAD
-        ftype = func.checked_type()
+        ftype = func.checked_type
         assert ftype.ret_type == relay.TensorType((8, 9, 4), "int32")
+
 
 def test_clip_type():
     ib = relay.ir_builder.IRBuilder()
@@ -23,13 +23,6 @@
     func = relay.ir_pass.infer_type(ib.env, func.to_func())
     ftype = func.checked_type()
     assert ftype.ret_type == relay.TensorType((10, 4), "float32")
-
-if __name__ == "__main__":
-    test_unary_identity()
-    test_clip_type()
-=======
-        ftype = func.checked_type
-        assert ftype.ret_type == relay.TensorType((8, 9, 4), "int32")
 
 
 def test_copy_infer_type():
@@ -70,10 +63,9 @@
     assert ftype.ret_type == relay.ty.TensorType(
         (n, t, 2000), "float32")
 
-
 if __name__ == "__main__":
     test_unary_identity()
+    test_clip_type()
     test_copy_infer_type()
     test_transpose_infer_type()
-    test_reshape_infer_type()
->>>>>>> 710af087
+    test_reshape_infer_type()