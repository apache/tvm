""" Support level3 operator test cases.
"""
import tvm
import numpy as np
from tvm import relay
from tvm.relay.ir_pass import infer_type
from tvm.relay.ir_builder import IRBuilder, func_type
from tvm.relay.env import Environment


def test_unary_identity():
    for op in [relay.zeros_like, relay.ones_like]:
        ib = relay.ir_builder.IRBuilder()
        x = ib.param("x", relay.TensorType((8, 9, 4), "int32"))
        with ib.function(x) as func:
            ib.ret(op(x.var))
        ib.ret(func)
        func = relay.ir_pass.infer_type(ib.env, func.to_func())
        ftype = func.checked_type
        assert ftype.ret_type == relay.TensorType((8, 9, 4), "int32")

<<<<<<< HEAD

def test_clip_type():
    ib = relay.ir_builder.IRBuilder()
    a = ib.param("a", relay.TensorType((10, 4), "float32"))
    with ib.function(a) as func:
        ib.ret(relay.clip(a.var, 1., 4.))
    ib.ret(func)
    func = relay.ir_pass.infer_type(ib.env, func.to_func())
    ftype = func.checked_type
    assert ftype.ret_type == relay.TensorType((10, 4), "float32")


=======
>>>>>>> 4d05fd96
def test_copy_infer_type():
    ib = relay.ir_builder.IRBuilder()
    n, t, d = tvm.var("n"), tvm.var("t"), 100
    x = ib.param("x", relay.ty.TensorType((n, t, d), "float32"))
    with ib.function(x) as func:
        ib.ret(relay.copy(x))
    ib.ret(func)
    func = relay.ir_pass.infer_type(ib.env, func.to_func())
    ftype = func.checked_type
    assert ftype.ret_type == relay.ty.TensorType(
        (n, t, 100), "float32")


def test_transpose_infer_type():
    ib = relay.ir_builder.IRBuilder()
    n, t, d = tvm.var("n"), tvm.var("t"), 100
    x = ib.param("x", relay.ty.TensorType((n, t, d), "float32"))
    with ib.function(x) as func:
        ib.ret(relay.transpose(x, axes=(1, 0, 2)))
    ib.ret(func)
    func = relay.ir_pass.infer_type(ib.env, func.to_func())
    ftype = func.checked_type
    assert ftype.ret_type == relay.ty.TensorType(
        (t, n, 100), "float32")


def test_reshape_infer_type():
    ib = relay.ir_builder.IRBuilder()
    n, t, d1, d2 = tvm.var("n"), tvm.var("t"), 100, 20
    x = ib.param("x", relay.ty.TensorType((n, t, d1, d2), "float32"))
    with ib.function(x) as func:
        ib.ret(relay.reshape(x, newshape=(n, t, 2000)))
    ib.ret(func)
    func = relay.ir_pass.infer_type(ib.env, func.to_func())
    ftype = func.checked_type
    assert ftype.ret_type == relay.ty.TensorType(
        (n, t, 2000), "float32")

<<<<<<< HEAD
=======
def assert_has_type(expr, typ, env=Environment({})):
    checked_expr = infer_type(env, expr)
    checked_type = checked_expr.checked_type
    if checked_type != typ:
        raise RuntimeError("Type mismatch %s vs %s" % (
            checked_type, typ))

def test_single_op():
    def check_single_op(opfunc):
        "Program: fn (x : float32) { let t1 = f(x); t1 }"
        b = IRBuilder()
        with b.function(('x', 'float32')) as func:
            x, = func.param_ids()
            t1 = b.let('t1', opfunc(x))
            b.ret(t1)
        assert_has_type(func.to_func(), func_type(['float32'], 'float32'))

    for opfunc in [tvm.relay.ceil, tvm.relay.floor, tvm.relay.trunc,
                   tvm.relay.round, tvm.relay.abs, tvm.relay.negative]:
        check_single_op(opfunc)

>>>>>>> 4d05fd96
if __name__ == "__main__":
    test_single_op()
    test_unary_identity()
    test_clip_type()
    test_copy_infer_type()
    test_transpose_infer_type()
    test_reshape_infer_type()<|MERGE_RESOLUTION|>--- conflicted
+++ resolved
@@ -19,7 +19,6 @@
         ftype = func.checked_type
         assert ftype.ret_type == relay.TensorType((8, 9, 4), "int32")
 
-<<<<<<< HEAD
 
 def test_clip_type():
     ib = relay.ir_builder.IRBuilder()
@@ -32,8 +31,6 @@
     assert ftype.ret_type == relay.TensorType((10, 4), "float32")
 
 
-=======
->>>>>>> 4d05fd96
 def test_copy_infer_type():
     ib = relay.ir_builder.IRBuilder()
     n, t, d = tvm.var("n"), tvm.var("t"), 100
@@ -72,8 +69,7 @@
     assert ftype.ret_type == relay.ty.TensorType(
         (n, t, 2000), "float32")
 
-<<<<<<< HEAD
-=======
+
 def assert_has_type(expr, typ, env=Environment({})):
     checked_expr = infer_type(env, expr)
     checked_type = checked_expr.checked_type
@@ -95,7 +91,7 @@
                    tvm.relay.round, tvm.relay.abs, tvm.relay.negative]:
         check_single_op(opfunc)
 
->>>>>>> 4d05fd96
+
 if __name__ == "__main__":
     test_single_op()
     test_unary_identity()
