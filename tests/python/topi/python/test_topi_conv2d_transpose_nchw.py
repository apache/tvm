# Licensed to the Apache Software Foundation (ASF) under one
# or more contributor license agreements.  See the NOTICE file
# distributed with this work for additional information
# regarding copyright ownership.  The ASF licenses this file
# to you under the Apache License, Version 2.0 (the
# "License"); you may not use this file except in compliance
# with the License.  You may obtain a copy of the License at
#
#   http://www.apache.org/licenses/LICENSE-2.0
#
# Unless required by applicable law or agreed to in writing,
# software distributed under the License is distributed on an
# "AS IS" BASIS, WITHOUT WARRANTIES OR CONDITIONS OF ANY
# KIND, either express or implied.  See the License for the
# specific language governing permissions and limitations
# under the License.
"""Test code for transposed convolution."""
import numpy as np
import tvm
from tvm import te
from tvm import topi
import tvm.topi.testing
from tvm.contrib.pickle_memoize import memoize
from tvm.topi.util import get_const_tuple

import tvm.testing


_conv2d_transpose_nchw_implement = {
    "generic": (topi.nn.conv2d_transpose_nchw, topi.generic.schedule_conv2d_transpose_nchw),
    "cpu": (topi.x86.conv2d_transpose_nchw, topi.x86.schedule_conv2d_transpose_nchw),
    "arm_cpu": (topi.arm_cpu.conv2d_transpose_nchw, topi.arm_cpu.schedule_conv2d_transpose_nchw),
    "gpu": (topi.cuda.conv2d_transpose_nchw, topi.cuda.schedule_conv2d_transpose_nchw),
    "hls": (topi.nn.conv2d_transpose_nchw, topi.hls.schedule_conv2d_transpose_nchw),
}


def verify_conv2d_transpose_nchw(
    batch, in_channel, in_size, num_filter, kernel, stride, padding, output_padding
):
    in_height, in_width = in_size
    kernel_height, kernel_width = kernel
    stride_height, stride_width = stride
    pad_top, pad_left, pad_bottom, pad_right = padding

    A = te.placeholder((batch, in_channel, in_height, in_width), name="A")
    W = te.placeholder((in_channel, num_filter, kernel_height, kernel_width), name="W")

    a_shape = get_const_tuple(A.shape)
    w_shape = get_const_tuple(W.shape)
    dtype = A.dtype

    @memoize("topi.tests.test_topi_conv2d_transpose.verify_conv2d_transpose_nchw")
    def get_ref_data():
        a_np = np.random.uniform(size=a_shape).astype(dtype)
        w_np = np.random.uniform(size=w_shape).astype(dtype)
        b_np = tvm.topi.testing.conv2d_transpose_nchw_python(
            a_np, w_np, stride, padding, output_padding
        )
        c_np = np.maximum(b_np, 0)
        return a_np, w_np, b_np, c_np

    a_np, w_np, b_np, c_np = get_ref_data()

<<<<<<< HEAD
    def check(fcompute, fschedule, device, ctx):
        B = fcompute(A, W,
                     [stride_height, stride_width],
                     [pad_top, pad_left, pad_bottom, pad_right],
                     A.dtype, output_padding)
        C = topi.nn.relu(B)
        s1 = fschedule([B])
        s2 = fschedule([C])
=======
    def check_device(device, ctx):
        print("Running on target: %s" % device)
        with tvm.target.Target(device):
            fcompute, fschedule = tvm.topi.testing.dispatch(
                device, _conv2d_transpose_nchw_implement
            )
            B = fcompute(
                A,
                W,
                [stride_height, stride_width],
                [pad_top, pad_left, pad_bottom, pad_right],
                A.dtype,
                output_padding,
            )
            C = topi.nn.relu(B)
            s1 = fschedule([B])
            s2 = fschedule([C])
>>>>>>> cdd3206f
        a = tvm.nd.array(a_np, ctx)
        w = tvm.nd.array(w_np, ctx)
        b = tvm.nd.array(np.zeros(get_const_tuple(B.shape), dtype=B.dtype), ctx)
        c = tvm.nd.array(np.zeros(get_const_tuple(C.shape), dtype=C.dtype), ctx)

        func1 = tvm.build(s1, [A, W, B], device)
        func2 = tvm.build(s2, [A, W, C], device)
        func1(a, w, b)
        func2(a, w, c)
        tvm.testing.assert_allclose(b.asnumpy(), b_np, rtol=1e-5)
        tvm.testing.assert_allclose(c.asnumpy(), c_np, rtol=1e-5)

<<<<<<< HEAD
    def check_generic(device, ctx):
        print("Running generic on target: %s" % device)
        with tvm.target.Target(device):
            fcompute, fschedule = _conv2d_transpose_nchw_implement["generic"]
            check(fcompute, fschedule, device, ctx)
    check_generic("llvm", tvm.cpu(0))

    def check_device(device, ctx):
        print("Running on target: %s" % device)
        with tvm.target.Target(device):
            fcompute, fschedule = tvm.topi.testing.dispatch(device, _conv2d_transpose_nchw_implement)
            check(fcompute, fschedule, device, ctx)
=======
>>>>>>> cdd3206f
    for device, ctx in tvm.testing.enabled_targets():
        check_device(device, ctx)


@tvm.testing.uses_gpu
def test_conv2d_transpose_nchw():
    verify_conv2d_transpose_nchw(1, 3, (224, 224), 1, (1, 1), (1, 1), (0, 0, 0, 0), (0, 0))
    verify_conv2d_transpose_nchw(1, 3, (224, 224), 32, (3, 3), (1, 1), (0, 0, 0, 0), (0, 0))
    verify_conv2d_transpose_nchw(1, 3, (224, 224), 32, (3, 3), (3, 3), (0, 0, 0, 0), (0, 0))
    verify_conv2d_transpose_nchw(1, 3, (224, 224), 32, (3, 3), (1, 1), (0, 0, 0, 0), (0, 0))
    verify_conv2d_transpose_nchw(1, 3, (224, 224), 32, (3, 3), (2, 2), (1, 1, 1, 1), (0, 0))
    verify_conv2d_transpose_nchw(1, 3, (224, 224), 32, (3, 3), (2, 2), (1, 1, 1, 1), (1, 0))
    verify_conv2d_transpose_nchw(1, 3, (224, 224), 32, (2, 2), (2, 2), (0, 0, 0, 0), (0, 0))
    verify_conv2d_transpose_nchw(1, 3, (224, 224), 32, (2, 2), (2, 2), (0, 0, 0, 0), (1, 1))
    verify_conv2d_transpose_nchw(1, 32, (32, 32), 128, (5, 5), (1, 1), (0, 0, 0, 0), (0, 0))
    verify_conv2d_transpose_nchw(1, 32, (32, 32), 128, (5, 5), (2, 2), (1, 1, 1, 1), (0, 0))
    verify_conv2d_transpose_nchw(16, 32, (8192, 1), 8, (31, 1), (2, 1), (14, 0, 15, 0), (0, 0))
    verify_conv2d_transpose_nchw(16, 512, (8, 1), 128, (31, 1), (2, 1), (14, 0, 15, 0), (0, 0))
    verify_conv2d_transpose_nchw(16, 512, (8, 1), 128, (31, 1), (2, 1), (14, 0, 15, 0), (1, 0))


if __name__ == "__main__":
    test_conv2d_transpose_nchw()<|MERGE_RESOLUTION|>--- conflicted
+++ resolved
@@ -62,7 +62,6 @@
 
     a_np, w_np, b_np, c_np = get_ref_data()
 
-<<<<<<< HEAD
     def check(fcompute, fschedule, device, ctx):
         B = fcompute(A, W,
                      [stride_height, stride_width],
@@ -71,25 +70,6 @@
         C = topi.nn.relu(B)
         s1 = fschedule([B])
         s2 = fschedule([C])
-=======
-    def check_device(device, ctx):
-        print("Running on target: %s" % device)
-        with tvm.target.Target(device):
-            fcompute, fschedule = tvm.topi.testing.dispatch(
-                device, _conv2d_transpose_nchw_implement
-            )
-            B = fcompute(
-                A,
-                W,
-                [stride_height, stride_width],
-                [pad_top, pad_left, pad_bottom, pad_right],
-                A.dtype,
-                output_padding,
-            )
-            C = topi.nn.relu(B)
-            s1 = fschedule([B])
-            s2 = fschedule([C])
->>>>>>> cdd3206f
         a = tvm.nd.array(a_np, ctx)
         w = tvm.nd.array(w_np, ctx)
         b = tvm.nd.array(np.zeros(get_const_tuple(B.shape), dtype=B.dtype), ctx)
@@ -102,7 +82,6 @@
         tvm.testing.assert_allclose(b.asnumpy(), b_np, rtol=1e-5)
         tvm.testing.assert_allclose(c.asnumpy(), c_np, rtol=1e-5)
 
-<<<<<<< HEAD
     def check_generic(device, ctx):
         print("Running generic on target: %s" % device)
         with tvm.target.Target(device):
@@ -115,8 +94,6 @@
         with tvm.target.Target(device):
             fcompute, fschedule = tvm.topi.testing.dispatch(device, _conv2d_transpose_nchw_implement)
             check(fcompute, fschedule, device, ctx)
-=======
->>>>>>> cdd3206f
     for device, ctx in tvm.testing.enabled_targets():
         check_device(device, ctx)
 
