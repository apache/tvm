--- conflicted
+++ resolved
@@ -23,10 +23,6 @@
 cd "$BUILD_DIR"
 cp ../cmake/config.cmake .
 
-<<<<<<< HEAD
-echo set\(USE_OPENCL ON\) >> config.cmake
-=======
->>>>>>> 6c343613
 if [ -f "${ADRENO_OPENCL}/CL/cl_qcom_ml_ops.h" ] ; then
 echo set\(USE_CLML ${ADRENO_OPENCL}\) >> config.cmake
 fi
