--- conflicted
+++ resolved
@@ -28,10 +28,6 @@
 
 cp ../cmake/config.cmake .
 
-<<<<<<< HEAD
-echo set\(USE_MICRO OFF\) >> config.cmake
-=======
->>>>>>> 6c343613
 if [ -f "${ADRENO_OPENCL}/CL/cl_qcom_ml_ops.h" ] ; then
 echo set\(USE_CLML "${ADRENO_OPENCL}"\) >> config.cmake
 echo set\(USE_CLML_GRAPH_EXECUTOR "${ADRENO_OPENCL}"\) >> config.cmake
