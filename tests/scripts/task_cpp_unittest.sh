--- conflicted
+++ resolved
@@ -37,30 +37,7 @@
 export TVM_BIND_THREADS=0
 export OMP_NUM_THREADS=1
 
-<<<<<<< HEAD
-# Build cpptest suite
-python3 tests/scripts/task_build.py \
-    --sccache-bucket tvm-sccache-prod \
-    --cmake-target cpptest \
-    --build-dir "${BUILD_DIR}"
-
-# Build crttest
-pushd "${BUILD_DIR}"
-ninja crttest
-popd
-
-pushd "${BUILD_DIR}"
-ctest --gtest_death_test_style=threadsafe
-popd
-
-# Test MISRA-C runtime.
-pushd apps/bundle_deploy
-rm -rf build
-make test_dynamic test_static
-popd
-=======
 pushd "${BUILD_DIR}"
 # run cpp test executable
 ./cpptest
-popd
->>>>>>> 490e0e31
+popd