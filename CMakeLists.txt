--- conflicted
+++ resolved
@@ -35,12 +35,8 @@
 tvm_option(USE_LLVM "Build with LLVM, can be set to specific llvm-config path" OFF)
 tvm_option(USE_STACKVM_RUNTIME "Include stackvm into the runtime" OFF)
 tvm_option(USE_GRAPH_RUNTIME "Build with tiny graph runtime" ON)
-<<<<<<< HEAD
-tvm_option(USE_GRAPH_RUNTIME_DEBUG "Build with tiny graph runtime debug mode" OFF)
 tvm_option(USE_GRAPH_RUNTIME_CUGRAPH "Build with tiny graph runtime cuGraph launch mode" OFF)
-=======
 tvm_option(USE_PROFILER "Build profiler for the VM and graph runtime" ON)
->>>>>>> d288bbc5
 tvm_option(USE_OPENMP "Build with OpenMP thread pool implementation" OFF)
 tvm_option(USE_RELAY_DEBUG "Building Relay in debug mode..." OFF)
 tvm_option(USE_RTTI "Build with RTTI" ON)
