--- conflicted
+++ resolved
@@ -492,12 +492,6 @@
 # Module rules
 include(cmake/modules/VTA.cmake)
 include(cmake/modules/StandaloneCrt.cmake)
-<<<<<<< HEAD
-include(cmake/modules/CRT.cmake)
-include(cmake/modules/Zephyr.cmake)
-include(cmake/modules/Arduino.cmake)
-=======
->>>>>>> 6c343613
 include(cmake/modules/CUDA.cmake)
 include(cmake/modules/Hexagon.cmake) # This must come before logging.cmake
 include(cmake/modules/OpenCL.cmake)
@@ -581,26 +575,13 @@
 if(USE_MICRO)
   # NOTE: cmake doesn't track dependencies at the file level across subdirectories. For the
   # Unix Makefiles generator, need to add these explicit target-level dependency)
-<<<<<<< HEAD
-  add_dependencies(tvm_runtime crt)
-  add_dependencies(tvm_runtime zephyr)
-  add_dependencies(tvm_runtime arduino)
-  if(USE_GEMMINI)
-    add_dependencies(tvm_runtime gemmini)
-  endif()
-  if(MSVC)
-    target_link_libraries(tvm PRIVATE host_standalone_crt )
-    target_link_libraries(tvm_runtime PRIVATE host_standalone_crt)
-  else()
-    add_dependencies(tvm host_standalone_crt)
-    add_dependencies(tvm_runtime host_standalone_crt)
-  endif()
-=======
   add_dependencies(tvm_runtime arduino)
   add_dependencies(tvm_runtime crt)
   add_dependencies(tvm_runtime host_standalone_crt)
   add_dependencies(tvm_runtime zephyr)
->>>>>>> 6c343613
+  if(USE_GEMMINI)
+    add_dependencies(tvm_runtime gemmini)
+  endif()
 endif()
 
 if(USE_CPP_RPC)
