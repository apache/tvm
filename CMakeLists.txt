cmake_minimum_required(VERSION 3.2)
project(tvm C CXX)

# Utility functions
include(cmake/util/Util.cmake)
include(cmake/util/FindCUDA.cmake)
include(cmake/util/FindVulkan.cmake)
include(cmake/util/FindLLVM.cmake)
include(cmake/util/FindROCM.cmake)

if(EXISTS ${CMAKE_CURRENT_BINARY_DIR}/config.cmake)
  include(${CMAKE_CURRENT_BINARY_DIR}/config.cmake)
else()
  if(EXISTS ${CMAKE_CURRENT_SOURCE_DIR}/config.cmake)
    include(${CMAKE_CURRENT_SOURCE_DIR}/config.cmake)
  endif()
endif()

# NOTE: do not modify this file to change option values.
# You can create a config.cmake at build folder
# and add set(OPTION VALUE) to override these build options.
# Alernatively, use cmake -DOPTION=VALUE through command-line.
tvm_option(USE_CUDA "Build with CUDA" OFF)
tvm_option(USE_OPENCL "Build with OpenCL" OFF)
tvm_option(USE_VULKAN "Build with Vulkan" OFF)
tvm_option(USE_OPENGL "Build with OpenGL" OFF)
tvm_option(USE_METAL "Build with Metal" OFF)
tvm_option(USE_ROCM "Build with ROCM" OFF)
tvm_option(ROCM_PATH "The path to rocm" /opt/rocm)
tvm_option(USE_RPC "Build with RPC" ON)
tvm_option(USE_LLVM "Build with LLVM, can be set to specific llvm-config path" OFF)
tvm_option(USE_STACKVM_RUNTIME "Include stackvm into the runtime" OFF)
tvm_option(USE_GRAPH_RUNTIME "Build with tiny graph runtime" ON)
tvm_option(USE_GRAPH_RUNTIME_DEBUG "Build with tiny graph runtime debug mode" OFF)
tvm_option(USE_SGX "Build with SGX" OFF)
tvm_option(USE_RTTI "Build with RTTI" ON)
tvm_option(USE_MSVC_MT "Build with MT" OFF)
tvm_option(INSTALL_DEV "Install compiler infrastructure" OFF)

# Contrib library options
tvm_option(USE_BLAS "The blas library to be linked" none)
tvm_option(USE_MKL_PATH "MKL root path when use MKL blas" none)
tvm_option(USE_CUDNN "Build with cuDNN" OFF)
tvm_option(USE_CUBLAS "Build with cuBLAS" OFF)
tvm_option(USE_MIOPEN "Build with ROCM:MIOpen" OFF)
tvm_option(USE_ROCBLAS "Build with ROCM:RoCBLAS" OFF)
tvm_option(USE_SORT "Build with sort support" OFF)
tvm_option(USE_NNPACK "Build with nnpack support" OFF)
tvm_option(USE_RANDOM "Build with random support" OFF)
tvm_option(USE_ANTLR "Build with ANTLR for Relay parsing" OFF)

# include directories
include_directories("include")
include_directories("3rdparty/dlpack/include")
include_directories("3rdparty/dmlc-core/include")
<<<<<<< HEAD
=======
include_directories("3rdparty/rang/include")
>>>>>>> 135c4b44
include_directories("3rdparty/compiler-rt")

# initial variables
set(TVM_LINKER_LIBS "")
<<<<<<< HEAD
set(TVM_RUNTIME_LINKER_LIBS "")
=======
set(TVM_RUNTIME_LINKER_LIBS ${CMAKE_DL_LIBS})
>>>>>>> 135c4b44
set(CMAKE_EXPORT_COMPILE_COMMANDS ON)

# Generic compilation options
if(MSVC)
  add_definitions(-DWIN32_LEAN_AND_MEAN)
  add_definitions(-D_CRT_SECURE_NO_WARNINGS)
  add_definitions(-D_SCL_SECURE_NO_WARNINGS)
  add_definitions(-D_ENABLE_EXTENDED_ALIGNED_STORAGE)
  add_definitions(-DHalide_SHARED)
  set(CMAKE_CXX_FLAGS "${CMAKE_CXX_FLAGS} /EHsc")
  set(CMAKE_CXX_FLAGS "${CMAKE_CXX_FLAGS} /MP")
  set(CMAKE_C_FLAGS "${CMAKE_C_FLAGS} /bigobj")
  if(USE_MSVC_MT)
    foreach(flag_var
        CMAKE_CXX_FLAGS CMAKE_CXX_FLAGS_DEBUG CMAKE_CXX_FLAGS_RELEASE
        CMAKE_CXX_FLAGS_MINSIZEREL CMAKE_CXX_FLAGS_RELWITHDEBINFO)
      if(${flag_var} MATCHES "/MD")
        string(REGEX REPLACE "/MD" "/MT" ${flag_var} "${${flag_var}}")
      endif(${flag_var} MATCHES "/MD")
    endforeach(flag_var)
  endif()
else(MSVC)
  include(CheckCXXCompilerFlag)
  check_cxx_compiler_flag("-std=c++11"    SUPPORT_CXX11)
  if ("${CMAKE_BUILD_TYPE}" STREQUAL "Debug")
<<<<<<< HEAD
    add_compile_options(-Wall -fPIC -std=c++11)
  else()
    set(CMAKE_C_FLAGS "-O2 -Wall -fPIC ${CMAKE_C_FLAGS}")
    set(CMAKE_CXX_FLAGS "-O2 -Wall -fPIC -std=c++11 ${CMAKE_CXX_FLAGS}")
=======
    add_compile_options(-O0 -Wall -fPIC -fvisibility=hidden -std=c++11)
  else()
    set(CMAKE_C_FLAGS "-O2 -Wall -fPIC -fvisibility=hidden ${CMAKE_C_FLAGS}")
    set(CMAKE_CXX_FLAGS "-O2 -Wall -fPIC -fvisibility=hidden -std=c++11 ${CMAKE_CXX_FLAGS}")
>>>>>>> 135c4b44
  endif ()
  if (CMAKE_CXX_COMPILER_ID MATCHES "GNU" AND
      CMAKE_CXX_COMPILER_VERSION VERSION_GREATER 7.0)
    set(CMAKE_CXX_FLAGS "-faligned-new ${CMAKE_CXX_FLAGS}")
  endif()
endif(MSVC)

# add source group
FILE(GLOB_RECURSE GROUP_SOURCE "src/*.cc" "3rdparty/HalideIR/src/*.cpp" "nnvm/src/*.cc")
FILE(GLOB_RECURSE GROUP_INCLUDE "src/*.h" "include/*.h" "3rdparty/HalideIR/src/*.h"
                                "nnvm/src/*.h" "nnvm/include/*.h")
assign_source_group("Source" ${GROUP_SOURCE})
assign_source_group("Include" ${GROUP_INCLUDE})

# Source file lists
file(GLOB COMPILER_SRCS
    src/api/*.cc
    src/arithmetic/*.cc
    src/autotvm/*.cc
    src/codegen/*.cc
    src/lang/*.cc
    src/pass/*.cc
    src/op/*.cc
    src/schedule/*.cc
    )

file(GLOB_RECURSE RELAY_SRCS
    src/relay/*.cc
    )
list(APPEND COMPILER_SRCS ${RELAY_SRCS})


if(NOT MSVC)
  file(GLOB COMPILER_VERILOG_SRCS src/codegen/verilog/*.cc)
  list(APPEND COMPILER_SRCS ${COMPILER_VERILOG_SRCS})
endif()

file(GLOB_RECURSE NNVM_COMPILER_SRCS
    nnvm/src/c_api/*.cc
    nnvm/src/core/*.cc
    nnvm/src/pass/*.cc
    nnvm/src/compiler/*.cc
    nnvm/src/top/*.cc
    )

file(GLOB TOPI_SRCS
    topi/src/*.cc
)
file(GLOB_RECURSE HALIDEIR_SRCS 3rdparty/HalideIR/src/*.cpp)
list(APPEND COMPILER_SRCS ${HALIDEIR_SRCS})
file(GLOB RUNTIME_SRCS src/runtime/*.cc)

# Package runtime rules
if(NOT USE_RTTI)
  add_definitions(-DDMLC_ENABLE_RTTI=0)
endif()

if(USE_RPC)
  message(STATUS "Build with RPC support...")
  file(GLOB RUNTIME_RPC_SRCS src/runtime/rpc/*.cc)
  list(APPEND RUNTIME_SRCS ${RUNTIME_RPC_SRCS})
endif(USE_RPC)

file(GLOB STACKVM_RUNTIME_SRCS src/runtime/stackvm/*.cc)
file(GLOB STACKVM_CODEGEN_SRCS src/codegen/stackvm/*.cc)
list(APPEND COMPILER_SRCS ${STACKVM_CODEGEN_SRCS})
if(USE_STACKVM_RUNTIME)
  message(STATUS "Build with stackvm support in runtime...")
  list(APPEND RUNTIME_SRCS ${STACKVM_RUNTIME_SRCS})
else()
  list(APPEND COMPILER_SRCS ${STACKVM_RUNTIME_SRCS})
endif(USE_STACKVM_RUNTIME)

if(USE_GRAPH_RUNTIME)
  message(STATUS "Build with Graph runtime support...")
  file(GLOB RUNTIME_GRAPH_SRCS src/runtime/graph/*.cc)
  list(APPEND RUNTIME_SRCS ${RUNTIME_GRAPH_SRCS})

  if(USE_GRAPH_RUNTIME_DEBUG)
    message(STATUS "Build with Graph runtime debug support...")
    file(GLOB RUNTIME_GRAPH_DEBUG_SRCS src/runtime/graph/debug/*.cc)
    list(APPEND RUNTIME_SRCS ${RUNTIME_GRAPH_DEBUG_SRCS})
    set_source_files_properties(${RUNTIME_GRAPH_SRCS}
      PROPERTIES COMPILE_DEFINITIONS "TVM_GRAPH_RUNTIME_DEBUG")
  endif(USE_GRAPH_RUNTIME_DEBUG)
endif(USE_GRAPH_RUNTIME)

# Module rules
include(cmake/modules/VTA.cmake)
include(cmake/modules/CUDA.cmake)
include(cmake/modules/OpenCL.cmake)
include(cmake/modules/OpenGL.cmake)
include(cmake/modules/Vulkan.cmake)
include(cmake/modules/Metal.cmake)
include(cmake/modules/ROCM.cmake)
include(cmake/modules/SGX.cmake)
include(cmake/modules/LLVM.cmake)
include(cmake/modules/ANTLR.cmake)
include(cmake/modules/contrib/BLAS.cmake)
include(cmake/modules/contrib/Random.cmake)
include(cmake/modules/contrib/Sort.cmake)
include(cmake/modules/contrib/NNPack.cmake)
include(cmake/modules/contrib/HybridDump.cmake)

add_library(tvm SHARED ${COMPILER_SRCS} ${RUNTIME_SRCS})
add_library(tvm_topi SHARED ${TOPI_SRCS})
add_library(tvm_runtime SHARED ${RUNTIME_SRCS})
if(NOT USE_SGX STREQUAL "OFF")
  add_dependencies(tvm sgx_edl)
  add_dependencies(tvm_runtime sgx_edl tvm_t)
  install(TARGETS tvm_t ARCHIVE DESTINATION lib${LIB_SUFFIX})
endif()
add_library(nnvm_compiler SHARED ${NNVM_COMPILER_SRCS})

target_link_libraries(tvm ${TVM_LINKER_LIBS} ${TVM_RUNTIME_LINKER_LIBS})
target_link_libraries(tvm_topi tvm ${TVM_LINKER_LIBS} ${TVM_RUNTIME_LINKER_LIBS})
target_link_libraries(tvm_runtime ${TVM_RUNTIME_LINKER_LIBS})
target_link_libraries(nnvm_compiler tvm)

# Related headers
target_include_directories(
  tvm
  PUBLIC "3rdparty/HalideIR/src"
  PUBLIC "topi/include")
target_include_directories(
  tvm_topi
  PUBLIC "topi/include")
target_include_directories(
  nnvm_compiler
  PUBLIC "nnvm/include"
  PUBLIC "topi/include")

# Tests
set(TEST_EXECS "")
file(GLOB TEST_SRCS tests/cpp/*.cc)
find_library(GTEST_LIB gtest "$ENV{GTEST_LIB}")

if(GTEST_LIB)
  foreach(__srcpath ${TEST_SRCS})
    get_filename_component(__srcname ${__srcpath} NAME)
    string(REPLACE ".cc" "" __execname ${__srcname})
    add_executable(${__execname} ${__srcpath})
    list(APPEND TEST_EXECS ${__execname})
    target_link_libraries(${__execname}
      tvm ${GTEST_LIB} pthread dl)
    set_target_properties(${__execname} PROPERTIES EXCLUDE_FROM_ALL 1)
    set_target_properties(${__execname} PROPERTIES EXCLUDE_FROM_DEFAULT_BUILD 1)
  endforeach()
  add_custom_target(cpptest DEPENDS ${TEST_EXECS})
endif()

# Custom targets
add_custom_target(runtime DEPENDS tvm_runtime)

# Installation rules
install(TARGETS tvm DESTINATION lib${LIB_SUFFIX})
install(TARGETS tvm_topi DESTINATION lib${LIB_SUFFIX})
install(TARGETS tvm_runtime DESTINATION lib${LIB_SUFFIX})
install(TARGETS nnvm_compiler DESTINATION lib${LIB_SUFFIX})

if (INSTALL_DEV)
  install(
    DIRECTORY "include/." DESTINATION "include"
    FILES_MATCHING
    PATTERN "*.h"
  )
  install(
    DIRECTORY "topi/include/." DESTINATION "include"
    FILES_MATCHING
    PATTERN "*.h"
  )
  install(
    DIRECTORY "3rdparty/HalideIR/src/." DESTINATION "include/HalideIR"
    FILES_MATCHING
    PATTERN "*.h"
  )
  install(
    DIRECTORY "3rdparty/dlpack/include/." DESTINATION "include"
    FILES_MATCHING
    PATTERN "*.h"
    )
  install(
    DIRECTORY "nnvm/include/." DESTINATION "include"
    FILES_MATCHING
    PATTERN "*.h"
    )
else(INSTALL_DEV)
  install(
    DIRECTORY "include/tvm/runtime/." DESTINATION "include/tvm/runtime"
    FILES_MATCHING
    PATTERN "*.h"
    )
endif(INSTALL_DEV)

# More target definitions
if(MSVC)
  target_compile_definitions(tvm PRIVATE -DHalide_EXPORTS)
  target_compile_definitions(tvm_runtime PRIVATE -DHalide_EXPORTS)
  target_compile_definitions(tvm PRIVATE -DTVM_EXPORTS)
  target_compile_definitions(tvm_runtime PRIVATE -DTVM_EXPORTS)
  target_compile_definitions(nnvm_compiler PRIVATE -DNNVM_EXPORTS)
endif()<|MERGE_RESOLUTION|>--- conflicted
+++ resolved
@@ -53,19 +53,12 @@
 include_directories("include")
 include_directories("3rdparty/dlpack/include")
 include_directories("3rdparty/dmlc-core/include")
-<<<<<<< HEAD
-=======
 include_directories("3rdparty/rang/include")
->>>>>>> 135c4b44
 include_directories("3rdparty/compiler-rt")
 
 # initial variables
 set(TVM_LINKER_LIBS "")
-<<<<<<< HEAD
-set(TVM_RUNTIME_LINKER_LIBS "")
-=======
 set(TVM_RUNTIME_LINKER_LIBS ${CMAKE_DL_LIBS})
->>>>>>> 135c4b44
 set(CMAKE_EXPORT_COMPILE_COMMANDS ON)
 
 # Generic compilation options
@@ -91,17 +84,10 @@
   include(CheckCXXCompilerFlag)
   check_cxx_compiler_flag("-std=c++11"    SUPPORT_CXX11)
   if ("${CMAKE_BUILD_TYPE}" STREQUAL "Debug")
-<<<<<<< HEAD
-    add_compile_options(-Wall -fPIC -std=c++11)
-  else()
-    set(CMAKE_C_FLAGS "-O2 -Wall -fPIC ${CMAKE_C_FLAGS}")
-    set(CMAKE_CXX_FLAGS "-O2 -Wall -fPIC -std=c++11 ${CMAKE_CXX_FLAGS}")
-=======
     add_compile_options(-O0 -Wall -fPIC -fvisibility=hidden -std=c++11)
   else()
     set(CMAKE_C_FLAGS "-O2 -Wall -fPIC -fvisibility=hidden ${CMAKE_C_FLAGS}")
     set(CMAKE_CXX_FLAGS "-O2 -Wall -fPIC -fvisibility=hidden -std=c++11 ${CMAKE_CXX_FLAGS}")
->>>>>>> 135c4b44
   endif ()
   if (CMAKE_CXX_COMPILER_ID MATCHES "GNU" AND
       CMAKE_CXX_COMPILER_VERSION VERSION_GREATER 7.0)
