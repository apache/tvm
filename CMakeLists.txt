cmake_minimum_required(VERSION 3.2)
project(tvm C CXX)

# Utility functions
include(cmake/util/Util.cmake)
include(cmake/util/FindCUDA.cmake)
include(cmake/util/FindVulkan.cmake)
include(cmake/util/FindLLVM.cmake)
include(cmake/util/FindROCM.cmake)

if(EXISTS ${CMAKE_CURRENT_BINARY_DIR}/config.cmake)
  include(${CMAKE_CURRENT_BINARY_DIR}/config.cmake)
else()
  if(EXISTS ${CMAKE_CURRENT_SOURCE_DIR}/config.cmake)
    include(${CMAKE_CURRENT_SOURCE_DIR}/config.cmake)
  endif()
endif()

# NOTE: do not modify this file to change option values.
# You can create a config.cmake at build folder
# and add set(OPTION VALUE) to override these build options.
# Alernatively, use cmake -DOPTION=VALUE through command-line.
tvm_option(USE_CUDA "Build with CUDA" OFF)
tvm_option(USE_OPENCL "Build with OpenCL" OFF)
tvm_option(USE_VULKAN "Build with Vulkan" OFF)
tvm_option(USE_OPENGL "Build with OpenGL" OFF)
tvm_option(USE_METAL "Build with Metal" OFF)
tvm_option(USE_ROCM "Build with ROCM" OFF)
tvm_option(ROCM_PATH "The path to rocm" /opt/rocm)
tvm_option(USE_RPC "Build with RPC" ON)
tvm_option(USE_LLVM "Build with LLVM, can be set to specific llvm-config path" OFF)
tvm_option(USE_STACKVM_RUNTIME "Include stackvm into the runtime" OFF)
tvm_option(USE_GRAPH_RUNTIME "Build with tiny graph runtime" ON)
tvm_option(USE_GRAPH_RUNTIME_DEBUG "Build with tiny graph runtime debug mode" OFF)
tvm_option(USE_SGX "Build with SGX" OFF)
tvm_option(USE_RTTI "Build with RTTI" ON)
tvm_option(USE_MSVC_MT "Build with MT" OFF)
tvm_option(INSTALL_DEV "Install compiler infrastructure" OFF)

# Contrib library options
tvm_option(USE_BLAS "The blas library to be linked" none)
tvm_option(USE_MKL_PATH "MKL root path when use MKL blas" none)
tvm_option(USE_CUDNN "Build with cuDNN" OFF)
tvm_option(USE_CUBLAS "Build with cuBLAS" OFF)
tvm_option(USE_MIOPEN "Build with ROCM:MIOpen" OFF)
tvm_option(USE_ROCBLAS "Build with ROCM:RoCBLAS" OFF)
tvm_option(USE_SORT "Build with sort support" OFF)
tvm_option(USE_NNPACK "Build with nnpack support" OFF)
tvm_option(USE_RANDOM "Build with random support" OFF)
tvm_option(USE_ANTLR "Build with ANTLR for Relay parsing" OFF)

# include directories
include_directories("include")
include_directories("3rdparty/dlpack/include")
include_directories("3rdparty/dmlc-core/include")
include_directories("3rdparty/rang/include")
include_directories("3rdparty/compiler-rt")

# initial variables
set(TVM_LINKER_LIBS "")
set(TVM_RUNTIME_LINKER_LIBS ${CMAKE_DL_LIBS})
set(CMAKE_EXPORT_COMPILE_COMMANDS ON)

# Generic compilation options
if(MSVC)
  add_definitions(-DWIN32_LEAN_AND_MEAN)
  add_definitions(-D_CRT_SECURE_NO_WARNINGS)
  add_definitions(-D_SCL_SECURE_NO_WARNINGS)
  add_definitions(-D_ENABLE_EXTENDED_ALIGNED_STORAGE)
  add_definitions(-DHalide_SHARED)
  set(CMAKE_CXX_FLAGS "${CMAKE_CXX_FLAGS} /EHsc")
  set(CMAKE_CXX_FLAGS "${CMAKE_CXX_FLAGS} /MP")
  set(CMAKE_C_FLAGS "${CMAKE_C_FLAGS} /bigobj")
  if(USE_MSVC_MT)
    foreach(flag_var
        CMAKE_CXX_FLAGS CMAKE_CXX_FLAGS_DEBUG CMAKE_CXX_FLAGS_RELEASE
        CMAKE_CXX_FLAGS_MINSIZEREL CMAKE_CXX_FLAGS_RELWITHDEBINFO)
      if(${flag_var} MATCHES "/MD")
        string(REGEX REPLACE "/MD" "/MT" ${flag_var} "${${flag_var}}")
      endif(${flag_var} MATCHES "/MD")
    endforeach(flag_var)
  endif()
else(MSVC)
  include(CheckCXXCompilerFlag)
  check_cxx_compiler_flag("-std=c++11"    SUPPORT_CXX11)
  if ("${CMAKE_BUILD_TYPE}" STREQUAL "Debug")
<<<<<<< HEAD
    message("Build in Debug mode")
    add_compile_options(-O0 -g -Wall -fPIC -fvisibility=hidden -std=c++11)
=======
    set(CMAKE_C_FLAGS "-O0 -g -Wall -fPIC ${CMAKE_C_FLAGS} -rdynamic")
    set(CMAKE_CXX_FLAGS "-O0 -g -Wall -fPIC -std=c++11 ${CMAKE_CXX_FLAGS} -rdynamic")
>>>>>>> 57f47a17
  else()
    set(CMAKE_C_FLAGS "-O2 -Wall -fPIC -fvisibility=hidden ${CMAKE_C_FLAGS}")
    set(CMAKE_CXX_FLAGS "-O2 -Wall -fPIC -fvisibility=hidden -std=c++11 ${CMAKE_CXX_FLAGS}")
  endif ()
  if (CMAKE_CXX_COMPILER_ID MATCHES "GNU" AND
      CMAKE_CXX_COMPILER_VERSION VERSION_GREATER 7.0)
    set(CMAKE_CXX_FLAGS "-faligned-new ${CMAKE_CXX_FLAGS}")
  endif()
endif(MSVC)

# add source group
FILE(GLOB_RECURSE GROUP_SOURCE "src/*.cc" "3rdparty/HalideIR/src/*.cpp" "nnvm/src/*.cc")
FILE(GLOB_RECURSE GROUP_INCLUDE "src/*.h" "include/*.h" "3rdparty/HalideIR/src/*.h"
                                "nnvm/src/*.h" "nnvm/include/*.h")
assign_source_group("Source" ${GROUP_SOURCE})
assign_source_group("Include" ${GROUP_INCLUDE})

# Source file lists
file(GLOB COMPILER_SRCS
    src/api/*.cc
    src/arithmetic/*.cc
    src/autotvm/*.cc
    src/codegen/*.cc
    src/lang/*.cc
    src/pass/*.cc
    src/op/*.cc
    src/schedule/*.cc
    )

file(GLOB_RECURSE RELAY_SRCS
    src/relay/*.cc
    )
list(APPEND COMPILER_SRCS ${RELAY_SRCS})


if(NOT MSVC)
  file(GLOB COMPILER_VERILOG_SRCS src/codegen/verilog/*.cc)
  list(APPEND COMPILER_SRCS ${COMPILER_VERILOG_SRCS})
endif()

file(GLOB_RECURSE NNVM_COMPILER_SRCS
    nnvm/src/c_api/*.cc
    nnvm/src/core/*.cc
    nnvm/src/pass/*.cc
    nnvm/src/compiler/*.cc
    nnvm/src/top/*.cc
    )

file(GLOB TOPI_SRCS
    topi/src/*.cc
)
file(GLOB_RECURSE HALIDEIR_SRCS 3rdparty/HalideIR/src/*.cpp)
list(APPEND COMPILER_SRCS ${HALIDEIR_SRCS})
file(GLOB RUNTIME_SRCS src/runtime/*.cc)

# Package runtime rules
if(NOT USE_RTTI)
  add_definitions(-DDMLC_ENABLE_RTTI=0)
endif()

if(USE_RPC)
  message(STATUS "Build with RPC support...")
  file(GLOB RUNTIME_RPC_SRCS src/runtime/rpc/*.cc)
  list(APPEND RUNTIME_SRCS ${RUNTIME_RPC_SRCS})
endif(USE_RPC)

file(GLOB STACKVM_RUNTIME_SRCS src/runtime/stackvm/*.cc)
file(GLOB STACKVM_CODEGEN_SRCS src/codegen/stackvm/*.cc)
list(APPEND COMPILER_SRCS ${STACKVM_CODEGEN_SRCS})
if(USE_STACKVM_RUNTIME)
  message(STATUS "Build with stackvm support in runtime...")
  list(APPEND RUNTIME_SRCS ${STACKVM_RUNTIME_SRCS})
else()
  list(APPEND COMPILER_SRCS ${STACKVM_RUNTIME_SRCS})
endif(USE_STACKVM_RUNTIME)

if(USE_GRAPH_RUNTIME)
  message(STATUS "Build with Graph runtime support...")
  file(GLOB RUNTIME_GRAPH_SRCS src/runtime/graph/*.cc)
  list(APPEND RUNTIME_SRCS ${RUNTIME_GRAPH_SRCS})

  if(USE_GRAPH_RUNTIME_DEBUG)
    message(STATUS "Build with Graph runtime debug support...")
    file(GLOB RUNTIME_GRAPH_DEBUG_SRCS src/runtime/graph/debug/*.cc)
    list(APPEND RUNTIME_SRCS ${RUNTIME_GRAPH_DEBUG_SRCS})
    set_source_files_properties(${RUNTIME_GRAPH_SRCS}
      PROPERTIES COMPILE_DEFINITIONS "TVM_GRAPH_RUNTIME_DEBUG")
  endif(USE_GRAPH_RUNTIME_DEBUG)
endif(USE_GRAPH_RUNTIME)

# Module rules
include(cmake/modules/VTA.cmake)
include(cmake/modules/CUDA.cmake)
include(cmake/modules/OpenCL.cmake)
include(cmake/modules/OpenGL.cmake)
include(cmake/modules/Vulkan.cmake)
include(cmake/modules/Metal.cmake)
include(cmake/modules/ROCM.cmake)
include(cmake/modules/SGX.cmake)
include(cmake/modules/LLVM.cmake)
include(cmake/modules/ANTLR.cmake)
include(cmake/modules/contrib/BLAS.cmake)
include(cmake/modules/contrib/Random.cmake)
include(cmake/modules/contrib/Sort.cmake)
include(cmake/modules/contrib/NNPack.cmake)
include(cmake/modules/contrib/HybridDump.cmake)

add_library(tvm SHARED ${COMPILER_SRCS} ${RUNTIME_SRCS})
add_library(tvm_topi SHARED ${TOPI_SRCS})
add_library(tvm_runtime SHARED ${RUNTIME_SRCS})
if(NOT USE_SGX STREQUAL "OFF")
  add_dependencies(tvm sgx_edl)
  add_dependencies(tvm_runtime sgx_edl tvm_t)
  install(TARGETS tvm_t ARCHIVE DESTINATION lib${LIB_SUFFIX})
endif()
add_library(nnvm_compiler SHARED ${NNVM_COMPILER_SRCS})

target_link_libraries(tvm ${TVM_LINKER_LIBS} ${TVM_RUNTIME_LINKER_LIBS})
target_link_libraries(tvm_topi tvm ${TVM_LINKER_LIBS} ${TVM_RUNTIME_LINKER_LIBS})
target_link_libraries(tvm_runtime ${TVM_RUNTIME_LINKER_LIBS})
target_link_libraries(nnvm_compiler tvm)

# Related headers
target_include_directories(
  tvm
  PUBLIC "3rdparty/HalideIR/src"
  PUBLIC "topi/include")
target_include_directories(
  tvm_topi
  PUBLIC "topi/include")
target_include_directories(
  nnvm_compiler
  PUBLIC "nnvm/include"
  PUBLIC "topi/include")

# Tests
set(TEST_EXECS "")
file(GLOB TEST_SRCS tests/cpp/*.cc)
find_library(GTEST_LIB gtest "$ENV{GTEST_LIB}")

if(GTEST_LIB)
  foreach(__srcpath ${TEST_SRCS})
    get_filename_component(__srcname ${__srcpath} NAME)
    string(REPLACE ".cc" "" __execname ${__srcname})
    add_executable(${__execname} ${__srcpath})
    list(APPEND TEST_EXECS ${__execname})
    target_link_libraries(${__execname}
      tvm ${GTEST_LIB} pthread dl)
    set_target_properties(${__execname} PROPERTIES EXCLUDE_FROM_ALL 1)
    set_target_properties(${__execname} PROPERTIES EXCLUDE_FROM_DEFAULT_BUILD 1)
  endforeach()
  add_custom_target(cpptest DEPENDS ${TEST_EXECS})
endif()

# Custom targets
add_custom_target(runtime DEPENDS tvm_runtime)

# Installation rules
install(TARGETS tvm DESTINATION lib${LIB_SUFFIX})
install(TARGETS tvm_topi DESTINATION lib${LIB_SUFFIX})
install(TARGETS tvm_runtime DESTINATION lib${LIB_SUFFIX})
install(TARGETS nnvm_compiler DESTINATION lib${LIB_SUFFIX})

if (INSTALL_DEV)
  install(
    DIRECTORY "include/." DESTINATION "include"
    FILES_MATCHING
    PATTERN "*.h"
  )
  install(
    DIRECTORY "topi/include/." DESTINATION "include"
    FILES_MATCHING
    PATTERN "*.h"
  )
  install(
    DIRECTORY "3rdparty/HalideIR/src/." DESTINATION "include/HalideIR"
    FILES_MATCHING
    PATTERN "*.h"
  )
  install(
    DIRECTORY "3rdparty/dlpack/include/." DESTINATION "include"
    FILES_MATCHING
    PATTERN "*.h"
    )
  install(
    DIRECTORY "nnvm/include/." DESTINATION "include"
    FILES_MATCHING
    PATTERN "*.h"
    )
else(INSTALL_DEV)
  install(
    DIRECTORY "include/tvm/runtime/." DESTINATION "include/tvm/runtime"
    FILES_MATCHING
    PATTERN "*.h"
    )
endif(INSTALL_DEV)

# More target definitions
if(MSVC)
  target_compile_definitions(tvm PRIVATE -DHalide_EXPORTS)
  target_compile_definitions(tvm_runtime PRIVATE -DHalide_EXPORTS)
  target_compile_definitions(tvm PRIVATE -DTVM_EXPORTS)
  target_compile_definitions(tvm_runtime PRIVATE -DTVM_EXPORTS)
  target_compile_definitions(nnvm_compiler PRIVATE -DNNVM_EXPORTS)
endif()<|MERGE_RESOLUTION|>--- conflicted
+++ resolved
@@ -84,13 +84,9 @@
   include(CheckCXXCompilerFlag)
   check_cxx_compiler_flag("-std=c++11"    SUPPORT_CXX11)
   if ("${CMAKE_BUILD_TYPE}" STREQUAL "Debug")
-<<<<<<< HEAD
     message("Build in Debug mode")
-    add_compile_options(-O0 -g -Wall -fPIC -fvisibility=hidden -std=c++11)
-=======
     set(CMAKE_C_FLAGS "-O0 -g -Wall -fPIC ${CMAKE_C_FLAGS} -rdynamic")
     set(CMAKE_CXX_FLAGS "-O0 -g -Wall -fPIC -std=c++11 ${CMAKE_CXX_FLAGS} -rdynamic")
->>>>>>> 57f47a17
   else()
     set(CMAKE_C_FLAGS "-O2 -Wall -fPIC -fvisibility=hidden ${CMAKE_C_FLAGS}")
     set(CMAKE_CXX_FLAGS "-O2 -Wall -fPIC -fvisibility=hidden -std=c++11 ${CMAKE_CXX_FLAGS}")
