--- conflicted
+++ resolved
@@ -71,12 +71,7 @@
 tvm_option(USE_RANDOM "Build with random support" OFF)
 tvm_option(USE_MICRO_STANDALONE_RUNTIME "Build with micro.standalone_runtime support" OFF)
 tvm_option(USE_ANTLR "Build with ANTLR for Relay parsing" OFF)
-<<<<<<< HEAD
-
-tvm_option(USE_CXX_RPC "Build CXX RPC" OFF)
-=======
 tvm_option(USE_CPP_RPC "Build CPP RPC" OFF)
->>>>>>> 37e57548
 tvm_option(USE_TFLITE "Build with tflite support" OFF)
 tvm_option(USE_TENSORFLOW_PATH "TensorFlow root path when use TFLite" none)
 tvm_option(USE_COREML "Build with coreml support" OFF)
@@ -326,11 +321,7 @@
 add_library(tvm_topi SHARED ${TOPI_SRCS})
 add_library(tvm_runtime SHARED ${RUNTIME_SRCS})
 
-<<<<<<< HEAD
-if(USE_CXX_RPC STREQUAL "ON")
-=======
 if(USE_CPP_RPC)
->>>>>>> 37e57548
   add_subdirectory("apps/cpp_rpc")
 endif()
 
