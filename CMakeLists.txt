cmake_minimum_required(VERSION 3.2)
project(tvm C CXX)

# Utility functions
include(cmake/util/Util.cmake)
include(cmake/util/FindCUDA.cmake)
include(cmake/util/FindVulkan.cmake)
include(cmake/util/FindLLVM.cmake)
include(cmake/util/FindROCM.cmake)
include(cmake/util/FindANTLR.cmake)

if(EXISTS ${CMAKE_CURRENT_BINARY_DIR}/config.cmake)
  include(${CMAKE_CURRENT_BINARY_DIR}/config.cmake)
else()
  if(EXISTS ${CMAKE_CURRENT_SOURCE_DIR}/config.cmake)
    include(${CMAKE_CURRENT_SOURCE_DIR}/config.cmake)
  endif()
endif()

# NOTE: do not modify this file to change option values.
# You can create a config.cmake at build folder
# and add set(OPTION VALUE) to override these build options.
# Alernatively, use cmake -DOPTION=VALUE through command-line.
tvm_option(USE_CUDA "Build with CUDA" OFF)
tvm_option(USE_OPENCL "Build with OpenCL" OFF)
tvm_option(USE_VULKAN "Build with Vulkan" OFF)
tvm_option(USE_OPENGL "Build with OpenGL" OFF)
tvm_option(USE_METAL "Build with Metal" OFF)
tvm_option(USE_ROCM "Build with ROCM" OFF)
tvm_option(ROCM_PATH "The path to rocm" /opt/rocm)
tvm_option(USE_RPC "Build with RPC" ON)
tvm_option(USE_THREADS "Build with thread support" ON)
tvm_option(USE_LLVM "Build with LLVM, can be set to specific llvm-config path" OFF)
tvm_option(USE_STACKVM_RUNTIME "Include stackvm into the runtime" OFF)
tvm_option(USE_GRAPH_RUNTIME "Build with tiny graph runtime" ON)
tvm_option(USE_GRAPH_RUNTIME_DEBUG "Build with tiny graph runtime debug mode" OFF)
tvm_option(USE_OPENMP "Build with OpenMP thread pool implementation" OFF)
tvm_option(USE_RELAY_DEBUG "Building Relay in debug mode..." OFF)
tvm_option(USE_SGX "Build with SGX" OFF)
tvm_option(USE_RTTI "Build with RTTI" ON)
tvm_option(USE_MSVC_MT "Build with MT" OFF)
tvm_option(USE_MICRO "Build with Micro" OFF)
tvm_option(INSTALL_DEV "Install compiler infrastructure" OFF)
tvm_option(HIDE_PRIVATE_SYMBOLS "Compile with -fvisibility=hidden." OFF)

# 3rdparty libraries
tvm_option(DLPACK_PATH "Path to DLPACK" "3rdparty/dlpack/include")
tvm_option(DMLC_PATH "Path to DMLC" "3rdparty/dmlc-core/include")
tvm_option(RANG_PATH "Path to RANG" "3rdparty/rang/include")
tvm_option(COMPILER_RT_PATH "Path to COMPILER-RT" "3rdparty/compiler-rt")
tvm_option(PICOJSON_PATH "Path to PicoJSON" "3rdparty/picojson")

# Contrib library options
tvm_option(USE_BLAS "The blas library to be linked" none)
tvm_option(USE_MKL_PATH "MKL root path when use MKL blas" none)
tvm_option(USE_MKLDNN "Build with MKLDNN" OFF)
tvm_option(USE_CUDNN "Build with cuDNN" OFF)
tvm_option(USE_CUBLAS "Build with cuBLAS" OFF)
tvm_option(USE_MIOPEN "Build with ROCM:MIOpen" OFF)
tvm_option(USE_ROCBLAS "Build with ROCM:RoCBLAS" OFF)
tvm_option(USE_SORT "Build with sort support" OFF)
tvm_option(USE_NNPACK "Build with nnpack support" OFF)
tvm_option(USE_RANDOM "Build with random support" OFF)
tvm_option(USE_MICRO_STANDALONE_RUNTIME "Build with micro.standalone_runtime support" OFF)
tvm_option(USE_ANTLR "Build with ANTLR for Relay parsing" OFF)
tvm_option(USE_TFLITE "Build with tflite support" OFF)
tvm_option(USE_TENSORFLOW_PATH "TensorFlow root path when use TFLite" none)

# include directories
include_directories(${CMAKE_INCLUDE_PATH})
include_directories("include")
include_directories(${DLPACK_PATH})
include_directories(${DMLC_PATH})
include_directories(${RANG_PATH})
include_directories(${COMPILER_RT_PATH})
include_directories(${PICOJSON_PATH})

# initial variables
set(TVM_LINKER_LIBS "")
set(TVM_RUNTIME_LINKER_LIBS ${CMAKE_DL_LIBS})

# Generic compilation options
if(MSVC)
  add_definitions(-DWIN32_LEAN_AND_MEAN)
  add_definitions(-D_CRT_SECURE_NO_WARNINGS)
  add_definitions(-D_SCL_SECURE_NO_WARNINGS)
  add_definitions(-D_ENABLE_EXTENDED_ALIGNED_STORAGE)
  set(CMAKE_CXX_FLAGS "${CMAKE_CXX_FLAGS} /EHsc")
  set(CMAKE_CXX_FLAGS "${CMAKE_CXX_FLAGS} /MP")
  set(CMAKE_C_FLAGS "${CMAKE_C_FLAGS} /bigobj")
  if(USE_MSVC_MT)
    foreach(flag_var
        CMAKE_CXX_FLAGS CMAKE_CXX_FLAGS_DEBUG CMAKE_CXX_FLAGS_RELEASE
        CMAKE_CXX_FLAGS_MINSIZEREL CMAKE_CXX_FLAGS_RELWITHDEBINFO)
      if(${flag_var} MATCHES "/MD")
        string(REGEX REPLACE "/MD" "/MT" ${flag_var} "${${flag_var}}")
      endif(${flag_var} MATCHES "/MD")
    endforeach(flag_var)
  endif()
else(MSVC)
  if ("${CMAKE_BUILD_TYPE}" STREQUAL "Debug")
    message("Build in Debug mode")
    set(CMAKE_C_FLAGS "-O0 -g -Wall -fPIC ${CMAKE_C_FLAGS} -rdynamic")
    set(CMAKE_CXX_FLAGS "-O0 -g -Wall -fPIC ${CMAKE_CXX_FLAGS} -rdynamic")
  else()
    set(CMAKE_C_FLAGS "-O2 -Wall -fPIC ${CMAKE_C_FLAGS}")
    set(CMAKE_CXX_FLAGS "-O2 -Wall -fPIC ${CMAKE_CXX_FLAGS}")
    if (HIDE_PRIVATE_SYMBOLS)
      message(STATUS "Hide private symbols...")
      set(CMAKE_C_FLAGS "-fvisibility=hidden ${CMAKE_C_FLAGS}")
      set(CMAKE_CXX_FLAGS "-fvisibility=hidden ${CMAKE_CXX_FLAGS}")
    endif(HIDE_PRIVATE_SYMBOLS)
  endif ()
  if (CMAKE_CXX_COMPILER_ID MATCHES "GNU" AND
      CMAKE_CXX_COMPILER_VERSION VERSION_GREATER 7.0)
    set(CMAKE_CXX_FLAGS "-faligned-new ${CMAKE_CXX_FLAGS}")
  endif()
endif(MSVC)

# add source group
FILE(GLOB_RECURSE GROUP_SOURCE "src/*.cc")
FILE(GLOB_RECURSE GROUP_INCLUDE "src/*.h" "include/*.h")
assign_source_group("Source" ${GROUP_SOURCE})
assign_source_group("Include" ${GROUP_INCLUDE})

# Source file lists
file(GLOB COMPILER_SRCS
    src/api/*.cc
    src/arithmetic/*.cc
    src/autotvm/*.cc
    src/codegen/*.cc
    src/lang/*.cc
    src/pass/*.cc
    src/op/*.cc
    src/node/*.cc
    src/schedule/*.cc
    )

file(GLOB_RECURSE RELAY_OP_SRCS
    src/relay/op/*.cc
    )
file(GLOB_RECURSE RELAY_PASS_SRCS
    src/relay/pass/*.cc
    )
file(GLOB RELAY_BACKEND_SRCS
    src/relay/backend/*.cc
    src/relay/backend/vm/*.cc
    )
file(GLOB_RECURSE RELAY_IR_SRCS
    src/relay/ir/*.cc
    )
file(GLOB_RECURSE RELAY_QNN_SRCS
    src/relay/qnn/*.cc
)
list(APPEND COMPILER_SRCS ${RELAY_OP_SRCS})
list(APPEND COMPILER_SRCS ${RELAY_PASS_SRCS})
list(APPEND COMPILER_SRCS ${RELAY_BACKEND_SRCS})
list(APPEND COMPILER_SRCS ${RELAY_IR_SRCS})
list(APPEND COMPILER_SRCS ${RELAY_QNN_SRCS})


if(USE_VM_PROFILER)
  message(STATUS "Build compiler with Relay VM profiler support...")
  file(GLOB BACKEND_VM_PROFILER_SRCS src/relay/backend/vm/profiler/*.cc)
  list(APPEND COMPILER_SRCS ${BACKEND_VM_PROFILER_SRCS})
endif(USE_VM_PROFILER)

file(GLOB DATATYPE_SRCS src/codegen/datatype/*.cc)
list(APPEND COMPILER_SRCS ${DATATYPE_SRCS})

<<<<<<< HEAD
file(GLOB_RECURSE NNVM_COMPILER_SRCS
    nnvm/src/c_api/*.cc
    nnvm/src/core/*.cc
    nnvm/src/pass/*.cc
    nnvm/src/compiler/*.cc
    nnvm/src/top/*.cc
    )
=======
if(NOT MSVC)
  file(GLOB COMPILER_VERILOG_SRCS src/codegen/verilog/*.cc)
  list(APPEND COMPILER_SRCS ${COMPILER_VERILOG_SRCS})
endif()

>>>>>>> f9bc748f

file(GLOB TOPI_SRCS
    topi/src/*.cc
)

file(GLOB RUNTIME_SRCS
  src/runtime/*.cc
  src/runtime/vm/*.cc
)

# Package runtime rules
if(NOT USE_RTTI)
  add_definitions(-DDMLC_ENABLE_RTTI=0)
endif()

list(APPEND RUNTIME_SRCS 3rdparty/bfloat16/bfloat16.cc)

if(USE_RPC)
  message(STATUS "Build with RPC support...")
  file(GLOB RUNTIME_RPC_SRCS src/runtime/rpc/*.cc)
  list(APPEND RUNTIME_SRCS ${RUNTIME_RPC_SRCS})
endif(USE_RPC)

file(GLOB STACKVM_RUNTIME_SRCS src/runtime/stackvm/*.cc)
file(GLOB STACKVM_CODEGEN_SRCS src/codegen/stackvm/*.cc)
list(APPEND COMPILER_SRCS ${STACKVM_CODEGEN_SRCS})
if(USE_STACKVM_RUNTIME)
  message(STATUS "Build with stackvm support in runtime...")
  list(APPEND RUNTIME_SRCS ${STACKVM_RUNTIME_SRCS})
else()
  list(APPEND COMPILER_SRCS ${STACKVM_RUNTIME_SRCS})
endif(USE_STACKVM_RUNTIME)

if(USE_GRAPH_RUNTIME)
  message(STATUS "Build with Graph runtime support...")
  file(GLOB RUNTIME_GRAPH_SRCS src/runtime/graph/*.cc)
  list(APPEND RUNTIME_SRCS ${RUNTIME_GRAPH_SRCS})

  if(USE_GRAPH_RUNTIME_DEBUG)
    message(STATUS "Build with Graph runtime debug support...")
    file(GLOB RUNTIME_GRAPH_DEBUG_SRCS src/runtime/graph/debug/*.cc)
    list(APPEND RUNTIME_SRCS ${RUNTIME_GRAPH_DEBUG_SRCS})
    set_source_files_properties(${RUNTIME_GRAPH_SRCS}
      PROPERTIES COMPILE_DEFINITIONS "TVM_GRAPH_RUNTIME_DEBUG")
  endif(USE_GRAPH_RUNTIME_DEBUG)
endif(USE_GRAPH_RUNTIME)

if(USE_VM_PROFILER)
  message(STATUS "Build with Relay VM profiler support...")
  file(GLOB RUNTIME_VM_PROFILER_SRCS src/runtime/vm/profiler/*.cc)
  list(APPEND RUNTIME_SRCS ${RUNTIME_VM_PROFILER_SRCS})
endif(USE_VM_PROFILER)

if(USE_EXAMPLE_EXT_RUNTIME)
  message(STATUS "Build with example external runtime...")
  file(GLOB RUNTIME_EXAMPLE_EXTERNAL_SRCS src/runtime/contrib/example_ext_runtime/*.cc)
  list(APPEND RUNTIME_SRCS ${RUNTIME_EXAMPLE_EXTERNAL_SRCS})
endif(USE_EXAMPLE_EXT_RUNTIME)

# Module rules
include(cmake/modules/VTA.cmake)
include(cmake/modules/CUDA.cmake)
include(cmake/modules/OpenCL.cmake)
include(cmake/modules/OpenGL.cmake)
include(cmake/modules/OpenMP.cmake)
include(cmake/modules/Vulkan.cmake)
include(cmake/modules/Metal.cmake)
include(cmake/modules/ROCM.cmake)
include(cmake/modules/SGX.cmake)
include(cmake/modules/LLVM.cmake)
include(cmake/modules/Micro.cmake)
include(cmake/modules/ANTLR.cmake)
include(cmake/modules/contrib/BLAS.cmake)
include(cmake/modules/contrib/CODEGENC.cmake)
include(cmake/modules/contrib/DNNL.cmake)
include(cmake/modules/contrib/Random.cmake)
include(cmake/modules/contrib/MicroStandaloneRuntime.cmake)
include(cmake/modules/contrib/Sort.cmake)
include(cmake/modules/contrib/NNPack.cmake)
include(cmake/modules/contrib/HybridDump.cmake)
include(cmake/modules/contrib/TFLite.cmake)

if(NOT MSVC)
  include(CheckCXXCompilerFlag)
  if(NOT USE_LLVM STREQUAL "OFF" AND TVM_LLVM_VERSION GREATER 91)
    check_cxx_compiler_flag("-std=c++14"    SUPPORT_CXX14)
    message(STATUS "Build with c++14")
    set(CMAKE_CXX_FLAGS "-std=c++14 ${CMAKE_CXX_FLAGS}")
  else()
    check_cxx_compiler_flag("-std=c++11"    SUPPORT_CXX11)
    message(STATUS "Build with c++11")
    set(CMAKE_CXX_FLAGS "-std=c++11 ${CMAKE_CXX_FLAGS}")
  endif()
endif()

add_library(tvm SHARED ${COMPILER_SRCS} ${RUNTIME_SRCS})
add_library(tvm_topi SHARED ${TOPI_SRCS})
add_library(tvm_runtime SHARED ${RUNTIME_SRCS})


if(USE_RELAY_DEBUG)
  message(STATUS "Building Relay in debug mode...")
  set_target_properties(tvm PROPERTIES COMPILE_DEFINITIONS "USE_RELAY_DEBUG")
  set_target_properties(tvm PROPERTIES COMPILE_DEFINITIONS "DMLC_LOG_DEBUG")
else()
  set_target_properties(tvm PROPERTIES COMPILE_DEFINITIONS "NDEBUG")
endif(USE_RELAY_DEBUG)

if(NOT USE_SGX STREQUAL "OFF")
  add_dependencies(tvm sgx_edl)
  add_dependencies(tvm_runtime sgx_edl tvm_t)
  install(TARGETS tvm_t ARCHIVE DESTINATION lib${LIB_SUFFIX})
endif()

if(USE_THREADS)
  message(STATUS "Build with thread support...")
  set(CMAKE_THREAD_PREFER_PTHREAD TRUE)
  set(THREADS_PREFER_PTHREAD_FLAG TRUE)
  find_package(Threads REQUIRED)
  target_link_libraries(tvm Threads::Threads)
  target_link_libraries(tvm_topi Threads::Threads)
  target_link_libraries(tvm_runtime Threads::Threads)
endif(USE_THREADS)

target_link_libraries(tvm ${TVM_LINKER_LIBS} ${TVM_RUNTIME_LINKER_LIBS})
target_link_libraries(tvm_topi tvm ${TVM_LINKER_LIBS} ${TVM_RUNTIME_LINKER_LIBS})
target_link_libraries(tvm_runtime ${TVM_RUNTIME_LINKER_LIBS})

if (HIDE_PRIVATE_SYMBOLS AND NOT ${CMAKE_SYSTEM_NAME} MATCHES "Darwin")
  set(HIDE_SYMBOLS_LINKER_FLAGS "-Wl,--exclude-libs,ALL")
  # Note: 'target_link_options' with 'PRIVATE' keyword would be cleaner
  # but it's not available until CMake 3.13. Switch to 'target_link_options'
  # once minimum CMake version is bumped up to 3.13 or above.
  target_link_libraries(tvm ${HIDE_SYMBOLS_LINKER_FLAGS})
  target_link_libraries(tvm_topi ${HIDE_SYMBOLS_LINKER_FLAGS})
  target_link_libraries(tvm_runtime ${HIDE_SYMBOLS_LINKER_FLAGS})
endif()

# Related headers
target_include_directories(
  tvm
  PUBLIC "topi/include")
target_include_directories(
  tvm_topi
  PUBLIC "topi/include")


# Tests
set(TEST_EXECS "")
file(GLOB TEST_SRCS tests/cpp/*.cc)
find_path(GTEST_INCLUDE_DIR gtest/gtest.h)
find_library(GTEST_LIB gtest "$ENV{GTEST_LIB}")

# Create the `cpptest` target if we can find GTest.  If not, we create dummy
# targets that give the user an informative error message.
if(GTEST_INCLUDE_DIR AND GTEST_LIB)
  foreach(__srcpath ${TEST_SRCS})
    get_filename_component(__srcname ${__srcpath} NAME)
    string(REPLACE ".cc" "" __execname ${__srcname})
    add_executable(${__execname} ${__srcpath})
    list(APPEND TEST_EXECS ${__execname})
    target_include_directories(${__execname} PUBLIC ${GTEST_INCLUDE_DIR})
    target_link_libraries(${__execname} tvm ${GTEST_LIB} pthread dl)
    set_target_properties(${__execname} PROPERTIES EXCLUDE_FROM_ALL 1)
    set_target_properties(${__execname} PROPERTIES EXCLUDE_FROM_DEFAULT_BUILD 1)
  endforeach()
  add_custom_target(cpptest DEPENDS ${TEST_EXECS})
elseif(NOT GTEST_INCLUDE_DIR)
  add_custom_target(cpptest
      COMMAND echo "Missing Google Test headers in include path"
      COMMAND exit 1)
elseif(NOT GTEST_LIB)
  add_custom_target(cpptest
      COMMAND echo "Missing Google Test library"
      COMMAND exit 1)
endif()

# Custom targets
add_custom_target(runtime DEPENDS tvm_runtime)

# Installation rules
install(TARGETS tvm DESTINATION lib${LIB_SUFFIX})
install(TARGETS tvm_topi DESTINATION lib${LIB_SUFFIX})
install(TARGETS tvm_runtime DESTINATION lib${LIB_SUFFIX})

if (INSTALL_DEV)
  install(
    DIRECTORY "include/." DESTINATION "include"
    FILES_MATCHING
    PATTERN "*.h"
  )
  install(
    DIRECTORY "topi/include/." DESTINATION "include"
    FILES_MATCHING
    PATTERN "*.h"
  )
  install(
    DIRECTORY "3rdparty/dlpack/include/." DESTINATION "include"
    FILES_MATCHING
    PATTERN "*.h"
    )
  install(
    DIRECTORY "3rdparty/dmlc-core/include/." DESTINATION "include"
    FILES_MATCHING
    PATTERN "*.h"
    )
else(INSTALL_DEV)
  install(
    DIRECTORY "include/tvm/runtime/." DESTINATION "include/tvm/runtime"
    FILES_MATCHING
    PATTERN "*.h"
    )
endif(INSTALL_DEV)

# More target definitions
if(MSVC)
  target_compile_definitions(tvm PRIVATE -DTVM_EXPORTS)
  target_compile_definitions(tvm_runtime PRIVATE -DTVM_EXPORTS)
endif()<|MERGE_RESOLUTION|>--- conflicted
+++ resolved
@@ -168,21 +168,6 @@
 file(GLOB DATATYPE_SRCS src/codegen/datatype/*.cc)
 list(APPEND COMPILER_SRCS ${DATATYPE_SRCS})
 
-<<<<<<< HEAD
-file(GLOB_RECURSE NNVM_COMPILER_SRCS
-    nnvm/src/c_api/*.cc
-    nnvm/src/core/*.cc
-    nnvm/src/pass/*.cc
-    nnvm/src/compiler/*.cc
-    nnvm/src/top/*.cc
-    )
-=======
-if(NOT MSVC)
-  file(GLOB COMPILER_VERILOG_SRCS src/codegen/verilog/*.cc)
-  list(APPEND COMPILER_SRCS ${COMPILER_VERILOG_SRCS})
-endif()
-
->>>>>>> f9bc748f
 
 file(GLOB TOPI_SRCS
     topi/src/*.cc
